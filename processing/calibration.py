--- conflicted
+++ resolved
@@ -153,13 +153,9 @@
 def calibrate (hdu, lng_path, frame_type='light', quick=False):
     #These variables are gloal in the sense they persist between calls (memoized so to speak, should use that facility.)
     global super_bias, super_bias_2, super_dark, super_dark_2, hot_map, hot_pix, screen_flat_air, screen_flat_w, \
-<<<<<<< HEAD
-        screen_flat_JU, screen_flat_JB, screen_flat_JV, screen_flat_Rc, screen_flat_Ic, screen_flat_up, screen_flat_gp, screen_flat_rp, screen_flat_ip, \
-        screen_flat_zs, screen_flat_zp, screen_flat_Y, screen_flat_O3, screen_flat_HA, screen_flat_N2, screen_flat_S2, screen_flat_EXO, \
-=======
+
         screen_flat_JB, screen_flat_JV, screen_flat_Rc, screen_flat_Ic, screen_flat_up, screen_flat_gp, screen_flat_rp, screen_flat_ip, \
         screen_flat_z, screen_flat_zp, screen_flat_y, screen_flat_O3, screen_flat_HA, screen_flat_N2, screen_flat_S2, screen_flat_EXO, \
->>>>>>> 24d26bd3
         screen_flat_PL ,screen_flat_PB, screen_flat_PG, screen_flat_PR, screen_flat_NIR,  screen_flat_CR, screen_flat_dif,  \
         dark_exposure_level, super_dark_2_long, dark_2_exposure_level
     loud = False
@@ -436,9 +432,7 @@
             except:
                 quick_flat_CR = False
                 if loud: print('WARN: No CR Flat/Lum Loaded.')
-<<<<<<< HEAD
-
-=======
+
         if screen_flat_CR is None:
             try:
                 sfHdu = fits.open(lng_path + 'ff_2_CR.fits')
@@ -449,7 +443,7 @@
             except:
                 quick_flat_CR = False
                 if loud: print('WARN: No CR Flat/Lum Loaded.')
->>>>>>> 24d26bd3
+
         if screen_flat_PL is None:
             try:
                 sfHdu = fits.open(lng_path + 'ff_2_PL.fits')
@@ -483,11 +477,8 @@
         if screen_flat_PG is None:
             try:
                 sfHdu = fits.open(lng_path + 'ff_2_PG.fits')
-<<<<<<< HEAD
                 screen_flat_PG = sfHdu[0].data.astype('float32')
-=======
-                screen_flat_PVG= sfHdu[0].data.astype('float32')
->>>>>>> 24d26bd3
+
                 quick_flat_PG = True
                 sfHdu.close()
                 if loud: print(lng_path + 'ff_2_PG.fits', 'Loaded')
