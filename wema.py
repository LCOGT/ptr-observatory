"""
WER 20210624

First attempt at having a parallel dedicated agent for weather and enclosure.
This code should be as simple and reliable as possible, no hanging variables,
etc.

This would be a good place to log the weather data and any enclosure history,
once this code is stable enough to run as a service.

We need to resolve the 'redis' solution for each site. 20210826

Note this is derived from OBS but is WEMA so we should not need to build
things from a config file, but rather by implication just pick the correct
data from the config file. All config files for a cluster of mounts/telescopes
under one WEMA should start with common data for the WEMA. Note the WEMA
has no knowledge of how many mnt/tels there may be in any given enclosure.
"""


import os
import signal
import json
import shelve
import time
import socket
from pathlib import Path
import math
import requests
import redis

import ptr_config
from api_calls import API_calls
import ptr_events
from devices.observing_conditions import ObservingConditions
from devices.enclosure import Enclosure
from global_yard import g_dev
from ptr_utility import plog
from pyowm import OWM
from pyowm.utils import config
from pyowm.utils import timestamps

# FIXME: This needs attention once we figure out the restart_obs script.
def terminate_restart_observer(site_path, no_restart=False):
    """Terminates observatory code if running and restarts obs."""
    if no_restart is False:
        return

    camShelf = shelve.open(site_path + "ptr_night_shelf/" + "pid_obs")
    pid = camShelf["pid_obs"]  # a 9 character string
    camShelf.close()
    try:
        print("Terminating:  ", pid)
        os.kill(pid, signal.SIGTERM)
    except:
        print("No observer process was found, starting a new one.")
    # The above routine does not return but does start a process.
    parentPath = Path.cwd()
    os.system("cmd /c " + str(parentPath) + "\restart_obs.bat")

    return


def send_status(obsy, column, status_to_send):
    """Sends a status update to AWS."""
    
    uri_status = f"https://status.photonranch.org/status/{obsy}/status/"
    # NB None of the strings can be empty. Otherwise this put faults.
    payload = {"statusType": str(column), "status": status_to_send}
    data = json.dumps(payload)
    try:
        response = requests.post(uri_status, data=data)

    #if response.ok:
       # pass
       # print("Status sent successfully.")
    except:
        print(
            'self.api.authenticated_request("PUT", uri, status):  Failed! ',
            response.status_code,
        )

class WxEncAgent:
    """A class for weather enclosure functionality."""

    def __init__(self, name, config):

        self.api = API_calls()

        # Not relevent for SAF... No commands to Wx are sent by AWS.
        self.command_interval = 20

        self.status_interval = 45
        self.name = name

        self.site_name = name
        self.config = config
        g_dev["obs"] = self
        # TODO: Work through site vs mnt/tel and sub-site distinction.

        self.site = config["site"]
        self.debug_flag = self.config['debug_mode']
        self.admin_only_flag = self.config['admin_owner_commands_only']
        if self.debug_flag:
            self.debug_lapse_time = time.time() + self.config['debug_duration_sec']
            g_dev['debug'] = True
            #g_dev['obs'].open_and_enabled_to_observe = True
        else:
            self.debug_lapse_time = 0.0
            g_dev['debug'] = False
            #g_dev['obs'].open_and_enabled_to_observe = False

        if self.config["wema_is_active"]:
            self.hostname = self.hostname = socket.gethostname()
            if self.hostname in self.config["wema_hostname"]:
                self.is_wema = True
                g_dev["wema_write_share_path"] = config["wema_write_share_path"]
                self.wema_path = g_dev["wema_write_share_path"]
                self.site_path = self.wema_path
            else:
                # This host is a client
                self.is_wema = False  # This is a client.
                self.site_path = config["client_write_share_path"]
                g_dev["site_path"] = self.site_path
                g_dev["wema_write_share_path"] = self.site_path  # Just to be safe.
                self.wema_path = g_dev["wema_write_share_path"]
        else:
            self.is_wema = False  # This is a client.
            self.site_path = config["client_write_share_path"]
            g_dev["site_path"] = self.site_path
            g_dev["wema_write_share_path"] = self.site_path  # Just to be safe.
            self.wema_path = g_dev["wema_write_share_path"]
        if self.config["obsid_is_specific"]:
            self.site_is_specific = True
        else:
            self.site_is_specific = False

        self.last_request = None
        self.stopped = False
        self.site_message = "-"
        self.site_mode = config["obsid_in_automatic_default"]
        self.device_types = config["wema_types"]
        self.astro_events = ptr_events.Events(self.config)
        self.astro_events.compute_day_directory()
        self.astro_events.display_events()

        self.wema_pid = os.getpid()
        print("WEMA_PID:  ", self.wema_pid)

        if config["redis_ip"] is not None:
            self.redis_server = redis.StrictRedis(
                host=config["redis_ip"], port=6379, db=0, decode_responses=True
            )
            self.redis_wx_enabled = True
            # Enable wide easy access to this object with redis.
            g_dev["redis"] = self.redis_server
            for key in self.redis_server.keys():
                self.redis_server.delete(key)  # Flush old state.
            self.redis_server.set("wema_pid", self.wema_pid)
        else:
            self.redis_wx_enabled = False
            g_dev["redis"] = None
        #  g_dev['redis_server']['wema_loaded'] = True

        # Here we clean up any older processes
        # prior_wema = self.redis_server.get("wema_pid")
        # prior_obs = self.redis_server.get("obs_pid")

        # if prior_wema is not None:
        #     pid = int( prior_wema)
        #     try:
        #         print("Terminating Wema:  ", pid)
        #         os.kill(pid, signal.SIGTERM)
        #     except:
        #         print("No wema process was found, starting a new one.")
        # if prior_obs is not None:
        #     pid = int( prior_obs)
        #     try:
        #         print("Terminating Obs:  ", pid)
        #         os.kill(pid, signal.SIGTERM)
        #     except:
        #         print("No observer process was found, starting a new one.")

        self.wema_pid = os.getpid()
        print("Fresh WEMA_PID:  ", self.wema_pid)
        # self.redis_server.set('wema_pid', self.wema_pid)

        # Redundant store of wema_pid
        camShelf = shelve.open(self.site_path + "ptr_night_shelf/" + "pid_wema")
        camShelf["pid_wema"] = self.wema_pid
        camShelf["pid_time"] = time.time()
        camShelf.close()
        self.update_config()
        self.create_devices(config)
        self.time_last_status = time.time() - 60  #forces early status on startup.
        self.loud_status = False
        self.blocks = None
        self.projects = None
        self.events_new = None
        immed_time = time.time()
        self.obs_time = immed_time
        self.wema_start_time = immed_time
        
        # self.global_wx()
        # breakpoint()
            
        # self.redis_server.set('obs_time', immed_time, ex=360)
        # terminate_restart_observer(g_dev['obs']['site_path'], no_restart=True)
        
# =============================================================================
#         # NB Inherited from MF work on Wx in Sequencer
#         
# =============================================================================
        # This variable prevents the roof being called to open every loop...        
        self.enclosure_next_open_time = time.time()
        # This keeps a track of how many times the roof has been open this evening
        # Which is really a measure of how many times the observatory has
        # attempted to observe but been shut on....
        # If it is too many, then it shuts down for the whole evening. 
        self.opens_this_evening = 0
        
        self.morn_bias_done = False
        self.eve_flats_done = False
        self.morn_flats_done = False
        self.eve_sky_flat_latch = False
        self.morn_sky_flat_latch = False
        # The weather report has to be at least passable at some time of the night in order to 
        # allow the observatory to become active and observe. This doesn't mean that it is 
        # necessarily a GOOD night at all, just that there are patches of feasible
        # observing during the night.
        self.nightly_weather_report_complete = False
        self.weather_report_is_acceptable_to_observe = False
        # If the night is patchy, the weather report can identify a later time to open
        # or to close the observatory early during the night.
        obs_win_begin, sunZ88Op, sunZ88Cl, ephem_now = self.astro_events.getSunEvents()
        self.weather_report_wait_until_open=False
        self.weather_report_wait_until_open_time=ephem_now
        self.weather_report_close_during_evening=False
        self.weather_report_close_during_evening_time=ephem_now
        self.nightly_weather_report_done=False
        # Run a weather report on bootup so observatory can run if need be. 
        if not g_dev['debug']:
            #self.global_wx()

            self.run_nightly_weather_report()
        else:
            self.nightly_weather_report_complete = True
            self.weather_report_is_acceptable_to_observe = True
            self.weather_report_wait_until_open=True
            
        #NB End of inheritance
            #g_dev['obs'].open_and_enabled_to_observe = True
            
            #Consider running this once when in debug mode

    def create_devices(self, config: dict):
        self.all_devices = {}
        for (
            dev_type
        ) in self.device_types:  # This has been set up for wema to be ocn and enc.
            self.all_devices[dev_type] = {}
            devices_of_type = config.get(dev_type, {})
            device_names = devices_of_type.keys()
            if dev_type == "camera":
                pass
            for name in device_names:
                driver = devices_of_type[name]["driver"]
                # settings = devices_of_type[name].get("settings", {})

                if dev_type == "observing_conditions":

                    device = ObservingConditions(
                        driver, name, self.config, self.astro_events
                    )
                elif dev_type == "enclosure":
                    device = Enclosure(driver, name, self.config, self.astro_events)
                else:
                    print(f"Unknown device: {name}")
                self.all_devices[dev_type][name] = device
        print("Finished creating devices.")

    def update_config(self):
        """Sends the config to AWS."""

        uri = f"{self.config['site']}/config/"
        self.config["events"] = g_dev["events"]
        response = self.api.authenticated_request("PUT", uri, self.config)
        if response:
            print("\n\nConfig uploaded successfully.")

    def scan_requests(self, mount):
        """

        For a wema this can be used to capture commands to the wema once the
        AWS side knows how to redirect from any mount/telescope to the common
        Wema.
        This should be changed to look into the site command queue to pick up
        any commands directed at the Wx station, or if the agent is going to
        always exist lets develop a seperate command queue for it.
        """
        return

    def update_status(self):
        """
        Collect status from weather and enclosure devices and sends an
        update to AWS. Each device class is responsible for implementing the
        method 'get_status()', which returns a dictionary.
        """

        loud = False
        while time.time() < self.time_last_status + self.status_interval:
            return
        t1 = time.time()
        status = {}

        for dev_type in self.device_types:
            status[dev_type] = {}
            devices_of_type = self.all_devices.get(dev_type, {})
            device_names = devices_of_type.keys()
            for device_name in device_names:
                device = devices_of_type[device_name]

                status[dev_type][device_name] = device.get_status()

        # Include the time that the status was assembled and sent.
        status["timestamp"] = round((time.time() + t1) / 2.0, 3)
        status["send_heartbeat"] = False
        enc_status = None
        ocn_status = None
        device_status = None

        try:
            ocn_status = {"observing_conditions": status.pop("observing_conditions")}
            enc_status = {"enclosure": status.pop("enclosure")}
            device_status = status
        except:
            pass

        obsy = self.name
        if ocn_status is not None:
            lane = "weather"
            #send_status(obsy, lane, ocn_status)  # Do not remove this send for SAF!
            if ocn_status is not None:
                lane = "weather"
                
                try:
                    send_status(obsy, lane, ocn_status)
                except:
                    time.sleep(10)
                    try:
                        send_status(obsy, lane, ocn_status)
                    except:
                        time.sleep(10)
                        try:
                            send_status(obsy, lane, ocn_status)
                        except:
                            plog("Three Tries to send Wx status for MRC failed.")
        if enc_status is not None:
            lane = "enclosure"
            #send_status(obsy, lane, enc_status)
            try:
                time.sleep(2)
                send_status(obsy, lane, enc_status)
            except:
                time.sleep(10)
                try:
                    send_status(obsy, lane, enc_status)
                except:
                    time.sleep(10)
                    try:
                        send_status(obsy, lane, enc_status)
                    except:
                        plog("Three Tries to send Enc status for MRC2 failed.")
            if self.name == "mrc":   #NB  This does not scale, Wema config should has a list of sub-sites.
                obsy = 'mrc2'        #  or have AWS pick up status from the wema only.
            if ocn_status is not None:
                lane = "weather"
                
                try:
                    time.sleep(2)
                    send_status(obsy, lane, ocn_status)
                except:
                    time.sleep(10)
                    try:
                        send_status(obsy, lane, ocn_status)
                    except:
                        time.sleep(10)
                        try:
                            send_status(obsy, lane, ocn_status)
                        except:
                            plog("Three Tries to send Wx status for MRC2 failed.")
                    

            if enc_status is not None:
                lane = "enclosure"
                try:
                    time.sleep(2)
                    send_status(obsy, lane, enc_status)
                except:
                    time.sleep(10)
                    try:
                        send_status(obsy, lane, enc_status)
                    except:
                        time.sleep(10)
                        try:
                            send_status(obsy, lane, enc_status)
                        except:
                            plog("Three Tries to send Enc status for MRC2 failed.")

        loud = False
        if loud:
            print("\n\n > Status Sent:  \n", status)
        else:
            try:
                obs_time = float(self.redis_server.get("obs_time"))
                delta = time.time() - obs_time
            except:
                delta = 999.99  # NB Temporarily flags something really wrong.
            if delta > 1800:
                print(">The observer's time is stale > 300 seconds:  ", round(delta, 2))
            # Here is where we terminate the obs.exe and restart it.
            if delta > 3600:
                # terminate_restart_observer(g_dev['obs'}['site_path'], no_restart=True)
                pass
            else:
                print(">")

    def update(self):
        self.update_status()
        time.sleep(15)

    def run(self):  # run is a poor name for this function.
        """Runs the continuous WEMA process.

        Loop ends with keyboard interrupt."""
        try:
            while True:
                self.update()  # `Ctrl-C` will exit the program.
        except KeyboardInterrupt:
            print("Finishing loops and exiting...")
            self.stopped = True
            return

    def send_to_user(self, p_log, p_level="INFO"):
        """ """
        url_log = "https://logs.photonranch.org/logs/newlog"
        body = json.dumps(
            {
                "site": self.config["site"],
                "log_message": str(p_log),
                "log_level": str(p_level),
                "timestamp": time.time(),
            }
        )
        try:
            response = requests.post(url_log, body)
        except Exception:
            print("Log did not send, usually not fatal.")

    def run_nightly_weather_report(self):
       
        # g_dev['ocn'].status = g_dev['ocn'].get_status()
        # g_dev['enc'].status = g_dev['enc'].get_status()
        # ocn_status = g_dev['ocn'].status
        # enc_status = g_dev['enc'].status
        events = g_dev['events']
        
        obs_win_begin, sunset, sunrise, ephem_now = self.astro_events.getSunEvents()
        if self.nightly_weather_report_complete==False:
            
            # First thing to do at the Cool Down, Open time is to calculate the quality of the evening
            # using the broad weather report.
            try: 
                plog("Appraising quality of evening from Open Weather Map.")
                owm = OWM('d5c3eae1b48bf7df3f240b8474af3ed0')
                mgr = owm.weather_manager()            
                one_call = mgr.one_call(lat=self.config["latitude"], lon=self.config["longitude"])
                self.nightly_weather_report_complete=True
                
                # Collect relevant info for fitzgerald weather number calculation
                hourcounter=0
                fitzgerald_weather_number_grid=[]
                hours_until_end_of_observing= math.ceil((events['Observing Ends'] - ephem_now) * 24)
                plog("Hours until end of observing: " + str(hours_until_end_of_observing))
                
                
                for hourly_report in one_call.forecast_hourly:
                    
                    if hourcounter > hours_until_end_of_observing:
                        pass
                    else:
                        fitzgerald_weather_number_grid.append([hourly_report.humidity,hourly_report.clouds,hourly_report.wind()['speed'],hourly_report.status, hourly_report.detailed_status])
                        hourcounter=hourcounter + 1
                plog (fitzgerald_weather_number_grid)    
                
                
                # Fitzgerald weather number calculation.
                hourly_fitzgerald_number=[]
                for entry in fitzgerald_weather_number_grid:
                    tempFn=0
                    # Add humidity score up
                    if 80 < entry[0] <= 85:
                        tempFn=tempFn+1
                    elif 85 < entry[0] <= 90:
                        tempFn=tempFn+4
                    elif 90 < entry[0] <= 100:
                        tempFn=tempFn+40
                    
                    # Add cloud score up
                    if 20 < entry[1] <= 40:
                        tempFn=tempFn+1
                    elif 40 < entry[1] <= 60:
                        tempFn=tempFn+4
                    elif 60 < entry[1] <= 80:
                        tempFn=tempFn+40
                    elif 80 < entry[1] <= 100:
                        tempFn=tempFn+100
                    
                    # Add wind score up
                    if 8 < entry[2] <=12:
                        tempFn=tempFn+1
                    elif 12 < entry[2] <= 15:
                        tempFn=tempFn+4
                    elif 15 < entry[2] <= 20:
                        tempFn=tempFn+40
                    elif 15 < entry[2] :
                        tempFn=tempFn+100
                    hourly_fitzgerald_number.append(tempFn)
                    
                plog ("Hourly Fitzgerald number")
                plog (hourly_fitzgerald_number)
                plog ("Night's total fitzgerald number")
                plog (sum(hourly_fitzgerald_number))
                
                if sum(hourly_fitzgerald_number) < 10:
                    plog ("This is a good observing night!")
                    self.weather_report_is_acceptable_to_observe=True
                    self.weather_report_wait_until_open=True
                    self.weather_report_wait_until_open_time=ephem_now
                    self.weather_report_close_during_evening=False
                    self.weather_report_close_during_evening_time=ephem_now
                elif sum(hourly_fitzgerald_number) > 1000:
                    plog ("This is a horrible observing night!")
                    self.weather_report_is_acceptable_to_observe=False
                    self.weather_report_wait_until_open=False
                    self.weather_report_wait_until_open_time=ephem_now
                    self.weather_report_close_during_evening=False
                    self.weather_report_close_during_evening_time=ephem_now
                elif sum(hourly_fitzgerald_number) < 100:
                    plog ("This is perhaps not the best night, but we will give it a shot!")
                    self.weather_report_is_acceptable_to_observe=True
                    self.weather_report_wait_until_open=True
                    self.weather_report_wait_until_open_time=ephem_now
                    self.weather_report_close_during_evening=False
                    self.weather_report_close_during_evening_time=ephem_now
                else:
                    plog ("This is a problematic night, lets check if one part of the night is clearer than the other.")
                    TEMPhourly_restofnight_fitzgerald_number=hourly_fitzgerald_number.copy()
                    TEMPhourly_nightuptothen_fitzgerald_number=hourly_fitzgerald_number.copy()
                    hourly_restofnight_fitzgerald_number=[]                
                    
                    for entry in range(len(TEMPhourly_restofnight_fitzgerald_number)):
                        hourly_restofnight_fitzgerald_number.append(sum(TEMPhourly_restofnight_fitzgerald_number))
                        TEMPhourly_restofnight_fitzgerald_number.pop(0)
                    
                    plog ("Hourly Fitzgerald Number for the Rest of the Night")
                    plog (hourly_restofnight_fitzgerald_number)
                    
                    later_clearing_hour=99
                    for q in range(len(hourly_restofnight_fitzgerald_number)):
                        if hourly_restofnight_fitzgerald_number[q] < 100:
                            plog ("looks like it is clear for the rest of the night after hour " + str(q+1) )
                            later_clearing_hour=q+1
                            number_of_hours_left_after_later_clearing_hour= len(hourly_restofnight_fitzgerald_number) - q
                            break                  
                    
                    hourly_nightuptothen_fitzgerald_number=[]
                    counter=0
                    for entry in TEMPhourly_nightuptothen_fitzgerald_number:
                        temp_value=0        
                        for q in range(len(TEMPhourly_nightuptothen_fitzgerald_number)):
                            if q < counter:
                                temp_value = temp_value + TEMPhourly_nightuptothen_fitzgerald_number[q]
                        counter=counter+1
                        
                        hourly_nightuptothen_fitzgerald_number.append(temp_value)
                    
                    plog ("Hourly Fitzgerald Number up until that point in the night")
                    plog (hourly_nightuptothen_fitzgerald_number)
                    
                    clear_until_hour=99
                    for q in range(len(hourly_nightuptothen_fitzgerald_number)):
                        if hourly_nightuptothen_fitzgerald_number[q] < 100:
                            #plog ("looks like it is clear until hour " + str(q+1) )
                            clear_until_hour=q+1            
                                
                    if clear_until_hour != 99:
                        if clear_until_hour > 2:                        
                            plog ("looks like it is clear until hour " + str(clear_until_hour) )
                            plog ("Will observe until then then close down observatory")
                            self.weather_report_is_acceptable_to_observe=True
                            self.weather_report_close_during_evening=True
                            self.weather_report_close_during_evening_time=ephem_now + (clear_until_hour/24)
                            g_dev['events']['Observing Ends'] = ephem_now + (clear_until_hour/24)
                        else:
                            plog ("looks like it is clear until hour " + str(clear_until_hour) )
                            plog ("But that isn't really long enough to rationalise opening the observatory")
                            self.weather_report_is_acceptable_to_observe=False
                            self.weather_report_close_during_evening=False
                    
                    if later_clearing_hour != 99:
                        if number_of_hours_left_after_later_clearing_hour > 2:
                            plog ("looks like clears up at hour " + str(later_clearing_hour) )
                            plog ("Will attempt to open/re-open observatory then.")                    
                            self.weather_report_wait_until_open=True
                            self.weather_report_wait_until_open_time=ephem_now + (later_clearing_hour/24) 
                        else:
                            plog ("looks like it clears up at hour " + str(later_clearing_hour) )
                            plog ("But there isn't much time after then, so not going to open then. ")
                            self.weather_report_wait_until_open=False
                            
                    # if self.weather_report_close_during_evening==True or self.weather_report_wait_until_open==True:
                    #     self.weather_report_is_acceptable_to_observe=True
                    # else:
                    #     self.weather_report_is_acceptable_to_observe=False
                        
                    if clear_until_hour==99 and later_clearing_hour ==99:
                        plog ("It doesn't look like there is a clear enough patch to observe tonight")
                        self.weather_report_is_acceptable_to_observe=False
            except Exception as e:
                plog ("OWN failed", e)
                
                
            
        
        
        
        

        # However, if the observatory is under manual control, leave this switch on.
<<<<<<< HEAD
        try:
            if g_dev['enc'].site_mode == 'Manual':
                self.weather_report_is_acceptable_to_observe=True
        except:
=======
        if g_dev['enc'].mode == 'Manual':
>>>>>>> 1b1f34d8
            self.weather_report_is_acceptable_to_observe=True
            
        return
            
    def global_wx(self):
        '''
        THIS ROUTINE IS A COMPLETE HACK -- BEWARE.
        
        Next steps: condition night vs day
        add aperture size  and solar totalizers
        run in reverse for 10-20 years
        build a database
 
        '''
        # g_dev['ocn'].status = g_dev['ocn'].get_status()
        # g_dev['enc'].status = g_dev['enc'].get_status()
        # ocn_status = g_dev['ocn'].status
        # enc_status = g_dev['enc'].statusl
        # events = g_dev['events']
        #breakpoint()
        obs_win_begin, sunset, sunrise, ephem_now = self.astro_events.getSunEvents()
        if True: #self.nightly_weather_report_complete==False:
            #self.nightly_weather_report_complete=True
            # First thing to do at the Cool Down, Open time is to calculate the quality of the evening
            # using the broad weather report.
            #             site   >=2m>=1m>m45 sml sol   lat
            lat_lons = [['coj ',    1,  2,  2,  3,  1,  -31.272856,  149.070813],
                        ['eco ',    0,  0,  1,  1,  0,  -37.700976,  145.191672],          
                        ['nsq ',    0,  2,  2,  1,  1,   32.354453,  80.0531263],
                        ['tlv ',    0,  1,  0,  0,  0,   30.597529,  34.7623430], 
                        ['cpt ',    0,  2,  1,  1,  1,  -32.380561,  20.810137 ],
                        ['tfn ',    0,  2,  1,  1,  1,   28.302079, -16.5113277],
                        ['lsc ',    0,  3,  2,  1,  1,  -30.167654, -70.804709 ],
                        ['roc ',    0,  0,  2,  0,  0,   42.250616, -77.7850655],
                        ['elp ',    0,  2,  1,  1,  0,   30.679280, -104.024396],
                        ['aro ',    0,  0,  3,  1,  1,   35.554307, -105.870189],
                        ['udro',    0,  0,  1,  1,  0,   37.737001, -113.691774],
                        ['sro ',    0,  0,  1,  1,  0,   37.070365, -119.413107],
                        ['mrc ',    0,  0,  2,  2,  1,   34.459375, -119.681172],
                        ['sqa ',    0,  0,  1,  0,  0,   34.691481, -120.042251],                      
                        ['ogg ',    1,  0,  4,  2,  1,   20.707034, -156.257481],
                        ['whs ',    0,  0,  1,  0,  0,   21.388383, -157.993459]]
            plog("Appraising quality of evening from Open Weather Map.")
            owm = OWM('d5c3eae1b48bf7df3f240b8474af3ed0')
            mgr = owm.weather_manager()
            total_clear_hrs = 0
            total_cloudy_hrs = 0
            for site in lat_lons:            
                one_call = mgr.one_call(lat=site[-2], lon=site[-1])
                breakpoint()
                two_day = one_call.forecast_hourly
                clear_hrs = 0
                cloudy_hrs = 0

                #print( '\n' + site[0], two_day, '\n' + site[0], '\n\n')
                for hourly_report in two_day:
                    if hourly_report.status in ['Clear']:
                        clear_hrs += 1
                        total_clear_hrs += 1
                        #print("Bingo")
                    else:
                        cloudy_hrs += 1
                        total_cloudy_hrs += 1
                print('Clear  Fraction:  ' + site[0], round(clear_hrs*100/(clear_hrs + cloudy_hrs), 1), '\t', clear_hrs/2)
               # breakpoint()
            print('Global Fraction:      ', round(total_clear_hrs*100/(total_clear_hrs + total_cloudy_hrs), 1), '\t', total_clear_hrs/2)
            breakpoint()  
            """
            https://api.openweathermap.org/data/3.0/onecall/timemachine?lat=34.459375&lon=-119.681172&dt=1580052892&appid=d5c3eae1b48bf7df3f240b8474af3ed0
            The above return historical values for the nominated timestamp.
            """
            # # Collect relevant info for fitzgerald weather number calculation
            hourcounter=0
            # fitzgerald_weather_number_grid=[]
            # hours_until_end_of_observing= math.ceil((events['Observing Ends'] - ephem_now) * 24)
            # plog("Hours until end of observing: " + str(hours_until_end_of_observing))
            
            
            # for hourly_report in one_call.forecast_hourly:
                
            #     if hourcounter > hours_until_end_of_observing:
            #         pass
            #     else:
            #         fitzgerald_weather_number_grid.append([hourly_report.humidity,hourly_report.clouds,hourly_report.wind()['speed'],hourly_report.status, hourly_report.detailed_status])
            #         hourcounter=hourcounter + 1
            # plog (fitzgerald_weather_number_grid)    
            
            
            # Fitzgerald weather number calculation.
            hourly_fitzgerald_number=[]
            fitzgerald_weather_number_grid = 0  #Hack!!
            for entry in fitzgerald_weather_number_grid:
                tempFn=0
                # Add humidity score up
                if 80 < entry[0] <= 85:
                    tempFn=tempFn+1
                elif 85 < entry[0] <= 90:
                    tempFn=tempFn+4
                elif 90 < entry[0] <= 100:
                    tempFn=tempFn+40
                
                # Add cloud score up
                if 20 < entry[1] <= 40:
                    tempFn=tempFn+1
                elif 40 < entry[1] <= 60:
                    tempFn=tempFn+4
                elif 60 < entry[1] <= 80:
                    tempFn=tempFn+40
                elif 80 < entry[1] <= 100:
                    tempFn=tempFn+100
                
                # Add wind score up
                if 8 < entry[2] <=12:
                    tempFn=tempFn+1
                elif 12 < entry[2] <= 15:
                    tempFn=tempFn+4
                elif 15 < entry[2] <= 20:
                    tempFn=tempFn+40
                elif 15 < entry[2] :
                    tempFn=tempFn+100
                hourly_fitzgerald_number.append(tempFn)
                
            plog ("Hourly Fitzgerald number")
            plog (hourly_fitzgerald_number)
            plog ("Night's total fitzgerald number")
            plog (sum(hourly_fitzgerald_number))
            
            if sum(hourly_fitzgerald_number) < 10:
                plog ("This is a good observing night!")
                self.weather_report_is_acceptable_to_observe=True
                self.weather_report_wait_until_open=True
                self.weather_report_wait_until_open_time=ephem_now
                self.weather_report_close_during_evening=False
                self.weather_report_close_during_evening_time=ephem_now
            elif sum(hourly_fitzgerald_number) > 1000:
                plog ("This is a horrible observing night!")
                self.weather_report_is_acceptable_to_observe=False
                self.weather_report_wait_until_open=False
                self.weather_report_wait_until_open_time=ephem_now
                self.weather_report_close_during_evening=False
                self.weather_report_close_during_evening_time=ephem_now
            elif sum(hourly_fitzgerald_number) < 100:
                plog ("This is perhaps not the best night, but we will give it a shot!")
                self.weather_report_is_acceptable_to_observe=True
                self.weather_report_wait_until_open=True
                self.weather_report_wait_until_open_time=ephem_now
                self.weather_report_close_during_evening=False
                self.weather_report_close_during_evening_time=ephem_now
            else:
                plog ("This is a problematic night, lets check if one part of the night is clearer than the other.")
                TEMPhourly_restofnight_fitzgerald_number=hourly_fitzgerald_number.copy()
                TEMPhourly_nightuptothen_fitzgerald_number=hourly_fitzgerald_number.copy()
                hourly_restofnight_fitzgerald_number=[]                
                
                for entry in range(len(TEMPhourly_restofnight_fitzgerald_number)):
                    hourly_restofnight_fitzgerald_number.append(sum(TEMPhourly_restofnight_fitzgerald_number))
                    TEMPhourly_restofnight_fitzgerald_number.pop(0)
                
                plog ("Hourly Fitzgerald Number for the Rest of the Night")
                plog (hourly_restofnight_fitzgerald_number)
                
                later_clearing_hour=99
                for q in range(len(hourly_restofnight_fitzgerald_number)):
                    if hourly_restofnight_fitzgerald_number[q] < 100:
                        plog ("looks like it is clear for the rest of the night after hour " + str(q+1) )
                        later_clearing_hour=q+1
                        number_of_hours_left_after_later_clearing_hour= len(hourly_restofnight_fitzgerald_number) - q
                        break                  
                
                hourly_nightuptothen_fitzgerald_number=[]
                counter=0
                for entry in TEMPhourly_nightuptothen_fitzgerald_number:
                    temp_value=0        
                    for q in range(len(TEMPhourly_nightuptothen_fitzgerald_number)):
                        if q < counter:
                            temp_value = temp_value + TEMPhourly_nightuptothen_fitzgerald_number[q]
                    counter=counter+1
                    
                    hourly_nightuptothen_fitzgerald_number.append(temp_value)
                
                plog ("Hourly Fitzgerald Number up until that point in the night")
                plog (hourly_nightuptothen_fitzgerald_number)
                
                clear_until_hour=99
                for q in range(len(hourly_nightuptothen_fitzgerald_number)):
                    if hourly_nightuptothen_fitzgerald_number[q] < 100:
                        #plog ("looks like it is clear until hour " + str(q+1) )
                        clear_until_hour=q+1            
                            
                if clear_until_hour != 99:
                    if clear_until_hour > 2:                        
                        plog ("looks like it is clear until hour " + str(clear_until_hour) )
                        plog ("Will observe until then then close down observatory")
                        self.weather_report_is_acceptable_to_observe=True
                        self.weather_report_close_during_evening=True
                        self.weather_report_close_during_evening_time=ephem_now + (clear_until_hour/24)
                        g_dev['events']['Observing Ends'] = ephem_now + (clear_until_hour/24)
                    else:
                        plog ("looks like it is clear until hour " + str(clear_until_hour) )
                        plog ("But that isn't really long enough to rationalise opening the observatory")
                        self.weather_report_is_acceptable_to_observe=False
                        self.weather_report_close_during_evening=False
                
                if later_clearing_hour != 99:
                    if number_of_hours_left_after_later_clearing_hour > 2:
                        plog ("looks like clears up at hour " + str(later_clearing_hour) )
                        plog ("Will attempt to open/re-open observatory then.")                    
                        self.weather_report_wait_until_open=True
                        self.weather_report_wait_until_open_time=ephem_now + (later_clearing_hour/24) 
                    else:
                        plog ("looks like it clears up at hour " + str(later_clearing_hour) )
                        plog ("But there isn't much time after then, so not going to open then. ")
                        self.weather_report_wait_until_open=False
                        
                # if self.weather_report_close_during_evening==True or self.weather_report_wait_until_open==True:
                #     self.weather_report_is_acceptable_to_observe=True
                # else:
                #     self.weather_report_is_acceptable_to_observe=False
                    
                if clear_until_hour==99 and later_clearing_hour ==99:
                    plog ("It doesn't look like there is a clear enough patch to observe tonight")
                    self.weather_report_is_acceptable_to_observe=False
        return
                    
                
            
        
        
        
        
        
if __name__ == "__main__":
    wema = WxEncAgent(ptr_config.site_name, ptr_config.site_config)
    wema.run()<|MERGE_RESOLUTION|>--- conflicted
+++ resolved
@@ -638,14 +638,12 @@
         
 
         # However, if the observatory is under manual control, leave this switch on.
-<<<<<<< HEAD
+
         try:
             if g_dev['enc'].site_mode == 'Manual':
                 self.weather_report_is_acceptable_to_observe=True
         except:
-=======
-        if g_dev['enc'].mode == 'Manual':
->>>>>>> 1b1f34d8
+
             self.weather_report_is_acceptable_to_observe=True
             
         return
