--- conflicted
+++ resolved
@@ -115,10 +115,7 @@
 
 hduheader=fits.open(image_filename.replace('.npy','.head'))[0].header
 
-<<<<<<< HEAD
-=======
 # If there is no known pixelscale yet use a standard value just to get rough photometry
->>>>>>> 78e06c0c
 if pixscale == None:
     pixscale = 0.5
 
