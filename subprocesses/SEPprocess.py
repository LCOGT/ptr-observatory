--- conflicted
+++ resolved
@@ -19,6 +19,7 @@
 import traceback
 import math
 import os
+import sys
 import json
 import sep
 import copy
@@ -29,26 +30,18 @@
 #     demosaicing_CFA_Bayer_bilinear,  # )#,
 #     # demosaicing_CFA_Bayer_Malvar2004,
 #     demosaicing_CFA_Bayer_Menon2007)
-from PIL import Image, ImageDraw 
+from PIL import Image, ImageDraw
 from astropy.utils.exceptions import AstropyUserWarning
 import warnings
 warnings.simplefilter('ignore', category=AstropyUserWarning)
 warnings.simplefilter("ignore", category=RuntimeWarning)
 #import matplotlib.pyplot as plt
-<<<<<<< HEAD
-
 
 
 from scipy.stats import binned_statistic
 
-#from scipy import optimize
-googtime=time.time()
-=======
-
-from scipy.stats import binned_statistic
-
-
->>>>>>> 04fb7ddf
+
+
 def gaussian(x, amplitude, mean, stddev):
     return amplitude * np.exp(-((x - mean) / 4 / stddev)**2)
 
@@ -66,8 +59,8 @@
     return radialprofile
 
 
-#input_sep_info=pickle.load(sys.stdin.buffer)
-input_sep_info=pickle.load(open('testSEPpickle','rb'))
+input_sep_info=pickle.load(sys.stdin.buffer)
+#input_sep_info=pickle.load(open('testSEPpickle','rb'))
 
 #print ("HERE IS THE INCOMING. ")
 #print (input_sep_info)
@@ -151,10 +144,6 @@
 if float(readnoise) < 0.1:
     readnoise = 0.1
 
-<<<<<<< HEAD
-
-=======
->>>>>>> 04fb7ddf
 if not do_sep or (float(hduheader["EXPTIME"]) < 1.0):
     rfp = np.nan
     rfr = np.nan
@@ -181,10 +170,7 @@
 
 else:
 
-<<<<<<< HEAD
-
-=======
->>>>>>> 04fb7ddf
+
     if is_osc:
         # Rapidly interpolate so that it is all one channel
 
@@ -196,7 +182,7 @@
         # To fill the checker board, roll the array in all four directions and take the average
         # Which is essentially the bilinear fill without excessive math or not using numpy
         # It moves true values onto nans and vice versa, so makes an array of true values
-        # where the original has nans and we use that as the fill        
+        # where the original has nans and we use that as the fill
         bilinearfill=np.roll(hdufocusdata,1,axis=0)
         bilinearfill=np.add(bilinearfill, np.roll(hdufocusdata,-1,axis=0))
         bilinearfill=np.add(bilinearfill, np.roll(hdufocusdata,1,axis=1))
@@ -213,11 +199,7 @@
 
         bkg = sep.Background(hdufocusdata, bw=32, bh=32, fw=3, fh=3)
         bkg.subfrom(hdufocusdata)
-<<<<<<< HEAD
-
-        #if frame_type == 'focus':       # This hasn't been calculated yet for focus, but already has for a normal image.
-=======
->>>>>>> 04fb7ddf
+
         tempstd=np.std(hdufocusdata)
         hduheader["IMGSTDEV"] = ( tempstd, "Median Value of Image Array" )
         try:
@@ -283,7 +265,7 @@
         fwhmlist=[]
         sources=[]
         photometry=[]
-        
+
         # The radius should be related to arcseconds on sky
         # And a reasonable amount - 12'
         try:
@@ -330,10 +312,10 @@
             cvalue=hdufocusdata[int(cx)][int(cy)]
             try:
                 temp_array=hdufocusdata[cx-halfradius_of_radialprofile:cx+halfradius_of_radialprofile,cy-halfradius_of_radialprofile:cy+halfradius_of_radialprofile]
-                
+
             except:
                 print(traceback.format_exc())
-                
+
             #construct radial profile
             cut_x,cut_y=temp_array.shape
             cut_x_center=(cut_x/2)-1
@@ -356,7 +338,7 @@
                         brightest_pixel_rdist=r_dist
                         brightest_pixel_value=temp_array[q][t]
                     counter=counter+1
-                    
+
             # If the brightest pixel is in the center-ish
             # then attempt a fit
             try:
@@ -391,7 +373,7 @@
                     # Also remove any things that don't have many pixels above 20
                     # DO THIS SOON
                     if edgevalue_left < 0.6*cvalue and  edgevalue_right < 0.6*cvalue:
-                        
+
                         # Different faster fitter to consider
                         peak_value_index=np.argmax(actualprofile[:,1])
                         peak_value=actualprofile[peak_value_index][1]
@@ -414,8 +396,8 @@
                             for spotty in range(number_of_positions_to_test):
                                 sum_of_positions_times_values=sum_of_positions_times_values+(actualprofile[peak_value_index-poswidth+spotty][1]*actualprofile[peak_value_index-poswidth+spotty][0])
                                 sum_of_values=sum_of_values+actualprofile[peak_value_index-poswidth+spotty][1]
-                            peak_position=(sum_of_positions_times_values / sum_of_values)                            
-                            temppos=abs(actualprofile[:,0] - peak_position).argmin()                           
+                            peak_position=(sum_of_positions_times_values / sum_of_values)
+                            temppos=abs(actualprofile[:,0] - peak_position).argmin()
                             tempvalue=actualprofile[temppos,1]
                             temppeakvalue=copy.deepcopy(tempvalue)
                             # Get lefthand quarter percentiles
@@ -493,7 +475,7 @@
                                     else:
                                         #print ("gone through and sampled range enough")
                                         break
-                                
+
 
                                 # if it isn't a unreasonably small fwhm then measure it.
                                 if (2.355 * smallest_fpopt[2]) > (0.8 / pixscale) :
@@ -611,7 +593,7 @@
     histogramdata=histogramdata[histogramdata[:,0] > zeroValue]
     print ("Histogram: " + str(time.time()-googtime))
     imageinspection_json_snippets['histogram']= re.sub('\s+',' ',str(histogramdata))
-    
+
 try:
     hduheader["SEPSKY"] = sepsky
 except:
@@ -758,7 +740,7 @@
 
         print ("Slices and Dices: " + str(time.time()-googtime))
         imageinspection_json_snippets['sliceanddice']=re.sub('\s+',' ',str(slice_n_dice)).replace('dtype=float32','').replace('array','')
-        
+
     except:
         pass
 
