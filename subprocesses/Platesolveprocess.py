# -*- coding: utf-8 -*-
"""
This is the main platesolve sub-process for solving frames.

Platesolving is relatively costly in time, so we don't solve each frame.
It is also not necessary - the platesolve we do is FAST (for windows)
but only spits out RA, Dec, Pixelscale and rotation. Which is actually all
we need to monitor pointing and keep scopes dead on target.

There is a windswept and interesting way that platesolve frames lead to
slight nudges during observing, but they are all triggered from values
from this subprocess... which actually sub-sub-processes the platesolve3 platesolver from planewave.

However, we have no control over the photometry within platesolve3, hence
part of the subprocess is to create a 'bullseye' image that is constructed
from our own SEP source process to present to the platesove3 so that whatever
photometric algorithm they are using they can't fail to accurately measure positions.
(The insinuation is that they have previously failed to measure accurate postions,
 this is true... there have been some crazy alarming false positives prior to the bullseye method.
 The bullseye method also works better in cloudy patchy conditions as well.)

"""

import sys
import pickle
import copy
from astropy.nddata import block_reduce
import numpy as np
import sep
from astropy.nddata.utils import extract_array
from astropy.io import fits
from subprocess import Popen, PIPE
import os
from pathlib import Path
from os import getcwd
import time
from astropy.utils.exceptions import AstropyUserWarning
import warnings
import traceback
import bottleneck as bn
from math import cos, radians
# from colour_demosaicing import (
#     demosaicing_CFA_Bayer_bilinear,  # )#,
#     # demosaicing_CFA_Bayer_Malvar2004,
#     demosaicing_CFA_Bayer_Menon2007)
import matplotlib.pyplot as plt
import math
from PIL import Image#, ImageOps
from scipy.stats import binned_statistic
from astropy.wcs import WCS
from astropy import units as u
from astropy.visualization.wcsaxes import Quadrangle
warnings.simplefilter('ignore', category=AstropyUserWarning)
warnings.simplefilter("ignore", category=RuntimeWarning)


from scipy import optimize
googtime=time.time()
def gaussian(x, amplitude, mean, stddev):
    return amplitude * np.exp(-((x - mean) / 4 / stddev)**2)

def parse_platesolve_output(output_file):
    f = open(output_file)

    results = {}

    for line in f.readlines():
        line = line.strip()
        if line == "":
            continue

        fields = line.split("=")
        if len(fields) != 2:
            continue

        keyword, value = fields

        results[keyword] = float(value)

    return results

input_psolve_info=pickle.load(sys.stdin.buffer)
#input_psolve_info=pickle.load(open('testplatesolvepickle','rb'))

hdufocusdata=input_psolve_info[0]
hduheader=input_psolve_info[1]
cal_path=input_psolve_info[2]
cal_name=input_psolve_info[3]
frame_type=input_psolve_info[4]
time_platesolve_requested=input_psolve_info[5]
pixscale=input_psolve_info[6]
pointing_ra=input_psolve_info[7]
pointing_dec=input_psolve_info[8]
platesolve_crop=input_psolve_info[9]
bin_for_platesolve=input_psolve_info[10]
platesolve_bin_factor=input_psolve_info[11]
image_saturation_level = input_psolve_info[12]
readnoise=input_psolve_info[13]
minimum_realistic_seeing=input_psolve_info[14]
is_osc=input_psolve_info[15]
useastrometrynet=input_psolve_info[16]
pointing_exposure=input_psolve_info[17]
jpeg_filename=input_psolve_info[18]
target_ra=input_psolve_info[19]
target_dec=input_psolve_info[20]

try:
    os.remove(cal_path + 'platesolve.temppickle')
    os.remove(cal_path + 'platesolve.pickle')
except:
    pass

try:
    if np.isnan(pixscale):
        pixscale=None
except:
    pixscale=None

print ("Pixelscale")
print (pixscale)

# Keep a copy of the normal image if this is a pointing image
if pointing_exposure:
    pointing_image=copy.deepcopy(hdufocusdata)

googtime=time.time()

# If this is an osc image, then interpolate so it is just the green filter image of the same size.
if is_osc:   
    # Rapidly interpolate so that it is all one channel
    # Wipe out red channel
    hdufocusdata[::2, ::2]=np.nan
    # Wipe out blue channel
    hdufocusdata[1::2, 1::2]=np.nan

    # To fill the checker board, roll the array in all four directions and take the average
    # Which is essentially the bilinear fill without excessive math or not using numpy
    # It moves true values onto nans and vice versa, so makes an array of true values
    # where the original has nans and we use that as the fill
    bilinearfill=np.roll(hdufocusdata,1,axis=0)
    bilinearfill=np.add(bilinearfill, np.roll(hdufocusdata,-1,axis=0))
    bilinearfill=np.add(bilinearfill, np.roll(hdufocusdata,1,axis=1))
    bilinearfill=np.add(bilinearfill, np.roll(hdufocusdata,-1,axis=1))
    bilinearfill=np.divide(bilinearfill,4)
    hdufocusdata[np.isnan(hdufocusdata)]=0
    bilinearfill[np.isnan(bilinearfill)]=0
    hdufocusdata=hdufocusdata+bilinearfill
    del bilinearfill

    #Maybe just try this? #hdufocusdata=demosaicing_CFA_Bayer_bilinear(hdufocusdata, 'RGGB')[:,:,1]
    #hdufocusdata=hdufocusdata.astype("float32")
    
try:
    bkg = sep.Background(hdufocusdata, bw=32, bh=32, fw=3, fh=3)
    bkg.subfrom(hdufocusdata)
except:
    hdufocusdata=np.array(hdufocusdata, dtype=float)
    bkg = sep.Background(hdufocusdata, bw=32, bh=32, fw=3, fh=3)
    bkg.subfrom(hdufocusdata)


# If this is set to true, then it will output a sample of the background image.
if False:
    hdufocus = fits.PrimaryHDU()
    hdufocus.data = bkg
    hdufocus.header = hduheader
    hdufocus.header["NAXIS1"] = hdufocusdata.shape[0]
    hdufocus.header["NAXIS2"] = hdufocusdata.shape[1]
    hdufocus.writeto(cal_path + 'background.fits', overwrite=True, output_verify='silentfix')


parentPath = Path(getcwd())
PS3CLI_EXE = str(parentPath).replace('\subprocesses','') +'/subprocesses/ps3cli/ps3cli.exe'

output_file_path = os.path.join(cal_path + "ps3cli_results.txt")
try:
    os.remove(output_file_path)
except:
    pass
try:
    os.remove(cal_path + 'platesolvetemp.fits')
except:
    pass
catalog_path = os.path.expanduser("~\\Documents\\Kepler")

if pixscale != None:
    binnedtwo=False
    binnedthree=False
    # Just bin the image unless the pixelscale is high
    if pixscale < 0.5 and pixscale > 0.3:
        
        hdufocusdata=np.divide(block_reduce(hdufocusdata,2,func=np.sum),2)
        pixscale=pixscale*2
        binnedtwo=True
    elif pixscale <= 0.3:
        hdufocusdata=np.divide(block_reduce(hdufocusdata,3,func=np.sum),2)
        pixscale=pixscale*3
        binnedthree=True


# At least chop the edges off the image
if platesolve_crop==0:
    platesolve_crop=0.15

# Crop the image for platesolving
fx, fy = hdufocusdata.shape

crop_width = (fx * platesolve_crop) / 2
crop_height = (fy * platesolve_crop) / 2

# Make sure it is an even number for OSCs
if (crop_width % 2) != 0:
    crop_width = crop_width+1
if (crop_height % 2) != 0:
    crop_height = crop_height+1

crop_width = int(crop_width)
crop_height = int(crop_height)

if crop_width > 0 or crop_height > 0:
    hdufocusdata = hdufocusdata[crop_width:-crop_width, crop_height:-crop_height]


<<<<<<< HEAD
# If it is still too wide field, lets crop this down to at most a degree.
# #breakpoint()
# x_size_degrees=hdufocusdata.shape[0] * (pixscale / 3600)
# x_size_pixel_needed= hdufocusdata.shape[0] / x_size_degrees
# if x_size_degrees > 1.0:
#     crop_width=int((hdufocusdata.shape[0] - x_size_pixel_needed)/2)
# else:
#     crop_width=0

# y_size_degrees=hdufocusdata.shape[1] * (pixscale / 3600)
# y_size_pixel_needed= hdufocusdata.shape[1] / y_size_degrees
# if y_size_degrees > 1.0:
#     crop_height=int((hdufocusdata.shape[1] - y_size_pixel_needed)/2)
# else:
#     crop_height=0

# hdufocusdata = hdufocusdata[crop_width:-crop_width, crop_height:-crop_height]
# #hdufocusdata = hdufocusdata[crop_height:-crop_height,crop_width:-crop_width]



x_size_degrees=hdufocusdata.shape[0] * (pixscale / 3600)
x_size_pixel_needed= hdufocusdata.shape[0] / x_size_degrees
if x_size_degrees > 1.0:
    crop_width=int((hdufocusdata.shape[0] - x_size_pixel_needed)/2)
else:
    crop_width=1

y_size_degrees=hdufocusdata.shape[1] * (pixscale / 3600)
y_size_pixel_needed= hdufocusdata.shape[1] / y_size_degrees
if y_size_degrees > 1.0:
    crop_height=int((hdufocusdata.shape[1] - y_size_pixel_needed)/2)
else:
    crop_height=1

hdufocusdata = hdufocusdata[crop_width:-crop_width, crop_height:-crop_height]

#breakpoint()

#breakpoint()


# binfocus = 1
# if bin_for_platesolve:
#     hdufocusdata=block_reduce(hdufocusdata,platesolve_bin_factor)
#     binfocus=platesolve_bin_factor

# focusimg = np.array(
#     hdufocusdata, order="C"
# )


# # Some of these are liberated from BANZAI
# bkg = sep.Background(focusimg, bw=32, bh=32, fw=3, fh=3)
# bkg.subfrom(focusimg)
# ix, iy = focusimg.shape

# sep.set_extract_pixstack(int(ix*iy - 1))

# #This minarea is totally fudgetastically emprical comparing a 0.138 pixelscale QHY Mono
# # to a 1.25/2.15 QHY OSC. Seems to work, so thats good enough.
# # Makes the minarea small enough for blocky pixels, makes it large enough for oversampling
# if pixscale != None:
#     minarea= -9.2421 * (pixscale*platesolve_bin_factor) + 16.553
#     if minarea < 5:  # There has to be a min minarea though!
#         minarea = 5
# else:
#     minarea=5



# sources = sep.extract(
#     focusimg, 3, err=bkg.globalrms, minarea=minarea
# )

# sources = Table(sources)
# sources = sources[sources['flag'] < 8]
# sources = sources[sources["peak"] < 0.8 * image_saturation_level]
# sources = sources[sources["cpeak"] < 0.8 * image_saturation_level]
# sources = sources[sources["flux"] > 1000]
# sources = sources[sources["x"] < iy -50]
# sources = sources[sources["x"] > 50]
# sources = sources[sources["y"] < ix - 50]
# sources = sources[sources["y"] > 50]

# # BANZAI prune nans from table
# nan_in_row = np.zeros(len(sources), dtype=bool)
# for col in sources.colnames:
#     nan_in_row |= np.isnan(sources[col])
# sources = sources[~nan_in_row]

# # Calculate the ellipticity (Thanks BANZAI)

# sources['ellipticity'] = 1.0 - (sources['b'] / sources['a'])
# sources = sources[sources['ellipticity'] < 0.4]  # Remove things that are not circular stars

# # Calculate the kron radius (Thanks BANZAI)
# kronrad, krflag = sep.kron_radius(focusimg, sources['x'], sources['y'],
#                                   sources['a'], sources['b'],
#                                   sources['theta'], 6.0)
# sources['flag'] |= krflag
# sources['kronrad'] = kronrad

# # Calculate uncertainty of image (thanks BANZAI)
# uncertainty = float(readnoise) * np.ones(focusimg.shape,
#                                          dtype=focusimg.dtype) / float(readnoise)

# try:
#     flux, fluxerr, flag = sep.sum_ellipse(focusimg, sources['x'], sources['y'],
#                                       sources['a'], sources['b'],
#                                       np.pi / 2.0, 2.5 * kronrad,
#                                       subpix=1, err=uncertainty)
#     sources['flux'] = flux
#     sources['fluxerr'] = fluxerr
#     sources['flag'] |= flag

# except:
#     pass



# sources['FWHM'], _ = sep.flux_radius(focusimg, sources['x'], sources['y'], sources['a'], 0.5,
#                                       subpix=5)

# #sources['FWHM']=sources['kronrad'] * 2

# sources['FWHM'] = 2 * sources['FWHM']
# # BANZAI prune nans from table
# # nan_in_row = np.zeros(len(sources), dtype=bool)
# # for col in sources.colnames:
# #     nan_in_row |= np.isnan(sources[col])
# # sources = sources[~nan_in_row]

# sources = sources[sources['FWHM'] != 0]
# #sources = sources[sources['FWHM'] > 0.5]
# if pixscale != None:
#     sources = sources[sources['FWHM'] > (1/pixscale)]
# sources = sources[sources['FWHM'] < (np.nanmedian(sources['FWHM']) + (3 * np.nanstd(sources['FWHM'])))]

# sources = sources[sources['flux'] > 0]
# sources = sources[sources['flux'] < 1000000]



=======
# This section crops down the image to a reasonable thing to solve
# The platesolver only provides the RA and Dec of the center of the frame
# So anything above about half a degree is largely useless
# and hampers speedy and successful solving.
# Also larger fields of view see twists and warps towards tehe edge of the images
if pixscale != None:
    x_size_degrees=hdufocusdata.shape[0] * (pixscale / 3600)
    x_size_pixel_needed= (hdufocusdata.shape[0] / (x_size_degrees)) / 2 # Size in pixels of a half degree sized image
    if x_size_degrees > 0.5:
        crop_width=int((hdufocusdata.shape[0] - x_size_pixel_needed)/2) 
    else:
        crop_width=2
    
    y_size_degrees=hdufocusdata.shape[1] * (pixscale / 3600)
    y_size_pixel_needed= (hdufocusdata.shape[1] / (y_size_degrees)) / 2
    if y_size_degrees > 0.5:
        crop_height=int(hdufocusdata.shape[1] - y_size_pixel_needed)
    else:
        crop_height=2
    
    hdufocusdata = hdufocusdata[crop_width:-crop_width, crop_height:-crop_height]
    
>>>>>>> 04fb7ddf

def localMax(a, include_diagonal=True, threshold=-np.inf) :
    # Pad array so we can handle edges
    ap = np.pad(a, ((1,1),(1,1)), constant_values=-np.inf )

    # Determines if each location is bigger than adjacent neighbors
    adjacentmax =(
    (ap[1:-1,1:-1] > threshold) &
    (ap[0:-2,1:-1] <= ap[1:-1,1:-1]) &
    (ap[2:,  1:-1] <= ap[1:-1,1:-1]) &
    (ap[1:-1,0:-2] <= ap[1:-1,1:-1]) &
    (ap[1:-1,2:  ] <= ap[1:-1,1:-1])
    )
    if not include_diagonal :
        return np.argwhere(adjacentmax)

    # Determines if each location is bigger than diagonal neighbors
    diagonalmax =(
    (ap[0:-2,0:-2] <= ap[1:-1,1:-1]) &
    (ap[2:  ,2:  ] <= ap[1:-1,1:-1]) &
    (ap[0:-2,2:  ] <= ap[1:-1,1:-1]) &
    (ap[2:  ,0:-2] <= ap[1:-1,1:-1])
    )

    return np.argwhere(adjacentmax & diagonalmax)


print ("Just before fake Image: " +str(time.time()-googtime))
googtime=time.time()

fx, fy = hdufocusdata.shape
tempstd=bn.nanstd(hdufocusdata)
threshold=2.5* bn.nanstd(hdufocusdata[hdufocusdata < (5*tempstd)])
threshold=max(threshold,100)
list_of_local_maxima=localMax(hdufocusdata, threshold=threshold)

# Assess each point
pointvalues=np.zeros([len(list_of_local_maxima),3],dtype=float)
counter=0

for point in list_of_local_maxima:
    pointvalues[counter][0]=point[0]
    pointvalues[counter][1]=point[1]
    pointvalues[counter][2]=np.nan
    in_range=False
    if (point[0] > fx*0.1) and (point[1] > fy*0.1) and (point[0] < fx*0.9) and (point[1] < fy*0.9):
        in_range=True

    if in_range:
        value_at_point=hdufocusdata[point[0],point[1]]
        try:
            value_at_neighbours=(hdufocusdata[point[0]-1,point[1]]+hdufocusdata[point[0]+1,point[1]]+hdufocusdata[point[0],point[1]-1]+hdufocusdata[point[0],point[1]+1])/4
        except:
            print(traceback.format_exc())

        # Check it isn't just a dot
        if value_at_neighbours < (0.4*value_at_point):
            pointvalues[counter][2]=np.nan

        # # If not saturated and far away from the edge
        elif value_at_point < 0.9*image_saturation_level:
            pointvalues[counter][2]=value_at_point
        else:
            pointvalues[counter][2]=np.nan

    counter=counter+1

# Trim list to remove things that have too many other things close to them.

# remove nan rows
pointvalues=pointvalues[~np.isnan(pointvalues).any(axis=1)]
# reverse sort by brightness
pointvalues=pointvalues[pointvalues[:,2].argsort()[::-1]]


# radial profile
fwhmlist=[]
sources=[]
try:
    if np.isnan(pixscale):
        pixscale = None
except:
    pixscale = None

if pixscale == None:
    radius_of_radialprofile=50
else:
    radius_of_radialprofile=int(24/pixscale)
# Round up to nearest odd number to make a symmetrical array
radius_of_radialprofile=(radius_of_radialprofile // 2 *2 +1)
centre_of_radialprofile=int((radius_of_radialprofile /2)+1)

sources=[]

for i in range(len(pointvalues)):

    if len(sources) > 2000:
        break

    cx= (pointvalues[i][0])
    cy= (pointvalues[i][1])
    cvalue=hdufocusdata[int(cx)][int(cy)]
    try:
        temp_array=extract_array(hdufocusdata, (radius_of_radialprofile,radius_of_radialprofile), (cx,cy))
    except:
        print(traceback.format_exc())
        
    #construct radial profile
    cut_x,cut_y=temp_array.shape
    cut_x_center=(cut_x/2)-1
    cut_y_center=(cut_y/2)-1
    radprofile=np.zeros([cut_x*cut_y,2],dtype=float)
    counter=0
    brightest_pixel_rdist=0
    brightest_pixel_value=0
    bailout=False
    for q in range(cut_x):
        if bailout==True:
            break
        for t in range(cut_y):
            r_dist=pow(pow((q-cut_x_center),2) + pow((t-cut_y_center),2),0.5)
            if q-cut_x_center < 0:# or t-cut_y_center < 0:
                r_dist=r_dist*-1
            radprofile[counter][0]=r_dist
            radprofile[counter][1]=temp_array[q][t]
            if temp_array[q][t] > brightest_pixel_value:
                brightest_pixel_rdist=r_dist
                brightest_pixel_value=temp_array[q][t]
            counter=counter+1

    # If the brightest pixel is in the center-ish
    # then attempt a fit
    if pixscale == None:
        largest_deviation_from_center=12
    else:
        largest_deviation_from_center=3/pixscale

    if abs(brightest_pixel_rdist) <  max(3, largest_deviation_from_center):

        try:
            # Reduce data down to make faster solvinging
            upperbin=math.floor(max(radprofile[:,0]))
            lowerbin=math.ceil(min(radprofile[:,0]))
            # Only need a quarter of an arcsecond bin.
            arcsecond_length_radial_profile = int((upperbin-lowerbin)/0.25)
            number_of_bins=int(arcsecond_length_radial_profile/0.25)
            s, edges, _ = binned_statistic(radprofile[:,0],radprofile[:,1], statistic='mean', bins=np.linspace(lowerbin,upperbin,number_of_bins))

            max_value=bn.nanmax(s)
            min_value=bn.nanmin(s)
            threshold_value=(0.05*(max_value-min_value)) + min_value

            actualprofile=[]
            for q in range(len(s)):
                if not np.isnan(s[q]):
                    if s[q] > threshold_value:
                        actualprofile.append([(edges[q]+edges[q+1])/2,s[q]])

            actualprofile=np.asarray(actualprofile)
            edgevalue_left=actualprofile[0][1]
            edgevalue_right=actualprofile[-1][1]

            if edgevalue_left < 0.6*cvalue and  edgevalue_right < 0.6*cvalue:

                if pixscale == None:
                    stdevstart= 4
                else:
                    stdevstart=2/pixscale

                popt, _ = optimize.curve_fit(gaussian, actualprofile[:,0], actualprofile[:,1], p0=[cvalue,0,((stdevstart) /2.355)], bounds=([cvalue/2,-10, 0],[cvalue*1.2,10,10]))#, xtol=0.005, ftol=0.005)

                # Amplitude has to be a substantial fraction of the peak value
                # and the center of the gaussian needs to be near the center
                if popt[0] > (0.5 * cvalue) and abs(popt[1]) < max(3, largest_deviation_from_center) :
                    if True:
                        plt.scatter(actualprofile[:,0],actualprofile[:,1])
                        plt.plot(actualprofile[:,0], gaussian(actualprofile[:,0], *popt),color = 'r')
                        plt.axvline(x = 0, color = 'g', label = 'axvline - full height')
                        plt.show()

                    sources.append([cx,cy,cvalue])
        except:
            pass

# Keep top 200
sources=np.asarray(sources)
if len(sources) > 200:
    sources=sources[:200,:]

print ("Constructor " + str(time.time()-googtime))
googtime=time.time()
failed=True

if len(sources) >= 5:

    if not pixscale == None:# or np.isnan(pixscale):
        # Get size of original image
        xpixelsize = hdufocusdata.shape[0]
        ypixelsize = hdufocusdata.shape[1]
        shape = (xpixelsize, ypixelsize)

        # Make blank synthetic image with a sky background
        synthetic_image = np.zeros([xpixelsize, ypixelsize])
        synthetic_image = synthetic_image + 200

        #Bullseye Star Shape
        modelstar = [
                    [ .01 , .05 , 0.1 , 0.2,  0.1, .05, .01],
                    [ .05 , 0.1 , 0.2 , 0.4,  0.2, 0.1, .05],
                    [ 0.1 , 0.2 , 0.4 , 0.8,  0.4, 0.2, 0.1],
                    [ 0.2 , 0.4 , 0.8 , 1.2,  0.8, 0.4, 0.2],
                    [ 0.1 , 0.2 , 0.4 , 0.8,  0.4, 0.2, 0.1],
                    [ .05 , 0.1 , 0.2 , 0.4,  0.2, 0.1, .05],
                    [ .01 , .05 , 0.1 , 0.2,  0.1, .05, .01]

                    ]

        modelstar=np.array(modelstar)       

        # Add bullseye stars to blank image
        for addingstar in sources:
            x = round(addingstar[1] -1)
            y = round(addingstar[0] -1)
            peak = int(addingstar[2])
            # Add star to numpy array as a slice
            try:
                synthetic_image[y-3:y+4,x-3:x+4] += peak*modelstar
            except Exception as e:
                print (e)

        # Make an int16 image for planewave solver
        hdufocusdata = np.array(synthetic_image, dtype=np.int32)
        hdufocusdata[hdufocusdata < 0] = 200
        hdufocus = fits.PrimaryHDU()
        hdufocus.data = hdufocusdata
        hdufocus.header = hduheader
        hdufocus.header["NAXIS1"] = hdufocusdata.shape[0]
        hdufocus.header["NAXIS2"] = hdufocusdata.shape[1]
        hdufocus.writeto(cal_path + 'platesolvetemp.fits', overwrite=True, output_verify='silentfix')
        
        try:
            hdufocus.close()
        except:
            pass
        del hdufocusdata
        del hdufocus
        
        # First try with normal pixscale
        failed = False
        args = [
            PS3CLI_EXE,
            cal_path + 'platesolvetemp.fits',
            str(pixscale),
            output_file_path,
            catalog_path
        ]

        process = Popen(
                args,
                stdout=None,
                stderr=PIPE
                )
        (stdout, stderr) = process.communicate()  # Obtain stdout and stderr output from the wcs tool
        exit_code = process.wait() # Wait for process to complete and obtain the exit code

        time.sleep(1)
        process.kill()

        try:
            solve = parse_platesolve_output(output_file_path)
            print (solve['arcsec_per_pixel'])
            if binnedtwo:
                solve['arcsec_per_pixel']=float(solve['arcsec_per_pixel'])/2
            elif binnedthree:
                solve['arcsec_per_pixel']=float(solve['arcsec_per_pixel'])/3
        except:
            failed=True


        if failed:
            failed=False

            # Try again with a lower pixelscale... yes it makes no sense
            # But I didn't write PS3.exe ..... but it works (MTF)
            args = [
                PS3CLI_EXE,
                cal_path + 'platesolvetemp.fits',
                str(float(pixscale)/2.0),
                output_file_path,
                catalog_path
            ]

            process = Popen(
                    args,
                    stdout=None,
                    stderr=PIPE
                    )
            (stdout, stderr) = process.communicate()  # Obtain stdout and stderr output from the wcs tool
            exit_code = process.wait() # Wait for process to complete and obtain the exit code
            time.sleep(1)
            process.kill()

            print (stdout)
            print (stderr)

            try:
                solve = parse_platesolve_output(output_file_path)
                print (solve['arcsec_per_pixel'])
                if binnedtwo:
                    solve['arcsec_per_pixel']=float(solve['arcsec_per_pixel'])/2
                elif binnedthree:
                    solve['arcsec_per_pixel']=float(solve['arcsec_per_pixel'])/3
            except:
                failed=True           

    # if unknown pixelscale do a search
    print ("failed?")
    print (failed)
    if failed or pixscale == None:

        #from astropy.table import Table
        from astroquery.astrometry_net import AstrometryNet
        AstrometryNet().api_key = 'pdxlsqwookogoivt'
        AstrometryNet().key = 'pdxlsqwookogoivt'  
        ast = AstrometryNet()
        ast.api_key = 'pdxlsqwookogoivt'
        ast.key = 'pdxlsqwookogoivt'       

        if pixscale == None:
            scale_lower=0.04
            scale_upper=8.0
        elif binnedtwo:
            scale_lower=0.9* pixscale*2
            scale_upper=1.1* pixscale*2
        elif binnedthree:
            scale_lower=0.9* pixscale*3
            scale_upper=1.1* pixscale*3
        else:
            scale_lower=0.9* pixscale
            scale_upper=1.1* pixscale

        image_width = fx
        image_height = fy

        # If searching for the first pixelscale,
        # Then wait for a LONG time to get it.
        # with a wider range
        try:
            if pixscale == None:# or np.isnan(pixscale):
                wcs_header = ast.solve_from_source_list(pointvalues[:,0], pointvalues[:,1],
                                                        image_width, image_height, crpix_center=True, center_dec= pointing_dec, scale_lower=scale_lower, scale_upper=scale_upper, scale_units='arcsecperpix', center_ra = pointing_ra*15,radius=30.0,
                                                        solve_timeout=1200)
            else:
                wcs_header = ast.solve_from_source_list(pointvalues[:,0], pointvalues[:,1],
                                                        image_width, image_height, crpix_center=True, center_dec= pointing_dec, scale_lower=scale_lower, scale_upper=scale_upper, scale_units='arcsecperpix', center_ra = pointing_ra*15,radius=12.0,
                                                        solve_timeout=60)
        except:
            print ("a.net timed out or failed")
            wcs_header={}

        print (wcs_header)
        print (len(wcs_header))

        if wcs_header=={}:
            solve = 'error'            
        else:
            solve={}
            solve["ra_j2000_hours"] = wcs_header['CRVAL1']/15
            solve["dec_j2000_degrees"] = wcs_header['CRVAL2']
            solve["arcsec_per_pixel"] = wcs_header['CD1_2'] *3600

            if binnedtwo:
                solve['arcsec_per_pixel']=solve['arcsec_per_pixel']/2
            elif binnedthree:
                solve['arcsec_per_pixel']=solve['arcsec_per_pixel']/3

else:
    solve = 'error'


print (cal_path+ 'platesolve.pickle')


pickle.dump(solve, open(cal_path + 'platesolve.temppickle', 'wb'))


try:
    os.remove(cal_path + 'platesolve.pickle')
except:
    pass

os.rename(cal_path + 'platesolve.temppickle',cal_path + 'platesolve.pickle')

time.sleep(1)


try:
    os.remove(cal_path + 'platesolvetemp.fits')
except:
    pass
try:
    os.remove(output_file_path)
except:
    pass


print (solve)
print ("solver: " +str(time.time()-googtime))


def add_margin(pil_img, top, right, bottom, left, color):
    width, height = pil_img.size
    new_width = width + right + left
    new_height = height + top + bottom
    result = Image.new(pil_img.mode, (new_width, new_height), color)
    result.paste(pil_img, (left, top))
    return result

def mid_stretch_jpeg(data):
    """
    This product is based on software from the PixInsight project, developed by
    Pleiades Astrophoto and its contributors (http://pixinsight.com/).

    And also Tim Beccue with a minor flourishing/speedup by Michael Fitzgerald.
    """
    target_bkg=0.25
    shadows_clip=-1.25

    """ Stretch the image.

    Args:
        data (np.array): the original image data array.

    Returns:
        np.array: the stretched image data
    """

    try:
        data = data / np.max(data)
    except:
        data = data    #NB this avoids div by 0 is image is a very flat bias


    """Return the average deviation from the median.

    Args:
        data (np.array): array of floats, presumably the image data
    """
    median = np.median(data.ravel())
    n = data.size
    avg_dev = np.sum( np.absolute(data-median) / n )
    c0 = np.clip(median + (shadows_clip * avg_dev), 0, 1)
    x= median - c0

    """Midtones Transfer Function

    MTF(m, x) = {
        0                for x == 0,
        1/2              for x == m,
        1                for x == 1,

        (m - 1)x
        --------------   otherwise.
        (2m - 1)x - m
    }

    See the section "Midtones Balance" from
    https://pixinsight.com/doc/tools/HistogramTransformation/HistogramTransformation.html

    Args:
        m (float): midtones balance parameter
                   a value below 0.5 darkens the midtones
                   a value above 0.5 lightens the midtones
        x (np.array): the data that we want to copy and transform.
    """
    shape = x.shape
    x = x.ravel()
    zeros = x==0
    halfs = x==target_bkg
    ones = x==1
    others = np.logical_xor((x==x), (zeros + halfs + ones))
    x[zeros] = 0
    x[halfs] = 0.5
    x[ones] = 1
    x[others] = (target_bkg - 1) * x[others] / ((((2 * target_bkg) - 1) * x[others]) - target_bkg)
    m= x.reshape(shape)

    stretch_params = {
        "c0": c0,
        #"c1": 1,
        "m": m
    }

    m = stretch_params["m"]
    c0 = stretch_params["c0"]
    above = data >= c0

    # Clip everything below the shadows clipping point
    data[data < c0] = 0
    # For the rest of the pixels: apply the midtones transfer function
    x=(data[above] - c0)/(1 - c0)

    """Midtones Transfer Function

    MTF(m, x) = {
        0                for x == 0,
        1/2              for x == m,
        1                for x == 1,

        (m - 1)x
        --------------   otherwise.
        (2m - 1)x - m
    }

    See the section "Midtones Balance" from
    https://pixinsight.com/doc/tools/HistogramTransformation/HistogramTransformation.html

    Args:
        m (float): midtones balance parameter
                   a value below 0.5 darkens the midtones
                   a value above 0.5 lightens the midtones
        x (np.array): the data that we want to copy and transform.
    """
    shape = x.shape
    x = x.ravel()
    zeros = x==0
    halfs = x==m
    ones = x==1
    others = np.logical_xor((x==x), (zeros + halfs + ones))
    x[zeros] = 0
    x[halfs] = 0.5
    x[ones] = 1
    x[others] = (m - 1) * x[others] / ((((2 * m) - 1) * x[others]) - m)
    data[above]= x.reshape(shape)

    return data


if solve != 'error' and pointing_exposure and not pixscale == None:


    pointing_image = mid_stretch_jpeg(pointing_image)

    solved_ra = solve["ra_j2000_hours"]
    solved_dec = solve["dec_j2000_degrees"]
    solved_arcsecperpixel = solve["arcsec_per_pixel"]



    RA_where_it_actually_is=solved_ra
    DEC_where_it_actually_is=solved_dec

    #make a fake header to create the WCS object
    tempheader = fits.PrimaryHDU()
    tempheader=tempheader.header
    tempheader['CTYPE1'] = 'RA---TAN'
    tempheader['CTYPE2'] = 'DEC--TAN'
    tempheader['CUNIT1'] = 'deg'
    tempheader['CUNIT2'] = 'deg'
    tempheader['CRVAL1'] = RA_where_it_actually_is * 15.0
    tempheader['CRVAL2'] = DEC_where_it_actually_is
    tempheader['CRPIX1'] = int(pointing_image.shape[0] / 2)
    tempheader['CRPIX2'] = int(pointing_image.shape[1] / 2)
    tempheader['NAXIS'] = 2
    tempheader['CDELT1'] = float(pixscale) / 3600
    tempheader['CDELT2'] = float(pixscale) / 3600


    # Size of field in degrees
    x_deg_field_size=(float(pixscale) / (3600)) * pointing_image.shape[0]
    y_deg_field_size=(float(pixscale) / (3600)) * pointing_image.shape[1] / cos(radians(DEC_where_it_actually_is ))

    print (x_deg_field_size)
    print (y_deg_field_size)

    xfig=9
    yfig=9*(pointing_image.shape[0]/pointing_image.shape[1])
    aspect=1/(pointing_image.shape[0]/pointing_image.shape[1])
    print (pointing_image.shape[0]/pointing_image.shape[1])

    # Create a temporary WCS
    # Representing where it actually is.
    wcs=WCS(header=tempheader)

    plt.rcParams["figure.facecolor"] = 'black'
    plt.rcParams["text.color"] = 'yellow'
    plt.rcParams["xtick.color"] = 'yellow'
    plt.rcParams["ytick.color"] = 'yellow'
    plt.rcParams["axes.labelcolor"] = 'yellow'
    plt.rcParams["axes.titlecolor"] = 'yellow'

    plt.rcParams['figure.figsize'] = [xfig, yfig]
    ax = plt.subplot(projection=wcs, facecolor='black')

    #fig.set_facecolor('black')
    ax.set_facecolor('black')
    ax.imshow(pointing_image, origin='lower', cmap='gray')
    ax.grid(color='yellow', ls='solid')
    ax.set_xlabel('Right Ascension')
    ax.set_ylabel('Declination')


    print ([target_ra * 15,RA_where_it_actually_is * 15],[ target_dec, DEC_where_it_actually_is])

    ax.plot([target_ra * 15,RA_where_it_actually_is * 15],[ target_dec, DEC_where_it_actually_is],  linestyle='dashed',color='green',
          linewidth=2, markersize=12,transform=ax.get_transform('fk5'))
    # #ax.set_autoscale_on(False)

    # ax.plot([target_ra * 15,RA_where_it_actually_is * 15],[ target_dec, DEC_where_it_actually_is],  linestyle='dashed',color='white',
    #       linewidth=2, markersize=12,transform=ax.get_transform('fk5'))


    # This should point to the center of the box.
    ax.scatter(target_ra * 15, target_dec, transform=ax.get_transform('icrs'), s=300,
                edgecolor='red', facecolor='none')

    # ax.scatter(target_ra * 15, target_dec, transform=ax.get_transform('icrs'), s=300,
    #             edgecolor='white', facecolor='none')


    # This should point to the center of the current image
    ax.scatter(RA_where_it_actually_is * 15, DEC_where_it_actually_is, transform=ax.get_transform('icrs'), s=300,
                edgecolor='white', facecolor='none')

    # This should point to the where the telescope is reporting it is positioned.
    ax.scatter(pointing_ra * 15, pointing_dec, transform=ax.get_transform('icrs'), s=300,
                edgecolor='lime', facecolor='none')

    # r = Quadrangle((target_ra * 15 - 0.5 * y_deg_field_size, target_dec - 0.5 * x_deg_field_size)*u.deg, y_deg_field_size*u.deg, x_deg_field_size*u.deg,
    #                 edgecolor='red', facecolor='none',
    #                 transform=ax.get_transform('icrs'))

    r = Quadrangle((target_ra * 15 - 0.5 * y_deg_field_size, target_dec - 0.5 * x_deg_field_size)*u.deg, y_deg_field_size*u.deg, x_deg_field_size*u.deg,
                    edgecolor='red', facecolor='none',
                    transform=ax.get_transform('icrs'))


    ax.add_patch(r)
    # ax.axes.set_aspect(aspect)
    # plt.axis('scaled')
    # plt.gca().set_aspect(aspect)

    # breakpoint()
    # plt.canvas.draw()
    # temp_canvas = plt.canvas
    # plt.close()
    # pil_image=Image.frombytes('RGB', temp_canvas.get_width_height(),  temp_canvas.tostring_rgb())

    # pil_image.save(jpeg_filename.replace('.jpg','temp.jpg'), keep_rgb=True)#, quality=95)
    # os.rename(jpeg_filename.replace('.jpg','temp.jpg'),jpeg_filename)

    plt.savefig(jpeg_filename.replace('.jpg','matplotlib.png'), dpi=100, bbox_inches='tight', pad_inches=0)


    im = Image.open(jpeg_filename.replace('.jpg','matplotlib.png'))

    # Get amount of padding to add
    fraction_of_padding=(im.size[0]/im.size[1])/aspect
    padding_added_pixels=int(((fraction_of_padding * im.size[1])- im.size[1])/2)
    if padding_added_pixels > 0:
        im=add_margin(im,padding_added_pixels,0,padding_added_pixels,0,(0,0,0))

    im=im.convert('RGB')

    im.save(jpeg_filename.replace('.jpg','temp.jpg'), keep_rgb=True)#, quality=95)
    os.rename(jpeg_filename.replace('.jpg','temp.jpg'),jpeg_filename)
    try:
        os.remove(jpeg_filename.replace('.jpg','matplotlib.jpg'))
    except:
        pass

    try:
        os.remove(jpeg_filename.replace('.jpg','matplotlib.png'))
    except:
        pass

<|MERGE_RESOLUTION|>--- conflicted
+++ resolved
@@ -221,152 +221,6 @@
     hdufocusdata = hdufocusdata[crop_width:-crop_width, crop_height:-crop_height]
 
 
-<<<<<<< HEAD
-# If it is still too wide field, lets crop this down to at most a degree.
-# #breakpoint()
-# x_size_degrees=hdufocusdata.shape[0] * (pixscale / 3600)
-# x_size_pixel_needed= hdufocusdata.shape[0] / x_size_degrees
-# if x_size_degrees > 1.0:
-#     crop_width=int((hdufocusdata.shape[0] - x_size_pixel_needed)/2)
-# else:
-#     crop_width=0
-
-# y_size_degrees=hdufocusdata.shape[1] * (pixscale / 3600)
-# y_size_pixel_needed= hdufocusdata.shape[1] / y_size_degrees
-# if y_size_degrees > 1.0:
-#     crop_height=int((hdufocusdata.shape[1] - y_size_pixel_needed)/2)
-# else:
-#     crop_height=0
-
-# hdufocusdata = hdufocusdata[crop_width:-crop_width, crop_height:-crop_height]
-# #hdufocusdata = hdufocusdata[crop_height:-crop_height,crop_width:-crop_width]
-
-
-
-x_size_degrees=hdufocusdata.shape[0] * (pixscale / 3600)
-x_size_pixel_needed= hdufocusdata.shape[0] / x_size_degrees
-if x_size_degrees > 1.0:
-    crop_width=int((hdufocusdata.shape[0] - x_size_pixel_needed)/2)
-else:
-    crop_width=1
-
-y_size_degrees=hdufocusdata.shape[1] * (pixscale / 3600)
-y_size_pixel_needed= hdufocusdata.shape[1] / y_size_degrees
-if y_size_degrees > 1.0:
-    crop_height=int((hdufocusdata.shape[1] - y_size_pixel_needed)/2)
-else:
-    crop_height=1
-
-hdufocusdata = hdufocusdata[crop_width:-crop_width, crop_height:-crop_height]
-
-#breakpoint()
-
-#breakpoint()
-
-
-# binfocus = 1
-# if bin_for_platesolve:
-#     hdufocusdata=block_reduce(hdufocusdata,platesolve_bin_factor)
-#     binfocus=platesolve_bin_factor
-
-# focusimg = np.array(
-#     hdufocusdata, order="C"
-# )
-
-
-# # Some of these are liberated from BANZAI
-# bkg = sep.Background(focusimg, bw=32, bh=32, fw=3, fh=3)
-# bkg.subfrom(focusimg)
-# ix, iy = focusimg.shape
-
-# sep.set_extract_pixstack(int(ix*iy - 1))
-
-# #This minarea is totally fudgetastically emprical comparing a 0.138 pixelscale QHY Mono
-# # to a 1.25/2.15 QHY OSC. Seems to work, so thats good enough.
-# # Makes the minarea small enough for blocky pixels, makes it large enough for oversampling
-# if pixscale != None:
-#     minarea= -9.2421 * (pixscale*platesolve_bin_factor) + 16.553
-#     if minarea < 5:  # There has to be a min minarea though!
-#         minarea = 5
-# else:
-#     minarea=5
-
-
-
-# sources = sep.extract(
-#     focusimg, 3, err=bkg.globalrms, minarea=minarea
-# )
-
-# sources = Table(sources)
-# sources = sources[sources['flag'] < 8]
-# sources = sources[sources["peak"] < 0.8 * image_saturation_level]
-# sources = sources[sources["cpeak"] < 0.8 * image_saturation_level]
-# sources = sources[sources["flux"] > 1000]
-# sources = sources[sources["x"] < iy -50]
-# sources = sources[sources["x"] > 50]
-# sources = sources[sources["y"] < ix - 50]
-# sources = sources[sources["y"] > 50]
-
-# # BANZAI prune nans from table
-# nan_in_row = np.zeros(len(sources), dtype=bool)
-# for col in sources.colnames:
-#     nan_in_row |= np.isnan(sources[col])
-# sources = sources[~nan_in_row]
-
-# # Calculate the ellipticity (Thanks BANZAI)
-
-# sources['ellipticity'] = 1.0 - (sources['b'] / sources['a'])
-# sources = sources[sources['ellipticity'] < 0.4]  # Remove things that are not circular stars
-
-# # Calculate the kron radius (Thanks BANZAI)
-# kronrad, krflag = sep.kron_radius(focusimg, sources['x'], sources['y'],
-#                                   sources['a'], sources['b'],
-#                                   sources['theta'], 6.0)
-# sources['flag'] |= krflag
-# sources['kronrad'] = kronrad
-
-# # Calculate uncertainty of image (thanks BANZAI)
-# uncertainty = float(readnoise) * np.ones(focusimg.shape,
-#                                          dtype=focusimg.dtype) / float(readnoise)
-
-# try:
-#     flux, fluxerr, flag = sep.sum_ellipse(focusimg, sources['x'], sources['y'],
-#                                       sources['a'], sources['b'],
-#                                       np.pi / 2.0, 2.5 * kronrad,
-#                                       subpix=1, err=uncertainty)
-#     sources['flux'] = flux
-#     sources['fluxerr'] = fluxerr
-#     sources['flag'] |= flag
-
-# except:
-#     pass
-
-
-
-# sources['FWHM'], _ = sep.flux_radius(focusimg, sources['x'], sources['y'], sources['a'], 0.5,
-#                                       subpix=5)
-
-# #sources['FWHM']=sources['kronrad'] * 2
-
-# sources['FWHM'] = 2 * sources['FWHM']
-# # BANZAI prune nans from table
-# # nan_in_row = np.zeros(len(sources), dtype=bool)
-# # for col in sources.colnames:
-# #     nan_in_row |= np.isnan(sources[col])
-# # sources = sources[~nan_in_row]
-
-# sources = sources[sources['FWHM'] != 0]
-# #sources = sources[sources['FWHM'] > 0.5]
-# if pixscale != None:
-#     sources = sources[sources['FWHM'] > (1/pixscale)]
-# sources = sources[sources['FWHM'] < (np.nanmedian(sources['FWHM']) + (3 * np.nanstd(sources['FWHM'])))]
-
-# sources = sources[sources['flux'] > 0]
-# sources = sources[sources['flux'] < 1000000]
-
-
-
-=======
 # This section crops down the image to a reasonable thing to solve
 # The platesolver only provides the RA and Dec of the center of the frame
 # So anything above about half a degree is largely useless
@@ -389,7 +243,6 @@
     
     hdufocusdata = hdufocusdata[crop_width:-crop_width, crop_height:-crop_height]
     
->>>>>>> 04fb7ddf
 
 def localMax(a, include_diagonal=True, threshold=-np.inf) :
     # Pad array so we can handle edges
