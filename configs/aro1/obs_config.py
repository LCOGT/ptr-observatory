--- conflicted
+++ resolved
@@ -152,10 +152,6 @@
 # These are options to minimise diskspace for calibrations
     'produce_fits_file_for_final_calibrations': True,
     'save_archive_versions_of_final_calibrations' : False,
-<<<<<<< HEAD
-=======
-    'fully_platesolve_images_at_site_rather_than_pipe':False,
->>>>>>> 24a6a726
 
     # 'temporary_local_pipe_archive_to_hold_files_while_copying' : 'F:/tempfolderforpipeline',
     # LINKS FOR OBS FOLDERS
