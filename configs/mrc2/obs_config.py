# -*- coding: utf-8 -*-
"""
Spyder Editor

This is a temporary script file.
"""
# -*- coding: utf-8 -*-
'''
Created on Fri Aug  2 11:57:41 2019
Updates 20220604 WER

@author: wrosing
'''
#                                                                                        1         1         1       1
#        1         2         3         4         6         7         8         9         0         1         2       2
#234567890123456789012345678901234567890123456789012345678901234567890123456789012345678901234567890123456789012345678
#import json
#import time

#  NB NB  Json is not bi-directional with tuples (), use lists [], nested if tuples as needed, instead.
#  NB NB  My convention is if a value is naturally a float I add a decimal point even to 0.
#g_dev = None

'''
COM1
COM2
COM3
COM4
COM5   Intel

COM14  Arduino SkyRoof         USB-2 *

?????  USB3 Camera Blue Cable  USB-3
COM24  Planewave Mount Axis 2  USB-1 Shared *
COM25  Planewave Mount Axis 1  USB-1 Shared *

COM26  Ultimate Backplate      USB-6*

   COM  PW Mirror Cover
   COM29  PW Dew Heater*
   COM28  Optec Gemini*
   COM30  PW EFA*

COM27  Ultimate Instrument     USB-4*

   COM31  Optec Perseus*
   Not COM    Apogee Wheel Front*
   Not COM   Apogee Wheel Back*
   COM

COM07 or 06  Numato Hand Paddle      USB-5 *
COM10  Alnitak *

Paddle is a HID, not a COM or USB port. *

Park 207.3, 5.285.
'''

obs_id = 'mrc2'

site_config = {
    
    # Instance type specifies whether this is an obs or a wema
    'instance_type' : 'obs',
    # If this is not a wema, this specifies the wema that this obs is connected to
    'wema_name' : 'mrc',
    # The unique identifier for this obs
    'obs_id': 'mrc2',
    
    
    # Name, local and owner stuff
    'name': 'Mountain Ranch Camp Observatory  0m61 f6.8',
    'location': 'Santa Barbara, California,  USA',
    'airport_code': 'SBA',
    'telescope_description':  '0m61 f6.8 Planewave CDK',
    'observatory_url': 'https://starz-r-us.sky/clearskies',
    'mpc_code':  'ZZ23',    #This is made up for now.
    'description':  '''
                    Now is the time for all good persons
                    to get out and vote early and often lest
                    we lose charge of our democracy.
                    ''',    #  i.e, a multi-line text block supplied and formatted by the owner.
     'owner':  ['google-oauth2|112401903840371673242'],  # Wayne
     'owner_alias': ['WER', 'TELOPS'],
     'admin_aliases': ["ANS", "WER", "TELOPS", "TB", "DH", "KVH", "KC"],
     
   
    # Default safety settings
    'safety_check_period': 45,  # MF's original setting.
    'closest_distance_to_the_sun': 45,  # Degrees. For normal pointing requests don't go this close to the sun.
    'closest_distance_to_the_moon': 3,  # Degrees. For normal pointing requests don't go this close to the moon.
    'minimum_distance_from_the_moon_when_taking_flats': 10,
    'lowest_requestable_altitude': -1,  # Degrees. For normal pointing requests don't allow requests to go this low.
    'degrees_to_avoid_zenith_area_for_calibrations': 5, 
    'degrees_to_avoid_zenith_area_in_general' : 0,
    'maximum_hour_angle_requestable' : 12,
    'temperature_at_which_obs_too_hot_for_camera_cooling' : 28,   #10C higher than chiller water

    # These are the default values that will be set for the obs
    # on a reboot of obs.py. They are safety checks that 
    # can be toggled by an admin in the Observe tab.
    'scope_in_manual_mode': False,    #20231222 This makes things easier for heavy debugging
    'mount_reference_model_off': False,
    'sun_checks_on': True,
    'moon_checks_on': True,
    'altitude_checks_on': True,    
    'daytime_exposure_time_safety_on': True,
    
    
    
    # Setup of folders on local and network drives.
    'ingest_raws_directly_to_archive': True,
    # LINKS TO PIPE FOLDER
    'save_raws_to_pipe_folder_for_nightly_processing': False,
    'pipe_archive_folder_path': 'X:/localptrarchive/',  #WER changed Z to X 20231113 @1:16 UTC
    'temporary_local_pipe_archive_to_hold_files_while_copying' : 'D:/local_ptr_temp/tempfolderforpipeline',
    'temporary_local_alt_archive_to_hold_files_while_copying' : 'D:/local_ptr_temp/tempfolderforaltpath',

    # Setup of folders on local and network drives.
    'client_hostname':  'mr2-0m60',
    'archive_path':  'C:/ptr/',  # Generic place for client host to stash misc stuff
    'alt_path':  'Q:/ptr/',  # Generic place for this host to stash misc stuff
    'save_to_alt_path':  'yes',
    'local_calibration_path': 'C:/ptr/', # THIS FOLDER HAS TO BE ON A LOCAL DRIVE, not a network drive due to the necessity of huge memmap files
    'archive_age' : 7, # Number of days to keep files in the local archive before deletion. Negative means never delete
    'send_files_at_end_of_night' : 'no', # For low bandwidth sites, do not send up large files until the end of the night. set to 'no' to disable
    
    # For low bandwidth sites, do not send up large files until the end of the night. set to 'no' to disable
    'send_files_at_end_of_night': 'no',
    # For low diskspace sites (or just because they aren't needed), don't save a separate raw file to disk after conversion to fz.
    'save_raw_to_disk': True,
    # PTR uses the reduced file for some calculations (focus, SEP, etc.). To save space, this file can be removed after usage or not saved.
    'keep_reduced_on_disk': True,
    'keep_focus_images_on_disk': True,  # To save space, the focus file can not be saved.   
    # A certain type of naming that sorts filenames by numberid first
    'save_reduced_file_numberid_first' : False,   
   # Number of files to send up to the ptrarchive simultaneously.
   'number_of_simultaneous_ptrarchive_streams' : 4,
   # Number of files to send over to the pipearchive simultaneously.
   'number_of_simultaneous_pipearchive_streams' : 4,
   # Number of files to send over to the altarchive simultaneously.
   'number_of_simultaneous_altarchive_streams' : 4,
   
   
   # Bisque mounts can't run updates in a thread ... yet... until I figure it out,
   # So this is False for Bisques and true for everyone else.
   'run_main_update_in_a_thread': True,
   'run_status_update_in_a_thread' : True,

    # Minimum realistic seeing at the site.
    # This allows culling of unphysical results in photometry and other things
    # Particularly useful for focus
    'minimum_realistic_seeing': 1.5,
     

    
    # TIMING FOR CALENDAR EVENTS
    
    # How many minutes with respect to eve sunset start flats
    
    'bias_dark interval':  105.,   #minutes
    'eve_sky_flat_sunset_offset': -45.,  # 40 before Minutes  neg means before, + after.
    # How many minutes after civilDusk to do....
    'end_eve_sky_flats_offset': 5 , 
    'clock_and_auto_focus_offset': 8,
    
    'astro_dark_buffer': 30,   #Min before and after AD to extend observing window
    'morn_flat_start_offset': -10,       #min from Sunrise
    'morn_flat_end_offset':  +45,        #min from Sunrise
    'end_night_processing_time':  90,   #  A guess
    'observing_begins_offset': 18,    
    # How many minutes before civilDawn to do ....
    'observing_ends_offset': 18,   
    
    
    # Exposure times for standard system exposures
    'focus_exposure_time': 15,  # Exposure time in seconds for exposure image
    'pointing_exposure_time': 20,  # Exposure time in seconds for exposure image

    # How often to do various checks and such
    'observing_check_period': 1,    # How many minutes between weather checks
    'enclosure_check_period': 1,    # How many minutes between enclosure checks

    # Turn on and off various automated calibrations at different times.
    'auto_eve_bias_dark': False,
    'auto_eve_sky_flat': True,
    
    'time_to_wait_after_roof_opens_to_take_flats': 120,   #sec Just imposing a minimum in case of a restart.
    'auto_midnight_moonless_bias_dark': False,
    'auto_morn_sky_flat': True,
    'auto_morn_bias_dark': False,
    
    # FOCUS OPTIONS
    'periodic_focus_time': 3, # This is a time, in hours, over which to bypass automated focussing (e.g. at the start of a project it will not refocus if a new project starts X hours after the last focus)
    'stdev_fwhm': 0.5,  # This is the expected variation in FWHM at a given telescope/camera/site combination. This is used to check if a fwhm is within normal range or the focus has shifted
    'focus_trigger': 0.75,  # What FWHM increase is needed to trigger an autofocus
    
    # PLATESOLVE options
    'solve_nth_image': 1,  # Only solve every nth image
    'solve_timer': 0.05,  # Only solve every X minutes
    'threshold_mount_update': 45,  # only update mount when X arcseconds away
    

    'defaults': {
        'mount': 'mount1',
        #'telescope': 'telescope1',
        'focuser': 'focuser1',
        'rotator': 'rotator1',
        'selector':  'selector1',
        'screen': 'screen1',
        'filter_wheel': 'filter_wheel1',
        'camera': 'camera_1_1',
        'sequencer': 'sequencer1'
        },
    'device_types': [
        'mount',
        #'telescope',
        #'screen',
        'rotator',
        'focuser',
        'selector',
        'filter_wheel',
        'camera',
        'sequencer',
        ],
     'short_status_devices':  [
        'mount',
        #'telescope',
        # 'screen',
        'rotator',
        'focuser',
        'selector',
        'filter_wheel',
        'camera',
        'sequencer',
        ],  



    'mount': {
        'mount1': {      #NB NB There can only be one mounting given the new model.
            'parent': 'enclosure1',
            'tel_id': '0m35',
            'name': 'westpier',
            'hostIP':  '10.15.0.40',     #Can be a name if local DNS recognizes it.
            'hostname':  'westpier',
            'desc':  'Planewave L600 AltAz',
            'driver': 'ASCOM.PWI4.Telescope',  #This picks up signals to the rotator from the mount.
            'startup_script':  None,
            'recover_script':  None,
            'shutdown_script':  None,
            'alignment': 'Alt-Az',
            'default_zenith_avoid': 5.0,   #degrees floating
            'has_paddle': False,      #paddle refers to something supported by the Python code, not the AP paddle.
            #'has_ascom_altaz': False,
            'pointing_tel': 'tel1',  
            'west_clutch_ra_correction': 0.0,
            'west_clutch_dec_correction': 0.0, 
            'east_flip_ra_correction': 0.0,
            'east_flip_dec_correction': 0.0,
            'home_after_unpark' : True,
            'home_before_park' : True,
            
            'settle_time_after_unpark' : 0,
            'settle_time_after_park' : 0,
            'permissive_mount_reset' : 'yes', # if this is set to yes, it will reset the mount at startup and when coordinates are out significantly
            'time_inactive_until_park' : 3600.0, # How many seconds of inactivity until it will park the telescope
            #'home_after_unpark' : False,
            'home_altitude':  0.0,
            'home_azimuth':  210.0,
            'has_paddle': False,    #or a string that permits proper configuration.
            'has_ascom_altaz': True,
            'pointing_tel': 'tel1',     #This can be changed to 'tel2' by user.  This establishes a default.
            'Selector':{
                'available': False,         #If True add these lines;
                # 'positions': 4,
                # 'inst 1': 'camera_1_1',      #inst_1 is always the default until status reports different
                # 'inst 2': 'echelle1',     #These are all types od cameras.
                # 'inst 3': 'camera3',
                # 'inst 4': 'lowres1',
                },

            'settings': {
 			    'latitude_offset': 0.025,     #Meters North is Positive   These *could* be slightly different than site.
 			    'longitude_offset': 0.25,   #meters West is negative  #NB This could be an eval( <<site config data>>))
 			    'elevation_offset': 0.5,    # meters above sea level
                'fixed_screen _altitude': 0.54,
                'horizon':  15.,    #  Meant to be a circular horizon. Or set to None if below is filled in.
                'horizon_detail': {
                      '0': 32,
                      '30': 35,
                      '36.5': 39,
                      '43': 28.6,
                      '59': 32.7,
                      '62': 28.6,
                      '65': 25.2,
                      '74': 22.6,
                      '82': 20,
                      '95.5': 20,
                      '101.5': 14,
                      '107.5': 12,
                      '130': 12,
                      '150': 20,
                      '172': 28,
                      '191': 25,
                      '213': 20,
                      '235': 15.3,
                      '260': 11,
                      '272': 17,
                      '294': 16.5,
                      '298.5': 18.6,
                      '303': 20.6,
                      '309': 27,
                      '315': 32,
                      '360': 32,  #  We use a dict because of fragmented azimuth mesurements.
                      },
                'refraction_on': True,
                'model_on': True,
                'rates_on': True,
                'model': {
                    'IH': 0,
                    'ID': 0.,
                    'WH': 0.,
                    'WD': 0.,
                    'MA': 0.,
                    'ME': 0.,
                    'CH': 0.,
                    'NP': 0.,
                    'TF': 0.,
                    'TX': 0.,
                    'HCES': 0.,
                    'HCEC': 0.,
                    'DCES': 0.,
                    'DCEC': 0.,
                    'IA': 0.0,
                    'IE': 0.0,
                    'CA': 0.0,
                    'NPAE': 0.0,
                    'AN': 0.0,
                    'AE': 0.0,     #AW?
                    'ACES': 0.0,
                    'ACEC': 0.0,
                    'ECES': 0.0,
                    'ECEC': 0.0,
                    }
            },
        },

    },


    'telescope': {                 #Better called OTA or "Optics
        'telescope1': {
            'parent': 'mount2',
            'name': 'Main OTA',
            'desc':  'Planewave CDK 600 F6.8',   #i seem to use desc, an alias more or less for the same thing.
            'telescop': 'mrc2',
            'ptrtel': 'mrc2',
            'driver': None,                     #Essentially this device is informational.  It is mostly about the optics.
            'startup_script':  None,
            'recover_script':  None,
            'shutdown_script':  None,
            'collecting_area':  154891,
            'obscuration':  47,
            'aperture': 610,
            'f-ratio':  6.8,   #This and focal_length can be refined after a solve.
            'focal_length': 3962,
            'has_dew_heater':  True,
            #'screen_name': 'screen2',   #The enclosure has two screens in the WMD case, one for each mount.
            # NB NB All the below need some checking
            'tel_has_unihedron': False,
            'screen_name': 'screen1',
            'focuser_name':  'focuser1',
            'rotator_name':  'rotator1',
            'has_instrument_selector': False,   #This is a default for a single instrument system
            'selector_positions': 1,            #Note starts with 1
            'instrument names':  ['camera_1_1'],
            'instrument aliases':  ['QHY600Mono'],
            'configuration': {
                 "position1": ["darkslide1", "filter_wheel1", "filter_wheel2", "camera1"]
                 },
            'camera_name':  'camera_1_1',
            'filter_wheel_name':  'filter_wheel1',

            'has_fans':  True,
            'has_cover':  True,
            'settings': {
                'fans': ['Auto','High', 'Low', 'Off'],
                'offset_collimation': 0.0,    #If the mount model is current, these numbers are usually near 0.0
                                                #for tel1.  Units are arcseconds.
                'offset_declination': 0.0,
                'offset_flexure': 0.0,
                'west_flip_ha_offset': 0.0,  #  new terms.
                'west_flip_ca_offset': 0.0,
                'west_flip_dec_offset': 0.0
                },

        },
        #'ota2':{    #NB NB second OTA here   >>>>
            
        #}
        

    },

    'rotator': {
        'rotator1': {
            'parent': 'telescope1',
            'name': 'rotator',
            'desc':  'Opetc Gemini',
            'driver': 'ASCOM.AltAzDS.Rotator',
			'com_port':  'COM9',
            'startup_script':  'None',
            'recover_script':  'None',
            'shutdown_script':  'None',
            'minimum': -180.,
            'maximum': 360.0,
            'step_size':  0.0001,     #Is this correct?
            'backlash':  0.0,
            'unit':  'degree'    #  'steps'
        },
    },

    'screen': {
        'screen1': {
            'parent': 'telescope1',
            'name': 'screen',
            'desc':  'Optec Alnitak 30"',
            'driver': 'COM6',  #This needs to be a four or 5 character string as in 'COM8' or 'COM22'
            'startup_script':  None,
            'recover_script':  None,
            'shutdown_script':  None,
            'minimum': 5.0,   #This is the % of light emitted when Screen is on and nominally at 0% bright.
            'saturate': 170,  #Out of 0.0 - 255, this is the last value where the screen is linear with output.
                                #These values have a minor temperature sensitivity yet to quantify.
            },

    },

    'focuser': {
        'focuser1': {
            'parent': 'telescope1',
            'name': 'focuser',
            'desc':  'Optec Gemini',
            'driver': 'ASCOM.OptecGemini.Focuser',
            'com_port': None,
            'start_at_config_reference': False,
            'correct_focus_for_temperature' : True,
            'maximum_good_focus_in_arcsecond': 2.5, # highest value to consider as being in "good focus". Used to select last good focus value

            'reference':  9810,    #Nominal at 20C Primary temperature, in microns not steps.            
            'z_compression': 0.0, #  microns per degree of zenith distance
            'z_coef_date':  '20221002',   # 'reference': 4375,    #   Guess 20210904  Nominal at 10C Primary temperature
            'use_local_temp':  False,
            'minimum': 0,    #NB this needs clarifying, we are mixing steps and microns.
            'maximum': 12700,
            'throw': 400,
            'step_size': 1,
            'backlash':  0,
            'unit': 'steps',
            'unit_conversion':  9.090909090909091,
            'has_dial_indicator': False
            },

    },

    'selector': {
        'selector1': {
            'parent': 'telescope1',
            'name': 'Selector',
            'desc':  'Optec Perseus',
            'driver': 'ASCOM.PerseusServer.Switch',
            'com_port': 'COM31',
            'startup_script':  None,
            'recover_script':  None,
            'shutdown_script':  None,
            'ports': 4,
            'default': 0,
            'instruments':  ['Main_camera', 'eShell_spect', 'Planet_camera', 'UVEX_spect'],
            'cameras':      ['camera_1_1',  'camera_1_2',    None,           'camera_1_4'],
            'guiders':      [None,          'ag_1_2',        None,           'ag_1_4'],
            },
    },



    'lamp_box': {
        'lamp_box1': {
            'parent': 'camera_1',  # Parent is camera for the spectrograph
            'name': 'None',  # "UVEX Calibration Unit", 'None'
            'desc': 'None', #'eshel',  # "uvex", 'None'
            'spectrograph': 'None', #'echelle', 'uvex'; 'None'
            'driver': 'None', # ASCOM.Spox.Switch; 'None'; Note change to correct COM port used for the eShel calibration unit at mrc2
            'switches': "None"  # A string of switches/lamps the box has for the FITS header. # 'None'; "Off,Mirr,Tung,NeAr" for UVEX
        },
    },



    #Add CWL, BW and DQE to filter and detector specs.   HA3, HA6 for nm or BW.
    #FW's may need selector-like treatment
    'filter_wheel': {
        "filter_wheel1": {
            "parent": "tel1",
            "alias": "Dual filter wheel",
            'service_date': '20180101',
            'driver': 'Maxim.CCDcamera', 
            'dual_wheel':  True,
            'override_automatic_filter_throughputs': False, # This ignores the automatically estimated filter gains and starts with the values from the config file
             
            "filter_settle_time": 8, #how long to wait for the filter to settle after a filter change(seconds)

            'ip_string': 'http://127.0.0.1',
            "desc":  'Dual Apogee custom Dual 50mm sq.',
            #"driver": ['ASCOM.Apogee.FilterWheel', 'ASCOM.Apogee2.FilterWheel'],
            #'driver': 'Maxim.CCDcamera',  #'startup_script':  None,
            'startup_script':  None,
            'recover_script':  None,
            'shutdown_script':  None,
            

            'settings': {
               
                'default_filter':  'w',
                
                'auto_color_options' : ['manual','RGB','NB','RGBHA','RGBNB'], # OPtions include 'OSC', 'manual','RGB','NB','RGBHA','RGBNB'
                'mono_RGB_colour_filters' : ['jb','jv','r'], # B, G, R filter codes for this camera if it is a monochrome camera with filters
                'mono_RGB_relative_weights' : [1.2,1,0.8],
                'mono_Narrowband_colour_filters' : ['ha','o3','s2'], # ha, o3, s2 filter codes for this camera if it is a monochrome camera with filters
                'mono_Narrowband_relative_weights' : [1.0,2,2.5],
                
                
                'filter_data': [
                                ['air',     [0, 0], -1000, 582,    [2, 17], 'ai'],   # 0
                                ['Lum',     [0, 1],     0, 544,   [2, 17], 'w '],   # 20
                                #['Red',     [4, 0],     0, 15,   [2, 17], 'r '],  # 21                                ['JV (Grn)',      [0, 3],     0, 1 [2, 17], 'V '],   # 9
                                #['Green',   [3, 0],     0, 21,   [2, 17], 'V '],   # 22
                                #['Blue',    [1, 0],     0, 18,   [2, 17], 'B '],   # 23
                                ['w',       [0, 1],     0, 544,  [2, 17], 'w '],   # 1
                                #['dif',    [0, 2],     0, 34,    [2, 17], 'df'],   # 2
                                ['O3',      [0, 3],     0, 7.75,    [2, 17], 'O3'],   # 3
                                ['HA',      [0, 4],     0, 2.76,    [2, 17], 'HA'],   # 4
                                ['N2',      [0, 5],     0, 3.39,     [2, 17], 'S2'],   # 5
                                ['S2',      [0, 6],     0, 3.51,    [2, 17], 'N2'],   # 6
                                ['JB',      [1, 0],     0, 104,    [2, 17], 'B '],   # 7
                                ['gp',      [2, 0],     0, 271,    [2, 17], 'g '],   # 8
                                ['JV',      [3, 0],     0, 178,   [2, 17], 'V '],   # 9
                                ['rp',      [4, 0],     0, 152,   [2, 17], 'r '],  # 10
                                ['ip',      [5, 0],     0, 59.5,   [2, 17], 'i '],  # 11
                                ['EXO',     [6, 0],     0, 392,  [2, 17], 'EX'],  # 12
                                ['dark',    [1, 6],     0, 0.0,   [2, 17], 'dk']], # 19
                
                
                'focus_filter' : 'Lum',

                
                
                'filter_screen_sort':  ['0', '1', '2', '10', '7', '6', '18', '12', '11', '13', '8',  '3', \
                                        '14', '15', '4', '16'],   #  '9', '21'],  # '5', '17'], #Most to least throughput, \
                                #so screen brightens, skipping u and zs which really need sky.
                #'filter_sky_sort':     ['S2', 'HA', 'N2', 'O3', 'ip', 'rp', 'Red', 'JV',\
                #                        'Green','JB', 'gp',   'Blue', 'EXO',  'w','Lum',  'air']  #Least to most throughput
                'filter_sky_sort':     ['S2', 'HA', 'N2', 'O3', 'ip', 'rp', 'JB',\
                                        'JV', 'gp', 'EXO', 'Lum', 'w', 'air'],
                 #Least to most throughput

            },
        },
    },

    # A site may have many cameras registered (camera_1_1, camera_1_2, _2_3, ...) each with unique aliases -- which are assumed
    # to be the name an owner has assigned and in principle that name "kb01" is labeled and found on the camera.  Between sites,
    # there can be overlap of camera names.  LCO convention is letter of cam manuf, letter of chip manuf, then 00, 01, 02, ...
    # However this code will treat the camera name/alias as a string of arbitrary length:  "saf_Neyle's favorite_camera" is
    # perfectly valid as an alias.

    #Ultimately every camera needs a specific configuration file, and associated with each camera or guider there may be a
    #darslide, filter wheel, and aux_focus.
    #We preseve the idea camera_1 refers to the first camera on the first ota so camera_2 is first camera on OTA 2

#







    'camera': {
        'camera_1_1': {
            'parent': 'telescope1',
            'name': 'OF01', #'KF04',      #Important because this points to a server file structure by that name.
            'desc':  'FLI on-Semi 50100',  #'FLI On-semi 50100',
            'service_date': '20231224',  #'20231222'
            #'driver':  'ASCOM.QHYCCD.Camera',   #  Maxim.CCDCamera',   #"Maxim.CCDCamera",   #'ASCOM.FLI.Kepler.Camera',  #Code must work withall three
            'driver':  'ASCOM.FLI.Camera',   #'ASCOM.FLI.Kepler.Camera',  #"QHYCCD_Direct_Control", # NB Be careful this is not QHY Camera2 or Guider  "Maxim.CCDCamera",   #'ASCOM.FLI.Kepler.Camera', "ASCOM.QHYCCD.Camera",   #
            
           

            
            'startup_script':  None,
            'recover_script':  None,
            'shutdown_script':  None,
            'detector':  'On-Semi 50100',
            'manufacturer':  'FLI',
            'use_file_mode':  False,
            'file_mode_path':  'Q:/000ptr_saf/archive/of01/autosaves/',
            'settings': {
                
                # These are the offsets in degrees of the actual telescope from the latitude and longitude of the WEMA settings
                'north_offset': 0.0,  # These three are normally 0.0 for the primary telescope
                'east_offset': 0.0,
                                

                # If there is sufficient memory ... OR .... not many flats, it is faster to keep the flats in memory.
                'hold_flats_in_memory': True, # If there is sufficient memory ... OR .... not many flats, it is faster to keep the flats in memory.

                # Simple Camera Properties
                'is_cmos':  False,
                'is_ccd': True,
                'is_osc': False,
                'is_color': False,  # NB we also have a is_osc key.
                'osc_bayer': 'RGGB',
                
                # Does this camera have a darkslide, if so, what are the settings?
                'has_darkslide':  False,           #was False until WER put in FLI ascom shutter mod
                'darkslide_type' : 'ASCOM_FLI_SHUTTER', # dunno what the other one is yet.
                'darkslide_com':  'ASCOM.FLI',    # Was "COM15" before changing to FLI.ASCOM
                'shutter_type': "Leaf",


                # For direct QHY usage we need to set the appropriate gain.
                # This changes from site to site. "Fast" scopes like the RASA need lower gain then "slow".
                # Sky quality is also important, the worse the sky quality, the higher tha gain needs to be
                # Default for QHY600 is GAIN: 26, OFFSET: 60, readout mode 3. 
                # Random tips from the internet:
                # After the exposure, the background in the image should not be above 10% saturation of 16Bit while the brightest bits of the image should not be overexposed
                # The offset should be set so that there is at least 300ADU for the background
                # I guess try this out on the standard smartstack exposure time.        
                # https://www.baader-planetarium.com/en/blog/gain-and-offset-darks-flats-and-bias-at-cooled-cmos-cameras/
                #
                # Also the "Readout Mode" is really important also
                # Readout Mode #0 (Photographic DSO Mode)
                # Readout Mode #1 (High Gain Mode)
                # Readout Mode #2 (Extended Fullwell Mode)
                # Readout Mode #3 (Extended Fullwell Mode-2CMS)
                #
                # With the powers invested in me, I have decided that readout mode 3 is the best. We can only pick one standard one
                # and 0 is also debatably better for colour images, but 3 is way better for dynamic range....
                # We can't swip and swap because the biases and darks and flats will change, so we are sticking with 3 until
                # something bad happens with 3 for some reason
                #
                # In that sense, QHY600 NEEDS to be set at GAIN 26 and the only thing to adjust is the offset.....
                # USB Speed is a tradeoff between speed and banding, min 0, max 60. 60 is least banding. Most of the 
                # readout seems to be dominated by the slow driver (difference is a small fraction of a second), so I've left it at 60 - least banding.
                'direct_qhy_readout_mode' : 3,        
                'direct_qhy_gain' : 26,
                'direct_qhy_offset' : 60,
                
                'direct_qhy_usb_traffic' : 60,
                
                'set_qhy_usb_speed': False,
                'direct_qhy_usb_speed' : 0,
                
                
                # These options set whether an OSC gets binned or interpolated for different functions
                # If the pixel scale is well-sampled (e.g. 0.6 arcsec per RGGB pixel or 0.3 arcsec per individual debayer pixel)
                # Then binning is probably fine for all three. For understampled pixel scales - which are likely with OSCs
                # then binning for focus is recommended. SEP and Platesolve can generally always be binned.
                'interpolate_for_focus': False,
                # This setting will bin the image for focussing rather than interpolating. Good for 1x1 pixel sizes < 0.6.
                'bin_for_focus': True,
                'focus_bin_value' : 2,
                'interpolate_for_sep': False,
                'bin_for_sep': True,  # This setting will bin the image for SEP photometry rather than interpolating.
                'sep_bin_value' : 2,
                # This setting will bin the image for platesolving rather than interpolating.
                'bin_for_platesolve': True,
                'platesolve_bin_value' : 2,
                
                
                # Colour image tweaks.
                'osc_brightness_enhance': 1.0,
                'osc_contrast_enhance': 1.2,
                'osc_saturation_enhance': 1.5,
                'osc_colour_enhance': 1.2,
                'osc_sharpness_enhance': 1.2,
                'osc_background_cut': 15.0,
                
                # ONLY TRANSFORM THE FITS IF YOU HAVE
                # A DATA-BASED REASON TO DO SO.....
                # USUALLY TO GET A BAYER GRID ORIENTATED CORRECTLY
                # ***** ONLY ONE OF THESE SHOULD BE ON! *********
                'transpose_fits': False,
                'flipx_fits': False,
                'flipy_fits': False,
                'rotate180_fits': False,  # This also should be flipxy!
                'rotate90_fits': True,
                'rotate270_fits': False,
                'squash_on_x_axis': False,
                
                
                # What number of pixels to crop around the edges of a REDUCED image
                # This is primarily to get rid of overscan areas and also all images
                # Do tend to be a bit dodgy around the edges, so perhaps a standard
                # value of 30 is good. Increase this if your camera has particularly bad
                # edges.
                'reduced_image_edge_crop': 0,

                # HERE YOU CAN FLIP THE IMAGE TO YOUR HEARTS DESIRE
                # HOPEFULLY YOUR HEARTS DESIRE IS SIMILAR TO THE
                # RECOMMENDED DEFAULT DESIRE OF PTR
                'transpose_jpeg': False,
                'flipx_jpeg': False,
                'flipy_jpeg': False,
                'rotate180_jpeg': False,
                'rotate90_jpeg': False,
                'rotate270_jpeg': False,

                # This is purely to crop the preview jpeg for the UI                
                'crop_preview': True,
                'crop_preview_ybottom': 20,  # 2 needed if Bayer array
                'crop_preview_ytop': 20,
                'crop_preview_xleft': 20,
                'crop_preview_xright': 20,
                

                
               # For large fields of view, crop the images down to solve faster.
               # Realistically the "focus fields" have a size of 0.2 degrees, so anything larger than 0.5 degrees is unnecesary
               # Probably also similar for platesolving.
               # for either pointing or platesolving even on more modest size fields of view.
               # These were originally inspired by the RASA+QHY which is 3.3 degrees on a side and regularly detects
               # tens of thousands of sources, but any crop will speed things up. Don't use SEP crop unless
               # you clearly need to.
               'focus_image_crop_width': 0.0,  # For excessive fields of view, to speed things up crop the image to a fraction of the full width
               'focus_image_crop_height': 0.0,  # For excessive fields of view, to speed things up crop the image to a fraction of the full height                
               'focus_jpeg_size': 1500, # How many pixels square to crop the focus image for the UI Jpeg

               # PLATESOLVE CROPS HAVE TO BE EQUAL! OTHERWISE THE PLATE CENTRE IS NOT THE POINTING CENTRE
               'platesolve_image_crop': 0.0,  # Platesolve crops have to be symmetrical
               
               # Really, the SEP image should not be cropped unless your field of view and number of sources
               # Are taking chunks out of the processing time.
               # For excessive fields of view, to speed things up crop the processed image area to a fraction of the full width
               'sep_image_crop_width': 0.0,
               # For excessive fields of view, to speed things up crop the processed image area to a fraction of the full width
               'sep_image_crop_height': 0.0,


                # This is the area for cooling related settings
                'cooler_on': True,
                'temp_setpoint': -15,  # Verify we can go colder
                'rated_max_delta': -45, # Rated capacity for TEC to go below ambient.
                'has_chiller': True,
                'ambient_water_cooler':  False,  #QHY sells these.           
                'chiller_com_port': 'COM1',
                'chiller_ref_temp':  17.5,  # C  15 - 45 = -30 so do not exceed that target or run
                                            #TEC above 85% -- better more like 80%.  FLI 50100 at -20 uses 85% power with actual ambient
                                            # of 18C.  60% at -15C, so -17.5 seems good. Really hot days mean the TEC ha do do more work.
                'day_warm': False,
                'day_warm_degrees': 0,  # Number of degrees to warm during the daytime.
                'protect_camera_from_overheating' : False,

                # These are the physical values for the camera
                # related to pixelscale. Binning only applies to single
                # images. Stacks will always be drizzled to to drizzle value from 1x1.
                
                #NB WER 20231223  FLI 50100  This does not make a lot of sense for a a 6 micron 
                #CCD with 0.312 asec pixels @ MRC  So we might run 2x2 binned all the time
                #esentially redefine the 1x1 binned pixel as seen by the SS annd downstream
                #calibration and pipe system.  Readout speeds up.  The binning arithmetic
                #appears to be a sum  However the simplicity of treating all cameras the same
                #is compelling.  This camera has two channels so we need to look at crosstalk.
                
                'onebyone_pix_scale': 0.312,    #  This is the 1x1 binning pixelscale
                'native_bin': 1, # Needs to be simple, it will recalculate things on the 1x1 binning pixscale above.
                'x_pixel':  6.0, # pixel size in microns
                'y_pixel':  6.0, # pixel size in microns
                
                #NB 43 x 32 amin field.  FLI 50100
                # The drizzle_value is by the new pixelscale
                # for the new resolution when stacking in the EVA pipeline
                # Realistically you want a resolution of about 0.5 arcseconds per pixel
                # Unless you are at a very poor quality site.
                # If you have a higher resolution pixelscale it will use that instead.
                # Generally leave this at 0.5 - the optimal value for ground based
                # observatories.... unless you have a large field of view.                
                'drizzle_value_for_later_stacking': 0.5,
                'dither_enabled':  True,      #Set this way for tracking testing

                # This is the absolute minimum and maximum exposure for the camera
                'min_exposure': 0.4,
                'max_exposure': 600.,
                # For certain shutters, short exposures aren't good for flats. Some CMOS have banding in too short an exposure. Largely applies to ccds though.
                'min_flat_exposure': 0.4,                
                # Realistically there is maximum flat_exposure that makes sure flats are efficient and aren't collecting actual stars.
                'max_flat_exposure': 30.0,
                # During the daytime with the daytime safety mode on, exposures will be limited to this maximum exposure
                'max_daytime_exposure': 0.5,

                # One of the best cloud detections is to estimate the gain of the camera from the image
                # If the variation, and hence gain, is too high according to gain + stdev, the flat can be easily rejected.
                # Should be off for new observatories coming online until a real gain is known.
                'reject_new_flat_by_known_gain' : True,
                # These values are just the STARTING values. Once the software has been
                # through a few nights of calibration images, it should automatically calculate these gains.
<<<<<<< HEAD
                'camera_gain':  1.5, #[10., 10., 10., 10.],     #  One val for each binning.
                'camera_gain_stdev':   0.04, #[10., 10., 10., 10.],     #  One val for each binning.
                'read_noise':  12, #[9, 9, 9, 9],    #  All SWAGs right now
                'read_noise_stdev':   0.012, #[10., 10., 10., 10.],     #  One val for each binning.              
=======
                # 'camera_gain':   2.48, #[10., 10., 10., 10.],     #  One val for each binning.
                # 'camera_gain_stdev':   0.04, #[10., 10., 10., 10.],     #  One val for each binning.
                # 'read_noise':  10.615, #[9, 9, 9, 9],    #  All SWAGs right now
                # 'read_noise_stdev':   0.012, #[10., 10., 10., 10.],     #  One val for each binning.     
                'dark_lim_adu': 0.15,   #adu/s of dark 20231229 moved down from 0.5
                'dark_lim_std': 15,  #first guess. See above.
>>>>>>> 325a298a
                # Saturate is the important one. Others are informational only.
                'fullwell_capacity': 40300,  # NB Guess
                'saturate':   62000,
                'max_linearity':  60000,   # Guess
                # How long does it take to readout an image after exposure
                'cycle_time':            2,
                # What is the base smartstack exposure time?
                # It will vary from scope to scope and computer to computer.
                # 30s is a good default.
                'smart_stack_exposure_time': 30,
                
                'smart_stack_exposure_NB_multiplier':  3,   #Michael's setting
                

                # As simple as it states, how many calibration frames to collect and how many to store.                
                'number_of_bias_to_collect': 26,
                'number_of_dark_to_collect': 13,
                'number_of_flat_to_collect': 5,
                'number_of_bias_to_store': 53,
                'number_of_dark_to_store': 27,
                'number_of_flat_to_store': 11,
                # Default dark exposure time.
                'dark_exposure': 360,
               
                
                # In the EVA Pipeline, whether to run cosmic ray detection on individual images
                'do_cosmics': False,


               
                # 'has_screen': True,
                # 'screen_settings':  {
                #     'screen_saturation':  157.0,
                #     'screen_x4':  -4E-12,  #'y = -4E-12x4 + 3E-08x3 - 9E-05x2 + 0.1285x + 8.683     20190731'
                #     'screen_x3':  3E-08,
                #     'screen_x2':  -9E-05,
                #     'screen_x1':  .1258,
                #     'screen_x0':  8.683,
                #     },
                },

            },
        },

 # 'camera': {
 #     'camera_1_1': {
 #         'parent': 'telescope1',
 #         'name': 'sq005ms',      #Important because this points to a server file structure by that name.
 #         'desc':  'QHY 600Pro Monochrome',
 #         'service_date': '20230301',
 #         #'driver':  'ASCOM.QHYCCD.Camera',   #  Maxim.CCDCamera',   #"Maxim.CCDCamera",   #'ASCOM.FLI.Kepler.Camera',  #Code must work withall three
 #         'driver':  "QHYCCD_Direct_Control", # NB Be careful this is not QHY Camera2 or Guider  "Maxim.CCDCamera",   #'ASCOM.FLI.Kepler.Camera', "ASCOM.QHYCCD.Camera",   #
         
        

         
 #         'startup_script':  None,
 #         'recover_script':  None,
 #         'shutdown_script':  None,
 #         'detector':  'Sony IMX455',
 #         'manufacturer':  'QHY',
 #         'use_file_mode':  False,
 #         'file_mode_path':  'Q:/000ptr_saf/archive/kf01/autosaves/',
 #         'settings': {
             
 #             # These are the offsets in degrees of the actual telescope from the latitude and longitude of the WEMA settings
 #             'north_offset': 0.0,  # These three are normally 0.0 for the primary telescope
 #             'east_offset': 0.0,
                             

 #             # If there is sufficient memory ... OR .... not many flats, it is faster to keep the flats in memory.
 #             'hold_flats_in_memory': True, # If there is sufficient memory ... OR .... not many flats, it is faster to keep the flats in memory.

 #             # Simple Camera Properties
 #             'is_cmos':  True,
 #             'is_osc': False,
 #             'is_color': False,  # NB we also have a is_osc key.
 #             'osc_bayer': 'RGGB',


 #             # For direct QHY usage we need to set the appropriate gain.
 #             # This changes from site to site. "Fast" scopes like the RASA need lower gain then "slow".
 #             # Sky quality is also important, the worse the sky quality, the higher tha gain needs to be
 #             # Default for QHY600 is GAIN: 26, OFFSET: 60, readout mode 3. 
 #             # Random tips from the internet:
 #             # After the exposure, the background in the image should not be above 10% saturation of 16Bit while the brightest bits of the image should not be overexposed
 #             # The offset should be set so that there is at least 300ADU for the background
 #             # I guess try this out on the standard smartstack exposure time.        
 #             # https://www.baader-planetarium.com/en/blog/gain-and-offset-darks-flats-and-bias-at-cooled-cmos-cameras/
 #             #
 #             # Also the "Readout Mode" is really important also
 #             # Readout Mode #0 (Photographic DSO Mode)
 #             # Readout Mode #1 (High Gain Mode)
 #             # Readout Mode #2 (Extended Fullwell Mode)
 #             # Readout Mode #3 (Extended Fullwell Mode-2CMS)
 #             #
 #             # With the powers invested in me, I have decided that readout mode 3 is the best. We can only pick one standard one
 #             # and 0 is also debatably better for colour images, but 3 is way better for dynamic range....
 #             # We can't swip and swap because the biases and darks and flats will change, so we are sticking with 3 until
 #             # something bad happens with 3 for some reason
 #             #
 #             # In that sense, QHY600 NEEDS to be set at GAIN 26 and the only thing to adjust is the offset.....
 #             # USB Speed is a tradeoff between speed and banding, min 0, max 60. 60 is least banding. Most of the 
 #             # readout seems to be dominated by the slow driver (difference is a small fraction of a second), so I've left it at 60 - least banding.
 #             'direct_qhy_readout_mode' : 3,        
 #             'direct_qhy_gain' : 26,
 #             'direct_qhy_offset' : 60,
             
 #             'direct_qhy_usb_traffic' : 60,
             
 #             'set_qhy_usb_speed': False,
 #             'direct_qhy_usb_speed' : 0,
             
             
 #             # These options set whether an OSC gets binned or interpolated for different functions
 #             # If the pixel scale is well-sampled (e.g. 0.6 arcsec per RGGB pixel or 0.3 arcsec per individual debayer pixel)
 #             # Then binning is probably fine for all three. For understampled pixel scales - which are likely with OSCs
 #             # then binning for focus is recommended. SEP and Platesolve can generally always be binned.
 #             'interpolate_for_focus': False,
 #             # This setting will bin the image for focussing rather than interpolating. Good for 1x1 pixel sizes < 0.6.
 #             'bin_for_focus': False,
 #             'focus_bin_value' : 1,
 #             'interpolate_for_sep': False,
 #             'bin_for_sep': False,  # This setting will bin the image for SEP photometry rather than interpolating.
 #             'sep_bin_value' : 1,
 #             # This setting will bin the image for platesolving rather than interpolating.
 #             'bin_for_platesolve': True,
 #             'platesolve_bin_value' : 2,
             
             
 #             # Colour image tweaks.
 #             'osc_brightness_enhance': 1.0,
 #             'osc_contrast_enhance': 1.2,
 #             'osc_saturation_enhance': 1.5,
 #             'osc_colour_enhance': 1.2,
 #             'osc_sharpness_enhance': 1.2,
 #             'osc_background_cut': 15.0,
             
 #             # ONLY TRANSFORM THE FITS IF YOU HAVE
 #             # A DATA-BASED REASON TO DO SO.....
 #             # USUALLY TO GET A BAYER GRID ORIENTATED CORRECTLY
 #             # ***** ONLY ONE OF THESE SHOULD BE ON! *********
 #             'transpose_fits': False,
 #             'flipx_fits': False,
 #             'flipy_fits': False,
 #             'rotate180_fits': False,  # This also should be flipxy!
 #             'rotate90_fits': False,
 #             'rotate270_fits': False,
 #             'squash_on_x_axis': False,
             
             
 #             # What number of pixels to crop around the edges of a REDUCED image
 #             # This is primarily to get rid of overscan areas and also all images
 #             # Do tend to be a bit dodgy around the edges, so perhaps a standard
 #             # value of 30 is good. Increase this if your camera has particularly bad
 #             # edges.
 #             'reduced_image_edge_crop': 50,

 #             # HERE YOU CAN FLIP THE IMAGE TO YOUR HEARTS DESIRE
 #             # HOPEFULLY YOUR HEARTS DESIRE IS SIMILAR TO THE
 #             # RECOMMENDED DEFAULT DESIRE OF PTR
 #             'transpose_jpeg': False,
 #             'flipx_jpeg': False,
 #             'flipy_jpeg': False,
 #             'rotate180_jpeg': False,
 #             'rotate90_jpeg': False,
 #             'rotate270_jpeg': False,

 #             # This is purely to crop the preview jpeg for the UI                
 #             'crop_preview': True,
 #             'crop_preview_ybottom': 20,  # 2 needed if Bayer array
 #             'crop_preview_ytop': 20,
 #             'crop_preview_xleft': 20,
 #             'crop_preview_xright': 20,
             

             
 #            # For large fields of view, crop the images down to solve faster.
 #            # Realistically the "focus fields" have a size of 0.2 degrees, so anything larger than 0.5 degrees is unnecesary
 #            # Probably also similar for platesolving.
 #            # for either pointing or platesolving even on more modest size fields of view.
 #            # These were originally inspired by the RASA+QHY which is 3.3 degrees on a side and regularly detects
 #            # tens of thousands of sources, but any crop will speed things up. Don't use SEP crop unless
 #            # you clearly need to.
 #            'focus_image_crop_width': 0.0,  # For excessive fields of view, to speed things up crop the image to a fraction of the full width
 #            'focus_image_crop_height': 0.0,  # For excessive fields of view, to speed things up crop the image to a fraction of the full height                
 #            'focus_jpeg_size': 1500, # How many pixels square to crop the focus image for the UI Jpeg

 #            # PLATESOLVE CROPS HAVE TO BE EQUAL! OTHERWISE THE PLATE CENTRE IS NOT THE POINTING CENTRE
 #            'platesolve_image_crop': 0.0,  # Platesolve crops have to be symmetrical
            
 #            # Really, the SEP image should not be cropped unless your field of view and number of sources
 #            # Are taking chunks out of the processing time.
 #            # For excessive fields of view, to speed things up crop the processed image area to a fraction of the full width
 #            'sep_image_crop_width': 0.0,
 #            # For excessive fields of view, to speed things up crop the processed image area to a fraction of the full width
 #            'sep_image_crop_height': 0.0,


 #             # This is the area for cooling related settings
 #             'cooler_on': True,
 #             'temp_setpoint': -3,  # Verify we can go colder
 #             'has_chiller': True,                
 #             'chiller_com_port': 'COM1',
 #             'chiller_ref_temp':  15.0,  # C
 #             'day_warm': False,
 #             'day_warm_degrees': 8,  # Number of degrees to warm during the daytime.
 #             'protect_camera_from_overheating' : False,

 #             # These are the physical values for the camera
 #             # related to pixelscale. Binning only applies to single
 #             # images. Stacks will always be drizzled to to drizzle value from 1x1.
 #             'onebyone_pix_scale': 0.198,    #  This is the 1x1 binning pixelscale
 #             'native_bin': 2, # Needs to be simple, it will recalculate things on the 1x1 binning pixscale above.
 #             'x_pixel':  3.76, # pixel size in microns
 #             'y_pixel':  3.76, # pixel size in microns
 #             # The drizzle_value is by the new pixelscale
 #             # for the new resolution when stacking in the EVA pipeline
 #             # Realistically you want a resolution of about 0.5 arcseconds per pixel
 #             # Unless you are at a very poor quality site.
 #             # If you have a higher resolution pixelscale it will use that instead.
 #             # Generally leave this at 0.5 - the optimal value for ground based
 #             # observatories.... unless you have a large field of view.                
 #             'drizzle_value_for_later_stacking': 0.5,

 #             # This is the absolute minimum and maximum exposure for the camera
 #             'min_exposure': 0.0001,
 #             'max_exposure': 600.,
 #             # For certain shutters, short exposures aren't good for flats. Some CMOS have banding in too short an exposure. Largely applies to ccds though.
 #             'min_flat_exposure': 0.0001,                
 #             # Realistically there is maximum flat_exposure that makes sure flats are efficient and aren't collecting actual stars.
 #             'max_flat_exposure': 20.0,
 #             # During the daytime with the daytime safety mode on, exposures will be limited to this maximum exposure
 #             'max_daytime_exposure': 0.5,

 #             # One of the best cloud detections is to estimate the gain of the camera from the image
 #             # If the variation, and hence gain, is too high according to gain + stdev, the flat can be easily rejected.
 #             # Should be off for new observatories coming online until a real gain is known.
 #             'reject_new_flat_by_known_gain' : True,
 #             # These values are just the STARTING values. Once the software has been
 #             # through a few nights of calibration images, it should automatically calculate these gains.
 #             'camera_gain':   2.48, #[10., 10., 10., 10.],     #  One val for each binning.
 #             'camera_gain_stdev':   0.04, #[10., 10., 10., 10.],     #  One val for each binning.
 #             'read_noise':  10.615, #[9, 9, 9, 9],    #  All SWAGs right now
 #             'read_noise_stdev':   0.012, #[10., 10., 10., 10.],     #  One val for each binning.              
 #             # Saturate is the important one. Others are informational only.
 #             'fullwell_capacity': 80000,  # NB Guess
 #             'saturate':   65535,
 #             'max_linearity':  60000,   # Guess
 #             # How long does it take to readout an image after exposure
 #             'cycle_time':            0.5,
 #             # What is the base smartstack exposure time?
 #             # It will vary from scope to scope and computer to computer.
 #             # 30s is a good default.
 #             'smart_stack_exposure_time': 30,
             

 #             # As simple as it states, how many calibration frames to collect and how many to store.                
 #             'number_of_bias_to_collect': 33,
 #             'number_of_dark_to_collect': 17,
 #             'number_of_flat_to_collect': 11,
 #             'number_of_bias_to_store': 63,
 #             'number_of_dark_to_store': 33,
 #             'number_of_flat_to_store': 31,
 #             # Default dark exposure time.
 #             'dark_exposure': 180,
            
             
 #             # In the EVA Pipeline, whether to run cosmic ray detection on individual images
 #             'do_cosmics': False,

 #             # Does this camera have a darkslide, if so, what are the settings?
 #             'has_darkslide':  False,
 #             'darkslide_com':  'COM15',
 #             'shutter_type': "Electronic",
            
 #             # 'has_screen': True,
 #             # 'screen_settings':  {
 #             #     'screen_saturation':  157.0,
 #             #     'screen_x4':  -4E-12,  #'y = -4E-12x4 + 3E-08x3 - 9E-05x2 + 0.1285x + 8.683     20190731'
 #             #     'screen_x3':  3E-08,
 #             #     'screen_x2':  -9E-05,
 #             #     'screen_x1':  .1258,
 #             #     'screen_x0':  8.683,
 #             #     },
 #             },

 #         },
 #     },
     
        # 'camera_2': {
        #     'parent': 'telescope1',
        #     'name': 'sq02',      #Important because this points to a server file structure by that name.
        #     'desc':  'QHY 268M',
        #     'driver':  'ASCOM.QHYCCD.Camera',   #"Maxim.CCDCamera",   #'ASCOM.FLI.Kepler.Camera',  #Code must work withall three
        #     'startup_script':  None,
        #     'recover_script':  None,
        #     'shutdown_script':  None,
        #     'detector':  'Sony IMX571',
        #     'manufacturer':  'QHY -- http://QHYCCD.COM',
        #     'use_file_mode':  False,
        #     'file_mode_path':  'D:/000ptr_saf/archive/sq02/autosaves/',
        #     'settings': {    #NB Need to add specification for chiller and its control
        #         'temp_setpoint': -10,
        #         'cooler_on': True,
        #         'darkslide_com': None,
        #         'north_offset': 0.0,
        #         'east_offset': 0.0,
        #         'rotation': 0.0,
        #         'min_exposure': 0.00003,  #Need to check this setting out
        #         'max_exposure': 3600.0,
        #         'can_subframe':  True,
        #         'min_subframe':  '16:16',
        #         'is_cmos':  False,
        #         'bayer_pattern':  None,    #  Need to verify R as in RGGB is pixel x=0, y=0, B is x=1, y = 1
        #         'can_set_gain':  False,
        #         'reference_gain': [10., 10., 10., 10.],     #  One val for each binning.
        #         'reference_noise': [1.1, 1.1, 1.1, 1.1],    #  All SWAGs right now
        #         'reference_dark': [0.0, 0.0, 0.0, 0.0],     #  Might these best be pedastal values?
        #         'saturate':  55000,
        #         'max_linearity':  55000.,
        #         'fullwell_capacity': 85000,
        #         'read_mode':  'Normal',
        #         'readout_mode': 'Normal',
        #         'readout_speed':  0.4,
        #         'square_detector': True,
        #         'areas_implemented': [ "Full", "Sqr", '71%', '50%',  '35%', '25%', '12%'],
        #         'default_area':  "Full",
        #         'bin_modes':  [[1, 1], [2, 2], [3, 3], [4, 4]],     #Meaning no binning if list has only one entry
        #         'default_bin':  [2, 2],    #Always square and matched to seeing situation by owner
        #         'cycle_time':  [18, 15, 12, 9],  # 3x3 requires a 1, 1 reaout then a software bin, so slower.
        #         'has_darkslide':  False,
        #         'has_screen': True,
        #         'screen_settings':  {
        #             'screen_saturation':  157.0,
        #             'screen_x4':  -4E-12,  #'y = -4E-12x4 + 3E-08x3 - 9E-05x2 + 0.1285x + 8.683     20190731'
        #             'screen_x3':  3E-08,
        #             'screen_x2':  -9E-05,
        #             'screen_x1':  .1258,
        #             'screen_x0':  8.683
        #         },
        #     },
        # },




        # 'ag_1_2': {
        #     'parent': 'telescope1',
        #     'name': 'ag02',      #Important because this points to a server file structure by that name.
        #     'desc':  'QHY Uncooled Guider',
        #     'driver':  'ASCOM.QHYCCD_GUIDER.Camera',   #'OM.FLI.Camera',   #"Maxim.CCDCamera",   #'ASCOM.FLI.Kepler.Camera',  #Code must work withall three
        #     'startup_script':  None,
        #     'recover_script':  None,
        #     'shutdown_script':  None,
        #     'detector':  'Sony',
        #     'manufacturer':  'QHY -- Finger Lakes Instrumentation',
        #     'use_file_mode':  False,
        #     'file_mode_path':  'D:/000ptr_saf/archive/ag02/autosaves/',
        #     'settings': {
        #         'temp_setpoint': 10,
        #         'cooler_on': False,
        #         'x_start':  0,
        #         'y_start':  0,
        #         'x_width':  4096,
        #         'y_width':  4096,
        #         'x_chip':   4096,
        #         'y_chip':   4096,
        #         'x_pixel':  9,
        #         'y_pixel':  9,
        #         'overscan_x': 0,
        #         'overscan_y': 0,
        #         'north_offset': 0.0,
        #         'east_offset': 0.0,
        #         'rotation': 0.0,
        #         'min_exposure': 0.001,  #Need to check this setting out
        #         'max_exposure': 360.0,
        #         'can_subframe':  True,
        #         'min_subframe':  '16:16',
        #         'is_cmos':  True,
        #         'bayer_pattern':  None,    #  Need to verify R as in RGGB is pixel x=0, y=0, B is x=1, y = 1
        #         'can_set_gain':  False,
        #         'reference_gain': [10., 10., 10., 10.],     #  One val for each binning.
        #         'reference_noise': [1.1, 1.1, 1.1, 1.1],    #  All SWAGs right now
        #         'reference_dark': [0.0, 0.0, 0.0, 0.0],     #  Might these best be pedastal values?
        #         'saturate':  55000,
        #         'max_linearity':  55000.,
        #         'fullwell_capacity': 85000,
        #         'read_mode':  'Normal',
        #         'readout_mode': 'Normal',
        #         'readout_speed':  0.4,
        #         'square_detector': False,
        #         'areas_implemented': ["Full", "Sqr", '71%', '50%',  '35%', '25%', '12%'],
        #         'default_area':  "Full",
        #         'bin_modes':  [[1, 1], [2, 2]],     #Meaning no binning if list has only one entry
        #         'default_bin':  [2, 2],    #Always square and matched to seeing situation by owner
        #         'cycle_time':  [18, 15, 12, 9],  # 3x3 requires a 1, 1 reaout then a software bin, so slower.
        #         'has_darkslide':  False,
        #         'has_screen': True,
        #         'screen_settings':  {
        #             'screen_saturation':  157.0,
        #             'screen_x4':  -4E-12,  #'y = -4E-12x4 + 3E-08x3 - 9E-05x2 + 0.1285x + 8.683     20190731'
        #             'screen_x3':  3E-08,
        #             'screen_x2':  -9E-05,
        #             'screen_x1':  .1258,
        #             'screen_x0':  8.683
        #         },
        #     },
        # },

        # 'ag_1_4': {
        #     'parent': 'telescope1',
        #     'name': 'ag04',      #Important because this points to a server file structure by that name.
        #     'desc':  'QHY 174M',
        #     'driver':  'ASCOM.QHYCCD_CAM2.Camera',   #"Maxim.CCDCamera",   #'ASCOM.FLI.Kepler.Camera',  #Code must work withall three
        #     'startup_script':  None,
        #     'recover_script':  None,
        #     'shutdown_script':  None,
        #     'detector':  'Sony',
        #     'manufacturer':  'QHY --  ',
        #     'use_file_mode':  False,
        #     'file_mode_path':  'D:/000ptr_saf/archive/ag04/autosaves/',
        #     'settings': {
        #         'temp_setpoint': -15,
        #         'cooler_on': True,
        #         'x_start':  0,
        #         'y_start':  0,
        #         'x_width':  4096,
        #         'y_width':  4096,
        #         'x_chip':   4096,
        #         'y_chip':   4096,
        #         'x_pixel':  9,
        #         'y_pixel':  9,
        #         'overscan_x': 0,
        #         'overscan_y': 0,
        #         'north_offset': 0.0,
        #         'east_offset': 0.0,
        #         'rotation': 0.0,
        #         'min_exposure': 0.25,  #Need to check this setting out
        #         'max_exposure': 360.0,
        #         'can_subframe':  True,
        #         'min_subframe':  '16:16',
        #         'is_cmos':  True,
        #         'bayer_pattern':  None,    #  Need to verify R as in RGGB is pixel x=0, y=0, B is x=1, y = 1
        #         'can_set_gain':  True,
        #         'reference_gain': [10., 10., 10., 10.],     #  One val for each binning.
        #         'reference_noise': [1.1, 1.1, 1.1, 1.1],    #  All SWAGs right now
        #         'reference_dark': [0.0, 0.0, 0.0, 0.0],     #  Might these best be pedastal values?
        #         'saturate':  55000,
        #         'max_linearity':  55000.,
        #         'fullwell_capacity': 85000,
        #         'read_mode':  'Normal',
        #         'readout_mode': 'Normal',
        #         'readout_speed':  0.4,
        #         'square_detector': False,
        #         'areas_implemented': [ "Full", "Sqr", '71%', '50%',  '35%', '25%', '12%'],
        #         'default_area':  "Full",
        #         'bin_modes':  [[1, 1], [2, 2]],     #Meaning no binning if list has only one entry
        #         'default_bin':  [2, 2],    #Always square and matched to seeing situation by owner
        #         'cycle_time':  [18, 15, 12, 9],  # 3x3 requires a 1, 1 reaout then a software bin, so slower.
        #         'has_darkslide':  False,
        #         'has_screen': True,
        #         'screen_settings':  {
        #             'screen_saturation':  157.0,
        #             'screen_x4':  -4E-12,  #'y = -4E-12x4 + 3E-08x3 - 9E-05x2 + 0.1285x + 8.683     20190731'
        #             'screen_x3':  3E-08,
        #             'screen_x2':  -9E-05,
        #             'screen_x1':  .1258,
        #             'screen_x0':  8.683
        #         },
        #     },
        # },


    'sequencer': {
        'sequencer1': {
            'parent': 'site',
            'name': 'Sequencer',
            'desc':  'Automation Control',
            'driver': None,
            'startup_script':  None,
            'recover_script':  None,
            'shutdown_script':  None,

            },
        },

    #  I am not sure AWS needs this, but my configuration code might make use of it.

    'server': {
        'server1': {
            'name': 'QNAP',
            'win_url': 'archive (\\10.15.0.82) (Q:)',
            'redis':  '(host=10.15.0.15, port=6379, db=0, decode_responses=True)',
            'startup_script':  None,
            'recover_script':  None,
            'shutdown_script':  None,
        },
    },
}

# if __name__ == '__main__':
#     '''
#     This is a simple test to send and receive via json.
#     '''

#     j_dump = json.dumps(site_config)
#     site_unjasoned = json.loads(j_dump)
#     if str(site_config)  == str(site_unjasoned):
#         print('Strings matched.')
#     if site_config == site_unjasoned:
#         print('Dictionaries matched.')<|MERGE_RESOLUTION|>--- conflicted
+++ resolved
@@ -805,19 +805,14 @@
                 'reject_new_flat_by_known_gain' : True,
                 # These values are just the STARTING values. Once the software has been
                 # through a few nights of calibration images, it should automatically calculate these gains.
-<<<<<<< HEAD
-                'camera_gain':  1.5, #[10., 10., 10., 10.],     #  One val for each binning.
-                'camera_gain_stdev':   0.04, #[10., 10., 10., 10.],     #  One val for each binning.
-                'read_noise':  12, #[9, 9, 9, 9],    #  All SWAGs right now
-                'read_noise_stdev':   0.012, #[10., 10., 10., 10.],     #  One val for each binning.              
-=======
+
                 # 'camera_gain':   2.48, #[10., 10., 10., 10.],     #  One val for each binning.
                 # 'camera_gain_stdev':   0.04, #[10., 10., 10., 10.],     #  One val for each binning.
                 # 'read_noise':  10.615, #[9, 9, 9, 9],    #  All SWAGs right now
                 # 'read_noise_stdev':   0.012, #[10., 10., 10., 10.],     #  One val for each binning.     
                 'dark_lim_adu': 0.15,   #adu/s of dark 20231229 moved down from 0.5
                 'dark_lim_std': 15,  #first guess. See above.
->>>>>>> 325a298a
+
                 # Saturate is the important one. Others are informational only.
                 'fullwell_capacity': 40300,  # NB Guess
                 'saturate':   62000,
