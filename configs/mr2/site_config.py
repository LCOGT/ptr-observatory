# -*- coding: utf-8 -*-
"""
Spyder Editor

This is a temporary script file.
"""
# -*- coding: utf-8 -*-
'''
Created on Fri Aug  2 11:57:41 2019
Updates 20220604 WER

@author: wrosing
'''
import json


'''
COM1
COM2
COM3
COM4
COM5   Intel

COM14  Arduino SkyRoof         USB-2 *

?????  USB3 Camera Blue Cable  USB-3
COM24  Planewave Mount Axis 2  USB-1 Shared *
COM25  Planewave Mount Axis 1  USB-1 Shared *

COM26  Ultimate Backplate      USB-6*

   COM  PW Mirror Cover
   COM29  PW Dew Heater*
   COM28  Optec Gemini*
   COM30  PW EFA*

COM27  Ultimate Instrument     USB-4*

   COM31  Optec Perseus*
   Not COM    Apogee Wheel Front*
   Not COM   Apogee Wheel Back*
   COM

COM07 or 06  Numato Hand Paddle      USB-5 *
COM10  Alnitak *

Paddle is a HID, not a COM or USB port. *

Park 207.3, 5.285.
'''

#NB NB NB json is not bi-directional with tuples (), instead, use lists [], nested if tuples are needed.

# TIM  I have tried to follow "Photon travel order"

#@@@@


site_name = 'mrc2'    #NB These must be unique across all of PTR.

site_config = {
    'site': site_name.lower(), #TIM this may no longer be needed.
    'site_id': 'mrc2',
    'debug_site_mode': False,
    'owner':  ['google-oauth2|112401903840371673242'],  # Wayne

    'owner_alias': ['WER', 'TELOPS'],
    'admin_aliases': ["ANS", "WER", "TELOPS", "TB", "DH", "KVH", "KC"],

    'client_hostname':  'mr2-0m60',

    'client_path':  'Q:/ptr/',  # Generic place for client host to stash misc stuff
    'alt_path':  'Q:/ptr/',  # Generic place for this host to stash misc stuff
    'save_to_alt_path':  'no',
    'archive_path':  'Q:/ptr/',

    'archive_age' : -99.9, # Number of days to keep files in the local archive before deletion. Negative means never delete
    'send_files_at_end_of_night' : 'no', # For low bandwidth sites, do not send up large files until the end of the night. set to 'no' to disable
    'aux_archive_path':  None,
    'wema_is_active':  True,          # True if the split computers used at a site.
    'wema_hostname': 'MRC-WMS-ENC',   # Prefer the shorter version
    'wema_path':  'Q:/ptr/',  # '/wema_transfer/',
    'dome_on_wema':   True,
    'site_IPC_mechanism':  'redis',   # ['None', shares', 'shelves', 'redis']  Pick One
    'wema_write_share_path': 'Q:/ptr/',  # Meant to be where Wema puts status data.
    'client_read_share_path':  'Q:/ptr/',
    'client_write_share_path': 'Q:/ptr/',
    'redis_ip': '10.15.0.109',  #'127.0.0.1', None if no redis path present,
    'site_is_generic':  False,   # A simply  single computer ASCOM site.
    'site_is_specific':  False,  # Indicates some special code for this site, found at end of config.


    'host_wema_site_name':  'mrc',  #  The umbrella header for obsys in close geographic proximity.

    'name': 'Mountain Ranch Camp Observatory 0m6f6.8',
    'location': 'Santa Barbara, California,  USA',
    'airport_code': 'SBA',
    'telescope_description':  '0m61 f6.8 Planewave CDK',
    'site_path': 'Q:/',     #Really important, this is where state and results are stored.
    'observatory_url': 'https://starz-r-us.sky/clearskies',
    'description':  '''
                    Now is the time for all good persons
                    to get out and vote early and often lest
                    we lose charge of our democracy.
                    ''',    #  i.e, a multi-line text block supplied and formatted by the owner.

    'mpc_code':  'ZZ23',    #This is made up for now.
    'time_offset':  -8,
    'TZ_database_name':  'America/Los_Angeles',
    'timezone': 'PST',
    'latitude': 34.34595969,     #Decimal degrees, North is Positive
    'longitude': -119.6811323955,   #Decimal degrees, West is negative
    'elevation': 317.75,    # meters above sea level
    'reference_ambient':  15.0,  #Degrees Celsius.  Alternately 12 entries, one for every - mid month.
    'reference_pressure':  977.83,  #mbar Alternately 12 entries, one for every - mid month.
    'site_in_automatic_default': "Automatic",   #"Manual", "Shutdown"
    'automatic_detail_default': "Enclosure is set to Automatic mode.",
    'observing_check_period' : 2,    # How many minutes between weather checks
    'enclosure_check_period' : 2,    # How many minutes between enclosure checks

    'auto_eve_bias_dark': False,
    'auto_eve_sky_flat': False,
<<<<<<< HEAD
=======

>>>>>>> ab49d3ea
    'eve_sky_flat_sunset_offset': -60.,  #  Minutes  neg means before, + after.
    'auto_morn_sky_flat': False,
    'auto_morn_bias_dark': True,
    're-calibrate_on_solve': True,
    'pointing_calibration_on_startup': False,
    'periodic_focus_time' : 0.5, # This is a time, in hours, over which to bypass automated focussing (e.g. at the start of a project it will not refocus if a new project starts X hours after the last focus)
    'stdev_fwhm' : 1.0, # This is the expected variation in FWHM at a given telescope/camera/site combination. This is used to check if a fwhm is within normal range or the focus has shifted
    'focus_exposure_time': 15, # Exposure time in seconds for exposure image
    'solve_nth_image' : 10, # Only solve every nth image
    'solve_timer' : 5, # Only solve every X minutes
    'threshold_mount_update' : 10, # only update mount when X arcseconds away

    'defaults': {
        'observing_conditions': 'observing_conditions1',
        'enclosure': 'enclosure1',
        'mount': 'mount1',
        'telescope': 'telescope1',
        'focuser': 'focuser1',
        'rotator': 'rotator1',
        'selector':  'selector1',
        'screen': 'screen1',
        'filter_wheel': 'filter_wheel1',
        'camera': 'camera_1_1',
        'sequencer': 'sequencer1'
        },
    'device_types': [
        'observing_conditions',
        'enclosure',
        'mount',
        'telescope',
        #'screen',
        'rotator',
        'focuser',
        'selector',
        'filter_wheel',
        'camera',
        'sequencer',
        ],
     'wema_types': [
        'observing_conditions',
        'enclosure',
        ],
     'short_status_devices':  [
        # 'observing_conditions',
        # 'enclosure',
        'mount',
        'telescope',
        # 'screen',
        'rotator',
        'focuser',
        'selector',
        'filter_wheel',
        'camera',
        'sequencer',
        ],

    'observing_conditions' : {
        'observing_conditions1': {
            'parent': 'site',
            'ocn_is_specific':  True,  # Indicates some special site code.
            # Intention it is found in this file.
            'name': 'SRO File',
            'driver': 'Windows.Share',  # Could be redis, ASCOM, ...
            'share_path_name': 'F:/ptr/',
            'driver_2':  None,   #' ASCOM.Boltwood.OkToOpen.SafetyMonitor',
            'driver_3':  None,    # 'ASCOM.Boltwood.OkToImage.SafetyMonitor'
            'ocn_has_unihedron':  False,
            'have_local_unihedron': False,     #  Need to add these to setups.
            'uni_driver': 'ASCOM.SQM.serial.ObservingConditions',
            'unihedron_port':  10    #  False, None or numeric of COM port.
        },
    },


    'enclosure': {
        'enclosure1': {
            'parent': 'site',
            'name': 'Megawan',
            'hostIP':  '10.15.0.30',
            'driver': 'Windows_share',
            'shutdown_script':  None,
            'has_lights':  True,
            'controlled_by':  ['mount1', 'mount2'],
            'is_dome': False,
            'settings': {
                'lights':  ['Auto', 'White', 'Red', 'IR', 'Off'],
                'roof_shutter':  ['Auto', 'Open', 'Close', 'Lock Closed', 'Unlock'],
                },
            'eve_bias_dark_dur':  2.0,   #hours Duration, prior to next.
            'eve_screen_flat_dur': 1.0,   #hours Duration, prior to next.
            'operations_begin':  -1.0,   #  - hours from Sunset
            'eve_cooldown_offset': -.99,   #  - hours beforeSunset
            'eve_sky_flat_offset':  0.5,   #  - hours beforeSunset
            'morn_sky_flat_offset':  0.4,   #  + hours after Sunrise
            'morning_close_offset':  0.41,   #  + hours after Sunrise
            'operations_end':  0.42,
            }
        },

    'mount': {
        'mount1': {
            'name': 'westpier',
            'hostIP':  '10.15.0.40',     #Can be a name if local DNS recognizes it.
            'hostname':  'westpier',
            'desc':  'Planewave L600 AltAz',
            'driver': 'ASCOM.PWI4.Telescope',  #This picks up signals to the rotator from the mount.
            'startup_script':  None,
            'recover_script':  None,
            'shutdown_script':  None,
            'alignment': 'Alt-Az',
            'default_zenith_avoid': 7.0,   #degrees floating
            'east_flip_ra_correction': 0.0,
            'east_flip_dec_correction': 0.0,
            'west_clutch_ra_correction': 0.0,
            'west_clutch_dec_correction': 0.0,
            'has_paddle': False,    #or a string that permits proper configuration.
            'has_ascom_altaz': True,
            'pointing_tel': 'tel1',     #This can be changed to 'tel2' by user.  This establishes a default.
            'Selector':{
                'available': False,         #If True add these lines;
                # 'positions': 4,
                # 'inst 1': 'camera_1_1',      #inst_1 is always the default until status reports different
                # 'inst 2': 'echelle1',     #These are all types od cameras.
                # 'inst 3': 'camera3',
                # 'inst 4': 'lowres1',
                },

            'settings': {
 			    'latitude_offset': 0.025,     #Meters North is Positive   These *could* be slightly different than site.
 			    'longitude_offset': 0-2.5,   #meters West is negative  #NB This could be an eval( <<site config data>>))
 			    'elevation_offset': 0.5,    # meters above sea level
                'home_park_altitude': 0,   #Having this setting is important for PWI4 where it can easily be messed up.
                'home_park_azimuth': 195.0,
                'fixed_screen _altitude': 0.54,
                'horizon':  15.,    #  Meant to be a circular horizon. Or set to None if below is filled in.
                'horizon_detail': {
                      '0': 32,
                      '30': 35,
                      '36.5': 39,
                      '43': 28.6,
                      '59': 32.7,
                      '62': 28.6,
                      '65': 25.2,
                      '74': 22.6,
                      '82': 20,
                      '95.5': 20,
                      '101.5': 14,
                      '107.5': 12,
                      '130': 12,
                      '150': 20,
                      '172': 28,
                      '191': 25,
                      '213': 20,
                      '235': 15.3,
                      '260': 11,
                      '272': 17,
                      '294': 16.5,
                      '298.5': 18.6,
                      '303': 20.6,
                      '309': 27,
                      '315': 32,
                      '360': 32,  #  We use a dict because of fragmented azimuth mesurements.
                      },
                'refraction_on': True,
                'model_on': True,
                'rates_on': True,
                'model': {
                    'IH': 0,
                    'ID': 0.,
                    'WH': 0.,
                    'WD': 0.,
                    'MA': 0.,
                    'ME': 0.,
                    'CH': 0.,
                    'NP': 0.,
                    'TF': 0.,
                    'TX': 0.,
                    'HCES': 0.,
                    'HCEC': 0.,
                    'DCES': 0.,
                    'DCEC': 0.,
                    'IA': 0.0,
                    'IE': 0.0,
                    'CA': 0.0,
                    'NPAE': 0.0,
                    'AN': 0.0,
                    'AE': 0.0,     #AW?
                    'ACES': 0.0,
                    'ACEC': 0.0,
                    'ECES': 0.0,
                    'ECEC': 0.0,
                    }
            },
        },

    },


    'telescope': {
        'telescope1': {
            'parent': 'mount2',
            'name': 'Main OTA',
            'desc':  'Planewave CDK 600 F6.8',   #i seem to use desc, an alias more or less for the same thing.
            'telescop': 'mrc2',
            'ptrtel': 'mrc2',
            'driver': None,                     #Essentially this device is informational.  It is mostly about the optics.
            'startup_script':  None,
            'recover_script':  None,
            'shutdown_script':  None,
            'collecting_area':  128039.0,
            'obscuration':  47,
            'aperture': 610,
            'f-ratio':  6.8,   #This and focal_lenght can be refined after a solve.
            'focal_length': 3962,
            'has_dew_heater':  True,
            'screen_name': 'screen2',   #The enclosure has two screens in the WMD case, one for each mount.
            # NB NB All the blow need some checking
            'screen_name': 'screen1',
            'focuser_name':  'focuser1',
            'rotator_name':  'rotator1',
            'has_instrument_selector': False,   #This is a default for a single instrument system
            'selector_positions': 1,            #Note starts with 1
            'instrument names':  ['camera_1_1'],
            'instrument aliases':  ['QHY600Mono'],
            'configuration': {
                 "position1": ["darkslide1", "filter_wheel1", "filter_wheel2", "camera1"]
                 },
            'camera_name':  'camera_1_1',
            'filter_wheel_name':  'filter_wheel1',

            'has_fans':  True,
            'has_cover':  True,
            'settings': {
                'fans': ['Auto','High', 'Low', 'Off'],
                'offset_collimation': 0.0,    #If the mount model is current, these numbers are usually near 0.0
                                                #for tel1.  Units are arcseconds.
                'offset_declination': 0.0,
                'offset_flexure': 0.0,
                'west_flip_ha_offset': 0.0,  #  new terms.
                'west_flip_ca_offset': 0.0,
                'west_flip_dec_offset': 0.0
                },
            'rotator_name':  'rotator1',
            'focuser_name':  'focuser1',
                # 'camera_name':  'camera_1_1',
                # 'filter_wheel_name':  'filter_wheel1',
            'has_instrument_selelector': True,
            'selector_positions':  4,
            'instrument names':  ['main camera', 'echelle', 'camera_2', 'low-res spect'],
            'instrument aliases':  ['QHY600Mone', 'eShel', 'FLI 16803', 'UVEX'],
            # 'configuration: {
            #      "position1": {
            #          'darkslide1',
            },


    },

    'rotator': {
        'rotator1': {

            'parent': 'telescope1',
            'name': 'rotator',
            'desc':  'Opetc Gemini',
            'driver': 'ASCOM.AltAzDS.Rotator',
			'com_port':  'COM9',
            'startup_script':  'None',
            'recover_script':  'None',
            'shutdown_script':  'None' ,
            'minimum': -180.,
            'maximum': 360.0,
            'step_size':  0.0001,     #Is this correct?
            'backlash':  0.0,
            'unit':  'degree'    #  'steps'
        },
    },

    'screen': {
        'screen1': {
            'parent': 'telescope1',
            'name': 'screen',
            'desc':  'Optec Alnitak 30"',
            'driver': 'COM6',  #This needs to be a four or 5 character string as in 'COM8' or 'COM22'
            'startup_script':  None,
            'recover_script':  None,
            'shutdown_script':  None,
            'minimum': 5.0,   #This is the % of light emitted when Screen is on and nominally at 0% bright.
            'saturate': 170,  #Out of 0.0 - 255, this is the last value where the screen is linear with output.
                                #These values have a minor temperature sensitivity yet to quantify.
            },

    },

    'focuser': {
        'focuser1': {
            'parent': 'telescope1',
            'name': 'focuser',
            'desc':  'Optec Gemini',
            'driver': 'ASCOM.OptecGemini.Focuser',
            'startup_script':  None,
            'recover_script':  None,
            'shutdown_script':  None,
            'reference':  6500,    #Nominal at 20C Primary temperature, in microns not steps.
            'ref_temp':   22.5,      #Update when pinning reference  Larger at lower temperatures.
            'coef_c': -0.0,   #negative means focus moves out as Primary gets colder
            'coef_0': 6000,  #Nominal intercept when Primary is at 0.0 C.
            'coef_date':  '202004501',
            'z_compression': 0.0, #  microns per degree of zenith distance
            'z_coef_date':  '20221002',   # 'reference': 4375,    #   Guess 20210904  Nominal at 10C Primary temperature
            'use_local_temp':  True,
            'minimum': 0,    #NB this needs clarifying, we are mixing steps and microns.
            'maximum': 12700,
            'throw': 400,
            'step_size': 1,
            'backlash':  0,
            'unit': 'steps',
            'unit_conversion':  9.090909090909091,
            'has_dial_indicator': False
            },

    },

    'selector': {
        'selector1': {
            'parent': 'telescope1',
            'name': 'Selector',
            'desc':  'Optec Perseus',
            'driver': 'ASCOM.PerseusServer.Switch',
            'com_port': 'COM31',
            'startup_script':  None,
            'recover_script':  None,
            'shutdown_script':  None,
            'ports': 4,
            'default': 0,
            'instruments':  ['Main_camera', 'eShell_spect', 'Planet_camera', 'UVEX_spect'],
            'cameras':      ['camera_1_1',  'camera_1_2',    None,           'camera_1_4'],
            'guiders':      [None,          'ag_1_2',        None,           'ag_1_4'],
            },
    },



    'lamp_box': {
        'lamp_box1': {
            'parent': 'camera_1',  # Parent is camera for the spectrograph
            'name': 'None',  # "UVEX Calibration Unit", 'None'
            'desc': 'None', #'eshel',  # "uvex", 'None'
            'spectrograph': 'None', #'echelle', 'uvex'; 'None'
            'driver': 'None', # ASCOM.Spox.Switch; 'None'; Note change to correct COM port used for the eShel calibration unit at mrc2
            'switches': "None"  # A string of switches/lamps the box has for the FITS header. # 'None'; "Off,Mirr,Tung,NeAr" for UVEX
        },
    },



    #Add CWL, BW and DQE to filter and detector specs.   HA3, HA6 for nm or BW.
    #FW's may need selector-like treatment
    'filter_wheel': {
        "filter_wheel1": {
            "parent": "tel1",
            "alias": "Dual filter wheel",
            'dual_wheel':  True,
            'ip_string': 'http://127.0.0.1',
            "desc":  'Dual Apogee custom Dual 50mm sq.',
            #"driver": ['ASCOM.Apogee.FilterWheel', 'ASCOM.Apogee2.FilterWheel'],
            'driver': 'Maxim.CCDcamera',  #'startup_script':  None,
            'recover_script':  None,
            'shutdown_script':  None,

            'settings': {
                'filter_count': '24',
                'home_filter': 1,
                'filter_reference': 1,
                'default_filter':  'w',
                'filter_data': [['filter', 'filter_index', 'filter_offset', 'sky_gain', 'screen_gain', 'abbreviation'],
                                ['air',     [0, 0], -1000, 0.01, [2, 17], 'ai'],   # 0
                                ['Lum',     [1, 0],     0, 0.01, [2, 17], 'w '],   # 20
                                ['Red',     [0, 4],     0, 0.01, [2, 17], 'r '],  # 21                                ['JV (Grn)',      [0, 3],     0, 0.01, [2, 17], 'V '],   # 9
                                ['Green',   [0, 3],     0, 0.01, [2, 17], 'V '],   # 22
                                ['Blue',    [0, 1],     0, 0.01, [2, 17], 'B '],   # 23
                                ['w',       [1, 0],     0, 0.01, [2, 17], 'w '],   # 1
                                ['dif',     [2, 0],     0, 0.01, [2, 17], 'df'],   # 2
                                ['O3',      [3, 0],     0, 0.01, [2, 17], 'O3'],   # 3
                                ['HA',      [4, 0],     0, 0.01, [2, 17], 'HA'],   # 4
                                ['N2',      [5, 5],     0, 0.01, [2, 17], 'S2'],   # 5
                                ['S2',      [6, 6],     0, 0.01, [2, 17], 'N2'],   # 6
                                ['JB',      [0, 1],     0, 0.01, [2, 17], 'B '],   # 7
                                ['g',       [0, 2],     0, 0.01, [2, 17], 'g '],   # 8
                                ['JV',      [0, 3],     0, 0.01, [2, 17], 'V '],   # 9
                                ['r',       [0, 4],     0, 0.01, [2, 17], 'r '],  # 10
                                ['i',       [0, 5],     0, 0.01, [2, 17], 'i '],  # 11
                                ['EXO',     [0, 6],     0, 0.01, [2, 17], 'EX'],  # 12
                                ['dif-JB',  [2, 1],     0, 0.01, [2, 17], 'Ha'],  # 13
                                ['dif-g',   [2, 2],     0, 0.01, [2, 17], 'dg'],  # 14
                                ['dif-JV',  [2, 3],     0, 0.01, [2, 17], 'dV'],  # 15
                                ['dif-r',   [2, 5],     0, 0.01, [2, 17], 'dr'],  # 16
                                ['dif-i',   [2, 6],     0, 0.01, [2, 17], 'di'],  # 17
                                ['dif-exo', [2, 0],     0, 0.01, [2, 17], 'dE'],  # 18
                                ['dark',    [4, 1],     0, 0.01, [2, 17], 'dk']], # 19
                                #Screen = 100; QHY400 ~ 92% DQE   HDR Mode    Screen = 160 sat  20190825 measured.
                'filter_screen_sort':  ['0', '1', '2', '10', '7', '6', '18', '12', '11', '13', '8',  '3', \
                                        '14', '15', '4', '16'],   #  '9', '21'],  # '5', '17'], #Most to least throughput, \
                                #so screen brightens, skipping u and zs which really need sky.
                'filter_sky_sort':     ['17', '5', '9', '16', '4', '15', '14', '3',  '8', '13', '11', '12', \
                                        '18', '6', '7', '10', '2', '1', '0']  #Least to most throughput

            },
        },
    },

    # A site may have many cameras registered (camera_1_11, camera_1_2, _2_3, ...) each with unique aliases -- which are assumed
    # to be the name an owner has assigned and in principle that name "kb01" is labeled and found on the camera.  Between sites,
    # there can be overlap of camera names.  LCO convention is letter of cam manuf, letter of chip manuf, then 00, 01, 02, ...
    # However this code will treat the camera name/alias as a string of arbitrary length:  "saf_Neyle's favorite_camera" is
    # perfectly valid as an alias.

    #Ultimately every camera needs a specific configuration file, and associated with each camera or guider there may be a
    #darslide, filter wheel, and aux_focus.
    #We preseve the idea camera_1 refers to the first camera on the first ota so camera_2 is first camera on OTA 2

#
    'camera': {
        #'cameras': ['camera_1', 'camera_1_2'],
        #'autoguiders': ['ag_1_2', 'ag _1_4'],
        'camera_1_1': {
            'parent': 'telescope1',
            'name': 'kf01',      #Important because this points to a server file structure by that name.
            'desc':  'FLI Microline OnSemi 16803',
            'driver':  'ASCOM.FLI.Camera',   #  Maxim.CCDCamera',   #"Maxim.CCDCamera",   #'ASCOM.FLI.Kepler.Camera',  #Code must work withall three
            'startup_script':  None,
            'recover_script':  None,
            'shutdown_script':  None,
            'detector':  'OnSemi 162803',
            'manufacturer':  'FLI -- Finger Lakes Instrumentation',
            'use_file_mode':  False,
            'file_mode_path':  'Q:/000ptr_saf/archive/kf01/autosaves/',
            'settings': {
                'crop_preview': False,
                'crop_preview_ybottom': 1,
                'crop_preview_ytop': 1,
                'crop_preview_xleft': 1,
                'crop_preview_xright': 1,
                'temp_setpoint': -35,
                'calib_setpoints': [-12.5, -10, -7.5, -5],   #A swag
                'day_warm': False,
                'cooler_on': True,
                'x_start':  0,
                'y_start':  0,
                'x_width':  4132,
                'y_width':  4117,
                'x_chip':   4132,
                'y_chip':   4117,
                'CameraXSize' : 4132,
                'CameraYSize' : 4117,
                'MaxBinX' : 2,
                'MaxBinY' : 2,
                'StartX' : 1,
                'StartY' : 1,
                'x_pixel':  9.0,
                'y_pixel': 9.0,
                'x_active': 4132,
                'y_active': 4117,
                # NB NB All these numbers are placeholds are are incorrect for the FLI camera
                'det_size': '[1:9600, 1:6422]',  # Physical chip data size as reutrned from driver
                'ccd_sec': '[1:9600, 1:6422]',
                'bias_sec': ['[1:22, 1:6388]', '[1:11, 1:3194]', '[1:7, 1:2129]', '[1:5, 1:1597]'],
                'det_sec': ['[25:9600, 1:6388]', '[13:4800, 1:3194]', '[9:3200, 1:2129]', '[7:2400, 1:1597]'],
                'data_sec': ['[25:9600, 1:6388]', '[13:4800, 1:3194]', '[9:3200, 1:2129]', '[7:2400, 1:1597]'],
                'trim_sec': ['[1:9576, 1:6388]', '[1:4788, 1:3194]', '[1:3192, 1:2129]', '[1:2394, 1:1597]'],
                'pix_scale': [0.4685, 0.9371, 1.8742],    #  1.4506,  bin-2  2* math.degrees(math.atan(9/3962000))*3600
                'x_field_deg': 0.5331,  # round(4096*0.468547/3600, 4),   #32_0 X 32 AMIN  3MIN X 0.5 DEG
                'y_field_deg': 0.5331,  # round(4096*0.468547/3600, 4),
                'field_area_sq_amin': 1023,
                'overscan_x': 0,
                'overscan_y': 0,
                'north_offset': 0.0,
                'east_offset': 0.0,
                'rotation': 0.0,
                'min_exposure': 0.25,  #Need to check this setting out
                'max_exposure': 600.0,
                'ref_dark': 300.0,
                'long_dark': 600.0,
                'can_subframe':  True,
                'min_subframe':  [128,128],
                'bin_modes':  [[2, 2, 0.937], [1, 1, 0.469], [4, 4, 1.87]],   # [3, 3, 1.45],Meaning no binning choice if list has only one entry, default should be first.
                'default_bin':  [2, 2, 0.937],    # Matched to seeing situation by owner
                'maximum_bin':  [1, 1, 0.469],    # Matched to seeing situation by owner
                'cosmics_at_default' : 'no',
                'cosmics_at_maximum' : 'yes',
                'bin_enable':  ['2 2'],
                'cycle_time':  [10, 12, 8, 6],  # 3x3 requires a 1, 1 reaout then a software bin, so slower.
                'rbi_delay':  0.,      # This being zero says RBI is not available, eg. for SBIG.
                'is_cmos':  False,
                'bayer_pattern':  None,    #  Need to verify R as in RGGB is pixel x=0, y=0, B is x=1, y = 1
                'can_set_gain':  False,
                'reference_gain': [10., 10., 10., 10.],     #  One val for each binning.
                'reference_noise': [9, 9, 9, 9],    #  All SWAGs right now
                'reference_dark': [0.0, 0.0, 0.0, 0.0],     #  Might these best be pedastal values?
                'saturate':  55000,
                'max_linearity':  55000.,
                'fullwell_capacity': [85000, 85000, 85000, 85000],
                'read_mode':  'Normal',
                'readout_mode': 'Normal',
                'readout_speed':  0.4,
                'readout_seconds': 6,
                'square_detector': True,
                'areas_implemented': ["600%", "300%", "220%", "150%", "Full", "Sqr", '71%', '50%',  '35%', '25%', '12%'],
                'default_area':  "Full",
                'default_rotation': 0.0000,
                'flat_bin_spec': '1,1',    #Default binning for flats
                'smart_stack_exposure_time': 30,
                #'bin_modes':  [[2, 2, 0.9371], [1, 1, 0.4685], [3, 3, 1.4056], [4, 4, 1.8742]],     #Meaning no binning if list has only one entry
                #'default_bin':  [2, 2],    #Always square and matched to seeing situation by owner
                #'cycle_time':  [18, 15, 12, 9],  # 3x3 requires a 1, 1 reaout then a software bin, so slower.
                'has_darkslide':  False,
                'darkslide_com':  None,
                'has_screen': True,
                'screen_settings':  {
                    'screen_saturation':  157.0,
                    'screen_x4':  -4E-12,  #'y = -4E-12x4 + 3E-08x3 - 9E-05x2 + 0.1285x + 8.683     20190731'
                    'screen_x3':  3E-08,
                    'screen_x2':  -9E-05,
                    'screen_x1':  .1258,
                    'screen_x0':  8.683,
                    },
                },

            },
        },


        # 'camera_2': {
        #     'parent': 'telescope1',
        #     'name': 'sq02',      #Important because this points to a server file structure by that name.
        #     'desc':  'QHY 268M',
        #     'driver':  'ASCOM.QHYCCD.Camera',   #"Maxim.CCDCamera",   #'ASCOM.FLI.Kepler.Camera',  #Code must work withall three
        #     'startup_script':  None,
        #     'recover_script':  None,
        #     'shutdown_script':  None,
        #     'detector':  'Sony IMX571',
        #     'manufacturer':  'QHY -- http://QHYCCD.COM',
        #     'use_file_mode':  False,
        #     'file_mode_path':  'D:/000ptr_saf/archive/sq02/autosaves/',
        #     'settings': {    #NB Need to add specification for chiller and its control
        #         'temp_setpoint': -10,
        #         'cooler_on': True,
        #         'darkslide_com': None,
        #         'x_start':  0,
        #         'y_start':  0,
        #         'x_width':  6252,
        #         'y_width':  4176,
        #         'x_chip':   6280,
        #         'y_chip':   4210,
        #         'x_pixel':  3.76,
        #         'y_pixel':  3.76,
        #         'overscan_x': 0,
        #         'overscan_y': 0,
        #         'north_offset': 0.0,
        #         'east_offset': 0.0,
        #         'rotation': 0.0,
        #         'min_exposure': 0.00003,  #Need to check this setting out
        #         'max_exposure': 3600.0,
        #         'can_subframe':  True,
        #         'min_subframe':  '16:16',
        #         'is_cmos':  False,
        #         'bayer_pattern':  None,    #  Need to verify R as in RGGB is pixel x=0, y=0, B is x=1, y = 1
        #         'can_set_gain':  False,
        #         'reference_gain': [10., 10., 10., 10.],     #  One val for each binning.
        #         'reference_noise': [1.1, 1.1, 1.1, 1.1],    #  All SWAGs right now
        #         'reference_dark': [0.0, 0.0, 0.0, 0.0],     #  Might these best be pedastal values?
        #         'saturate':  55000,
        #         'max_linearity':  55000.,
        #         'fullwell_capacity': 85000,
        #         'read_mode':  'Normal',
        #         'readout_mode': 'Normal',
        #         'readout_speed':  0.4,
        #         'square_detector': True,
        #         'areas_implemented': [ "Full", "Sqr", '71%', '50%',  '35%', '25%', '12%'],
        #         'default_area':  "Full",
        #         'bin_modes':  [[1, 1], [2, 2], [3, 3], [4, 4]],     #Meaning no binning if list has only one entry
        #         'default_bin':  [2, 2],    #Always square and matched to seeing situation by owner
        #         'cycle_time':  [18, 15, 12, 9],  # 3x3 requires a 1, 1 reaout then a software bin, so slower.
        #         'has_darkslide':  False,
        #         'has_screen': True,
        #         'screen_settings':  {
        #             'screen_saturation':  157.0,
        #             'screen_x4':  -4E-12,  #'y = -4E-12x4 + 3E-08x3 - 9E-05x2 + 0.1285x + 8.683     20190731'
        #             'screen_x3':  3E-08,
        #             'screen_x2':  -9E-05,
        #             'screen_x1':  .1258,
        #             'screen_x0':  8.683
        #         },
        #     },
        # },


        # 'camera_4': {
        #     'parent': 'telescope1',
        #     'name': 'zs01',      #Important because this points to a server file structure by that name.
        #     'desc':  'ASI',
        #     'driver':  'ASCOM.FLI.Camera',   #"Maxim.CCDCamera",   #'ASCOM.FLI.Kepler.Camera',  #Code must work withall three
        #     'startup_script':  None,
        #     'recover_script':  None,
        #     'shutdown_script':  None,
        #     'detector':  'OSemi 162803Sonyn',
        #     'manufacturer':  'ATIK -- Zwo',
        #     'use_file_mode':  False,
        #     'file_mode_path':  'D:/000ptr_saf/archive/sq01/autosaves/',
        #     'settings': {
        #         'temp_setpoint': -20,
        #         'cooler_on': True,
        #         'x_start':  0,
        #         'y_start':  0,
        #         'x_width':  4096,
        #         'y_width':  4096,
        #         'x_chip':   4096,
        #         'y_chip':   4096,
        #         'x_pixel':  9,
        #         'y_pixel':  9,
        #         'overscan_x': 0,
        #         'overscan_y': 0,
        #         'north_offset': 0.0,
        #         'east_offset': 0.0,
        #         'rotation': 0.0,
        #         'min_exposure': 0.25,  #Need to check this setting out
        #         'max_exposure': 360.0,
        #         'can_subframe':  True,
        #         'min_subframe':  '16:16',
        #         'is_cmos':  True,
        #         'bayer_pattern':  None,    #  Need to verify R as in RGGB is pixel x=0, y=0, B is x=1, y = 1
        #         'can_set_gain':  False,
        #         'reference_gain': [10., 10., 10., 10.],     #  One val for each binning.
        #         'reference_noise': [1.1, 1.1, 1.1, 1.1],    #  All SWAGs right now
        #         'reference_dark': [0.0, 0.0, 0.0, 0.0],     #  Might these best be pedastal values?
        #         'saturate':  55000,
        #         'max_linearity':  55000.,
        #         'fullwell_capacity': 85000,
        #         'read_mode':  'Normal',
        #         'readout_mode': 'Normal',
        #         'readout_speed':  0.4,
        #         'square_detector': True,
        #         'areas_implemented': [ "Full", "Sqr", '71%', '50%',  '35%', '25%', '12%'],
        #         'default_area':  "Full",
        #         'bin_modes':  [[1, 1], [2, 2], [3, 3], [4, 4]],     #Meaning no binning if list has only one entry
        #         'default_bin':  [2, 2],    #Always square and matched to seeing situation by owner
        #         'cycle_time':  [18, 15, 12, 9],  # 3x3 requires a 1, 1 reaout then a software bin, so slower.
        #         'has_darkslide':  False,
        #         'has_screen': True,
        #         'screen_settings':  {
        #             'screen_saturation':  157.0,
        #             'screen_x4':  -4E-12,  #'y = -4E-12x4 + 3E-08x3 - 9E-05x2 + 0.1285x + 8.683     20190731'
        #             'screen_x3':  3E-08,
        #             'screen_x2':  -9E-05,
        #             'screen_x1':  .1258,
        #             'screen_x0':  8.683
        #         },
        #     },
        # },

        # 'ag_1_2': {
        #     'parent': 'telescope1',
        #     'name': 'ag02',      #Important because this points to a server file structure by that name.
        #     'desc':  'QHY Uncooled Guider',
        #     'driver':  'ASCOM.QHYCCD_GUIDER.Camera',   #'OM.FLI.Camera',   #"Maxim.CCDCamera",   #'ASCOM.FLI.Kepler.Camera',  #Code must work withall three
        #     'startup_script':  None,
        #     'recover_script':  None,
        #     'shutdown_script':  None,
        #     'detector':  'Sony',
        #     'manufacturer':  'QHY -- Finger Lakes Instrumentation',
        #     'use_file_mode':  False,
        #     'file_mode_path':  'D:/000ptr_saf/archive/ag02/autosaves/',
        #     'settings': {
        #         'temp_setpoint': 10,
        #         'cooler_on': False,
        #         'x_start':  0,
        #         'y_start':  0,
        #         'x_width':  4096,
        #         'y_width':  4096,
        #         'x_chip':   4096,
        #         'y_chip':   4096,
        #         'x_pixel':  9,
        #         'y_pixel':  9,
        #         'overscan_x': 0,
        #         'overscan_y': 0,
        #         'north_offset': 0.0,
        #         'east_offset': 0.0,
        #         'rotation': 0.0,
        #         'min_exposure': 0.001,  #Need to check this setting out
        #         'max_exposure': 360.0,
        #         'can_subframe':  True,
        #         'min_subframe':  '16:16',
        #         'is_cmos':  True,
        #         'bayer_pattern':  None,    #  Need to verify R as in RGGB is pixel x=0, y=0, B is x=1, y = 1
        #         'can_set_gain':  False,
        #         'reference_gain': [10., 10., 10., 10.],     #  One val for each binning.
        #         'reference_noise': [1.1, 1.1, 1.1, 1.1],    #  All SWAGs right now
        #         'reference_dark': [0.0, 0.0, 0.0, 0.0],     #  Might these best be pedastal values?
        #         'saturate':  55000,
        #         'max_linearity':  55000.,
        #         'fullwell_capacity': 85000,
        #         'read_mode':  'Normal',
        #         'readout_mode': 'Normal',
        #         'readout_speed':  0.4,
        #         'square_detector': False,
        #         'areas_implemented': ["Full", "Sqr", '71%', '50%',  '35%', '25%', '12%'],
        #         'default_area':  "Full",
        #         'bin_modes':  [[1, 1], [2, 2]],     #Meaning no binning if list has only one entry
        #         'default_bin':  [2, 2],    #Always square and matched to seeing situation by owner
        #         'cycle_time':  [18, 15, 12, 9],  # 3x3 requires a 1, 1 reaout then a software bin, so slower.
        #         'has_darkslide':  False,
        #         'has_screen': True,
        #         'screen_settings':  {
        #             'screen_saturation':  157.0,
        #             'screen_x4':  -4E-12,  #'y = -4E-12x4 + 3E-08x3 - 9E-05x2 + 0.1285x + 8.683     20190731'
        #             'screen_x3':  3E-08,
        #             'screen_x2':  -9E-05,
        #             'screen_x1':  .1258,
        #             'screen_x0':  8.683
        #         },
        #     },
        # },

        # 'ag_1_4': {
        #     'parent': 'telescope1',
        #     'name': 'ag04',      #Important because this points to a server file structure by that name.
        #     'desc':  'QHY 174M',
        #     'driver':  'ASCOM.QHYCCD_CAM2.Camera',   #"Maxim.CCDCamera",   #'ASCOM.FLI.Kepler.Camera',  #Code must work withall three
        #     'startup_script':  None,
        #     'recover_script':  None,
        #     'shutdown_script':  None,
        #     'detector':  'Sony',
        #     'manufacturer':  'QHY --  ',
        #     'use_file_mode':  False,
        #     'file_mode_path':  'D:/000ptr_saf/archive/ag04/autosaves/',
        #     'settings': {
        #         'temp_setpoint': -15,
        #         'cooler_on': True,
        #         'x_start':  0,
        #         'y_start':  0,
        #         'x_width':  4096,
        #         'y_width':  4096,
        #         'x_chip':   4096,
        #         'y_chip':   4096,
        #         'x_pixel':  9,
        #         'y_pixel':  9,
        #         'overscan_x': 0,
        #         'overscan_y': 0,
        #         'north_offset': 0.0,
        #         'east_offset': 0.0,
        #         'rotation': 0.0,
        #         'min_exposure': 0.25,  #Need to check this setting out
        #         'max_exposure': 360.0,
        #         'can_subframe':  True,
        #         'min_subframe':  '16:16',
        #         'is_cmos':  True,
        #         'bayer_pattern':  None,    #  Need to verify R as in RGGB is pixel x=0, y=0, B is x=1, y = 1
        #         'can_set_gain':  True,
        #         'reference_gain': [10., 10., 10., 10.],     #  One val for each binning.
        #         'reference_noise': [1.1, 1.1, 1.1, 1.1],    #  All SWAGs right now
        #         'reference_dark': [0.0, 0.0, 0.0, 0.0],     #  Might these best be pedastal values?
        #         'saturate':  55000,
        #         'max_linearity':  55000.,
        #         'fullwell_capacity': 85000,
        #         'read_mode':  'Normal',
        #         'readout_mode': 'Normal',
        #         'readout_speed':  0.4,
        #         'square_detector': False,
        #         'areas_implemented': [ "Full", "Sqr", '71%', '50%',  '35%', '25%', '12%'],
        #         'default_area':  "Full",
        #         'bin_modes':  [[1, 1], [2, 2]],     #Meaning no binning if list has only one entry
        #         'default_bin':  [2, 2],    #Always square and matched to seeing situation by owner
        #         'cycle_time':  [18, 15, 12, 9],  # 3x3 requires a 1, 1 reaout then a software bin, so slower.
        #         'has_darkslide':  False,
        #         'has_screen': True,
        #         'screen_settings':  {
        #             'screen_saturation':  157.0,
        #             'screen_x4':  -4E-12,  #'y = -4E-12x4 + 3E-08x3 - 9E-05x2 + 0.1285x + 8.683     20190731'
        #             'screen_x3':  3E-08,
        #             'screen_x2':  -9E-05,
        #             'screen_x1':  .1258,
        #             'screen_x0':  8.683
        #         },
        #     },
        # },


    'sequencer': {
        'sequencer1': {
            'parent': 'site',
            'name': 'Sequencer',
            'desc':  'Automation Control',
            'driver': None,
            'startup_script':  None,
            'recover_script':  None,
            'shutdown_script':  None,

            },
        },

    #  I am not sure AWS needs this, but my configuration code might make use of it.

    'server': {
        'server1': {
            'name': 'QNAP',
            'win_url': 'archive (\\10.15.0.82) (Q:)',
            'redis':  '(host=10.15.0.15, port=6379, db=0, decode_responses=True)',
            'startup_script':  None,
            'recover_script':  None,
            'shutdown_script':  None,
        },
    },
}  #This brace closes the while configuration dictionary. Match found up top at:  site_config = {

get_ocn_status = None
get_enc_status = None

if __name__ == '__main__':
    '''
    This is a simple test to send and receive via json.
    '''

    j_dump = json.dumps(site_config)
    site_unjasoned = json.loads(j_dump)
    if str(site_config)  == str(site_unjasoned):
        print('Strings matched.')
    if site_config == site_unjasoned:
        print('Dictionaries matched.')<|MERGE_RESOLUTION|>--- conflicted
+++ resolved
@@ -120,10 +120,6 @@
 
     'auto_eve_bias_dark': False,
     'auto_eve_sky_flat': False,
-<<<<<<< HEAD
-=======
-
->>>>>>> ab49d3ea
     'eve_sky_flat_sunset_offset': -60.,  #  Minutes  neg means before, + after.
     'auto_morn_sky_flat': False,
     'auto_morn_bias_dark': True,
