--- conflicted
+++ resolved
@@ -33,12 +33,10 @@
     
     'debug_site_mode': False,
     
+
     'debug_mode': False,
-<<<<<<< HEAD
     'admin_owner_commands_only': False,
-=======
-    
->>>>>>> e9b5aa06
+
     'debug_duration_sec': 7200,
     'owner':  ['google-oauth2|112401903840371673242'],  # WER,  Or this can be
                                                         # some aws handle.
