--- conflicted
+++ resolved
@@ -102,8 +102,6 @@
     'degrees_to_avoid_zenith_area_in_general' : 0,  #Hill prevents seeing much below pole @ MRC
     'temperature_at_which_obs_too_hot_for_camera_cooling' : 30,
 
-<<<<<<< HEAD
-=======
     # These are the default values that will be set for the obs
     # on a reboot of obs.py. They are safety checks that
     # can be toggled by an admin in the Observe tab.
@@ -123,7 +121,6 @@
     # NB NB NB we should specify has_pipe# has_redis   and IP of redis   WER
 
 
->>>>>>> 54a5f697
 
     # Setup of folders on local and network drives.
     'ingest_raws_directly_to_archive': True,   #which archive? I assume not the datalab / ptrarchive , but 'injest' implies LCO archive  WER
@@ -483,11 +480,7 @@
             'maximum': 12700,
             'step_size': 1,   #  This is misnamed!
             'backlash':  0,
-<<<<<<< HEAD
-            'throw': 50,
-=======
             'throw': 40,
->>>>>>> 54a5f697
             'unit': 'micron',
             'unit_conversion':  9.09090909091,  #  Steps per micron
         },
