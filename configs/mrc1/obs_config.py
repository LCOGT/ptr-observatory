# -*- coding: utf-8 -*-
'''
Config for MRC1
'''
import json


'''
                                                                                                   1         1         1       1
         1         2         3         4         5         6         7         8         9         0         1         2       2
12345678901234567890123456789012345678901234567890123456789012345678901234567890123456789012345678901234567890123456789012345678
'''

obs_id = 'mrc1'  # NB These must be unique across all of PTR. Pre-pend with airport code if needed: 'sba_wmdo'

site_config = {      
    
    # Instance type specifies whether this is an obs or a wema
    'instance_type' : 'obs',
    # If this is not a wema, this specifies the wema that this obs is connected to
    'wema_name' : 'mrc',
    # The unique identifier for this obs
    'obs_id': 'mrc1',
    
    # Name, local and owner stuff
    'name': 'Mountain Ranch Camp Observatory 0m35 f7.2',
    'airport_code': 'SBA',
    'location': 'Near Santa Barbara CA,  USA',
    'telescope_description': '0m35 f7.2 Planewave CDK',
    'observatory_url': 'https://starz-r-us.sky/clearskies',
    'observatory_logo': None,
    'mpc_code':  'ZZ23',  # This is made up for now.
    'description':  '''
                    Now is the time for all good persons
                    to get out and vote early and often lest
                    we lose charge of our democracy.
                    ''',  # i.e, a multi-line text block supplied by the owner.  Must be careful about the contents for now.    
    'owner':  ['google-oauth2|112401903840371673242'],  # Wayne
    'owner_alias': ['WER', 'TELOPS'],
    'admin_aliases': ["ANS", "WER", "TELOPS", "TB", "DH", "KVH", "KC"],    
    
    
    # Default safety settings
    'safety_check_period': 45,  # MF's original setting.
    'closest_distance_to_the_sun': 45,  # Degrees. For normal pointing requests don't go this close to the sun.
    'closest_distance_to_the_moon': 3,  # Degrees. For normal pointing requests don't go this close to the moon.
    'minimum_distance_from_the_moon_when_taking_flats': 45,
    'lowest_requestable_altitude': -5,  # Degrees. For normal pointing requests don't allow requests to go this low.
    'degrees_to_avoid_zenith_area_for_calibrations': 0, 
    'temperature_at_which_obs_too_hot_for_camera_cooling' : 23,  
    
    # These are the default values that will be set for the obs
    # on a reboot of obs.py. They are safety checks that 
    # can be toggled by an admin in the Observe tab.
    'scope_in_manual_mode': False,
    'mount_reference_model_off': True,
    'sun_checks_on': True,
    'moon_checks_on': True,
    'altitude_checks_on': True,    
    'daytime_exposure_time_safety_on': True,
        
    
    # Setup of folders on local and network drives.
    'client_hostname':  'mrc-0m35',  # This is also the long-name  Client is confusing!    
    'archive_path':  'D:/ptr/',  # Generic place for client host to stash misc stuff
    'local_calibration_path': 'D:/ptr/', # THIS FOLDER HAS TO BE ON A LOCAL DRIVE, not a network drive due to the necessity of huge memmap files
    'alt_path':  'Q:/ptr/',  # Generic place for this host to stash misc stuff
    'plog_path':  'Q:/ptr/mrc1/',  # place where night logs can be found.
    'save_to_alt_path': 'yes',    
    'archive_age': -3,  # Number of days to keep files in the local archive before deletion. Negative means never delete
    
    # For low bandwidth sites, do not send up large files until the end of the night. set to 'no' to disable
    'send_files_at_end_of_night': 'no',
    # For low diskspace sites (or just because they aren't needed), don't save a separate raw file to disk after conversion to fz.
    'save_raw_to_disk': True,
    # PTR uses the reduced file for some calculations (focus, SEP, etc.). To save space, this file can be removed after usage or not saved.
    'keep_reduced_on_disk': True,
    'keep_focus_images_on_disk': True,  # To save space, the focus file can not be saved.   
    # A certain type of naming that sorts filenames by numberid first
    'save_reduced_file_numberid_first' : False,

    # Minimum realistic seeing at the site.
    # This allows culling of unphysical results in photometry and other things
    # Particularly useful for focus
    'minimum_realistic_seeing': 1.0,

    # TIMING FOR CALENDAR EVENTS
    # How many minutes with respect to eve sunset start flats
    'eve_sky_flat_sunset_offset': -45.,  # 40 before Minutes  neg means before, + after.
    # How many minutes after civilDusk to do....
    'end_eve_sky_flats_offset': 5 , 
    'clock_and_auto_focus_offset': 8,
    'observing_begins_offset': 18,    
    # How many minutes before civilDawn to do ....
    'observing_ends_offset': 18,   


    
    # Exposure times for standard system exposures
    'focus_exposure_time': 10,  # Exposure time in seconds for exposure image
    'pointing_exposure_time': 15,  # Exposure time in seconds for exposure image

    # How often to do various checks and such
    'observing_check_period': 1,    # How many minutes between weather checks
    'enclosure_check_period': 1,    # How many minutes between enclosure checks

    # Turn on and off various automated calibrations at different times.
    'auto_eve_bias_dark': True,
    'auto_eve_sky_flat': True,
    'auto_midnight_moonless_bias_dark': True,
    'auto_morn_sky_flat': True,
    'auto_morn_bias_dark': True,
    
    # FOCUS OPTIONS
    'periodic_focus_time': 12.0, # This is a time, in hours, over which to bypass automated focussing (e.g. at the start of a project it will not refocus if a new project starts X hours after the last focus)
    'stdev_fwhm': 0.5,  # This is the expected variation in FWHM at a given telescope/camera/site combination. This is used to check if a fwhm is within normal range or the focus has shifted
    'focus_trigger': 0.75,  # What FWHM increase is needed to trigger an autofocus
    
    # PLATESOLVE options
    'solve_nth_image': 1,  # Only solve every nth image
    'solve_timer': 0.05,  # Only solve every X minutes
    'threshold_mount_update': 45,  # only update mount when X arcseconds away

    'defaults': {       
        'mount': 'mount1',
        'telescope': 'telescope1',
        'focuser': 'focuser1',
        'rotator': 'rotator1',
        'selector':  None,
        'screen': 'screen1',
        'filter_wheel': 'filter_wheel1',
        'camera': 'camera_1_1',
        'sequencer': 'sequencer1'
    },
    'device_types': [
        'mount',
        'telescope',
        'screen',    #  We do have one!  >>>>
        'rotator',
        'focuser',
        'selector',     #  Right now not used  >>>>
        'filter_wheel',
        'camera',
        'sequencer',    #NB I think we will add "engineering or telops" to the model >>>>
        'telops',       #   >>>>
    ],

    'mount': {
        'mount1': {       # NB There can only be one mount with our new model.  >>>>
            
            'tel_id': '0m35',
            'name': 'eastpier',
            'hostIP':  '10.15.0.30',
            'hostname':  'eastpier',
            'desc':  'Planewave L500 AltAz',
            'driver': 'ASCOM.PWI4.Telescope',  # Was 'ASCOM.AltAzDS.Telescope' prior to 20210417 WER
            'startup_script':  None,
            'recover_script':  None,
            'shutdown_script':  None,
            'alignment': 'Alt-Az',
            'west_clutch_ra_correction': 0.0,
            'west_clutch_dec_correction': 0.0,
            'east_flip_ra_correction': 0.0,
            'east_flip_dec_correction': 0.0,  #
            'home_after_unpark': True,
            'home_before_park': True,
            
            'settle_time_after_unpark' : 0,
            'settle_time_after_park' : 0,
            # if this is set to yes, it will reset the mount at startup and when coordinates are out significantly'home_after_unpark' : True,
            'permissive_mount_reset': 'yes',
            'time_inactive_until_park': 3600.0,  # How many seconds of inactivity until it will park the telescope
            'has_paddle': False,
            'has_ascom_altaz': True,
            'pointing_tel': 'tel1',
            # 'Selector': {     # This does not belong here but in the repective OTA  >>>>
            #     'available': False,  # If True add these lines;
            #     # 'positions': 4,
            #     # 'inst 1': 'camera_1_1',      #inst_1 is always the default until status reports different
            #     # 'inst 2': 'echelle1',     #These are all types od cameras.
            #     # 'inst 3': 'camera3',
            #     # 'inst 4': 'lowres1',
            # },
            'settings': {
                # Decimal degrees, North is Positive. These *could* be slightly different than site.
                'latitude_offset': 0.0,
                'longitude_offset': 0.0,  # Decimal degrees, West is negative
                'elevation_offset': 0.0,    # meters above sea level
                # Having these settings is important for PWI4 where it can easily be messed up.
                'home_park_altitude': 0,
                'home_park_azimuth': 180,
                'home_altitude': 60,  # Having these settings is important for PWI4 where it can easily be messed up.
                'home_azimuth': 359,
                'fixed_screen_azimuth': 167.25,
                'fixed_screen _altitude': 0.54,
                'refraction_on': True,
                'model_on': True,
                'rates_on': True,
                'horizon':  20,
                'horizon_detail': {  #In principle there can be slightly different Horizons for a multiple OTA obsp. >>>>
                    '0': 32,
                    '30': 35,
                    '36.5': 39,
                    '43': 28.6,
                    '59': 32.7,
                    '62': 28.6,
                    '65': 25.2,
                    '74': 22.6,
                    '82': 20,
                    '95.5': 20,
                    '101.5': 14,
                    '107.5': 12,
                    '130': 12,
                    '150': 20,
                    '172': 28,
                    '191': 25,
                    '213': 20,
                    '235': 15.3,
                    '260': 11,
                    '272': 17,
                    '294': 16.5,
                    '298.5': 18.6,
                    '303': 20.6,
                    '309': 27,
                    '315': 32,
                    '360': 32,
                },
                'model': {          #In principle different OTA's could have offsets.
                    'IH': 0,
                    'ID': 0.,
                    'WH': 0.,
                    'WD': 0.,
                    'MA': 0.,
                    'ME': 0.,
                    'CH': 0.,
                    'NP': 0.,
                    'TF': 0.,
                    'TX': 0.,
                    'HCES': 0.,
                    'HCEC': 0.,
                    'DCES': 0.,
                    'DCEC': 0.,
                    'IA': 0.0,
                    'IE': 0.0,
                    'CA': 0.0,
                    'NPAE': 0.0,
                    'AN': 0.0,
                    'AE': 0.0,  # AW?
                    'ACES': 0.0,
                    'ACEC': 0.0,
                    'ECES': 0.0,
                    'ECEC': 0.0,
                }

            },
        },

    },

    'telescope': {           #OTA or Optics might be a better name >>>>
        'telescope1': {      #MRC1 has two OTAs  >>>>
            #'parent': 'mount1',   #THis is redundant and unecessary >>>>
            'name': 'Main OTA',
            # 'desc':  'Planewave_CDK_14_F7.2',
            'telescop': 'mrc1',  # The tenth telescope at mrc will be 'mrc10'. mrc2 already exists.
            # the important thing is sites contain only a to z, but the string may get longer.
            #  From the BZ perspective TELESCOP must be unique
            'ptrtel': 'Planewave CDK 0.35m f7.2',
            'driver': 'None',  # Essentially this device is informational.  It is mostly about the optics.
            'startup_script':  None,
            'recover_script':  None,
            'shutdown_script':  None,
            'collecting_area':  76147,  # 178*178*math.pi*0.765
            'obscuration':  23.5,
            'aperture': 356,
            'f-ratio':  7.2,  # This and focal_length can be refined after a solve.
            'focal_length': 2563,
            'screen_name': 'screen1',
            'focuser_name':  'focuser1',
            'rotator_name':  'rotator1',
            'has_instrument_selector': False,  # This is a default for a single instrument system
            'selector_positions': 1,  # Note starts with 1
            'instrument names':  ['camera_1_1'],
            'instrument aliases':  ['QHY600Mono'],
            'configuration': {
                "position1": ["darkslide1", "filter_wheel1", "filter_wheel2", "camera1"]
            },
            'camera_name':  'camera_1_1',
            'filter_wheel_name':  'filter_wheel1',
            'has_fans':  True,
            'has_cover': False,
            'settings': {
                'fans': ['Auto', 'High', 'Low', 'Off'],
                'offset_collimation': 0.0,  # If the mount model is current, these numbers are usually near 0.0
                #  for tel1.  Units are arcseconds.
                'offset_declination': 0.0,
                'offset_flexure': 0.0,
                'west_flip_ha_offset': 0.0,  # new terms.
                'west_flip_ca_offset': 0.0,
                'west_flip_dec_offset': 0.0
            },
        },
# =============================================================================
#         'ota2': {      #Where the second OTA stuff goes
#         },
# =============================================================================
    },

    'rotator': {
        'rotator1': {
            'parent': 'telescope1',
            'name': 'rotator',
            'desc':  'Opetc Gemini',
            'driver': 'ASCOM.AltAzDS.Rotator',
            'telescope_driver': 'ASCOM.AltAzDS.Telescope',
            'com_port':  None,
            'minimum': -180.0,
            'maximum': 360.0,
            'step_size':  0.0001,
            'backlash':  0.0,
            'unit':  'degree',
            'has_rotator': True  # Indicates to camera and Project to include rotation box.
        },
# =============================================================================
#         'rotator2': {    # >>>>
#         },
# =============================================================================

    },

    'screen': {
        'screen1': {
            'parent': 'telescope1',
            'name': 'screen',
            'desc':  'Optec Alnitak 24"',
            'driver': None,  # This needs to be a four or 5 character string as in 'COM8' or 'COM22'
            'com_port': 'COM10',
            'minimum': 5.0,  # This is the % of light emitted when Screen is on and nominally at 0% bright.
            'saturate': 170,  # Out of 0.0 - 255, this is the last value where the screen is linear with output.
                                # These values have a minor temperature sensitivity we have yet to quantify.
        },
# =============================================================================
#         'screen2': {       # >>>>
#             'parent': 'ota2',
#             'name': 'screen',
#             'desc':  'Optec Alnitak 24"',
#             'driver': 'None',  # This needs to be a four or 5 character string as in 'COM8' or 'COM22'
#             'com_port': 'COM99',
#             'minimum': 5.0,  # This is the % of light emitted when Screen is on and nominally at 0% bright.
#             'saturate': 170,  # Out of 0.0 - 255, this is the last value where the screen is linear with output.
#                                 # These values have a minor temperature sensitivity yet to quantify.
#         },
# =============================================================================
    },

    'focuser': {
        'focuser1': {
            'parent': 'telescope1',
            'name': 'focuser',
            'desc':  'Optec Gemini',
            'driver': 'ASCOM.OptecGemini.Focuser',
            'start_at_config_reference': False,
            'correct_focus_for_temperature' : True,
            'maximum_good_focus_in_arcsecond': 2.5, # highest value to consider as being in "good focus". Used to select last good focus value
            
            'reference': 7250,  # 20221103    #7418,    # Nominal at 15C Primary temperature, in microns not steps. Guess
            
            'minimum': 0,    # NB this needs clarifying, we are mixing steps and microns.
            'maximum': 12700,
            'step_size': 1,
            'backlash':  0,
            'throw': 250,
            'unit': 'micron',
            'unit_conversion':  9.09090909091,  # Taken from Gemini at mid-range.
            'has_dial_indicator': False
        },
# =============================================================================
#         'focuser2': {         # >>>>
#             'parent': 'ota2',
#             'name': 'focuser',
#             'desc':  'Optec Gemini',
#             'driver': 'ASCOM.OptecGemini.Focuser',
#             'start_at_config_reference': False,
#             'use_focuser_temperature': True,
#             # *********Guesses   7379@10 7457@20  7497 @ 25
#             # 'reference': 7250, #20221103    #7418,    # Nominal at 15C Primary temperature, in microns not steps. Guess
#             'reference': 7250,  # 20221103    #7418,    # Nominal at 15C Primary temperature, in microns not steps. Guess
#             'ref_temp':  10,      # Update when pinning reference  Larger at lower temperatures.
#             'coef_c': -8.583,    # Negative means focus moves out (larger numerically) as Primary gets colder
#             # 'coef_0': 7250,  #20221103# Nominal intercept when Primary is at 0.0 C.
#             'coef_0': 7355,  # 20221103# Nominal intercept when Primary is at 0.0 C.
#             'coef_date':  '20230220',  # A Guess as to coef_c
#             'z_compression': 0.0,  # microns per degree of zenith distance
#             'z_coef_date':  '20221002',   # 'reference': 4375,    #   Guess 20210904  Nominal at 10C Primary temperature
#             'use_local_temp':  True,
#             'minimum': 0,    # NB this needs clarifying, we are mixing steps and microns.
#             'maximum': 12700,
#             'step_size': 1,
#             'backlash':  0,
#             'throw': 250,
#             'unit': 'micron',
#             'unit_conversion':  9.09090909091,  # Taken from Gemini at mid-range.
#             'has_dial_indicator': False
#         },
# 
# =============================================================================
    },
    'selector': {
        'selector1': {
            'parent': 'telescope1',
            'name': 'None',
            'desc':  'Null Changer',
            'driver': None,
            'com_port': None,
            'startup_script':  None,
            'recover_script':  None,
            'shutdown_script':  None,
            'ports': 1,
            'instruments':  ['Main_camera'],  # , 'eShel_spect', 'planet_camera', 'UVEX_spect'],
            'cameras':  ['camera_1_1'],  # , 'camera_1_2', None, 'camera_1_4'],
            'guiders':  [None],  # , 'guider_1_2', None, 'guide_1_4'],
            'default': 0
        },

    },
    # Add CWL, BW and DQE to filter and detector specs.   HA3, HA6 for nm or BW.
    'filter_wheel': {
        "filter_wheel1": {
            "parent": "telescope1",
            "alias": "Dual filter wheel",
            "desc":  'FLI Centerline Custom Dual 50mm sq.',
            # 'ASCOM.FLI.FilterWheel',   #['ASCOM.FLI.FilterWheel1', 'ASCOM.FLI.FilterWheel2'],   #"Maxim",   #"Maxim.CCDCamera",  #
            "driver": "Maxim.CCDCamera",
            # "driver":   'ASCOM.FLI.FilterWheel',   #  NB THIS IS THE NEW DRIVER FROM peter.oleynikov@gmail.com  Found in Kepler ASCOM section
            "dual_wheel": True,
            "filter_settle_time": 1, #how long to wait for the filter to settle after a filter change(seconds)

            'override_automatic_filter_throughputs': False, # This ignores the automatically estimated filter gains and starts with the values from the config file
             
            # WER - if there is no filter wheel, then these two are used, otherwise they are harmless
            "name": "RGGB",

            'ip_string': "",
            'settings': {
               
                'default_filter':  'PL',

                'auto_color_options': ['OSC'],  # OPtions include 'OSC', 'manual','RGB','NB','RGBHA','RGBNB'
                # B, G, R filter codes for this camera if it is a monochrome camera with filters
                'mono_RGB_colour_filters': ['pb', 'pg', 'pr'],
                'mono_RGB_relative_weights': [1.2, 1, 0.8],
                # ha, o3, s2 filter codes for this camera if it is a monochrome camera with filters
                'mono_Narrowband_colour_filters': ['ha', 'o3', 's2'],
                'mono_Narrowband_relative_weights': [1.0, 2, 2.5],
               
                'filter_data': [['air',     [0, 0], -1000,  560.00, [2, 17], 'ai'],  # 0 357
                                # 1  330NB NB NB If this in series should change focus about 1mm more.
                                ['dif',     [4, 0],     0,  16.00,  [2, 17], 'df'],
                                ['w',       [2, 0],     0,  500.468, [2, 17], 'w '],  # 2 346
                                ['PL',      [0, 4],     0,  250.00,  [2, 17], "PL"],  # 3 317
                                ['gp',      [0, 6],     0,  250.87,  [2, 17], 'gp'],  # 4
                                ['PB',      [0, 1],     0,  250.25,  [2, 17], 'PB'],  # 5
                                ['rp',      [0, 7],     0,  180.853,  [2, 17], 'rp'],  # 6
                                ['PG',      [0, 2],     0,  120.048, [2, 17], 'PG'],  # 7
                                ['PR',      [0, 3],     0,  70.336,  [2, 17], 'PR'],  # 8
                                ['ip',      [0, 8],     0,  80.741,  [2, 17], 'ip'],  # 9
                                ['z',       [5, 0],     0,  10,  [2, 17], 'z'],  # 10
                                ['O3',      [7, 0],     0,  5,  [2, 17], '03'],  # 11
                                ['up',      [0, 5],     0,  7,  [1, 17], 'up'],  # 12
                                ['N2',      [3, 0],     0,  3,  [2, 17], 'N2'],  # 13
                                ['CR',      [1, 0],     0,  5,    [2, 17], 'CR'],  # 14
                                ['S2',      [8, 0],     0,  3,  [2, 17], 'S2'],  # 15
                                ['HA',      [6, 0],     0,  3,  [2, 17], 'HA'],  # 16
                                ['dark',    [8, 5],     0,   0.0,   [2, 17], 'dk']],  # 18
                
                'focus_filter' : 'w',

                # Screen = 100; QHY400 ~ 92% DQE   HDR Mode    Screen = 160 sat  20190825 measured.
                'filter_screen_sort':  ['air', 'w', 'PL', 'gp', 'PB', 'rp', 'PG', 'PR', 'ip', 'O3', 'N2', 'CR', 'S2', 'HA'],  # 9, 21],  # 5, 17], #Most to least throughput, \
                # so screen brightens, skipping u and zs which really need sky.

                'filter_sky_sort':     ['S2', 'N2', 'CR', 'O3', 'HA', 'z', 'PR', 'PG', 'PB', 'gp', 'rp', 'ip', 'w', 'PL', 'air'],
                 
            },
        },
# =============================================================================
#         'filter_wheel_2': {      #   >>>>
#         },
# =============================================================================

    },


# =============================================================================  >>>>
#     'lamp_box': {
#         'lamp_box1': {
#             'parent': 'camera_1',  # Parent is camera for the spectrograph
#             'name': 'None',  # "UVEX Calibration Unit", 'None'
#             'desc': 'None',  # 'eshel',  # "uvex", 'None'
#             'spectrograph': 'None',  # 'echelle', 'uvex'; 'None'
#             'driver': 'None',  # ASCOM.Spox.Switch; 'None'; Note change to correct COM port used for the eShel calibration unit at mrc2
#             'switches': "None"  # A string of switches/lamps the box has for the FITS header. # 'None'; "Off,Mirr,Tung,NeAr" for UVEX
#         },
#     },
# =============================================================================



    # A site may have many cameras registered (camera1, camera2, camera3, ...) each with unique aliases -- which are assumed
    # to be the name an owner has assigned and in principle that name "kb01" is labeled and found on the camera.  Between sites,
    # there can be overlap of camera names.  LCO convention is letter of cam manuf, letter of chip manuf, then 00, 01, 02, ...
    # However this code will treat the camera name/alias as a string of arbitrary length:  "saf_Neyle's favorite_camera" is
    # perfectly valid as an alias.


    'camera': {
        'camera_1_1': {
            'parent': 'telescope1',
            'name': 'sq002cs',  # Important because this points to a server file structure by that name.
            'desc':  'QHY 410C',
            #'driver':  "ASCOM.QHYCCD_CAM2.Camera", # NB Be careful this is not QHY Camera2 or Guider  "Maxim.CCDCamera",   #'ASCOM.FLI.Kepler.Camera', "ASCOM.QHYCCD.Camera",   #
            # NB Be careful this is not QHY Camera2 or Guider  "Maxim.CCDCamera",   #'ASCOM.FLI.Kepler.Camera', "ASCOM.QHYCCD.Camera",   #
            'driver':  "QHYCCD_Direct_Control",
            'service_date': '20230712',  #Replaced sq001cs which appears to have a TEC failure



            'detector':  'Sony IMX441 Color',  # It would be good to build out a table of chip characteristics
            'use_file_mode':  False,   # NB we should clean out all file mode stuff.
            'file_mode_path':  'Q:/archive/sq01/maxim/',  # NB NB all file_mode Maxim stuff should go!
            'manufacturer':  "QHY",
            'settings': {

                # If there is sufficient memory ... OR .... not many flats, it is faster to keep the flats in memory.
                'hold_flats_in_memory': True,



                # For direct QHY usage we need to set the appropriate gain.
                # This changes from site to site. "Fast" scopes like the RASA need lower gain then "slow".
                # Sky quality is also important, the worse the sky quality, the higher tha gain needs to be
                # Default for QHY600 is GAIN: 26, OFFSET: 60, readout mode 3.
                # Random tips from the internet:
                # After the exposure, the background in the image should not be above 10% saturation of 16Bit while the brightest bits of the image should not be overexposed
                # The offset should be set so that there is at least 300ADU for the background
                # I guess try this out on the standard smartstack exposure time.
                # https://www.baader-planetarium.com/en/blog/gain-and-offset-darks-flats-and-bias-at-cooled-cmos-cameras/
                #
                # Also the "Readout Mode" is really important also
                # Readout Mode #0 (Photographic DSO Mode)
                # Readout Mode #1 (High Gain Mode)
                # Readout Mode #2 (Extended Fullwell Mode)
                # Readout Mode #3 (Extended Fullwell Mode-2CMS)
                #
                # With the powers invested in me, I have decided that readout mode 3 is the best. We can only pick one standard one
                # and 0 is also debatably better for colour images, but 3 is way better for dynamic range....
                # We can't swip and swap because the biases and darks and flats will change, so we are sticking with 3 until
                # something bad happens with 3 for some reason
                #
                # In that sense, QHY600 NEEDS to be set at GAIN 26 and the only thing to adjust is the offset.....
                # USB Speed is a tradeoff between speed and banding, min 0, max 60. 60 is least banding. Most of the
                # readout seems to be dominated by the slow driver (difference is a small fraction of a second), so I've left it at 60 - least banding.
                #
                # QHY410C is gain 0, offset 9                
                'direct_qhy_readout_mode': 1,  #These settings may be wrong. WER 20230712
                               
                'direct_qhy_gain': 0,
                'direct_qhy_offset': 9,
                'direct_qhy_usb_speed': 60,

                



                # These options set whether an OSC gets binned or interpolated for different functions
                # If the pixel scale is well-sampled (e.g. 0.6 arcsec per RGGB pixel or 0.3 arcsec per individual debayer pixel)
                # Then binning is probably fine for all three. For understampled pixel scales - which are likely with OSCs
                # then binning for focus is recommended. SEP and Platesolve can generally always be binned.
                'interpolate_for_focus': False,
                # This setting will bin the image for focussing rather than interpolating. Good for 1x1 pixel sizes < 0.6.
                'bin_for_focus': True,
                'focus_bin_value' : 2,
                'interpolate_for_sep': False,
                'bin_for_sep': True,  # This setting will bin the image for SEP photometry rather than interpolating.
                'sep_bin_value' : 2,
                # This setting will bin the image for platesolving rather than interpolating.
                'bin_for_platesolve': True,
                'platesolve_bin_value' : 2,
  
                # Colour image tweaks.
                'osc_brightness_enhance': 1.0,
                'osc_contrast_enhance': 1.2,
                'osc_saturation_enhance': 1.5,
                'osc_colour_enhance': 1.2,
                'osc_sharpness_enhance': 1.2,
                'osc_background_cut': 15.0,
                
                # This setting will bin the image for focussing rather than interpolating. Good for 1x1 pixel sizes < 0.6.
                'bin_for_focus': True,

                # ONLY TRANSFORM THE FITS IF YOU HAVE
                # A DATA-BASED REASON TO DO SO.....
                # USUALLY TO GET A BAYER GRID ORIENTATED CORRECTLY
                # ***** ONLY ONE OF THESE SHOULD BE ON! *********
                'transpose_fits': False,
                'flipx_fits': False,
                'flipy_fits': False,
                'rotate180_fits': False,  # This also should be flipxy!
                'rotate90_fits': False,
                'rotate270_fits': False,
                'squash_on_x_axis': True,
                
                # What number of pixels to crop around the edges of a REDUCED image
                # This is primarily to get rid of overscan areas and also all images
                # Do tend to be a bit dodgy around the edges, so perhaps a standard
                # value of 30 is good. Increase this if your camera has particularly bad
                # edges.
                'reduced_image_edge_crop': 50,

                # HERE YOU CAN FLIP THE IMAGE TO YOUR HEARTS DESIRE
                # HOPEFULLY YOUR HEARTS DESIRE IS SIMILAR TO THE
                # RECOMMENDED DEFAULT DESIRE OF PTR
                'transpose_jpeg': False,
                'flipx_jpeg': False,
                'flipy_jpeg': False,
                'rotate180_jpeg': False,
                'rotate90_jpeg': False,
                'rotate270_jpeg': False,


                # For large fields of view, crop the images down to solve faster.
                # Realistically the "focus fields" have a size of 0.2 degrees, so anything larger than 0.5 degrees is unnecesary
                # Probably also similar for platesolving.
                # for either pointing or platesolving even on more modest size fields of view.
                # These were originally inspired by the RASA+QHY which is 3.3 degrees on a side and regularly detects
                # tens of thousands of sources, but any crop will speed things up. Don't use SEP crop unless
                # you clearly need to.
                'focus_image_crop_width': 0.0,  # For excessive fields of view, to speed things up crop the image to a fraction of the full width
                'focus_image_crop_height': 0.0,  # For excessive fields of view, to speed things up crop the image to a fraction of the full height                
                'focus_jpeg_size': 750, # How many pixels square to crop the focus image for the UI Jpeg
                
<<<<<<< HEAD
=======
                'focus_jpeg_size': 750, # How many pixels square to crop the focus image for the UI Jpeg
>>>>>>> a792940f
                # PLATESOLVE CROPS HAVE TO BE EQUAL! OTHERWISE THE PLATE CENTRE IS NOT THE POINTING CENTRE
                'platesolve_image_crop': 0.0,  # Platesolve crops have to be symmetrical
                
                # Really, the SEP image should not be cropped unless your field of view and number of sources
                # Are taking chunks out of the processing time.
                # For excessive fields of view, to speed things up crop the processed image area to a fraction of the full width
                'sep_image_crop_width': 0.0,
                # For excessive fields of view, to speed things up crop the processed image area to a fraction of the full width
                'sep_image_crop_height': 0.0,



                'osc_bayer': 'RGGB',
                'crop_preview': False,
                'crop_preview_ybottom': 2,  # 2 needed if Bayer array
                'crop_preview_ytop': 2,
                'crop_preview_xleft': 2,
                'crop_preview_xright': 2,
                'temp_setpoint': -5,  # Verify we can go colder
                'has_chiller': False,
                'calib_setpoints': [-0, -0, -0, -0, -0, -0, \
                                    -0, -0, -0, -0, -0, -0],
                'day_warm': True,
                'day_warm_degrees': 8,  # Number of degrees to warm during the daytime.
                'protect_camera_from_overheating' : False,
                'cooler_on': True,
                "cam_needs_NumXY_init": True,
                
                'x_pixel':  5.94, # value in microns?
                'y_pixel':  5.94, # value in microns?
                
                '1x1_pix_scale': 0.4777272,    #  This is the 1x1 binning pixelscale
                'native_bin': 1, # Needs to be simple, it will recalculate things on the 1x1 binning pixscale above.
                
                # The drizzle_value is by the new pixelscale
                # for the new resolution when stacking in the EVA pipeline
                # Realistically you want a resolution of about 0.5 arcseconds per pixel
                # Unless you are at a very poor quality site.
                # If you have a higher resolution pixelscale it will use that instead.
                # Generally leave this at 0.5 - the optimal value for ground based
                # observatories.... unless you have a large field of view.                
                'drizzle_value_for_later_stacking': 0.5,


               
                'north_offset': 0.0,  # These three are normally 0.0 for the primary telescope
                'east_offset': 0.0,
                'rotation': 0.0,
                'min_exposure': 0.0001,  # NB possibly these are gated by is_cmos
                # For certain shutters, short exposures aren't good for flats. Some CMOS have banding in too short an exposure. Largely applies to ccds though.
                'min_flat_exposure': 0.0001,                
                # Realistically there should be a maximum flat_exposure that makes sure flats are efficient and aren't collecting actual stars.
                'max_flat_exposure': 20.0,
                'reject_new_flat_by_known_gain' : True,
                'max_exposure': 360.,
                'max_daytime_exposure': 0.0001,  # NB why this?
                'can_subframe':  True,
                'min_subframe': [128, 128],
                'camera_gain':   8.634, #[10., 10., 10., 10.],     #  One val for each binning.
                'camera_gain_stdev':   0.4, #[10., 10., 10., 10.],     #  One val for each binning.
                'read_noise':  47.74, #[9, 9, 9, 9],    #  All SWAGs right now
                'read_noise_stdev':   0.03, #[10., 10., 10., 10.],     #  One val for each binning.
                
                'fullwell_capacity': 80000,  # NB Guess
                'saturate':   65535,
                'max_linearity':  60000,   # Guess
                'cycle_time':            0.5,   # Meas 20230219  for a bias
                'number_of_bias_to_collect': 33,
                'number_of_dark_to_collect': 17,
                'number_of_flat_to_collect': 10,
                'number_of_bias_to_store': 63,
                'number_of_dark_to_store': 31,
                'number_of_flat_to_store': 31,

                'dark_exposure': 180,
               
                
                'do_cosmics': False,

                'rbi_delay':  0,  # This being zero says RBI is not available, eg. for SBIG.
                'is_cmos':  True,
                'is_osc': True,
                'is_color': True,  # NB we also have a is_osc key.
                'can_set_gain':  True,
                

                'read_mode':  'Normal',
                'readout_mode': 'Normal',
                'readout_speed':  50,
                'readout_seconds': 6,
                'smart_stack_exposure_time': 30,'areas_implemented': ['Big sq.', 'Full', 'Small sq.', '70.7%', '50%', '35%', '25%', '18%'],
                'default_area':  "Full",
                'default_rotation': 0.0000,

                'has_darkslide':  True,
                'darkslide_com':  'COM15',
                'shutter_type': "Electronic",
                'has_screen': True,
                'screen_settings':  {
                    'screen_saturation':  157.0,
                    'screen_x4': -4E-12,  # 'y = -4E-12x4 + 3E-08x3 - 9E-05x2 + 0.1285x + 8.683     20190731'
                    'screen_x3':  3E-08,
                    'screen_x2': -9E-05,
                    'screen_x1':  .1258,
                    'screen_x0':  8.683
                },
            },

        },


    },

    'sequencer': {        
        'sequencer1': {       
            'parent': 'site',
            'name': 'Sequencer',
            'desc':  'Automation Control',
            'driver': None,
            'startup_script':  None,
            'recover_script':  None,
            'shutdown_script':  None,
        },
    },
    'telops': {        #>>>>
        'sequencer1': {       
            'parent': 'site',
            'name': 'Telops Scripts',
            'desc':  'Engineering Control',
            'driver': None,
            'startup_script':  None,
            'recover_script':  None,
            'shutdown_script':  None,
        },
    },
    # As aboove, need to get this sensibly suported on GUI and in fits headers.



    # AWS does not need this, but my configuration code might make use of it. 
    'server': {
        'server1': {
            'name': 'QNAP',
            'win_url': 'archive (\\10.15.0.82) (Q:)',
            'redis':  '(host=10.15.0.15, port=6379, db=0, decode_responses=True)',
            'startup_script':  None,
            'recover_script':  None,
            'shutdown_script':  None,
        },
    },
}  # This brace closes the whole configuration dictionary. Match found up top at:  obs_config = {


if __name__ == '__main__':
    '''
    This is a simple test to send and receive via json.
    '''

    j_dump = json.dumps(site_config)
    site_unjasoned = json.loads(j_dump)
    if str(site_config) == str(site_unjasoned):
        print('Strings matched.')
    if site_config == site_unjasoned:
        print('Dictionaries matched.')
<|MERGE_RESOLUTION|>--- conflicted
+++ resolved
@@ -638,11 +638,7 @@
                 'focus_image_crop_width': 0.0,  # For excessive fields of view, to speed things up crop the image to a fraction of the full width
                 'focus_image_crop_height': 0.0,  # For excessive fields of view, to speed things up crop the image to a fraction of the full height                
                 'focus_jpeg_size': 750, # How many pixels square to crop the focus image for the UI Jpeg
-                
-<<<<<<< HEAD
-=======
-                'focus_jpeg_size': 750, # How many pixels square to crop the focus image for the UI Jpeg
->>>>>>> a792940f
+
                 # PLATESOLVE CROPS HAVE TO BE EQUAL! OTHERWISE THE PLATE CENTRE IS NOT THE POINTING CENTRE
                 'platesolve_image_crop': 0.0,  # Platesolve crops have to be symmetrical
                 
