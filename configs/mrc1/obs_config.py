# -*- coding: utf-8 -*-
'''
Config for MRC1
'''
import json


'''
                                                                                                   1         1         1       1
         1         2         3         4         5         6         7         8         9         0         1         2       2
12345678901234567890123456789012345678901234567890123456789012345678901234567890123456789012345678901234567890123456789012345678
'''

obs_id = 'mrc1'  # NB These must be unique across all of PTR. Pre-pend with airport code if needed: 'sba_wmdo'

site_config = {      
    
    # Instance type specifies whether this is an obs or a wema
    'instance_type' : 'obs',
    # If this is not a wema, this specifies the wema that this obs is connected to
    'wema_name' : 'mrc',
    # The unique identifier for this obs
    'obs_id': 'mrc1',
    
    'name': 'Mountain Ranch Camp Observatory 0m35 f7.2',
    'airport_code': 'SBA',
    'location': 'Near Santa Barbara CA,  USA',
    'telescope_description': '0m35 f7.2 Planewave CDK',
    'observatory_url': 'https://starz-r-us.sky/clearskies',
    'observatory_logo': None,
    'mpc_code':  'ZZ23',  # This is made up for now.
    'dedication':  '''
                    Now is the time for all good persons
                    to get out and vote early and often lest
                    we lose charge of our democracy.
                    ''',  # i.e, a multi-line text block supplied by the owner.  Must be careful about the contents for now.    
    'owner':  ['google-oauth2|112401903840371673242'],  # Wayne
    'owner_alias': ['WER', 'TELOPS'],
    'admin_aliases': ["ANS", "WER", "TELOPS", "TB", "DH", "KVH", "KC"],    
    
    
    # Default safety settings
    'safety_check_period': 45,  # MF's original setting.
    'closest_distance_to_the_sun': 45,  # Degrees. For normal pointing requests don't go this close to the sun.
    'closest_distance_to_the_moon': 10,  # Degrees. For normal pointing requests don't go this close to the moon.
    'minimum_distance_from_the_moon_when_taking_flats': 45,
    'lowest_requestable_altitude': -5,  # Degrees. For normal pointing requests don't allow requests to go this low.
    'degrees_to_avoid_zenith_area_for_calibrations': 0, 
    'temperature_at_which_obs_too_hot_for_camera_cooling' : 23,  
    
    # These are the default values that will be set for the obs
    # on a reboot of obs.py. They are safety checks that 
    # can be toggled by an admin in the Observe tab.
    'scope_in_manual_mode': False,
    'mount_reference_model_off': True,
    'sun_checks_on': True,
    'moon_checks_on': True,
    'altitude_checks_on': True,    
    'daytime_exposure_time_safety_on': True,
    
    #MANY KEYS FOUND HERE REALLY APPLY TO MOUNT, CAMERA, ETC.
    # MTF - au contraire, many of those above and below involve
    # multiple devices, so belong outside of a single device.

    
    
    # Setup of folders on local and network drives.
    'client_hostname':  'mrc-0m35',  # This is also the long-name  Client is confusing!    
    'client_path':  'D:/ptr/',  # Generic place for client host to stash misc stuff
    'local_calibration_path': 'D:/ptr/', # THIS FOLDER HAS TO BE ON A LOCAL DRIVE, not a network drive due to the necessity of huge memmap files
    'orphan_path': 'D:/ptr/',
    'alt_path':  'Q:/ptr/',  # Generic place for this host to stash misc stuff
    'plog_path':  'Q:/ptr/mrc1/',  # place where night logs can be found.
    'save_to_alt_path': 'yes',
    'archive_path':  'D:/ptr/',
    'archive_age': -3,  # Number of days to keep files in the local archive before deletion. Negative means never delete
    
    # For low bandwidth sites, do not send up large files until the end of the night. set to 'no' to disable
    'send_files_at_end_of_night': 'no',
    # For low diskspace sites (or just because they aren't needed), don't save a separate raw file to disk after conversion to fz.
    'save_raw_to_disk': True,
    # PTR uses the reduced file for some calculations (focus, SEP, etc.). To save space, this file can be removed after usage or not saved.
    'keep_reduced_on_disk': True,
    'keep_focus_images_on_disk': True,  # To save space, the focus file can not be saved.   
    # A certain type of naming that sorts filenames by numberid first
    'save_reduced_file_numberid_first' : False,

    # Minimum realistic seeing at the site.
    # This allows culling of unphysical results in photometry and other things
    # Particularly useful for focus
    'minimum_realistic_seeing': 1.0,

    # TIMING FOR CALENDAR EVENTS
    # How many minutes with respect to eve sunset start flats
    'eve_sky_flat_sunset_offset': -45.,  # 40 before Minutes  neg means before, + after.
    # How many minutes after civilDusk to do....
    'end_eve_sky_flats_offset': 5 , 
    'clock_and_auto_focus_offset': 8,
    'observing_begins_offset': 18,    
    # How many minutes before civilDawn to do ....
    'observing_ends_offset': 18,   

<<<<<<< HEAD


=======
>>>>>>> ce92b663
    
    # Exposure times for standard system exposures
    'focus_exposure_time': 10,  # Exposure time in seconds for exposure image
    'pointing_exposure_time': 15,  # Exposure time in seconds for exposure image

    # How often to do various checks and such
    'observing_check_period': 1,    # How many minutes between weather checks
    'enclosure_check_period': 1,    # How many minutes between enclosure checks

    # Turn on and off various automated calibrations at different times.
    'auto_eve_bias_dark': True,
    'auto_eve_sky_flat': True,
    'auto_midnight_moonless_bias_dark': True,
    'auto_morn_sky_flat': True,
    'auto_morn_bias_dark': True,
    
    # FOCUS OPTIONS
    'periodic_focus_time': 12.0, # This is a time, in hours, over which to bypass automated focussing (e.g. at the start of a project it will not refocus if a new project starts X hours after the last focus)
    'stdev_fwhm': 0.5,  # This is the expected variation in FWHM at a given telescope/camera/site combination. This is used to check if a fwhm is within normal range or the focus has shifted
    'focus_trigger': 0.75,  # What FWHM increase is needed to trigger an autofocus
    
    # PLATESOLVE options
    'solve_nth_image': 1,  # Only solve every nth image
    'solve_timer': 0.05,  # Only solve every X minutes
    'threshold_mount_update': 45,  # only update mount when X arcseconds away

    'defaults': {       
        'mount': 'mount1',
        'telescope': 'telescope1',
        'focuser': 'focuser1',
        'rotator': 'rotator1',
        'selector':  None,
        'screen': 'screen1',
        'filter_wheel': 'filter_wheel1',
        'camera': 'camera_1_1',
        'sequencer': 'sequencer1'
    },
    'device_types': [
        'mount',
        'telescope',
        'screen',    #  We do have one!  >>>>
        'rotator',
        'focuser',
        'selector',     #  Right now not used  >>>>
        'filter_wheel',
        'camera',
        'sequencer',    #NB I think we will add "engineering or telops" to the model >>>>
        'telops',       #   >>>>
    ],

    'mount': {
        'mount1': {       # NB There can only be one mount with our new model.  >>>>
            
            'tel_id': '0m35',
            'name': 'eastpier',
            'hostIP':  '10.15.0.30',
            'hostname':  'eastpier',
            'desc':  'Planewave L500 AltAz',
            'driver': 'ASCOM.PWI4.Telescope',  # Was 'ASCOM.AltAzDS.Telescope' prior to 20210417 WER
            'startup_script':  None,
            'recover_script':  None,
            'shutdown_script':  None,
            'alignment': 'Alt-Az',
            'west_clutch_ra_correction': 0.0,
            'west_clutch_dec_correction': 0.0,
            'east_flip_ra_correction': 0.0,
            'east_flip_dec_correction': 0.0,  #
            'home_after_unpark': True,
            'home_before_park': True,
            
            'settle_time_after_unpark' : 0,
            'settle_time_after_park' : 0,
            # if this is set to yes, it will reset the mount at startup and when coordinates are out significantly'home_after_unpark' : True,
            'permissive_mount_reset': 'yes',
            'time_inactive_until_park': 3600.0,  # How many seconds of inactivity until it will park the telescope
            'has_paddle': False,
            'has_ascom_altaz': True,
            'pointing_tel': 'tel1',
            # 'Selector': {     # This does not belong here but in the repective OTA  >>>>
            #     'available': False,  # If True add these lines;
            #     # 'positions': 4,
            #     # 'inst 1': 'camera_1_1',      #inst_1 is always the default until status reports different
            #     # 'inst 2': 'echelle1',     #These are all types od cameras.
            #     # 'inst 3': 'camera3',
            #     # 'inst 4': 'lowres1',
            # },
            'settings': {
                # Decimal degrees, North is Positive. These *could* be slightly different than site.
                'latitude_offset': 0.0,
                'longitude_offset': 0.0,  # Decimal degrees, West is negative
                'elevation_offset': 0.0,    # meters above sea level
                # Having these settings is important for PWI4 where it can easily be messed up.
                'home_park_altitude': 0,
                'home_park_azimuth': 180,
                'home_altitude': 60,  # Having these settings is important for PWI4 where it can easily be messed up.
                'home_azimuth': 359,
                'fixed_screen_azimuth': 167.25,
                'fixed_screen _altitude': 0.54,
                'refraction_on': True,
                'model_on': True,
                'rates_on': True,
                'horizon':  20,
                'horizon_detail': {  #In principle there can be slightly different Horizons for a multiple OTA obsp. >>>>
                    '0': 32,
                    '30': 35,
                    '36.5': 39,
                    '43': 28.6,
                    '59': 32.7,
                    '62': 28.6,
                    '65': 25.2,
                    '74': 22.6,
                    '82': 20,
                    '95.5': 20,
                    '101.5': 14,
                    '107.5': 12,
                    '130': 12,
                    '150': 20,
                    '172': 28,
                    '191': 25,
                    '213': 20,
                    '235': 15.3,
                    '260': 11,
                    '272': 17,
                    '294': 16.5,
                    '298.5': 18.6,
                    '303': 20.6,
                    '309': 27,
                    '315': 32,
                    '360': 32,
                },
                'model': {          #In principle different OTA's could have offsets.
                    'IH': 0,
                    'ID': 0.,
                    'WH': 0.,
                    'WD': 0.,
                    'MA': 0.,
                    'ME': 0.,
                    'CH': 0.,
                    'NP': 0.,
                    'TF': 0.,
                    'TX': 0.,
                    'HCES': 0.,
                    'HCEC': 0.,
                    'DCES': 0.,
                    'DCEC': 0.,
                    'IA': 0.0,
                    'IE': 0.0,
                    'CA': 0.0,
                    'NPAE': 0.0,
                    'AN': 0.0,
                    'AE': 0.0,  # AW?
                    'ACES': 0.0,
                    'ACEC': 0.0,
                    'ECES': 0.0,
                    'ECEC': 0.0,
                }

            },
        },

    },

    'telescope': {           #OTA or Optics might be a better name >>>>
        'telescope1': {      #MRC1 has two OTAs  >>>>
            #'parent': 'mount1',   #THis is redundant and unecessary >>>>
            'name': 'Main OTA',
            # 'desc':  'Planewave_CDK_14_F7.2',
            'telescop': 'mrc1',  # The tenth telescope at mrc will be 'mrc10'. mrc2 already exists.
            # the important thing is sites contain only a to z, but the string may get longer.
            #  From the BZ perspective TELESCOP must be unique
            'ptrtel': 'Planewave CDK 0.35m f7.2',
            'driver': 'None',  # Essentially this device is informational.  It is mostly about the optics.
            'startup_script':  None,
            'recover_script':  None,
            'shutdown_script':  None,
            'collecting_area':  76147,  # 178*178*math.pi*0.765
            'obscuration':  23.5,
            'aperture': 356,
            'f-ratio':  7.2,  # This and focal_length can be refined after a solve.
            'focal_length': 2563,
            'screen_name': 'screen1',
            'focuser_name':  'focuser1',
            'rotator_name':  'rotator1',
            'has_instrument_selector': False,  # This is a default for a single instrument system
            'selector_positions': 1,  # Note starts with 1
            'instrument names':  ['camera_1_1'],
            'instrument aliases':  ['QHY600Mono'],
            'configuration': {
                "position1": ["darkslide1", "filter_wheel1", "filter_wheel2", "camera1"]
            },
            'camera_name':  'camera_1_1',
            'filter_wheel_name':  'filter_wheel1',
            'has_fans':  True,
            'has_cover': False,
            'settings': {
                'fans': ['Auto', 'High', 'Low', 'Off'],
                'offset_collimation': 0.0,  # If the mount model is current, these numbers are usually near 0.0
                #  for tel1.  Units are arcseconds.
                'offset_declination': 0.0,
                'offset_flexure': 0.0,
                'west_flip_ha_offset': 0.0,  # new terms.
                'west_flip_ca_offset': 0.0,
                'west_flip_dec_offset': 0.0
            },
        },
# =============================================================================
#         'ota2': {      #Where the second OTA stuff goes
#         },
# =============================================================================
    },

    'rotator': {
        'rotator1': {
            'parent': 'telescope1',
            'name': 'rotator',
            'desc':  'Opetc Gemini',
            'driver': 'ASCOM.AltAzDS.Rotator',
            'telescope_driver': 'ASCOM.AltAzDS.Telescope',
            'com_port':  None,
            'minimum': -180.0,
            'maximum': 360.0,
            'step_size':  0.0001,
            'backlash':  0.0,
            'unit':  'degree',
            'has_rotator': True  # Indicates to camera and Project to include rotation box.
        },
# =============================================================================
#         'rotator2': {    # >>>>
#         },
# =============================================================================

    },

    'screen': {
        'screen1': {
            'parent': 'telescope1',
            'name': 'screen',
            'desc':  'Optec Alnitak 24"',
            'driver': None,  # This needs to be a four or 5 character string as in 'COM8' or 'COM22'
            'com_port': 'COM10',
            'minimum': 5.0,  # This is the % of light emitted when Screen is on and nominally at 0% bright.
            'saturate': 170,  # Out of 0.0 - 255, this is the last value where the screen is linear with output.
                                # These values have a minor temperature sensitivity we have yet to quantify.
        },
# =============================================================================
#         'screen2': {       # >>>>
#             'parent': 'ota2',
#             'name': 'screen',
#             'desc':  'Optec Alnitak 24"',
#             'driver': 'None',  # This needs to be a four or 5 character string as in 'COM8' or 'COM22'
#             'com_port': 'COM99',
#             'minimum': 5.0,  # This is the % of light emitted when Screen is on and nominally at 0% bright.
#             'saturate': 170,  # Out of 0.0 - 255, this is the last value where the screen is linear with output.
#                                 # These values have a minor temperature sensitivity yet to quantify.
#         },
# =============================================================================
    },

    'focuser': {
        'focuser1': {
            'parent': 'telescope1',
            'name': 'focuser',
            'desc':  'Optec Gemini',
            'driver': 'ASCOM.OptecGemini.Focuser',
            'start_at_config_reference': False,
            'correct_focus_for_temperature' : True,
            'maximum_good_focus_in_arcsecond': 2.5, # highest value to consider as being in "good focus". Used to select last good focus value
            
            'reference': 7250,  # 20221103    #7418,    # Nominal at 15C Primary temperature, in microns not steps. Guess
            #'ref_temp':  10,      # Update when pinning reference  Larger at lower temperatures.
            #'coef_c': -8.583,    # Negative means focus moves out (larger numerically) as Primary gets colder
            # 'coef_0': 7250,  #20221103# Nominal intercept when Primary is at 0.0 C.
            #'coef_0': 7355,  # 20221103# Nominal intercept when Primary is at 0.0 C.
            #'coef_date':  '20230220',  # A Guess as to coef_c
            #'z_compression': 0.0,  # microns per degree of zenith distance
            #'z_coef_date':  '20221002',   # 'reference': 4375,    #   Guess 20210904  Nominal at 10C Primary temperature
            #'use_local_temp':  True,
            'minimum': 0,    # NB this needs clarifying, we are mixing steps and microns.
            'maximum': 12700,
            'step_size': 1,
            'backlash':  0,
            'throw': 250,
            'unit': 'micron',
            'unit_conversion':  9.09090909091,  # Taken from Gemini at mid-range.
            'has_dial_indicator': False
        },
# =============================================================================
#         'focuser2': {         # >>>>
#             'parent': 'ota2',
#             'name': 'focuser',
#             'desc':  'Optec Gemini',
#             'driver': 'ASCOM.OptecGemini.Focuser',
#             'start_at_config_reference': False,
#             'use_focuser_temperature': True,
#             # *********Guesses   7379@10 7457@20  7497 @ 25
#             # 'reference': 7250, #20221103    #7418,    # Nominal at 15C Primary temperature, in microns not steps. Guess
#             'reference': 7250,  # 20221103    #7418,    # Nominal at 15C Primary temperature, in microns not steps. Guess
#             'ref_temp':  10,      # Update when pinning reference  Larger at lower temperatures.
#             'coef_c': -8.583,    # Negative means focus moves out (larger numerically) as Primary gets colder
#             # 'coef_0': 7250,  #20221103# Nominal intercept when Primary is at 0.0 C.
#             'coef_0': 7355,  # 20221103# Nominal intercept when Primary is at 0.0 C.
#             'coef_date':  '20230220',  # A Guess as to coef_c
#             'z_compression': 0.0,  # microns per degree of zenith distance
#             'z_coef_date':  '20221002',   # 'reference': 4375,    #   Guess 20210904  Nominal at 10C Primary temperature
#             'use_local_temp':  True,
#             'minimum': 0,    # NB this needs clarifying, we are mixing steps and microns.
#             'maximum': 12700,
#             'step_size': 1,
#             'backlash':  0,
#             'throw': 250,
#             'unit': 'micron',
#             'unit_conversion':  9.09090909091,  # Taken from Gemini at mid-range.
#             'has_dial_indicator': False
#         },
# 
# =============================================================================
    },
    'selector': {
        'selector1': {
            'parent': 'telescope1',
            'name': 'None',
            'desc':  'Null Changer',
            'driver': None,
            'com_port': None,
            'startup_script':  None,
            'recover_script':  None,
            'shutdown_script':  None,
            'ports': 1,
            'instruments':  ['Main_camera'],  # , 'eShel_spect', 'planet_camera', 'UVEX_spect'],
            'cameras':  ['camera_1_1'],  # , 'camera_1_2', None, 'camera_1_4'],
            'guiders':  [None],  # , 'guider_1_2', None, 'guide_1_4'],
            'default': 0
        },

    },
    # Add CWL, BW and DQE to filter and detector specs.   HA3, HA6 for nm or BW.
    'filter_wheel': {
        "filter_wheel1": {
            "parent": "telescope1",
            "alias": "Dual filter wheel",
            "desc":  'FLI Centerline Custom Dual 50mm sq.',
            # 'ASCOM.FLI.FilterWheel',   #['ASCOM.FLI.FilterWheel1', 'ASCOM.FLI.FilterWheel2'],   #"Maxim",   #"Maxim.CCDCamera",  #
            "driver": "Maxim.CCDCamera",
            # "driver":   'ASCOM.FLI.FilterWheel',   #  NB THIS IS THE NEW DRIVER FROM peter.oleynikov@gmail.com  Found in Kepler ASCOM section
            "dual_wheel": True,
            "filter_settle_time": 1, #how long to wait for the filter to settle after a filter change(seconds)

            'override_automatic_filter_throughputs': False, # This ignores the automatically estimated filter gains and starts with the values from the config file
             
            # WER - if there is no filter wheel, then these two are used, otherwise they are harmless
            "name": "RGGB",

            'ip_string': "",
            'settings': {
               
                'default_filter':  'PL',

                'auto_color_options': ['OSC'],  # OPtions include 'OSC', 'manual','RGB','NB','RGBHA','RGBNB'
                # B, G, R filter codes for this camera if it is a monochrome camera with filters
                'mono_RGB_colour_filters': ['pb', 'pg', 'pr'],
                'mono_RGB_relative_weights': [1.2, 1, 0.8],
                # ha, o3, s2 filter codes for this camera if it is a monochrome camera with filters
                'mono_Narrowband_colour_filters': ['ha', 'o3', 's2'],
                'mono_Narrowband_relative_weights': [1.0, 2, 2.5],
               
                'filter_data': [['air',     [0, 0], -1000,  560.00, [2, 17], 'ai'],  # 0 357
                                # 1  330NB NB NB If this in series should change focus about 1mm more.
                                ['dif',     [4, 0],     0,  16.00,  [2, 17], 'df'],
                                ['w',       [2, 0],     0,  500.468, [2, 17], 'w '],  # 2 346
                                ['PL',      [0, 4],     0,  250.00,  [2, 17], "PL"],  # 3 317
                                ['gp',      [0, 6],     0,  250.87,  [2, 17], 'gp'],  # 4
                                ['PB',      [0, 1],     0,  250.25,  [2, 17], 'PB'],  # 5
                                ['rp',      [0, 7],     0,  180.853,  [2, 17], 'rp'],  # 6
                                ['PG',      [0, 2],     0,  120.048, [2, 17], 'PG'],  # 7
                                ['PR',      [0, 3],     0,  70.336,  [2, 17], 'PR'],  # 8
                                ['ip',      [0, 8],     0,  80.741,  [2, 17], 'ip'],  # 9
                                ['z',       [5, 0],     0,  10,  [2, 17], 'z'],  # 10
                                ['O3',      [7, 0],     0,  5,  [2, 17], '03'],  # 11
                                ['up',      [0, 5],     0,  7,  [1, 17], 'up'],  # 12
                                ['N2',      [3, 0],     0,  3,  [2, 17], 'N2'],  # 13
                                ['CR',      [1, 0],     0,  5,    [2, 17], 'CR'],  # 14
                                ['S2',      [8, 0],     0,  3,  [2, 17], 'S2'],  # 15
                                ['HA',      [6, 0],     0,  3,  [2, 17], 'HA'],  # 16
                                ['dark',    [8, 5],     0,   0.0,   [2, 17], 'dk']],  # 18
                
                'focus_filter' : 'w',

                # Screen = 100; QHY400 ~ 92% DQE   HDR Mode    Screen = 160 sat  20190825 measured.
                'filter_screen_sort':  ['air', 'w', 'PL', 'gp', 'PB', 'rp', 'PG', 'PR', 'ip', 'O3', 'N2', 'CR', 'S2', 'HA'],  # 9, 21],  # 5, 17], #Most to least throughput, \
                # so screen brightens, skipping u and zs which really need sky.

                'filter_sky_sort':     ['S2', 'N2', 'CR', 'O3', 'HA', 'z', 'PR', 'PG', 'PB', 'gp', 'rp', 'ip', 'w', 'PL', 'air'],
                 
            },
        },
# =============================================================================
#         'filter_wheel_2': {      #   >>>>
#         },
# =============================================================================

    },


# =============================================================================  >>>>
#     'lamp_box': {
#         'lamp_box1': {
#             'parent': 'camera_1',  # Parent is camera for the spectrograph
#             'name': 'None',  # "UVEX Calibration Unit", 'None'
#             'desc': 'None',  # 'eshel',  # "uvex", 'None'
#             'spectrograph': 'None',  # 'echelle', 'uvex'; 'None'
#             'driver': 'None',  # ASCOM.Spox.Switch; 'None'; Note change to correct COM port used for the eShel calibration unit at mrc2
#             'switches': "None"  # A string of switches/lamps the box has for the FITS header. # 'None'; "Off,Mirr,Tung,NeAr" for UVEX
#         },
#     },
# =============================================================================



    # A site may have many cameras registered (camera1, camera2, camera3, ...) each with unique aliases -- which are assumed
    # to be the name an owner has assigned and in principle that name "kb01" is labeled and found on the camera.  Between sites,
    # there can be overlap of camera names.  LCO convention is letter of cam manuf, letter of chip manuf, then 00, 01, 02, ...
    # However this code will treat the camera name/alias as a string of arbitrary length:  "saf_Neyle's favorite_camera" is
    # perfectly valid as an alias.


    'camera': {
        'camera_1_1': {
            'parent': 'telescope1',
            'name': 'sq002cs',  # Important because this points to a server file structure by that name.
            'desc':  'QHY 410C',
            #'driver':  "ASCOM.QHYCCD_CAM2.Camera", # NB Be careful this is not QHY Camera2 or Guider  "Maxim.CCDCamera",   #'ASCOM.FLI.Kepler.Camera', "ASCOM.QHYCCD.Camera",   #
            # NB Be careful this is not QHY Camera2 or Guider  "Maxim.CCDCamera",   #'ASCOM.FLI.Kepler.Camera', "ASCOM.QHYCCD.Camera",   #
            'driver':  "QHYCCD_Direct_Control",
            'service_date': '20230712',  #Replaced sq001cs which appears to have a TEC failure



            'detector':  'Sony IMX441 Color',  # It would be good to build out a table of chip characteristics
            'use_file_mode':  False,   # NB we should clean out all file mode stuff.
            'file_mode_path':  'Q:/archive/sq01/maxim/',  # NB NB all file_mode Maxim stuff should go!
            'manufacturer':  "QHY",
            'settings': {

                # If there is sufficient memory ... OR .... not many flats, it is faster to keep the flats in memory.
                'hold_flats_in_memory': True,



                # For direct QHY usage we need to set the appropriate gain.
                # This changes from site to site. "Fast" scopes like the RASA need lower gain then "slow".
                # Sky quality is also important, the worse the sky quality, the higher tha gain needs to be
                # Default for QHY600 is GAIN: 26, OFFSET: 60, readout mode 3.
                # Random tips from the internet:
                # After the exposure, the background in the image should not be above 10% saturation of 16Bit while the brightest bits of the image should not be overexposed
                # The offset should be set so that there is at least 300ADU for the background
                # I guess try this out on the standard smartstack exposure time.
                # https://www.baader-planetarium.com/en/blog/gain-and-offset-darks-flats-and-bias-at-cooled-cmos-cameras/
                #
                # Also the "Readout Mode" is really important also
                # Readout Mode #0 (Photographic DSO Mode)
                # Readout Mode #1 (High Gain Mode)
                # Readout Mode #2 (Extended Fullwell Mode)
                # Readout Mode #3 (Extended Fullwell Mode-2CMS)
                #
                # With the powers invested in me, I have decided that readout mode 3 is the best. We can only pick one standard one
                # and 0 is also debatably better for colour images, but 3 is way better for dynamic range....
                # We can't swip and swap because the biases and darks and flats will change, so we are sticking with 3 until
                # something bad happens with 3 for some reason
                #
                # In that sense, QHY600 NEEDS to be set at GAIN 26 and the only thing to adjust is the offset.....
                # USB Speed is a tradeoff between speed and banding, min 0, max 60. 60 is least banding. Most of the
                # readout seems to be dominated by the slow driver (difference is a small fraction of a second), so I've left it at 60 - least banding.
                #
                # QHY410C is gain 0, offset 9                
                'direct_qhy_readout_mode': 1,  #These settings may be wrong. WER 20230712
                               
                'direct_qhy_gain': 0,
                'direct_qhy_offset': 9,
                'direct_qhy_usb_speed': 60,

                



                # These options set whether an OSC gets binned or interpolated for different functions
                # If the pixel scale is well-sampled (e.g. 0.6 arcsec per RGGB pixel or 0.3 arcsec per individual debayer pixel)
                # Then binning is probably fine for all three. For understampled pixel scales - which are likely with OSCs
                # then binning for focus is recommended. SEP and Platesolve can generally always be binned.
                'interpolate_for_focus': False,
                # This setting will bin the image for focussing rather than interpolating. Good for 1x1 pixel sizes < 0.6.
                'bin_for_focus': True,
                'focus_bin_value' : 2,
                'interpolate_for_sep': False,
                'bin_for_sep': True,  # This setting will bin the image for SEP photometry rather than interpolating.
                'sep_bin_value' : 2,
                # This setting will bin the image for platesolving rather than interpolating.
                'bin_for_platesolve': True,
                'platesolve_bin_value' : 2,
  
                # Colour image tweaks.
                'osc_brightness_enhance': 1.0,
                'osc_contrast_enhance': 1.2,
                'osc_saturation_enhance': 1.5,
                'osc_colour_enhance': 1.2,
                'osc_sharpness_enhance': 1.2,
                'osc_background_cut': 15.0,
                
                # This setting will bin the image for focussing rather than interpolating. Good for 1x1 pixel sizes < 0.6.
                'bin_for_focus': True,

                # ONLY TRANSFORM THE FITS IF YOU HAVE
                # A DATA-BASED REASON TO DO SO.....
                # USUALLY TO GET A BAYER GRID ORIENTATED CORRECTLY
                # ***** ONLY ONE OF THESE SHOULD BE ON! *********
                'transpose_fits': False,
                'flipx_fits': False,
                'flipy_fits': False,
                'rotate180_fits': False,  # This also should be flipxy!
                'rotate90_fits': False,
                'rotate270_fits': False,
                'squash_on_x_axis': True,
                
                # What number of pixels to crop around the edges of a REDUCED image
                # This is primarily to get rid of overscan areas and also all images
                # Do tend to be a bit dodgy around the edges, so perhaps a standard
                # value of 30 is good. Increase this if your camera has particularly bad
                # edges.
                'reduced_image_edge_crop': 50,

                # HERE YOU CAN FLIP THE IMAGE TO YOUR HEARTS DESIRE
                # HOPEFULLY YOUR HEARTS DESIRE IS SIMILAR TO THE
                # RECOMMENDED DEFAULT DESIRE OF PTR
                'transpose_jpeg': False,
                'flipx_jpeg': False,
                'flipy_jpeg': False,
                'rotate180_jpeg': False,
                'rotate90_jpeg': False,
                'rotate270_jpeg': False,


                # For large fields of view, crop the images down to solve faster.
                # Realistically the "focus fields" have a size of 0.2 degrees, so anything larger than 0.5 degrees is unnecesary
                # Probably also similar for platesolving.
                # for either pointing or platesolving even on more modest size fields of view.
                # These were originally inspired by the RASA+QHY which is 3.3 degrees on a side and regularly detects
                # tens of thousands of sources, but any crop will speed things up. Don't use SEP crop unless
                # you clearly need to.
                'focus_image_crop_width': 0.0,  # For excessive fields of view, to speed things up crop the image to a fraction of the full width
                'focus_image_crop_height': 0.0,  # For excessive fields of view, to speed things up crop the image to a fraction of the full height                
                'focus_jpeg_size': 750, # How many pixels square to crop the focus image for the UI Jpeg
                
                # PLATESOLVE CROPS HAVE TO BE EQUAL! OTHERWISE THE PLATE CENTRE IS NOT THE POINTING CENTRE
                'platesolve_image_crop': 0.0,  # Platesolve crops have to be symmetrical
                
                # Really, the SEP image should not be cropped unless your field of view and number of sources
                # Are taking chunks out of the processing time.
                # For excessive fields of view, to speed things up crop the processed image area to a fraction of the full width
                'sep_image_crop_width': 0.0,
                # For excessive fields of view, to speed things up crop the processed image area to a fraction of the full width
                'sep_image_crop_height': 0.0,



                'osc_bayer': 'RGGB',
                'crop_preview': False,
                'crop_preview_ybottom': 2,  # 2 needed if Bayer array
                'crop_preview_ytop': 2,
                'crop_preview_xleft': 2,
                'crop_preview_xright': 2,
                'temp_setpoint': -5,  # Verify we can go colder
                'has_chiller': False,
                'calib_setpoints': [-0, -0, -0, -0, -0, -0, \
                                    -0, -0, -0, -0, -0, -0],
                'day_warm': True,
                'day_warm_degrees': 8,  # Number of degrees to warm during the daytime.
                'protect_camera_from_overheating' : False,
                'cooler_on': True,
                "cam_needs_NumXY_init": True,
                #'x_start':  0,
                # 'x_start':  24,
                #'y_start':  0,
                #'x_width':  6072,  # NB Should be set up with overscan, which this camera is!  20200315 WER
                #'y_width':  4044,
                #'x_chip':  6072,  # NB Should specify the active pixel area.   20200315 WER
                #'y_chip':  4044,
                #'x_trim_offset':  0,  # NB these four entries are guesses.
                #'y_trim_offset':  0,
                #'pre_bias_available': False,  # if so need to specify as below for post_bias.
                #'post_bias_available': True,  # if so need to specify as below for post_bias.
                #'x_bias_start':  6066,
                #'y_bias_start': 4034,
                #'x_bias_end':  None,       # Vert band self.img[-38:-18, 0]
                #'y_bias_send': None,
                #'corner_everlap': None,
                #'x_bias_line': True,
                #'y_bias_line': True,
                #'x_active': 9576,
                #'y_active': 6388,
                #'det_size': '[1:9600, 1:6422]',  # Physical chip data size as returned from driver
                #'ccd_sec': '[1:9600, 1:6422]',
                #'bias_sec': ['[1:22, 1:6388]', '[1:11, 1:3194]', '[1:7, 1:2129]', '[1:5, 1:1597]'],
                #'det_sec': ['[25:9600, 1:6388]', '[13:4800, 1:3194]', '[9:3200, 1:2129]', '[7:2400, 1:1597]'],
                #'data_sec': ['[25:9600, 1:6388]', '[13:4800, 1:3194]', '[9:3200, 1:2129]', '[7:2400, 1:1597]'],
                #'trim_sec': ['[1:9576, 1:6388]', '[1:4788, 1:3194]', '[1:3192, 1:2129]', '[1:2394, 1:1597]'],
                'x_pixel':  5.94, # value in microns?
                'y_pixel':  5.94, # value in microns?
                
                '1x1_pix_scale': 0.4777272,    #  This is the 1x1 binning pixelscale
                'native_bin': 1, # Needs to be simple, it will recalculate things on the 1x1 binning pixscale above.
                
                # The drizzle_value is by the new pixelscale
                # for the new resolution when stacking in the EVA pipeline
                # Realistically you want a resolution of about 0.5 arcseconds per pixel
                # Unless you are at a very poor quality site.
                # If you have a higher resolution pixelscale it will use that instead.
                # Generally leave this at 0.5 - the optimal value for ground based
                # observatories.... unless you have a large field of view.                
                'drizzle_value_for_later_stacking': 0.5,


                #'CameraXSize': 6072,
                #'CameraYSize': 6422,
                #'StartX': 1,
                #'StartY': 1,

                # MTF -WE DO NOT SPECIFY THESE, WE CALCULATE THEM FROM PIXELSCALE AND CAMERASIZE
                #'x_field_deg': 0.8042,  # round(4784*0.605194/3600, 4),   #48 X 32 AMIN  3MIN X 0.5 DEG
                #'y_field_deg': 0.5369,  # round(3194*0.605194/3600, 4),
                
                
                
                #'area_sq_deg':  0.4318,
                #'overscan_x': 0,
                #'overscan_y': 0,
                'north_offset': 0.0,  # These three are normally 0.0 for the primary telescope
                'east_offset': 0.0,
                'rotation': 0.0,
                'min_exposure': 0.0001,  # NB possibly these are gated by is_cmos
                # For certain shutters, short exposures aren't good for flats. Some CMOS have banding in too short an exposure. Largely applies to ccds though.
                'min_flat_exposure': 0.0001,                
                # Realistically there should be a maximum flat_exposure that makes sure flats are efficient and aren't collecting actual stars.
                'max_flat_exposure': 20.0,
                'reject_new_flat_by_known_gain' : True,
                'max_exposure': 360.,
                'max_daytime_exposure': 0.0001,  # NB why this?
                'can_subframe':  True,
                'min_subframe': [128, 128],
                # Meaning fixed binning if list has only one entry
                #'bin_modes':  [['Optimal', 1.42], ['Fine', 0.96], ['Coarse', 1.91], ['Eng', 0.48]],
                'camera_gain':   8.634, #[10., 10., 10., 10.],     #  One val for each binning.
                'camera_gain_stdev':   0.4, #[10., 10., 10., 10.],     #  One val for each binning.
                'read_noise':  47.74, #[9, 9, 9, 9],    #  All SWAGs right now
                'read_noise_stdev':   0.03, #[10., 10., 10., 10.],     #  One val for each binning.
                #'reference_dark': 0.2,  # NB  Guess
                #'reference_offset': 611,  # NB Guess  ADU vaules not times in sec.
                'fullwell_capacity': 80000,  # NB Guess
                'saturate':   65535,
                'max_linearity':  60000,   # Guess
                #'bin-desc':              ['1x1', '2x2', '3x3', '4x4'],
                #'chan_color':            ['col', 'gry', 'gry', 'gry'],
                # 'cycle_time':            [ 18,    13,    15,    12   ],   # NB somewhat a Guess.
                'cycle_time':            0.5,   # Meas 20230219  for a bias
                # 'enable_bin':            [ True, False,  False,  False],
                # 'bias_dark_bin_spec':    ['1,1', '2,2', '3,3', '4,4' ],    #Default binning for flats
                'number_of_bias_to_collect': 33,
                'number_of_dark_to_collect': 17,
                'number_of_flat_to_collect': 10,
                'number_of_bias_to_store': 63,
                'number_of_dark_to_store': 31,
                'number_of_flat_to_store': 31,

                'dark_exposure': 180,
                # 'flat_bin_spec':         ['1,1', '2,2', '3,3', '4,4' ],   #Is this necessary?

                # 'flat_count': 5,
                #'optimal_bin': [1, 1],  # This is the optimal bin for MRC
                #'fine_bin':    [1, 1],  # This is the fine bin for MRC
                #'coarse_bin':  [2, 2],  # This is the coarse bin for MRC
                #'eng_bin':     [4, 4],  # This is the eng-only bin for MRC, not useful for users?
                # Always square and matched to seeing situation by owner  NB Obsolete? NO MF uses to load bias calib
                #'bin_enable':  ['1 1'],
                #  NB NB inconsistent use of bin string   '1 1', '1x1' , etc.
                'do_cosmics': False,

                'rbi_delay':  0,  # This being zero says RBI is not available, eg. for SBIG.
                'is_cmos':  True,
                'is_osc': True,
                'is_color': True,  # NB we also have a is_osc key.
                'can_set_gain':  True,
                

                #'flat_count': 5,

                # [[1, 65000], [2,262000], [3,589815], [4, 1048560]] ,   # e-.  This is a close guess, not measured, but taken from data sheet.
                
                #'fullwell_capacity':  80000,

                'read_mode':  'Normal',
                'readout_mode': 'Normal',
                'readout_speed':  50,
                'readout_seconds': 6,
                'smart_stack_exposure_time': 30,
                #'square_detector': False,
                #'square_pixels': True,
                # 0.5*0.5°',  '0.7x0.7°', '1x1°', '1.4x1.4°', '2x2°', '2.8x2.8°', '4x4sq°', '5.6x5.6°'],
                'areas_implemented': ['Big sq.', 'Full', 'Small sq.', '70.7%', '50%', '35%', '25%', '18%'],
                'default_area':  "Full",
                'default_rotation': 0.0000,

                # 'flat_bin_spec': ['1 1', '2 2'],    # List of binnings for flats.  NB NB NB Note inconsistent use of '1 1' and '1x1' and '1,1'

                'has_darkslide':  True,
                'darkslide_com':  'COM15',
                'shutter_type': "Electronic",
                'has_screen': True,
                'screen_settings':  {
                    'screen_saturation':  157.0,
                    'screen_x4': -4E-12,  # 'y = -4E-12x4 + 3E-08x3 - 9E-05x2 + 0.1285x + 8.683     20190731'
                    'screen_x3':  3E-08,
                    'screen_x2': -9E-05,
                    'screen_x1':  .1258,
                    'screen_x0':  8.683
                },
            },

        },


    },

    'sequencer': {        
        'sequencer1': {       
            'parent': 'site',
            'name': 'Sequencer',
            'desc':  'Automation Control',
            'driver': None,
            'startup_script':  None,
            'recover_script':  None,
            'shutdown_script':  None,
        },
    },
    'telops': {        #>>>>
        'sequencer1': {       
            'parent': 'site',
            'name': 'Telops Scripts',
            'desc':  'Engineering Control',
            'driver': None,
            'startup_script':  None,
            'recover_script':  None,
            'shutdown_script':  None,
        },
    },
    # As aboove, need to get this sensibly suported on GUI and in fits headers.



    # AWS does not need this, but my configuration code might make use of it. 
    'server': {
        'server1': {
            'name': 'QNAP',
            'win_url': 'archive (\\10.15.0.82) (Q:)',
            'redis':  '(host=10.15.0.15, port=6379, db=0, decode_responses=True)',
            'startup_script':  None,
            'recover_script':  None,
            'shutdown_script':  None,
        },
    },
}  # This brace closes the whole configuration dictionary. Match found up top at:  obs_config = {


if __name__ == '__main__':
    '''
    This is a simple test to send and receive via json.
    '''

    j_dump = json.dumps(site_config)
    site_unjasoned = json.loads(j_dump)
    if str(site_config) == str(site_unjasoned):
        print('Strings matched.')
    if site_config == site_unjasoned:
        print('Dictionaries matched.')


####################################### RETIRED BELOW THIS POINT



    # 'aux_archive_path':  None,  # NB NB we might want to put Q: here for MRC
    # 'wema_is_active':  True,          # True if the split computers used at a site.  NB CHANGE THE DAMN NAME!
    # 'wema_hostname': 'MRC-WEMA',   # Prefer the shorter version
    # 'wema_path':  'Q:/ptr/',  # '/wema_transfer/',
    # 'dome_on_wema':   True,
    # 'site_IPC_mechanism':  'redis',   # ['None', shares', 'shelves', 'redis']  Pick One
    # 'wema_write_share_path': 'Q:/ptr/',  # Meant to be where Wema puts status data.
    # 'client_read_share_path':  'Q:/ptr/',  # NB these are all very confusing names.
    # 'client_write_share_path': 'Q:/ptr/',
    # 'redis_ip': '10.15.0.109',  # '127.0.0.1', None if no redis path present,
    # 'obsid_is_generic':  False,   # A simply  single computer ASCOM site.
    # 'obsid_is_specific':  False,  # Indicates some special code for this site, found at end of config.
    #'host_wema_site_name':  'mrc',  # The umbrella header for obsys in close geographic proximity,
    #                                #  under the control of one wema
    
    #'site_path': 'Q:/',
    
    # 'location_day_allsky':  None,  # Thus ultimately should be a URL, probably a color camera.
    # 'location_night_allsky':  None,  # Thus ultimately should be a URL, usually Mono camera with filters.
    # 'location _pole_monitor': None,  # This probably gets us to some sort of image (Polaris in the North)
    # 'location_seeing_report': None,  # Probably a path to a jpeg or png graph.
    # 'debug_flag': True,  # Be careful about setting this flag True when pushing up to dev!
    #'TZ_database_name': 'America/Los_Angeles',
    #'time_offset': -7,     # NB these two should be derived from Python libs so change is automatic
    #'timezone': 'PDT',
    #'latitude': 34.459375,  # Decimal degrees, North is Positive
    #'longitude': -119.681172,  # Decimal degrees, West is negative
    #'elevation': 317.75,    # meters above sea level
    #'reference_ambient':  10.0,  # Degrees Celsius.  Alternately 12 entries, one for every - mid month.
    #'reference_pressure':  977.83,  # mbar Alternately 12 entries, one for every - mid month.


    # 'aux_archive_path':  None,  # NB NB we might want to put Q: here for MRC
    # 'wema_is_active':  True,          # True if the split computers used at a site.  NB CHANGE THE DAMN NAME!
    # 'wema_hostname': 'MRC-WEMA',   # Prefer the shorter version
    # 'wema_path':  'Q:/ptr/',  # '/wema_transfer/',
    # 'dome_on_wema':   True,
    # 'site_IPC_mechanism':  'redis',   # ['None', shares', 'shelves', 'redis']  Pick One
    # 'wema_write_share_path': 'Q:/ptr/',  # Meant to be where Wema puts status data.
    # 'client_read_share_path':  'Q:/ptr/',  # NB these are all very confusing names.
    # 'client_write_share_path': 'Q:/ptr/',
    # 'redis_ip': '10.15.0.109',  # '127.0.0.1', None if no redis path present,
    # 'obsid_is_generic':  False,   # A simply  single computer ASCOM site.
    # 'obsid_is_specific':  False,  # Indicates some special code for this site, found at end of config.
    #'host_wema_site_name':  'mrc',  # The umbrella header for obsys in close geographic proximity,
    #                                #  under the control of one wema
    
    #'site_path': 'Q:/',
    
    # 'location_day_allsky':  None,  # Thus ultimately should be a URL, probably a color camera.
    # 'location_night_allsky':  None,  # Thus ultimately should be a URL, usually Mono camera with filters.
    # 'location _pole_monitor': None,  # This probably gets us to some sort of image (Polaris in the North)
    # 'location_seeing_report': None,  # Probably a path to a jpeg or png graph.
    # 'debug_flag': True,  # Be careful about setting this flag True when pushing up to dev!
    #'TZ_database_name': 'America/Los_Angeles',
    #'time_offset': -7,     # NB these two should be derived from Python libs so change is automatic
    #'timezone': 'PDT',
    #'latitude': 34.459375,  # Decimal degrees, North is Positive
    #'longitude': -119.681172,  # Decimal degrees, West is negative
    #'elevation': 317.75,    # meters above sea level
    #'reference_ambient':  10.0,  # Degrees Celsius.  Alternately 12 entries, one for every - mid month.
    #'reference_pressure':  977.83,  # mbar Alternately 12 entries, one for every - mid month.

<|MERGE_RESOLUTION|>--- conflicted
+++ resolved
@@ -100,11 +100,7 @@
     # How many minutes before civilDawn to do ....
     'observing_ends_offset': 18,   
 
-<<<<<<< HEAD
-
-
-=======
->>>>>>> ce92b663
+
     
     # Exposure times for standard system exposures
     'focus_exposure_time': 10,  # Exposure time in seconds for exposure image
@@ -924,34 +920,3 @@
     #'reference_pressure':  977.83,  # mbar Alternately 12 entries, one for every - mid month.
 
 
-    # 'aux_archive_path':  None,  # NB NB we might want to put Q: here for MRC
-    # 'wema_is_active':  True,          # True if the split computers used at a site.  NB CHANGE THE DAMN NAME!
-    # 'wema_hostname': 'MRC-WEMA',   # Prefer the shorter version
-    # 'wema_path':  'Q:/ptr/',  # '/wema_transfer/',
-    # 'dome_on_wema':   True,
-    # 'site_IPC_mechanism':  'redis',   # ['None', shares', 'shelves', 'redis']  Pick One
-    # 'wema_write_share_path': 'Q:/ptr/',  # Meant to be where Wema puts status data.
-    # 'client_read_share_path':  'Q:/ptr/',  # NB these are all very confusing names.
-    # 'client_write_share_path': 'Q:/ptr/',
-    # 'redis_ip': '10.15.0.109',  # '127.0.0.1', None if no redis path present,
-    # 'obsid_is_generic':  False,   # A simply  single computer ASCOM site.
-    # 'obsid_is_specific':  False,  # Indicates some special code for this site, found at end of config.
-    #'host_wema_site_name':  'mrc',  # The umbrella header for obsys in close geographic proximity,
-    #                                #  under the control of one wema
-    
-    #'site_path': 'Q:/',
-    
-    # 'location_day_allsky':  None,  # Thus ultimately should be a URL, probably a color camera.
-    # 'location_night_allsky':  None,  # Thus ultimately should be a URL, usually Mono camera with filters.
-    # 'location _pole_monitor': None,  # This probably gets us to some sort of image (Polaris in the North)
-    # 'location_seeing_report': None,  # Probably a path to a jpeg or png graph.
-    # 'debug_flag': True,  # Be careful about setting this flag True when pushing up to dev!
-    #'TZ_database_name': 'America/Los_Angeles',
-    #'time_offset': -7,     # NB these two should be derived from Python libs so change is automatic
-    #'timezone': 'PDT',
-    #'latitude': 34.459375,  # Decimal degrees, North is Positive
-    #'longitude': -119.681172,  # Decimal degrees, West is negative
-    #'elevation': 317.75,    # meters above sea level
-    #'reference_ambient':  10.0,  # Degrees Celsius.  Alternately 12 entries, one for every - mid month.
-    #'reference_pressure':  977.83,  # mbar Alternately 12 entries, one for every - mid month.
-
