# -*- coding: utf-8 -*-
'''
Created on Fri Aug  2 11:57:41 2019
Updates 20220107 20:01 WER

@author: wrosing
'''
import json


'''
                                                                                                   1         1         1       1
         1         2         3         4         5         6         7         8         9         0         1         2       2
12345678901234567890123456789012345678901234567890123456789012345678901234567890123456789012345678901234567890123456789012345678
'''

# NB NB NB json is not bi-directional with tuples (), instead, use lists [], nested if tuples are needed.
degree_symbol = "°"
# site_name = 'mrco'  # Ideally 3-4 characters max 5.
obs_id = 'mrc1'  # NB These must be unique across all of PTR. Pre-pend with airport code if needed: 'sba_wmdo'

site_config = {
    # THESE ARE TO BE DELETED VERY SOON!
    # THEY EXIST SOLELY SO AS TO NOT BREAK THE UI UNTIL
    # THINGS ARE MOVED TO OBS_ID
    'site': 'mrc1',
    'site_id': 'mrc1',  # WER THis appears unused
    ####################################################
    ####################################################
    'obs_id': 'mrc1',
    'observatory_location': "SBA",  # Nearest major airport
    'debug_site_mode': True,

    'debug_mode': True,
    'admin_owner_commands_only': False,
    'debug_duration_sec': 20000,

    'owner':  ['google-oauth2|112401903840371673242'],  # Wayne

    'owner_alias': ['WER', 'TELOPS'],
    'admin_aliases': ["ANS", "WER", "TELOPS", "TB", "DH", "KVH", "KC"],

    'client_hostname':  'MRC-0m35',  # This is also the long-name  Client is confusing!
    # NB NB disk D at mrc may be faster for temp storage
    'client_path':  'Q:/ptr/',  # Generic place for client host to stash misc stuff
    'alt_path':  'Q:/ptr/',  # Generic place for this host to stash misc stuff
    'plog_path':  'Q:/ptr/mrc1/',  # place where night logs can be found.
    'save_to_alt_path': 'no',
    'archive_path':  'Q:/ptr/',

    'archive_age': -99.9,  # Number of days to keep files in the local archive before deletion. Negative means never delete
    # For low bandwidth sites, do not send up large files until the end of the night. set to 'no' to disable
    'send_files_at_end_of_night': 'no',

    # For low diskspace sites (or just because they aren't needed), don't save a separate raw file to disk after conversion to fz.
    'save_raw_to_disk': True,
    # PTR uses the reduced file for some calculations (focus, SEP, etc.). To save space, this file can be removed after usage or not saved.
    'keep_reduced_on_disk': True,
    'keep_focus_images_on_disk': True,  # To save space, the focus file can not be saved.


    # Minimum realistic seeing at the site.
    # This allows culling of unphysical results in photometry and other things
    # Particularly useful for focus
    'minimum_realistic_seeing': 1.0,

    'aux_archive_path':  None,  # NB NB we might want to put Q: here for MRC
    'wema_is_active':  True,          # True if the split computers used at a site.  NB CHANGE THE DAMN NAME!
    'wema_hostname': 'MRC-WMS-ENC',   # Prefer the shorter version
    'wema_path':  'Q:/ptr/',  # '/wema_transfer/',
    'dome_on_wema':   True,
    'site_IPC_mechanism':  'redis',   # ['None', shares', 'shelves', 'redis']  Pick One
    'wema_write_share_path': 'Q:/ptr/',  # Meant to be where Wema puts status data.
    'client_read_share_path':  'Q:/ptr/',  # NB these are all very confusing names.
    'client_write_share_path': 'Q:/ptr/',
    'redis_ip': '10.15.0.109',  # '127.0.0.1', None if no redis path present,
    'obsid_is_generic':  False,   # A simply  single computer ASCOM site.
    'obsid_is_specific':  False,  # Indicates some special code for this site, found at end of config.


    'host_wema_site_name':  'MRC',  # The umbrella header for obsys in close geographic proximity,
                                    #  under the control of one wema
    'name': 'Mountain Ranch Camp Observatory 0m35f7.2',
    'airport_code': 'SBA',
    'location': 'Near Santa Barbara CA,  USA',
    'telescope_description': '0m35 f7.2 Planewave CDK',
    'observatory_url': 'https://starz-r-us.sky/clearskies',
    'observatory_logo': None,
    'description':  '''
                    Now is the time for all good persons
                    to get out and vote early and often lest
                    we lose charge of our democracy.
                    ''',  # i.e, a multi-line text block supplied by the owner.  Must be careful about the contents for now.
    'location_day_allsky':  None,  # Thus ultimately should be a URL, probably a color camera.
    'location_night_allsky':  None,  # Thus ultimately should be a URL, usually Mono camera with filters.
    'location _pole_monitor': None,  # This probably gets us to some sort of image (Polaris in the North)
    'location_seeing_report': None,  # Probably a path to a jpeg or png graph.
    'debug_flag': True,  # Be careful about setting this flag True when pushing up to dev!
    'TZ_database_name': 'America/Los_Angeles',
    'mpc_code':  'ZZ23',  # This is made up for now.
    'time_offset': -7,     # NB these two should be derived from Python libs so change is automatic
    'timezone': 'PDT',
    'latitude': 34.459375,  # Decimal degrees, North is Positive
    'longitude': -119.681172,  # Decimal degrees, West is negative
    'elevation': 317.75,    # meters above sea level
    'reference_ambient':  10.0,  # Degrees Celsius.  Alternately 12 entries, one for every - mid month.
    'reference_pressure':  977.83,  # mbar Alternately 12 entries, one for every - mid month.

    'obsid_roof_control': False,  # MTF entered this in to remove sro specific code  NB 'site_is_specifc' also deals with this
    'obsid_allowed_to_open_roof': False,
    'period_of_time_to_wait_for_roof_to_open': 50,  # seconds - needed to check if the roof ACTUALLY opens.
    'only_scope_that_controls_the_roof': False,  # If multiple scopes control the roof, set this to False


    'check_time': 300,  # MF's original setting.
    'maximum_roof_opens_per_evening': 4,
    # How many minutes to use as the default retry time to open roof. This will be progressively multiplied as a back-off function.
    'roof_open_safety_base_time': 15,



    'obsid_in_automatic_default': "Automatic",  # "Manual", "Shutdown"
    'automatic_detail_default': "Enclosure is set to Automatic mode.",


    'closest_distance_to_the_sun': 45,  # Degrees. For normal pointing requests don't go this close to the sun.

    'closest_distance_to_the_moon': 10,  # Degrees. For normal pointing requests don't go this close to the moon.

    'lowest_requestable_altitude': -5,  # Degrees. For normal pointing requests don't allow requests to go this low.

    'observing_check_period': 5,    # How many minutes between weather checks
    'enclosure_check_period': 5,    # How many minutes between enclosure checks

    'auto_eve_bias_dark': True,

    'auto_midnight_moonless_bias_dark': False,
    'auto_eve_sky_flat': True,

    'eve_sky_flat_sunset_offset': -45.,  # 40 before Minutes  neg means before, + after.

    'eve_cool_down_open': -50.0,
    'auto_morn_sky_flat': True,
    'auto_morn_bias_dark': True,
    're-calibrate_on_solve': True,
    'pointing_calibration_on_startup': False,  # MF I am leaving this alone.
    # This is a time, in hours, over which to bypass automated focussing (e.g. at the start of a project it will not refocus if a new project starts X hours after the last focus)
    'periodic_focus_time': 0.5,
    'stdev_fwhm': 0.5,  # This is the expected variation in FWHM at a given telescope/camera/site combination. This is used to check if a fwhm is within normal range or the focus has shifted
    'focus_exposure_time': 10,  # Exposure time in seconds for exposure image
    'pointing_exposure_time': 20,  # Exposure time in seconds for exposure image
    'focus_trigger': 0.75,  # What FWHM increase is needed to trigger an autofocus
    'solve_nth_image': 1,  # Only solve every nth image
    'solve_timer': 0.05,  # Only solve every X minutes
    'threshold_mount_update': 100,  # only update mount when X arcseconds away

    'defaults': {
        'observing_conditions': 'observing_conditions1',
        'enclosure': 'enclosure1',
        'mount': 'mount1',
        'telescope': 'telescope1',
        'focuser': 'focuser1',
        'rotator': 'rotator1',
        'selector':  None,
        'screen': 'screen1',
        'filter_wheel': 'filter_wheel1',
        'camera': 'camera_1_1',
        'sequencer': 'sequencer1'
    },
    'device_types': [
        'observing_conditions',
        'enclosure',
        'mount',
        'telescope',
        # 'screen',
        'rotator',
        'focuser',
        'selector',
        'filter_wheel',
        'camera',

        'sequencer',
    ],
    'wema_types': [
        'observing_conditions',
        'enclosure',
    ],
    'enc_types': [
        'enclosure'
    ],
    'short_status_devices':  [
        # 'observing_conditions',
        # 'enclosure',
        'mount',
        'telescope',
        # 'screen',
        'rotator',
        'focuser',
        'selector',
        'filter_wheel',
        'camera',

        'sequencer',
    ],

    'observing_conditions': {
        'observing_conditions1': {
            'parent': 'site',
            'ocn_is_specific':  False,  # Indicates some special site code.
            # Intention it is found near bottom of this file.
            'name': 'Weather Station #1',
            'driver': 'ASCOM.SkyAlert.ObservingConditions',
            'share_path_name': None,
            'driver_2': 'ASCOM.SkyAlert.SafetyMonitor',
            'driver_3': None,
            'redis_ip': '10.15.0.109',  # None if no redis path present
            'has_unihedron': False,
            'ocn_has_unihedron':  False,
            'have_local_unihedron': False,  # Need to add these to setups.
            'uni_driver': 'ASCOM.SQM.serial.ObservingConditions',
            'unihedron_port':  10  # False, None or numeric of COM port..

        },
    },


    'enclosure': {
        'enclosure1': {
            'parent': 'site',
            'enc_is_specific':  False,  # Indicates some special site code.
            # For ECO and EC2, they connect directly to the enclosure, whereas WEMA are different.
            'directly_connected': False,
            'name': 'Megawan',
            'hostIP':  '10.15.0.65',
            'driver': 'ASCOM.SkyRoofHub.Dome',  # Not really a dome for Skyroof.
            'redis_ip': '10.15.0.109',  # None if no redis path present
            'enc_is_specific':  False,
            'startup_script':  None,
            'recover_script':  None,
            'shutdown_script':  None,
            'has_lights':  True,
            'controlled_by':  ['mnt1', 'mnt2'],
            'is_dome': False,
            'mode':  'Automatic',
            'cool_down': -65,  # Minutes prior to sunset.
            'settings': {
                'lights':  ['Auto', 'White', 'Red', 'IR', 'Off'],

                'roof_shutter':  ['Auto', 'Open', 'Close', 'Lock Closed', 'Unlock'],
            },
            'eve_bias_dark_dur':  2.0,  # hours Duration, prior to next.
            'eve_screen_flat_dur': 1.0,  # hours Duration, prior to next.
            'operations_begin': -1.0,  # - hours from Sunset
            'eve_cooldown_offset': -.99,  # - hours beforeSunset
            'eve_sky_flat_offset':  0.5,  # - hours beforeSunset
            'morn_sky_flat_offset':  0.4,  # + hours after Sunrise
            'morning_close_offset':  0.41,  # + hours after Sunrise
            'operations_end':  0.42,
        },
    },



    'mount': {
        'mount1': {
            'parent': 'enclosure1',
            'tel_id': '0m35',
            'name': 'eastpier',
            'hostIP':  '10.15.0.30',
            'hostname':  'eastpier',
            'desc':  'Planewave L500 AltAz',
            'driver': 'ASCOM.PWI4.Telescope',  # Was 'ASCOM.AltAzDS.Telescope' prior to 20210417 WER
            'startup_script':  None,
            'recover_script':  None,
            'shutdown_script':  None,
            'alignment': 'Alt-Az',
            'default_zenith_avoid': 7.0,  # degrees floating
            'west_clutch_ra_correction': 0.0,
            'west_clutch_dec_correction': 0.0,
            'east_flip_ra_correction': 0.0,
            'east_flip_dec_correction': 0.0,  #
            'home_after_unpark': False,
            'home_before_park': False,
            # if this is set to yes, it will reset the mount at startup and when coordinates are out significantly'home_after_unpark' : True,
            'permissive_mount_reset': 'yes',
            # Below this altitude, it will automatically try to home and park the scope to recover.
            'lowest_acceptable_altitude': -2,

            'time_inactive_until_park': 3600.0,  # How many seconds of inactivity until it will park the telescope
            'has_paddle': False,
            'has_ascom_altaz': True,
            'pointing_tel': 'tel1',
            'Selector': {
                'available': False,  # If True add these lines;
                # 'positions': 4,
                # 'inst 1': 'camera_1_1',      #inst_1 is always the default until status reports different
                # 'inst 2': 'echelle1',     #These are all types od cameras.
                # 'inst 3': 'camera3',
                # 'inst 4': 'lowres1',
            },
            'settings': {
                # Decimal degrees, North is Positive. These *could* be slightly different than site.
                'latitude_offset': 0.0,
                'longitude_offset': 0.0,  # Decimal degrees, West is negative
                'elevation_offset': 0.0,    # meters above sea level
                # Having these settings is important for PWI4 where it can easily be messed up.
                'home_park_altitude': 0,
                'home_park_azimuth': 180,
                'home_altitude': 60,  # Having these settings is important for PWI4 where it can easily be messed up.
                'home_azimuth': 359,
                'fixed_screen_azimuth': 167.25,
                'fixed_screen _altitude': 0.54,
                'refraction_on': True,
                'model_on': True,
                'rates_on': True,
                'horizon':  20,
                'horizon_detail': {
                    '0': 32,
                    '30': 35,
                    '36.5': 39,
                    '43': 28.6,
                    '59': 32.7,
                    '62': 28.6,
                    '65': 25.2,
                    '74': 22.6,
                    '82': 20,
                    '95.5': 20,
                    '101.5': 14,
                    '107.5': 12,
                    '130': 12,
                    '150': 20,
                    '172': 28,
                    '191': 25,
                    '213': 20,
                    '235': 15.3,
                    '260': 11,
                    '272': 17,
                    '294': 16.5,
                    '298.5': 18.6,
                    '303': 20.6,
                    '309': 27,
                    '315': 32,
                    '360': 32,
                },
                'model': {
                    'IH': 0,
                    'ID': 0.,
                    'WH': 0.,
                    'WD': 0.,
                    'MA': 0.,
                    'ME': 0.,
                    'CH': 0.,
                    'NP': 0.,
                    'TF': 0.,
                    'TX': 0.,
                    'HCES': 0.,
                    'HCEC': 0.,
                    'DCES': 0.,
                    'DCEC': 0.,
                    'IA': 0.0,
                    'IE': 0.0,
                    'CA': 0.0,
                    'NPAE': 0.0,
                    'AN': 0.0,
                    'AE': 0.0,  # AW?
                    'ACES': 0.0,
                    'ACEC': 0.0,
                    'ECES': 0.0,
                    'ECEC': 0.0,
                }

            },
        },

    },

    'telescope': {
        'telescope1': {
            'parent': 'mount1',
            'name': 'Main OTA',
            # 'desc':  'Planewave_CDK_14_F7.2',
            'telescop': 'mrc1',  # The tenth telescope at mrc will be 'mrc10'. mrc2 already exists.
            # the important thing is sites contain only a to z, but the string may get longer.
            #  From the BZ perspective TELESCOP must be unique
            'ptrtel': 'Planewave CDK 0.35m f7.2',
            'driver': 'None',  # Essentially this device is informational.  It is mostly about the optics.
            'startup_script':  None,
            'recover_script':  None,
            'shutdown_script':  None,
            'collecting_area':  76147,  # 178*178*math.pi*0.765
            'obscuration':  23.5,
            'aperture': 356,
            'f-ratio':  7.2,  # This and focal_length can be refined after a solve.
            'focal_length': 2563,
            'screen_name': 'screen1',
            'focuser_name':  'focuser1',
            'rotator_name':  'rotator1',
            'has_instrument_selector': False,  # This is a default for a single instrument system
            'selector_positions': 1,  # Note starts with 1
            'instrument names':  ['camera_1_1'],
            'instrument aliases':  ['QHY600Mono'],
            'configuration': {
                "position1": ["darkslide1", "filter_wheel1", "filter_wheel2", "camera1"]
            },
            'camera_name':  'camera_1_1',
            'filter_wheel_name':  'filter_wheel1',
            'has_fans':  True,
            'has_cover': False,
            'settings': {
                'fans': ['Auto', 'High', 'Low', 'Off'],
                'offset_collimation': 0.0,  # If the mount model is current, these numbers are usually near 0.0
                #  for tel1.  Units are arcseconds.
                'offset_declination': 0.0,
                'offset_flexure': 0.0,
                'west_flip_ha_offset': 0.0,  # new terms.
                'west_flip_ca_offset': 0.0,
                'west_flip_dec_offset': 0.0
            },
        },

    },

    'rotator': {
        'rotator1': {
            'parent': 'telescope1',
            'name': 'rotator',
            'desc':  'Opetc Gemini',
            'driver': 'ASCOM.AltAzDS.Rotator',
            'com_port':  None,
            'minimum': -180.0,
            'maximum': 360.0,
            'step_size':  0.0001,
            'backlash':  0.0,
            'unit':  'degree',
            'has_rotator': True  # Indicates to camera and Project to include rotation box.
        },

    },

    'screen': {
        'screen1': {
            'parent': 'telescope1',
            'name': 'screen',
            'desc':  'Optec Alnitak 24"',
            'driver': 'COM13',  # This needs to be a four or 5 character string as in 'COM8' or 'COM22'
            'com_port': 'COM10',
            'minimum': 5.0,  # This is the % of light emitted when Screen is on and nominally at 0% bright.
            'saturate': 170,  # Out of 0.0 - 255, this is the last value where the screen is linear with output.
                                # These values have a minor temperature sensitivity yet to quantify.
        },

    },

    'focuser': {
        'focuser1': {
            'parent': 'telescope1',
            'name': 'focuser',
            'desc':  'Optec Gemini',
            'driver': 'ASCOM.OptecGemini.Focuser',
            'start_at_config_reference': False,
            'use_focuser_temperature': True,
            # *********Guesses   7379@10 7457@20  7497 @ 25
            # 'reference': 7250, #20221103    #7418,    # Nominal at 15C Primary temperature, in microns not steps. Guess
            'reference': 7250,  # 20221103    #7418,    # Nominal at 15C Primary temperature, in microns not steps. Guess
            'ref_temp':  10,      # Update when pinning reference  Larger at lower temperatures.
            'coef_c': -8.583,    # Negative means focus moves out (larger numerically) as Primary gets colder
            # 'coef_0': 7250,  #20221103# Nominal intercept when Primary is at 0.0 C.
            'coef_0': 7355,  # 20221103# Nominal intercept when Primary is at 0.0 C.
            'coef_date':  '20230220',  # A Guess as to coef_c
            'z_compression': 0.0,  # microns per degree of zenith distance
            'z_coef_date':  '20221002',   # 'reference': 4375,    #   Guess 20210904  Nominal at 10C Primary temperature
            'use_local_temp':  True,
            'minimum': 0,    # NB this needs clarifying, we are mixing steps and microns.
            'maximum': 12700,
            'step_size': 1,
            'backlash':  0,
            'throw': 250,
            'unit': 'micron',
            'unit_conversion':  9.09090909091,  # Taken from Gemini at mid-range.
            'has_dial_indicator': False
        },


    },
    'selector': {
        'selector1': {
            'parent': 'telescope1',
            'name': 'None',
            'desc':  'Null Changer',
            'driver': None,
            'com_port': None,
            'startup_script':  None,
            'recover_script':  None,
            'shutdown_script':  None,
            'ports': 1,
            'instruments':  ['Main_camera'],  # , 'eShel_spect', 'planet_camera', 'UVEX_spect'],
            'cameras':  ['camera_1_1'],  # , 'camera_1_2', None, 'camera_1_4'],
            'guiders':  [None],  # , 'guider_1_2', None, 'guide_1_4'],
            'default': 0
        },

    },
    # Add CWL, BW and DQE to filter and detector specs.   HA3, HA6 for nm or BW.
    'filter_wheel': {
        "filter_wheel1": {
            "parent": "telescope1",
            "alias": "Dual filter wheel",
            "desc":  'FLI Centerline Custom Dual 50mm sq.',
            # 'ASCOM.FLI.FilterWheel',   #['ASCOM.FLI.FilterWheel1', 'ASCOM.FLI.FilterWheel2'],   #"Maxim",   #"Maxim.CCDCamera",  #
            "driver": "Maxim.CCDCamera",
            # "driver":   'ASCOM.FLI.FilterWheel',   #  NB THIS IS THE NEW DRIVER FROM peter.oleynikov@gmail.com  Found in Kepler ASCOM section
            "dual_wheel": True,


            # WER - if there is no filter wheel, then these two are used, otherwise they are harmless
            "name": "RGGB",
            # 'flat_sky_gain' : 1148,
            # 'driver' : None <------ set driver to None for no filter wheel





            # "parent": "telescope1",
            # "alias": "CWL2",
            # "desc":  'PTR Custom FLI dual wheel.',
            # "driver": ['ASCOM.FLI.FilterWheel1', 'ASCOM.FLI.FilterWheel2'],   #  'ASCOM.QHYFWRS232.FilterWheel',  #"Maxim",   #['ASCOM.FLI.FilterWheel1', 'ASCOM.FLI.FilterWheel2'],
            'ip_string': "",
            'settings': {
                # 'filter_count': 23,
                # 'home_filter':  2,
                'default_filter':  'w',

                'auto_color_options': ['OSC'],  # OPtions include 'OSC', 'manual','RGB','NB','RGBHA','RGBNB'
                # B, G, R filter codes for this camera if it is a monochrome camera with filters
                'mono_RGB_colour_filters': ['pb', 'pg', 'pr'],
                'mono_RGB_relative_weights': [1.2, 1, 0.8],
                # ha, o3, s2 filter codes for this camera if it is a monochrome camera with filters
                'mono_Narrowband_colour_filters': ['ha', 'o3', 's2'],
                'mono_Narrowband_relative_weights': [1.0, 2, 2.5],

                # 'filter_reference': 2,



                # 'filter_list': ['PL','PR','PG','PB','HA','O3','S2', 'air','dif','w','CR','N2','up','gp','rp','ip','z', 'difup','difgp','difrp','difip','dark'], # A list of actual physical filters for the substitution function

                'filter_data': [['air',     [0, 0], -1000,  20.00, [2, 17], 'ai'],  # 0 357
                                # 1  330NB NB NB If this in series should change focus about 1mm more.
                                ['dif',     [4, 0],     0,  16.00, [2, 17], 'df'],
                                ['w',       [2, 0],     0,  17.468, [2, 17], 'w '],  # 2 346
                                ['PL',      [0, 4],     0,  16.00, [2, 17], "PL"],  # 3 317
                                ['gp',      [0, 6],     0,  14.87, [2, 17], 'gp'],  # 4
                                ['PB',      [0, 1],     0,  10.25, [2, 17], 'PB'],  # 5
                                ['rp',      [0, 7],     0,  3.853,  [2, 17], 'rp'],  # 6
                                ['PG',      [0, 2],     0,  11.048, [2, 17], 'PG'],  # 7
                                ['PR',      [0, 3],     0,  1.336, [2, 17], 'PR'],  # 8
                                ['ip',      [0, 8],     0,  4.741, [2, 17], 'ip'],  # 9
                                ['z',       [5, 0],     0,  2.147,  [2, 17], 'z'],  # 10
                                ['O3',      [7, 0],     0,  1.151,  [2, 17], '03'],  # 11
                                ['up',      [0, 5],     0,  1.506,  [1, 17], 'up'],  # 12
                                ['N2',      [3, 0],     0,  0.126,  [2, 17], 'N2'],  # 13
                                ['CR',      [1, 0],     0,  0.2,  [2, 17], 'CR'],  # 14
                                ['S2',      [8, 0],     0,  0.137,  [2, 17], 'S2'],  # 15
                                ['HA',      [6, 0],     0,  0.124,  [2, 17], 'HA'],  # 16
                                ['focus',   [2, 0],     0,  16.0,  [2, 17], 'fo'],  # 17
                                ['dark',    [8, 5],     0,   0.0,  [2, 17], 'dk']],  # 18

                # Screen = 100; QHY400 ~ 92% DQE   HDR Mode    Screen = 160 sat  20190825 measured.
                'filter_screen_sort':  ['air', 'w', 'PL', 'gp', 'PB', 'rp', 'PG', 'PR', 'ip', 'O3', 'N2', 'CR', 'S2', 'HA'],  # 9, 21],  # 5, 17], #Most to least throughput, \
                # so screen brightens, skipping u and zs which really need sky.

                # 'filter_sky_sort':     ['HA', 'S2', 'CR', 'N2', 'O3', 'PR', 'PG', 'PB', 'w', 'air']  #Least to most throughput  \
                # Temporary MTF filter-sky-sort to get OSC flats ... if after March 23 return to above
                'filter_sky_sort':     ['S2', 'N2', 'O3', 'HA', 'z', 'PR', 'PG', 'PB', 'gp', 'rp', 'ip', 'w', 'PL', 'focus', 'air']  # Least to most throughput  \
                # 'filter_sky_sort':     [  'PB', 'gp','rp','ip', 'w','PL', 'focus', 'air']  #Least to most throughput  \

            },
        },

    },


    'lamp_box': {
        'lamp_box1': {
            'parent': 'camera_1',  # Parent is camera for the spectrograph
            'name': 'None',  # "UVEX Calibration Unit", 'None'
            'desc': 'None',  # 'eshel',  # "uvex", 'None'
            'spectrograph': 'None',  # 'echelle', 'uvex'; 'None'
            'driver': 'None',  # ASCOM.Spox.Switch; 'None'; Note change to correct COM port used for the eShel calibration unit at mrc2
            'switches': "None"  # A string of switches/lamps the box has for the FITS header. # 'None'; "Off,Mirr,Tung,NeAr" for UVEX
        },
    },



    # A site may have many cameras registered (camera1, camera2, camera3, ...) each with unique aliases -- which are assumed
    # to be the name an owner has assigned and in principle that name "kb01" is labeled and found on the camera.  Between sites,
    # there can be overlap of camera names.  LCO convention is letter of cam manuf, letter of chip manuf, then 00, 01, 02, ...
    # However this code will treat the camera name/alias as a string of arbitrary length:  "saf_Neyle's favorite_camera" is
    # perfectly valid as an alias.


    'camera': {
        'camera_1_1': {
            'parent': 'telescope1',
            'name': 'sq001cs',  # Important because this points to a server file structure by that name.
            'desc':  'QHY 600C Pro',
            #'driver':  "ASCOM.QHYCCD_CAM2.Camera", # NB Be careful this is not QHY Camera2 or Guider  "Maxim.CCDCamera",   #'ASCOM.FLI.Kepler.Camera', "ASCOM.QHYCCD.Camera",   #
            # NB Be careful this is not QHY Camera2 or Guider  "Maxim.CCDCamera",   #'ASCOM.FLI.Kepler.Camera', "ASCOM.QHYCCD.Camera",   #
            'driver':  "QHYCCD_Direct_Control",



            'detector':  'Sony IMX455 Color',  # It would be good to build out a table of chip characteristics
            'use_file_mode':  False,   # NB we should clean out all file mode stuff.
            'file_mode_path':  'Q:/archive/sq01/maxim/',  # NB NB all file_mode Maxim stuff should go!
            'manufacturer':  "QHY",
            'settings': {

                # If there is sufficient memory ... OR .... not many flats, it is faster to keep the flats in memory.
                'hold_flats_in_memory': False,



                # For direct QHY usage we need to set the appropriate gain.
                # This changes from site to site. "Fast" scopes like the RASA need lower gain then "slow".
                # Sky quality is also important, the worse the sky quality, the higher tha gain needs to be
                # Default for QHY600 is GAIN: 26, OFFSET: 60, readout mode 3.
                # Random tips from the internet:
                # After the exposure, the background in the image should not be above 10% saturation of 16Bit while the brightest bits of the image should not be overexposed
                # The offset should be set so that there is at least 300ADU for the background
                # I guess try this out on the standard smartstack exposure time.
                # https://www.baader-planetarium.com/en/blog/gain-and-offset-darks-flats-and-bias-at-cooled-cmos-cameras/
                #
                # Also the "Readout Mode" is really important also
                # Readout Mode #0 (Photographic DSO Mode)
                # Readout Mode #1 (High Gain Mode)
                # Readout Mode #2 (Extended Fullwell Mode)
                # Readout Mode #3 (Extended Fullwell Mode-2CMS)
                #
                # With the powers invested in me, I have decided that readout mode 3 is the best. We can only pick one standard one
                # and 0 is also debatably better for colour images, but 3 is way better for dynamic range....
                # We can't swip and swap because the biases and darks and flats will change, so we are sticking with 3 until
                # something bad happens with 3 for some reason
                #
                # In that sense, QHY600 NEEDS to be set at GAIN 26 and the only thing to adjust is the offset.....
                # USB Speed is a tradeoff between speed and banding, min 0, max 60. 60 is least banding. Most of the
                # readout seems to be dominated by the slow driver (difference is a small fraction of a second), so I've left it at 60 - least banding.
                'direct_qhy_readout_mode': 3,
                'direct_qhy_gain': 26,
                'direct_qhy_offset': 60,
                'direct_qhy_usb_speed': 60,


                'squash_on_x_axis': True,



                # These options set whether an OSC gets binned or interpolated for different functions
                # If the pixel scale is well-sampled (e.g. 0.6 arcsec per RGGB pixel or 0.3 arcsec per individual debayer pixel)
                # Then binning is probably fine for all three. For understampled pixel scales - which are likely with OSCs
                # then binning for focus is recommended. SEP and Platesolve can generally always be binned.
                'interpolate_for_focus': False,
                # This setting will bin the image for focussing rather than interpolating. Good for 1x1 pixel sizes < 0.6.
                'bin_for_focus': True,
                'interpolate_for_sep': False,
                'bin_for_sep': True,  # This setting will bin the image for SEP photometry rather than interpolating.
                # This setting will bin the image for platesolving rather than interpolating.
                'bin_for_platesolve': True,


                # 'osc_brightness_enhance' : 1.0,
                # 'osc_contrast_enhance' : 1.3,
                # 'osc_saturation_enhance' : 2.0,
                # 'osc_colour_enhance' : 1.5,
                # 'osc_sharpness_enhance' : 1.5,
                'osc_brightness_enhance': 1.0,
                'osc_contrast_enhance': 1.5,
                'osc_saturation_enhance': 2.5,
                'osc_colour_enhance': 1.7,
                'osc_sharpness_enhance': 1.5,
                'osc_background_cut': 25.0,
                # This setting will bin the image for focussing rather than interpolating. Good for 1x1 pixel sizes < 0.6.
                'bin_for_focus': True,

                # ONLY TRANSFORM THE FITS IF YOU HAVE
                # A DATA-BASED REASON TO DO SO.....
                # USUALLY TO GET A BAYER GRID ORIENTATED CORRECTLY
                # ***** ONLY ONE OF THESE SHOULD BE ON! *********
                'transpose_fits': False,
                'flipx_fits': False,
                'flipy_fits': False,
                'rotate180_fits': False,  # This also should be flipxy!
                'rotate90_fits': False,
                'rotate270_fits': False,

                # HERE YOU CAN FLIP THE IMAGE TO YOUR HEARTS DESIRE
                # HOPEFULLY YOUR HEARTS DESIRE IS SIMILAR TO THE
                # RECOMMENDED DEFAULT DESIRE OF PTR
                'transpose_jpeg': False,
                'flipx_jpeg': False,
                'flipy_jpeg': False,
                'rotate180_jpeg': False,
                'rotate90_jpeg': False,
                'rotate270_jpeg': False,


                # For large fields of view, crop the images down to solve faster.
                # Realistically the "focus fields" have a size of 0.2 degrees, so anything larger than 0.5 degrees is unnecesary
                # Probably also similar for platesolving.
                # for either pointing or platesolving even on more modest size fields of view.
                # These were originally inspired by the RASA+QHY which is 3.3 degrees on a side and regularly detects
                # tens of thousands of sources, but any crop will speed things up. Don't use SEP crop unless
                # you clearly need to.
                'focus_image_crop_width': 0.0,  # For excessive fields of view, to speed things up crop the image to a fraction of the full width
                'focus_image_crop_height': 0.0,  # For excessive fields of view, to speed things up crop the image to a fraction of the full height
                # PLATESOLVE CROPS HAVE TO BE EQUAL! OTHERWISE THE PLATE CENTRE IS NOT THE POINTING CENTRE
                'platesolve_image_crop': 0.0,  # Platesolve crops have to be symmetrical
                # Really, the SEP image should not be cropped unless your field of view and number of sources
                # Are taking chunks out of the processing time.
                # For excessive fields of view, to speed things up crop the processed image area to a fraction of the full width
                'sep_image_crop_width': 0.0,
                # For excessive fields of view, to speed things up crop the processed image area to a fraction of the full width
                'sep_image_crop_height': 0.0,



                'osc_bayer': 'RGGB',
                'crop_preview': False,
                # 'crop_preview_ybottom': 2,  #  2 needed if Bayer array
                # 'crop_preview_ytop': 2,
                # 'crop_preview_xleft': 2,
                # 'crop_preview_xright': 2,
                'crop_preview_ybottom': 2,  # 2 needed if Bayer array
                'crop_preview_ytop': 2,
                'crop_preview_xleft': 2,
                'crop_preview_xright': 2,
                'temp_setpoint': -5,  # Verify we can go colder, this system has a chiller
                'has_chiller': True,
                'calib_setpoints': [-20, -20, -20, -20, -20, -20, \
                                    -20, -20, -20, -20, -20, -20],  # Picked by month-of-year
                'day_warm': False,
                'day_warm_degrees': 8,  # Number of degrees to warm during the daytime.
                'cooler_on': True,
                "cam_needs_NumXY_init": True,
                'x_start':  0,
                # 'x_start':  24,
                'y_start':  0,
                'x_width':  9576,  # NB Should be set up with overscan, which this camera is!  20200315 WER
                'y_width':  6388,
                'x_chip':  9576,  # NB Should specify the active pixel area.   20200315 WER
                'y_chip':  6388,
                'x_trim_offset':  8,  # NB these four entries are guesses.
                'y_trim_offset':  8,
                'pre_bias_available': False,  # if so need to specify as below for post_bias.
                'post_bias_available': True,  # if so need to specify as below for post_bias.
                'x_bias_start':  9577,
                'y_bias_start': 6389,
                'x_bias_end':  None,       # Vert band self.img[-38:-18, 0]
                'y_bias_send': None,
                'corner_everlap': None,
                'x_bias_line': True,
                'y_bias_line': True,
                'x_active': 9576,
                'y_active': 6388,
                'det_size': '[1:9600, 1:6422]',  # Physical chip data size as returned from driver
                'ccd_sec': '[1:9600, 1:6422]',
                'bias_sec': ['[1:22, 1:6388]', '[1:11, 1:3194]', '[1:7, 1:2129]', '[1:5, 1:1597]'],
                'det_sec': ['[25:9600, 1:6388]', '[13:4800, 1:3194]', '[9:3200, 1:2129]', '[7:2400, 1:1597]'],
                'data_sec': ['[25:9600, 1:6388]', '[13:4800, 1:3194]', '[9:3200, 1:2129]', '[7:2400, 1:1597]'],
                'trim_sec': ['[1:9576, 1:6388]', '[1:4788, 1:3194]', '[1:3192, 1:2129]', '[1:2394, 1:1597]'],
                'x_pixel':  3.76,
                'y_pixel':  3.76,
<<<<<<< HEAD
                'pix_scale': 0.302597,  # bin-2  2* math.degrees(math.atan(3.76/2563000))*3600
=======
                'pix_scale': 0.302597,    #   bin-2  2* math.degrees(math.atan(3.76/2563000))*3600
                # The drizzle_value is by the new pixelscale
                # for the new resolution when stacking in the EVA pipeline
                # Realistically you want a resolution of about 0.5 arcseconds per pixel
                # Unless you are at a very poor quality site.
                # If you have a higher resolution pixelscale it will use that instead.
                # Generally leave this at 0.5 - the optimal value for ground based
                # observatories.... unless you have a large field of view.                
                'drizzle_value_for_later_stacking': 0.5,
>>>>>>> 59134780

                'CameraXSize': 9600,
                'CameraYSize': 6422,
                'StartX': 1,
                'StartY': 1,


                'x_field_deg': 0.8042,  # round(4784*0.605194/3600, 4),   #48 X 32 AMIN  3MIN X 0.5 DEG
                'y_field_deg': 0.5369,  # round(3194*0.605194/3600, 4),
                'area_sq_deg':  0.4318,
                'overscan_x': 24,
                'overscan_y': 34,
                'north_offset': 0.0,  # These three are normally 0.0 for the primary telescope
                'east_offset': 0.0,
                'rotation': 0.0,
                'min_exposure': 0.0001,  # NB possibly these are gated by is_cmos
                # For certain shutters, short exposures aren't good for flats. Some CMOS have banding in too short an exposure. Largely applies to ccds though.
                'min_flat_exposure': 0.0001,
                # Realistically there should be a maximum flat_exposure that makes sure flats are efficient and aren't collecting actual stars.
                'max_flat_exposure': 20.0,
                'max_exposure': 180.,
                'max_daytime_exposure': 0.0001,  # NB why this?
                'can_subframe':  True,
                'min_subframe': [128, 128],
                # Meaning fixed binning if list has only one entry
                'bin_modes':  [['Optimal', 0.91], ['Fine', 0.61], ['Coarse', 1.2], ['Eng', 0.30]],
                'reference_gain': 1.3,  # NB GUess One val for each binning. Assumed digitalsumming in camera???
                'reference_noise': 6,  # NB Guess
                'reference_dark': 0.2,  # NB  Guess
                'reference_offset': 611,  # NB Guess  ADU vaules not times in sec.
                'fullwell_capacity': 80000,  # NB Guess
                'bin-desc':              ['1x1', '2x2', '3x3', '4x4'],
                'chan_color':            ['col', 'gry', 'gry', 'gry'],
                # 'cycle_time':            [ 18,    13,    15,    12   ],   # NB somewhat a Guess.
                'cycle_time':            0,   # Meas 20230219  for a bias
                # 'enable_bin':            [ True, False,  False,  False],
                # 'bias_dark_bin_spec':    ['1,1', '2,2', '3,3', '4,4' ],    #Default binning for flats
                'number_of_bias_to_collect': 63,
                'number_of_dark_to_collect': 17,
                'number_of_flat_to_collect': 5,
                'number_of_bias_to_store': 128,
                'number_of_dark_to_store': 128,
                'number_of_flat_to_store': 128,

                'dark_exposure': 180,
                # 'flat_bin_spec':         ['1,1', '2,2', '3,3', '4,4' ],   #Is this necessary?

                # 'flat_count': 5,
                'optimal_bin': [1, 1],  # This is the optimal bin for MRC
                'fine_bin':    [1, 1],  # This is the fine bin for MRC
                'coarse_bin':  [2, 2],  # This is the coarse bin for MRC
                'eng_bin':     [4, 4],  # This is the eng-only bin for MRC, not useful for users?
                # Always square and matched to seeing situation by owner  NB Obsolete? NO MF uses to load bias calib
                'bin_enable':  ['1 1'],
                #  NB NB inconsistent use of bin string   '1 1', '1x1' , etc.
                'do_cosmics': False,

                'rbi_delay':  0,  # This being zero says RBI is not available, eg. for SBIG.
                'is_cmos':  True,
                'is_osc': True,
                'is_color': True,  # NB we also have a is_osc key.
                'can_set_gain':  True,
                'max_linearity':  60000,   # Guess

                'flat_count': 5,

                # [[1, 65000], [2,262000], [3,589815], [4, 1048560]] ,   # e-.  This is a close guess, not measured, but taken from data sheet.
                'saturate':   65535,
                'fullwell_capacity':  80000,

                'read_mode':  'Normal',
                'readout_mode': 'Normal',
                'readout_speed':  50,
                'readout_seconds': 6,
                'smart_stack_exposure_time': 30,
                'square_detector': False,
                'square_pixels': True,
                # 0.5*0.5°',  '0.7x0.7°', '1x1°', '1.4x1.4°', '2x2°', '2.8x2.8°', '4x4sq°', '5.6x5.6°'],
                'areas_implemented': ['Big sq.', 'Full', 'Small sq.', '70.7%', '50%', '35%', '25%', '18%'],
                'default_area':  "Full",
                'default_rotation': 0.0000,

                # 'flat_bin_spec': ['1 1', '2 2'],    # List of binnings for flats.  NB NB NB Note inconsistent use of '1 1' and '1x1' and '1,1'

                'has_darkslide':  True,
                'darkslide_com':  'COM15',
                'shutter_type': "Electronic",
                'has_screen': True,
                'screen_settings':  {
                    'screen_saturation':  157.0,
                    'screen_x4': -4E-12,  # 'y = -4E-12x4 + 3E-08x3 - 9E-05x2 + 0.1285x + 8.683     20190731'
                    'screen_x3':  3E-08,
                    'screen_x2': -9E-05,
                    'screen_x1':  .1258,
                    'screen_x0':  8.683
                },
            },

        },


    },

    'sequencer': {
        'sequencer1': {
            'parent': 'site',
            'name': 'Sequencer',
            'desc':  'Automation Control',
            'driver': None,
            'startup_script':  None,
            'recover_script':  None,
            'shutdown_script':  None,
        },
    },
    # As aboove, need to get this sensibly suported on GUI and in fits headers.


    # Need to put switches here for above devices.

    # Need to build instrument selector and multi-OTA configurations.

    # AWS does not need this, but my configuration code might make use of it. VALENTINA this device will probably
    # alwys be custom per installation. In my case Q: points to a 40TB NAS server in the basement. WER
    'server': {
        'server1': {
            'name': 'QNAP',
            'win_url': 'archive (\\10.15.0.82) (Q:)',
            'redis':  '(host=10.15.0.15, port=6379, db=0, decode_responses=True)',
            'startup_script':  None,
            'recover_script':  None,
            'shutdown_script':  None,
        },
    },
}  # This brace closes the while configuration dictionary. Match found up top at:  site_config = {

# def get_ocn_status():    #NB NB I think we should get rid of these two dummy methods. WER
#    pass
# def get_enc_status():
#    pass

'''
Here we create the basic directory structures needed for this respective 
site, telescope and instruments.
'''


if __name__ == '__main__':
    '''
    This is a simple test to send and receive via json.
    '''

    j_dump = json.dumps(site_config)
    site_unjasoned = json.loads(j_dump)
    if str(site_config) == str(site_unjasoned):
        print('Strings matched.')
    if site_config == site_unjasoned:
        print('Dictionaries matched.')
# def get_ocn_status():    #NB NB I think we should get rid of these two dummy methods. WER
#    pass
# def get_enc_status():
#    pass

'''
Here we create the basic directory structures needed for this respective 
site, telescope and instruments.
'''


if __name__ == '__main__':
    '''
    This is a simple test to send and receive via json.
    '''

    j_dump = json.dumps(site_config)
    site_unjasoned = json.loads(j_dump)
    if str(site_config) == str(site_unjasoned):
        print('Strings matched.')
    if site_config == site_unjasoned:
        print('Dictionaries matched.')<|MERGE_RESOLUTION|>--- conflicted
+++ resolved
@@ -772,9 +772,7 @@
                 'trim_sec': ['[1:9576, 1:6388]', '[1:4788, 1:3194]', '[1:3192, 1:2129]', '[1:2394, 1:1597]'],
                 'x_pixel':  3.76,
                 'y_pixel':  3.76,
-<<<<<<< HEAD
-                'pix_scale': 0.302597,  # bin-2  2* math.degrees(math.atan(3.76/2563000))*3600
-=======
+
                 'pix_scale': 0.302597,    #   bin-2  2* math.degrees(math.atan(3.76/2563000))*3600
                 # The drizzle_value is by the new pixelscale
                 # for the new resolution when stacking in the EVA pipeline
@@ -784,7 +782,7 @@
                 # Generally leave this at 0.5 - the optimal value for ground based
                 # observatories.... unless you have a large field of view.                
                 'drizzle_value_for_later_stacking': 0.5,
->>>>>>> 59134780
+
 
                 'CameraXSize': 9600,
                 'CameraYSize': 6422,
