# -*- coding: utf-8 -*-
'''
Created on Fri Aug  2 11:57:41 2019
Updates 20220107 20:01 WER

@author: wrosing
'''
import json


'''
                                                                                                   1         1         1       1
         1         2         3         4         5         6         7         8         9         0         1         2       2
12345678901234567890123456789012345678901234567890123456789012345678901234567890123456789012345678901234567890123456789012345678
'''

# NB NB NB json is not bi-directional with tuples (), instead, use lists [], nested if tuples are needed.
degree_symbol = "°"
site_name = 'mrco'  # Ideally 3-4 characters max 5.
obs_id = 'mrc1'  # NB These must be unique across all of PTR. Pre-pend with airport code if needed: 'sba_wmdo'

site_config = {
    # THESE ARE TO BE DELETED VERY SOON!
    # THEY EXIST SOLELY SO AS TO NOT BREAK THE UI UNTIL
    # THINGS ARE MOVED TO OBS_ID
    'site': 'mrc1',
    'site_id': 'mrc1',  # WER THis appears unused
    ####################################################
    ####################################################
    'obs_id': 'mrc1',
    'observatory_location': "SBA",  # Nearest major airport
    'debug_site_mode': True,

    'debug_mode': True,
    'admin_owner_commands_only': False,
    'debug_duration_sec': 1800,

    'owner':  ['google-oauth2|112401903840371673242'],  # Wayne

    'owner_alias': ['WER', 'TELOPS'],
    'admin_aliases': ["ANS", "WER", "TELOPS", "TB", "DH", "KVH", "KC"],

    'client_hostname':  'MRC-0m35',  # This is also the long-name  Client is confusing!
    # NB NB disk D at mrc may be faster for temp storage
    'client_path':  'Q:/ptr/',  # Generic place for client host to stash misc stuff
    'alt_path':  'Q:/ptr/',  # Generic place for this host to stash misc stuff
    'plog_path':  'Q:/ptr/mrc1/',  # place where night logs can be found.
    'save_to_alt_path': 'no',
    'archive_path':  'Q:/ptr/',

    'archive_age': -99.9,  # Number of days to keep files in the local archive before deletion. Negative means never delete
    # For low bandwidth sites, do not send up large files until the end of the night. set to 'no' to disable
    'send_files_at_end_of_night': 'no',

    # For low diskspace sites (or just because they aren't needed), don't save a separate raw file to disk after conversion to fz.
    'save_raw_to_disk': True,
    # PTR uses the reduced file for some calculations (focus, SEP, etc.). To save space, this file can be removed after usage or not saved.
    'keep_reduced_on_disk': True,
    'keep_focus_images_on_disk': True,  # To save space, the focus file can not be saved.


    # Minimum realistic seeing at the site.
    # This allows culling of unphysical results in photometry and other things
    # Particularly useful for focus
    'minimum_realistic_seeing': 1.0,

    'aux_archive_path':  None,  # NB NB we might want to put Q: here for MRC
    'wema_is_active':  True,          # True if the split computers used at a site.  NB CHANGE THE DAMN NAME!
    'wema_hostname': 'MRC-WMS-ENC',   # Prefer the shorter version
    'wema_path':  'Q:/ptr/',  # '/wema_transfer/',
    'dome_on_wema':   True,
    'site_IPC_mechanism':  'redis',   # ['None', shares', 'shelves', 'redis']  Pick One
    'wema_write_share_path': 'Q:/ptr/',  # Meant to be where Wema puts status data.
    'client_read_share_path':  'Q:/ptr/',  # NB these are all very confusing names.
    'client_write_share_path': 'Q:/ptr/',
    'redis_ip': '10.15.0.109',  # '127.0.0.1', None if no redis path present,
    'obsid_is_generic':  False,   # A simply  single computer ASCOM site.
    'obsid_is_specific':  False,  # Indicates some special code for this site, found at end of config.


    'host_wema_site_name':  'MRC',  # The umbrella header for obsys in close geographic proximity,
                                    #  under the control of one wema
    'name': 'Mountain Ranch Camp Observatory 0m35f7.2',
    'airport_code': 'SBA',
    'location': 'Near Santa Barbara CA,  USA',
    'telescope_description': '0m35 f7.2 Planewave CDK',
    'observatory_url': 'https://starz-r-us.sky/clearskies',
    'observatory_logo': None,
    'description':  '''
                    Now is the time for all good persons
                    to get out and vote early and often lest
                    we lose charge of our democracy.
                    ''',  # i.e, a multi-line text block supplied by the owner.  Must be careful about the contents for now.
    'location_day_allsky':  None,  # Thus ultimately should be a URL, probably a color camera.
    'location_night_allsky':  None,  # Thus ultimately should be a URL, usually Mono camera with filters.
    'location _pole_monitor': None,  # This probably gets us to some sort of image (Polaris in the North)
    'location_seeing_report': None,  # Probably a path to a jpeg or png graph.
    'debug_flag': True,  # Be careful about setting this flag True when pushing up to dev!
    'TZ_database_name': 'America/Los_Angeles',
    'mpc_code':  'ZZ23',  # This is made up for now.
    'time_offset': -8,     # NB these two should be derived from Python libs so change is automatic
    'timezone': 'PST',
    'latitude': 34.459375,  # Decimal degrees, North is Positive
    'longitude': -119.681172,  # Decimal degrees, West is negative
    'elevation': 317.75,    # meters above sea level
    'reference_ambient':  10.0,  # Degrees Celsius.  Alternately 12 entries, one for every - mid month.
    'reference_pressure':  977.83,  # mbar Alternately 12 entries, one for every - mid month.

    'obsid_roof_control': False,  # MTF entered this in to remove sro specific code  NB 'site_is_specifc' also deals with this
    'obsid_allowed_to_open_roof': False,
<<<<<<< HEAD
    'period_of_time_to_wait_for_roof_to_open': 50,  # seconds - needed to check if the roof ACTUALLY opens.
    'only_scope_that_controls_the_roof': False,  # If multiple scopes control the roof, set this to False
    'check_time': 300,  # MF's original setting.
    'maximum_roof_opens_per_evening': 4,
    # How many minutes to use as the default retry time to open roof. This will be progressively multiplied as a back-off function.
    'roof_open_safety_base_time': 15,


    'obsid_in_automatic_default': "Automatic",  # "Manual", "Shutdown"
    'automatic_detail_default': "Enclosure is set to Automatic mode.",


    'closest_distance_to_the_sun': 45,  # Degrees. For normal pointing requests don't go this close to the sun.

    'closest_distance_to_the_moon': 10,  # Degrees. For normal pointing requests don't go this close to the moon.

    'lowest_requestable_altitude': -5,  # Degrees. For normal pointing requests don't allow requests to go this low.

    'observing_check_period': 5,    # How many minutes between weather checks
    'enclosure_check_period': 5,    # How many minutes between enclosure checks
=======
    'period_of_time_to_wait_for_roof_to_open' : 50, # seconds - needed to check if the roof ACTUALLY opens. 
    'only_scope_that_controls_the_roof': False, # If multiple scopes control the roof, set this to False
    

    'check_time': 300,   #MF's original setting.
    'maximum_roof_opens_per_evening' : 4,
    'roof_open_safety_base_time' : 15, # How many minutes to use as the default retry time to open roof. This will be progressively multiplied as a back-off function.
    

    'obsid_in_automatic_default': "Shutdown",   #"Manual", "Shutdown"
    'automatic_detail_default': "Enclosure is set to Shutdown mode.",

    
    'closest_distance_to_the_sun': 45, # Degrees. For normal pointing requests don't go this close to the sun. 
    
    'closest_distance_to_the_moon': 10, # Degrees. For normal pointing requests don't go this close to the moon. 
    
    'lowest_requestable_altitude': -5, # Degrees. For normal pointing requests don't allow requests to go this low. 

    'observing_check_period' : 5,    # How many minutes between weather checks
    'enclosure_check_period' : 5,    # How many minutes between enclosure checks
>>>>>>> a2c1d78d

    'auto_eve_bias_dark': True,

    'auto_midnight_moonless_bias_dark': False,
    'auto_eve_sky_flat': True,

    'eve_sky_flat_sunset_offset': -45.,  # 40 before Minutes  neg means before, + after.

    'eve_cool_down_open': -50.0,
    'auto_morn_sky_flat': True,
    'auto_morn_bias_dark': True,
    're-calibrate_on_solve': True,
<<<<<<< HEAD
    'pointing_calibration_on_startup': False,  # MF I am leaving this alone.
    # This is a time, in hours, over which to bypass automated focussing (e.g. at the start of a project it will not refocus if a new project starts X hours after the last focus)
    'periodic_focus_time': 0.5,
    'stdev_fwhm': 0.5,  # This is the expected variation in FWHM at a given telescope/camera/site combination. This is used to check if a fwhm is within normal range or the focus has shifted
    'focus_exposure_time': 10,  # Exposure time in seconds for exposure image
    'focus_trigger': 0.75,  # What FWHM increase is needed to trigger an autofocus
    'solve_nth_image': 1,  # Only solve every nth image
    'solve_timer': 0.05,  # Only solve every X minutes
    'threshold_mount_update': 100,  # only update mount when X arcseconds away
=======
    'pointing_calibration_on_startup': False,  #MF I am leaving this alone.
    'periodic_focus_time' : 0.5, # This is a time, in hours, over which to bypass automated focussing (e.g. at the start of a project it will not refocus if a new project starts X hours after the last focus)
    'stdev_fwhm' : 0.5, # This is the expected variation in FWHM at a given telescope/camera/site combination. This is used to check if a fwhm is within normal range or the focus has shifted
    'focus_exposure_time': 10, # Exposure time in seconds for exposure image
    'pointing_exposure_time': 20, # Exposure time in seconds for exposure image
    'focus_trigger' : 0.75, # What FWHM increase is needed to trigger an autofocus
    'solve_nth_image' : 1, # Only solve every nth image
    'solve_timer' : 0.05, # Only solve every X minutes
    'threshold_mount_update' : 100, # only update mount when X arcseconds away
>>>>>>> a2c1d78d

    'defaults': {
        'observing_conditions': 'observing_conditions1',
        'enclosure': 'enclosure1',
        'mount': 'mount1',
        'telescope': 'telescope1',
        'focuser': 'focuser1',
        'rotator': 'rotator1',
        'selector':  None,
        'screen': 'screen1',
        'filter_wheel': 'filter_wheel1',
        'camera': 'camera_1_1',
        'sequencer': 'sequencer1'
    },
    'device_types': [
        'observing_conditions',
        'enclosure',
        'mount',
        'telescope',
        # 'screen',
        'rotator',
        'focuser',
        'selector',
        'filter_wheel',
        'camera',

        'sequencer',
    ],
    'wema_types': [
        'observing_conditions',
        'enclosure',
    ],
    'enc_types': [
        'enclosure'
    ],
    'short_status_devices':  [
        # 'observing_conditions',
        # 'enclosure',
        'mount',
        'telescope',
        # 'screen',
        'rotator',
        'focuser',
        'selector',
        'filter_wheel',
        'camera',

        'sequencer',
    ],

    'observing_conditions': {
        'observing_conditions1': {
            'parent': 'site',
            'ocn_is_specific':  False,  # Indicates some special site code.
            # Intention it is found near bottom of this file.
            'name': 'Weather Station #1',
            'driver': 'ASCOM.SkyAlert.ObservingConditions',
            'share_path_name': None,
            'driver_2': 'ASCOM.SkyAlert.SafetyMonitor',
            'driver_3': None,
            'redis_ip': '10.15.0.109',  # None if no redis path present
            'has_unihedron': False,
            'ocn_has_unihedron':  False,
            'have_local_unihedron': False,  # Need to add these to setups.
            'uni_driver': 'ASCOM.SQM.serial.ObservingConditions',
            'unihedron_port':  10  # False, None or numeric of COM port..

        },
    },


    'enclosure': {
        'enclosure1': {
            'parent': 'site',
            'enc_is_specific':  False,  # Indicates some special site code.
            # For ECO and EC2, they connect directly to the enclosure, whereas WEMA are different.
            'directly_connected': False,
            'name': 'Megawan',
            'hostIP':  '10.15.0.65',
            'driver': 'ASCOM.SkyRoofHub.Dome',  # Not really a dome for Skyroof.
            'redis_ip': '10.15.0.109',  # None if no redis path present
            'enc_is_specific':  False,
            'startup_script':  None,
            'recover_script':  None,
            'shutdown_script':  None,
            'has_lights':  True,
            'controlled_by':  ['mnt1', 'mnt2'],
            'is_dome': False,
            'mode':  'Automatic',
            'cool_down': -65,  # Minutes prior to sunset.
            'settings': {
                'lights':  ['Auto', 'White', 'Red', 'IR', 'Off'],

                'roof_shutter':  ['Auto', 'Open', 'Close', 'Lock Closed', 'Unlock'],
            },
            'eve_bias_dark_dur':  2.0,  # hours Duration, prior to next.
            'eve_screen_flat_dur': 1.0,  # hours Duration, prior to next.
            'operations_begin': -1.0,  # - hours from Sunset
            'eve_cooldown_offset': -.99,  # - hours beforeSunset
            'eve_sky_flat_offset':  0.5,  # - hours beforeSunset
            'morn_sky_flat_offset':  0.4,  # + hours after Sunrise
            'morning_close_offset':  0.41,  # + hours after Sunrise
            'operations_end':  0.42,
        },
    },



    'mount': {
        'mount1': {
            'parent': 'enclosure1',
            'tel_id': '0m35',
            'name': 'eastpier',
            'hostIP':  '10.15.0.30',
            'hostname':  'eastpier',
            'desc':  'Planewave L500 AltAz',
            'driver': 'ASCOM.PWI4.Telescope',  # Was 'ASCOM.AltAzDS.Telescope' prior to 20210417 WER
            'startup_script':  None,
            'recover_script':  None,
            'shutdown_script':  None,
            'alignment': 'Alt-Az',
            'default_zenith_avoid': 7.0,  # degrees floating
            'west_clutch_ra_correction': 0.0,
            'west_clutch_dec_correction': 0.0,
            'east_flip_ra_correction': 0.0,
            'east_flip_dec_correction': 0.0,  #
            'home_after_unpark': False,
            'home_before_park': False,
            # if this is set to yes, it will reset the mount at startup and when coordinates are out significantly'home_after_unpark' : True,
            'permissive_mount_reset': 'yes',
            # Below this altitude, it will automatically try to home and park the scope to recover.
            'lowest_acceptable_altitude': -2,

            'time_inactive_until_park': 3600.0,  # How many seconds of inactivity until it will park the telescope
            'has_paddle': False,
            'has_ascom_altaz': True,
            'pointing_tel': 'tel1',
            'Selector': {
                'available': False,  # If True add these lines;
                # 'positions': 4,
                # 'inst 1': 'camera_1_1',      #inst_1 is always the default until status reports different
                # 'inst 2': 'echelle1',     #These are all types od cameras.
                # 'inst 3': 'camera3',
                # 'inst 4': 'lowres1',
            },
            'settings': {
                # Decimal degrees, North is Positive. These *could* be slightly different than site.
                'latitude_offset': 0.0,
                'longitude_offset': 0.0,  # Decimal degrees, West is negative
                'elevation_offset': 0.0,    # meters above sea level
                # Having these settings is important for PWI4 where it can easily be messed up.
                'home_park_altitude': 0,
                'home_park_azimuth': 180,
                'home_altitude': 60,  # Having these settings is important for PWI4 where it can easily be messed up.
                'home_azimuth': 359,
                'fixed_screen_azimuth': 167.25,
                'fixed_screen _altitude': 0.54,
                'refraction_on': True,
                'model_on': True,
                'rates_on': True,
                'horizon':  20,
                'horizon_detail': {
                    '0': 32,
                    '30': 35,
                    '36.5': 39,
                    '43': 28.6,
                    '59': 32.7,
                    '62': 28.6,
                    '65': 25.2,
                    '74': 22.6,
                    '82': 20,
                    '95.5': 20,
                    '101.5': 14,
                    '107.5': 12,
                    '130': 12,
                    '150': 20,
                    '172': 28,
                    '191': 25,
                    '213': 20,
                    '235': 15.3,
                    '260': 11,
                    '272': 17,
                    '294': 16.5,
                    '298.5': 18.6,
                    '303': 20.6,
                    '309': 27,
                    '315': 32,
                    '360': 32,
                },
                'model': {
                    'IH': 0,
                    'ID': 0.,
                    'WH': 0.,
                    'WD': 0.,
                    'MA': 0.,
                    'ME': 0.,
                    'CH': 0.,
                    'NP': 0.,
                    'TF': 0.,
                    'TX': 0.,
                    'HCES': 0.,
                    'HCEC': 0.,
                    'DCES': 0.,
                    'DCEC': 0.,
                    'IA': 0.0,
                    'IE': 0.0,
                    'CA': 0.0,
                    'NPAE': 0.0,
                    'AN': 0.0,
                    'AE': 0.0,  # AW?
                    'ACES': 0.0,
                    'ACEC': 0.0,
                    'ECES': 0.0,
                    'ECEC': 0.0,
                }

            },
        },

    },

    'telescope': {
        'telescope1': {
            'parent': 'mount1',
            'name': 'Main OTA',
            # 'desc':  'Planewave_CDK_14_F7.2',
            'telescop': 'mrc1',  # The tenth telescope at mrc will be 'mrc10'. mrc2 already exists.
            # the important thing is sites contain only a to z, but the string may get longer.
            #  From the BZ perspective TELESCOP must be unique
            'ptrtel': 'Planewave CDK 0.35m f7.2',
            'driver': 'None',  # Essentially this device is informational.  It is mostly about the optics.
            'startup_script':  None,
            'recover_script':  None,
            'shutdown_script':  None,
            'collecting_area':  76147,  # 178*178*math.pi*0.765
            'obscuration':  23.5,
            'aperture': 356,
            'f-ratio':  7.2,  # This and focal_length can be refined after a solve.
            'focal_length': 2563,
            'screen_name': 'screen1',
            'focuser_name':  'focuser1',
            'rotator_name':  'rotator1',
            'has_instrument_selector': False,  # This is a default for a single instrument system
            'selector_positions': 1,  # Note starts with 1
            'instrument names':  ['camera_1_1'],
            'instrument aliases':  ['QHY600Mono'],
            'configuration': {
                "position1": ["darkslide1", "filter_wheel1", "filter_wheel2", "camera1"]
            },
            'camera_name':  'camera_1_1',
            'filter_wheel_name':  'filter_wheel1',
            'has_fans':  True,
            'has_cover': False,
            'settings': {
                'fans': ['Auto', 'High', 'Low', 'Off'],
                'offset_collimation': 0.0,  # If the mount model is current, these numbers are usually near 0.0
                #  for tel1.  Units are arcseconds.
                'offset_declination': 0.0,
                'offset_flexure': 0.0,
                'west_flip_ha_offset': 0.0,  # new terms.
                'west_flip_ca_offset': 0.0,
                'west_flip_dec_offset': 0.0
            },
        },

    },

    'rotator': {
        'rotator1': {
            'parent': 'telescope1',
            'name': 'rotator',
            'desc':  'Opetc Gemini',
            'driver': 'ASCOM.AltAzDS.Rotator',
            'com_port':  None,
            'minimum': -180.0,
            'maximum': 360.0,
            'step_size':  0.0001,
            'backlash':  0.0,
            'unit':  'degree',
            'has_rotator': True  # Indicates to camera and Project to include rotation box.
        },

    },

    'screen': {
        'screen1': {
            'parent': 'telescope1',
            'name': 'screen',
            'desc':  'Optec Alnitak 24"',
            'driver': 'COM13',  # This needs to be a four or 5 character string as in 'COM8' or 'COM22'
            'com_port': 'COM10',
            'minimum': 5.0,  # This is the % of light emitted when Screen is on and nominally at 0% bright.
            'saturate': 170,  # Out of 0.0 - 255, this is the last value where the screen is linear with output.
                                # These values have a minor temperature sensitivity yet to quantify.
        },

    },

    'focuser': {
        'focuser1': {
            'parent': 'telescope1',
            'name': 'focuser',
            'desc':  'Optec Gemini',
            'driver': 'ASCOM.OptecGemini.Focuser',
            'start_at_config_reference': False,
            'use_focuser_temperature': True,
            # *********Guesses   7379@10 7457@20  7497 @ 25
            # 'reference': 7250, #20221103    #7418,    # Nominal at 15C Primary temperature, in microns not steps. Guess
            'reference': 7250,  # 20221103    #7418,    # Nominal at 15C Primary temperature, in microns not steps. Guess
            'ref_temp':  10,      # Update when pinning reference  Larger at lower temperatures.
            'coef_c': -8.583,    # Negative means focus moves out (larger numerically) as Primary gets colder
            # 'coef_0': 7250,  #20221103# Nominal intercept when Primary is at 0.0 C.
            'coef_0': 7355,  # 20221103# Nominal intercept when Primary is at 0.0 C.
            'coef_date':  '20230220',  # A Guess as to coef_c
            'z_compression': 0.0,  # microns per degree of zenith distance
            'z_coef_date':  '20221002',   # 'reference': 4375,    #   Guess 20210904  Nominal at 10C Primary temperature
            'use_local_temp':  True,
            'minimum': 0,    # NB this needs clarifying, we are mixing steps and microns.
            'maximum': 12700,
            'step_size': 1,
            'backlash':  0,
            'throw': 250,
            'unit': 'micron',
            'unit_conversion':  9.09090909091,  # Taken from Gemini at mid-range.
            'has_dial_indicator': False
        },


    },
    'selector': {
        'selector1': {
            'parent': 'telescope1',
            'name': 'None',
            'desc':  'Null Changer',
            'driver': None,
            'com_port': None,
            'startup_script':  None,
            'recover_script':  None,
            'shutdown_script':  None,
            'ports': 1,
            'instruments':  ['Main_camera'],  # , 'eShel_spect', 'planet_camera', 'UVEX_spect'],
            'cameras':  ['camera_1_1'],  # , 'camera_1_2', None, 'camera_1_4'],
            'guiders':  [None],  # , 'guider_1_2', None, 'guide_1_4'],
            'default': 0
        },

    },
    # Add CWL, BW and DQE to filter and detector specs.   HA3, HA6 for nm or BW.
    'filter_wheel': {
        "filter_wheel1": {
            "parent": "telescope1",
            "alias": "Dual filter wheel",
            "desc":  'FLI Centerline Custom Dual 50mm sq.',
            # 'ASCOM.FLI.FilterWheel',   #['ASCOM.FLI.FilterWheel1', 'ASCOM.FLI.FilterWheel2'],   #"Maxim",   #"Maxim.CCDCamera",  #
            "driver": "Maxim.CCDCamera",
            # "driver":   'ASCOM.FLI.FilterWheel',   #  NB THIS IS THE NEW DRIVER FROM peter.oleynikov@gmail.com  Found in Kepler ASCOM section
            "dual_wheel": True,


            # WER - if there is no filter wheel, then these two are used, otherwise they are harmless
            "name": "RGGB",
            # 'flat_sky_gain' : 1148,
            # 'driver' : None <------ set driver to None for no filter wheel





            # "parent": "telescope1",
            # "alias": "CWL2",
            # "desc":  'PTR Custom FLI dual wheel.',
            # "driver": ['ASCOM.FLI.FilterWheel1', 'ASCOM.FLI.FilterWheel2'],   #  'ASCOM.QHYFWRS232.FilterWheel',  #"Maxim",   #['ASCOM.FLI.FilterWheel1', 'ASCOM.FLI.FilterWheel2'],
            'ip_string': "",
            'settings': {
                # 'filter_count': 23,
                # 'home_filter':  2,
                'default_filter':  'w',

                'auto_color_options': ['OSC'],  # OPtions include 'OSC', 'manual','RGB','NB','RGBHA','RGBNB'
                # B, G, R filter codes for this camera if it is a monochrome camera with filters
                'mono_RGB_colour_filters': ['pb', 'pg', 'pr'],
                'mono_RGB_relative_weights': [1.2, 1, 0.8],
                # ha, o3, s2 filter codes for this camera if it is a monochrome camera with filters
                'mono_Narrowband_colour_filters': ['ha', 'o3', 's2'],
                'mono_Narrowband_relative_weights': [1.0, 2, 2.5],

                # 'filter_reference': 2,



                # 'filter_list': ['PL','PR','PG','PB','HA','O3','S2', 'air','dif','w','CR','N2','up','gp','rp','ip','z', 'difup','difgp','difrp','difip','dark'], # A list of actual physical filters for the substitution function

                'filter_data': [['air',     [0, 0], -1000,  20.00, [2, 17], 'ai'],  # 0 357
                                # 1  330NB NB NB If this in series should change focus about 1mm more.
                                ['dif',     [4, 0],     0,  16.00, [2, 17], 'df'],
                                ['w',       [2, 0],     0,  17.468, [2, 17], 'w '],  # 2 346
                                ['PL',      [0, 4],     0,  16.00, [2, 17], "PL"],  # 3 317
                                ['gp',      [0, 6],     0,  14.87, [2, 17], 'gp'],  # 4
                                ['PB',      [0, 1],     0,  10.25, [2, 17], 'PB'],  # 5
                                ['rp',      [0, 7],     0,  3.853,  [2, 17], 'rp'],  # 6
                                ['PG',      [0, 2],     0,  11.048, [2, 17], 'PG'],  # 7
                                ['PR',      [0, 3],     0,  1.336, [2, 17], 'PR'],  # 8
                                ['ip',      [0, 8],     0,  4.741, [2, 17], 'ip'],  # 9
                                ['z',       [5, 0],     0,  2.147,  [2, 17], 'z'],  # 10
                                ['O3',      [7, 0],     0,  1.151,  [2, 17], '03'],  # 11
                                ['up',      [0, 5],     0,  1.506,  [1, 17], 'up'],  # 12
                                ['N2',      [3, 0],     0,  0.126,  [2, 17], 'N2'],  # 13
                                ['CR',      [1, 0],     0,  0.2,  [2, 17], 'CR'],  # 14
                                ['S2',      [8, 0],     0,  0.137,  [2, 17], 'S2'],  # 15
                                ['HA',      [6, 0],     0,  0.124,  [2, 17], 'HA'],  # 16
                                ['focus',   [2, 0],     0,  16.0,  [2, 17], 'fo'],  # 17
                                ['dark',    [8, 5],     0,   0.0,  [2, 17], 'dk']],  # 18

                # Screen = 100; QHY400 ~ 92% DQE   HDR Mode    Screen = 160 sat  20190825 measured.
                'filter_screen_sort':  ['air', 'w', 'PL', 'gp', 'PB', 'rp', 'PG', 'PR', 'ip', 'O3', 'N2', 'CR', 'S2', 'HA'],  # 9, 21],  # 5, 17], #Most to least throughput, \
                # so screen brightens, skipping u and zs which really need sky.

                # 'filter_sky_sort':     ['HA', 'S2', 'CR', 'N2', 'O3', 'PR', 'PG', 'PB', 'w', 'air']  #Least to most throughput  \
                # Temporary MTF filter-sky-sort to get OSC flats ... if after March 23 return to above
                'filter_sky_sort':     ['S2', 'N2', 'O3', 'HA', 'z', 'PR', 'PG', 'PB', 'gp', 'rp', 'ip', 'w', 'PL', 'focus', 'air']  # Least to most throughput  \
                # 'filter_sky_sort':     [  'PB', 'gp','rp','ip', 'w','PL', 'focus', 'air']  #Least to most throughput  \

            },
        },

    },


    'lamp_box': {
        'lamp_box1': {
            'parent': 'camera_1',  # Parent is camera for the spectrograph
            'name': 'None',  # "UVEX Calibration Unit", 'None'
            'desc': 'None',  # 'eshel',  # "uvex", 'None'
            'spectrograph': 'None',  # 'echelle', 'uvex'; 'None'
            'driver': 'None',  # ASCOM.Spox.Switch; 'None'; Note change to correct COM port used for the eShel calibration unit at mrc2
            'switches': "None"  # A string of switches/lamps the box has for the FITS header. # 'None'; "Off,Mirr,Tung,NeAr" for UVEX
        },
    },



    # A site may have many cameras registered (camera1, camera2, camera3, ...) each with unique aliases -- which are assumed
    # to be the name an owner has assigned and in principle that name "kb01" is labeled and found on the camera.  Between sites,
    # there can be overlap of camera names.  LCO convention is letter of cam manuf, letter of chip manuf, then 00, 01, 02, ...
    # However this code will treat the camera name/alias as a string of arbitrary length:  "saf_Neyle's favorite_camera" is
    # perfectly valid as an alias.


    'camera': {
        'camera_1_1': {
            'parent': 'telescope1',
            'name': 'sq001cs',  # Important because this points to a server file structure by that name.
            'desc':  'QHY 600C Pro',
            #'driver':  "ASCOM.QHYCCD_CAM2.Camera", # NB Be careful this is not QHY Camera2 or Guider  "Maxim.CCDCamera",   #'ASCOM.FLI.Kepler.Camera', "ASCOM.QHYCCD.Camera",   #
<<<<<<< HEAD
            # NB Be careful this is not QHY Camera2 or Guider  "Maxim.CCDCamera",   #'ASCOM.FLI.Kepler.Camera', "ASCOM.QHYCCD.Camera",   #
            'driver':  "QHYCCD_Direct_Control",



            'detector':  'Sony IMX455 Color',  # It would be good to build out a table of chip characteristics
=======
            'driver':  "QHYCCD_Direct_Control", # NB Be careful this is not QHY Camera2 or Guider  "Maxim.CCDCamera",   #'ASCOM.FLI.Kepler.Camera', "ASCOM.QHYCCD.Camera",   #
            
            
            
            'detector':  'Sony IMX455 Color',  #  It would be good to build out a table of chip characteristics
>>>>>>> a2c1d78d
            'use_file_mode':  False,   # NB we should clean out all file mode stuff.
            'file_mode_path':  'Q:/archive/sq01/maxim/',  # NB NB all file_mode Maxim stuff should go!
            'manufacturer':  "QHY",
            'settings': {
<<<<<<< HEAD



=======
                
                'hold_flats_in_memory': False, # If there is sufficient memory ... OR .... not many flats, it is faster to keep the flats in memory.


                
>>>>>>> a2c1d78d
                # For direct QHY usage we need to set the appropriate gain.
                # This changes from site to site. "Fast" scopes like the RASA need lower gain then "slow".
                # Sky quality is also important, the worse the sky quality, the higher tha gain needs to be
                # Default for QHY600 is GAIN: 26, OFFSET: 60, readout mode 3.
                # Random tips from the internet:
                # After the exposure, the background in the image should not be above 10% saturation of 16Bit while the brightest bits of the image should not be overexposed
                # The offset should be set so that there is at least 300ADU for the background
                # I guess try this out on the standard smartstack exposure time.
                # https://www.baader-planetarium.com/en/blog/gain-and-offset-darks-flats-and-bias-at-cooled-cmos-cameras/
                #
                # Also the "Readout Mode" is really important also
                # Readout Mode #0 (Photographic DSO Mode)
                # Readout Mode #1 (High Gain Mode)
                # Readout Mode #2 (Extended Fullwell Mode)
                # Readout Mode #3 (Extended Fullwell Mode-2CMS)
                #
                # With the powers invested in me, I have decided that readout mode 3 is the best. We can only pick one standard one
                # and 0 is also debatably better for colour images, but 3 is way better for dynamic range....
                # We can't swip and swap because the biases and darks and flats will change, so we are sticking with 3 until
                # something bad happens with 3 for some reason
                #
                # In that sense, QHY600 NEEDS to be set at GAIN 26 and the only thing to adjust is the offset.....
                # USB Speed is a tradeoff between speed and banding, min 0, max 60. 60 is least banding. Most of the
                # readout seems to be dominated by the slow driver (difference is a small fraction of a second), so I've left it at 60 - least banding.
<<<<<<< HEAD
                'direct_qhy_readout_mode': 3,
                'direct_qhy_gain': 26,
                'direct_qhy_offset': 60,
                'direct_qhy_usb_speed': 60,

                'is_osc': True,



                'squash_on_x_axis': True,
=======
                'direct_qhy_readout_mode' : 3,        
                'direct_qhy_gain' : 26,
                'direct_qhy_offset' : 60,
                'direct_qhy_usb_speed' : 60,
                
                'is_osc' : True,
                

                
                'squash_on_x_axis' : True,
                
                
                
                # These options set whether an OSC gets binned or interpolated for different functions
                # If the pixel scale is well-sampled (e.g. 0.6 arcsec per RGGB pixel or 0.3 arcsec per individual debayer pixel)
                # Then binning is probably fine for all three. For understampled pixel scales - which are likely with OSCs
                # then binning for focus is recommended. SEP and Platesolve can generally always be binned.                
                'interpolate_for_focus': False,
                'bin_for_focus' : True, # This setting will bin the image for focussing rather than interpolating. Good for 1x1 pixel sizes < 0.6.
                'interpolate_for_sep' : False,
                'bin_for_sep' : True, # This setting will bin the image for SEP photometry rather than interpolating.
                'bin_for_platesolve' : True, # This setting will bin the image for platesolving rather than interpolating.
                
                
>>>>>>> a2c1d78d
                # 'osc_brightness_enhance' : 1.0,
                # 'osc_contrast_enhance' : 1.3,
                # 'osc_saturation_enhance' : 2.0,
                # 'osc_colour_enhance' : 1.5,
                # 'osc_sharpness_enhance' : 1.5,
                'osc_brightness_enhance': 1.0,
                'osc_contrast_enhance': 1.5,
                'osc_saturation_enhance': 2.5,
                'osc_colour_enhance': 1.7,
                'osc_sharpness_enhance': 1.5,
                'osc_background_cut': 25.0,
                # This setting will bin the image for focussing rather than interpolating. Good for 1x1 pixel sizes < 0.6.
                'bin_for_focus': True,

                # ONLY TRANSFORM THE FITS IF YOU HAVE
                # A DATA-BASED REASON TO DO SO.....
                # USUALLY TO GET A BAYER GRID ORIENTATED CORRECTLY
                # ***** ONLY ONE OF THESE SHOULD BE ON! *********
                'transpose_fits': False,
                'flipx_fits': False,
                'flipy_fits': False,
                'rotate180_fits': False,  # This also should be flipxy!
                'rotate90_fits': False,
                'rotate270_fits': False,

                # HERE YOU CAN FLIP THE IMAGE TO YOUR HEARTS DESIRE
                # HOPEFULLY YOUR HEARTS DESIRE IS SIMILAR TO THE
                # RECOMMENDED DEFAULT DESIRE OF PTR
<<<<<<< HEAD
                'transpose_jpeg': False,
                'flipx_jpeg': False,
                'flipy_jpeg': False,
                'rotate180_jpeg': False,
                'rotate90_jpeg': False,
                'rotate270_jpeg': False,

                'osc_bayer': 'RGGB',
=======
                'transpose_jpeg' : False,
                'flipx_jpeg' : False,
                'flipy_jpeg' : False,
                'rotate180_jpeg' : False,
                'rotate90_jpeg' : False,
                'rotate270_jpeg' : False,
                
                
               # For large fields of view, crop the images down to solve faster.                 
               # Realistically the "focus fields" have a size of 0.2 degrees, so anything larger than 0.5 degrees is unnecesary
               # Probably also similar for platesolving.
               # for either pointing or platesolving even on more modest size fields of view. 
               # These were originally inspired by the RASA+QHY which is 3.3 degrees on a side and regularly detects
               # tens of thousands of sources, but any crop will speed things up. Don't use SEP crop unless 
               # you clearly need to. 
               'focus_image_crop_width': 0.0, # For excessive fields of view, to speed things up crop the image to a fraction of the full width    
               'focus_image_crop_height': 0.0, # For excessive fields of view, to speed things up crop the image to a fraction of the full height
               # PLATESOLVE CROPS HAVE TO BE EQUAL! OTHERWISE THE PLATE CENTRE IS NOT THE POINTING CENTRE                
               'platesolve_image_crop': 0.0, # Platesolve crops have to be symmetrical 
               # Really, the SEP image should not be cropped unless your field of view and number of sources
               # Are taking chunks out of the processing time. 
               'sep_image_crop_width': 0.0, # For excessive fields of view, to speed things up crop the processed image area to a fraction of the full width    
               'sep_image_crop_height': 0.0, # For excessive fields of view, to speed things up crop the processed image area to a fraction of the full width    
               
               
                
                'osc_bayer' : 'RGGB',
>>>>>>> a2c1d78d
                'crop_preview': False,
                # 'crop_preview_ybottom': 2,  #  2 needed if Bayer array
                # 'crop_preview_ytop': 2,
                # 'crop_preview_xleft': 2,
                # 'crop_preview_xright': 2,
                'crop_preview_ybottom': 2,  # 2 needed if Bayer array
                'crop_preview_ytop': 2,
                'crop_preview_xleft': 2,
                'crop_preview_xright': 2,
                'temp_setpoint': -5,  # Verify we can go colder, this system has a chiller
                'has_chiller': True,
                'calib_setpoints': [-20, -20, -20, -20, -20, -20, \
                                    -20, -20, -20, -20, -20, -20],  # Picked by month-of-year
                'day_warm': False,
                'day_warm_degrees': 8,  # Number of degrees to warm during the daytime.
                'cooler_on': True,
                "cam_needs_NumXY_init": True,
                'x_start':  0,
                # 'x_start':  24,
                'y_start':  0,
                'x_width':  9576,  # NB Should be set up with overscan, which this camera is!  20200315 WER
                'y_width':  6388,
                'x_chip':  9576,  # NB Should specify the active pixel area.   20200315 WER
                'y_chip':  6388,
                'x_trim_offset':  8,  # NB these four entries are guesses.
                'y_trim_offset':  8,
                'pre_bias_available': False,  # if so need to specify as below for post_bias.
                'post_bias_available': True,  # if so need to specify as below for post_bias.
                'x_bias_start':  9577,
                'y_bias_start': 6389,
                'x_bias_end':  None,       # Vert band self.img[-38:-18, 0]
                'y_bias_send': None,
                'corner_everlap': None,
                'x_bias_line': True,
                'y_bias_line': True,
                'x_active': 9576,
                'y_active': 6388,
                'det_size': '[1:9600, 1:6422]',  # Physical chip data size as returned from driver
                'ccd_sec': '[1:9600, 1:6422]',
                'bias_sec': ['[1:22, 1:6388]', '[1:11, 1:3194]', '[1:7, 1:2129]', '[1:5, 1:1597]'],
                'det_sec': ['[25:9600, 1:6388]', '[13:4800, 1:3194]', '[9:3200, 1:2129]', '[7:2400, 1:1597]'],
                'data_sec': ['[25:9600, 1:6388]', '[13:4800, 1:3194]', '[9:3200, 1:2129]', '[7:2400, 1:1597]'],
                'trim_sec': ['[1:9576, 1:6388]', '[1:4788, 1:3194]', '[1:3192, 1:2129]', '[1:2394, 1:1597]'],
                'x_pixel':  3.76,
                'y_pixel':  3.76,
                'pix_scale': 0.302597,  # bin-2  2* math.degrees(math.atan(3.76/2563000))*3600

                'CameraXSize': 9600,
                'CameraYSize': 6422,
                'StartX': 1,
                'StartY': 1,


                'x_field_deg': 0.8042,  # round(4784*0.605194/3600, 4),   #48 X 32 AMIN  3MIN X 0.5 DEG
                'y_field_deg': 0.5369,  # round(3194*0.605194/3600, 4),
                'area_sq_deg':  0.4318,
                'overscan_x': 24,
                'overscan_y': 34,
                'north_offset': 0.0,  # These three are normally 0.0 for the primary telescope
                'east_offset': 0.0,
                'rotation': 0.0,
                'min_exposure': 0.0001,  # NB possibly these are gated by is_cmos
                # For certain shutters, short exposures aren't good for flats. Some CMOS have banding in too short an exposure. Largely applies to ccds though.
                'min_flat_exposure': 0.0001,
                # Realistically there should be a maximum flat_exposure that makes sure flats are efficient and aren't collecting actual stars.
                'max_flat_exposure': 20.0,
                'max_exposure': 180.,
                'max_daytime_exposure': 0.0001,  # NB why this?
                'can_subframe':  True,
                'min_subframe': [128, 128],
                # Meaning fixed binning if list has only one entry
                'bin_modes':  [['Optimal', 0.91], ['Fine', 0.61], ['Coarse', 1.2], ['Eng', 0.30]],
                'reference_gain': 1.3,  # NB GUess One val for each binning. Assumed digitalsumming in camera???
                'reference_noise': 6,  # NB Guess
                'reference_dark': 0.2,  # NB  Guess
                'reference_offset': 611,  # NB Guess  ADU vaules not times in sec.
                'fullwell_capacity': 80000,  # NB Guess
                'bin-desc':              ['1x1', '2x2', '3x3', '4x4'],
                'chan_color':            ['col', 'gry', 'gry', 'gry'],
                # 'cycle_time':            [ 18,    13,    15,    12   ],   # NB somewhat a Guess.
                'cycle_time':            0,   # Meas 20230219  for a bias
                # 'enable_bin':            [ True, False,  False,  False],
                # 'bias_dark_bin_spec':    ['1,1', '2,2', '3,3', '4,4' ],    #Default binning for flats
                'number_of_bias_to_collect': 63,
                'number_of_dark_to_collect': 17,
                'number_of_flat_to_collect': 5,
                'number_of_bias_to_store': 128,
                'number_of_dark_to_store': 128,
                'number_of_flat_to_store': 128,

                'dark_exposure': 180,
                # 'flat_bin_spec':         ['1,1', '2,2', '3,3', '4,4' ],   #Is this necessary?

                # 'flat_count': 5,
                'optimal_bin': [1, 1],  # This is the optimal bin for MRC
                'fine_bin':    [1, 1],  # This is the fine bin for MRC
                'coarse_bin':  [2, 2],  # This is the coarse bin for MRC
                'eng_bin':     [4, 4],  # This is the eng-only bin for MRC, not useful for users?
                # Always square and matched to seeing situation by owner  NB Obsolete? NO MF uses to load bias calib
                'bin_enable':  ['1 1'],
                #  NB NB inconsistent use of bin string   '1 1', '1x1' , etc.
                'do_cosmics': False,

                'rbi_delay':  0,  # This being zero says RBI is not available, eg. for SBIG.
                'is_cmos':  True,
                'is_color': True,  # NB we also have a is_osc key.
                'can_set_gain':  True,
                'max_linearity':  60000,   # Guess

                'flat_count': 5,

                # [[1, 65000], [2,262000], [3,589815], [4, 1048560]] ,   # e-.  This is a close guess, not measured, but taken from data sheet.
                'saturate':   65535,
                'fullwell_capacity':  80000,

                'read_mode':  'Normal',
                'readout_mode': 'Normal',
                'readout_speed':  50,
                'readout_seconds': 6,
                'smart_stack_exposure_time': 30,
                'square_detector': False,
                'square_pixels': True,
                # 0.5*0.5°',  '0.7x0.7°', '1x1°', '1.4x1.4°', '2x2°', '2.8x2.8°', '4x4sq°', '5.6x5.6°'],
                'areas_implemented': ['Big sq.', 'Full', 'Small sq.', '70.7%', '50%', '35%', '25%', '18%'],
                'default_area':  "Full",
                'default_rotation': 0.0000,

                # 'flat_bin_spec': ['1 1', '2 2'],    # List of binnings for flats.  NB NB NB Note inconsistent use of '1 1' and '1x1' and '1,1'

                'has_darkslide':  True,
                'darkslide_com':  'COM15',
                'shutter_type': "Electronic",
                'has_screen': True,
                'screen_settings':  {
                    'screen_saturation':  157.0,
                    'screen_x4': -4E-12,  # 'y = -4E-12x4 + 3E-08x3 - 9E-05x2 + 0.1285x + 8.683     20190731'
                    'screen_x3':  3E-08,
                    'screen_x2': -9E-05,
                    'screen_x1':  .1258,
                    'screen_x0':  8.683
                },
            },

        },


    },

    'sequencer': {
        'sequencer1': {
            'parent': 'site',
            'name': 'Sequencer',
            'desc':  'Automation Control',
            'driver': None,
            'startup_script':  None,
            'recover_script':  None,
            'shutdown_script':  None,
        },
    },
    # As aboove, need to get this sensibly suported on GUI and in fits headers.


    # Need to put switches here for above devices.

    # Need to build instrument selector and multi-OTA configurations.

    # AWS does not need this, but my configuration code might make use of it. VALENTINA this device will probably
    # alwys be custom per installation. In my case Q: points to a 40TB NAS server in the basement. WER
    'server': {
        'server1': {
            'name': 'QNAP',
            'win_url': 'archive (\\10.15.0.82) (Q:)',
            'redis':  '(host=10.15.0.15, port=6379, db=0, decode_responses=True)',
            'startup_script':  None,
            'recover_script':  None,
            'shutdown_script':  None,
        },
    },
}  # This brace closes the while configuration dictionary. Match found up top at:  site_config = {

# def get_ocn_status():    #NB NB I think we should get rid of these two dummy methods. WER
#    pass
# def get_enc_status():
#    pass

'''
Here we create the basic directory structures needed for this respective 
site, telescope and instruments.
'''


if __name__ == '__main__':
    '''
    This is a simple test to send and receive via json.
    '''

    j_dump = json.dumps(site_config)
    site_unjasoned = json.loads(j_dump)
    if str(site_config) == str(site_unjasoned):
        print('Strings matched.')
    if site_config == site_unjasoned:
        print('Dictionaries matched.')
# def get_ocn_status():    #NB NB I think we should get rid of these two dummy methods. WER
#    pass
# def get_enc_status():
#    pass

'''
Here we create the basic directory structures needed for this respective 
site, telescope and instruments.
'''


if __name__ == '__main__':
    '''
    This is a simple test to send and receive via json.
    '''

    j_dump = json.dumps(site_config)
    site_unjasoned = json.loads(j_dump)
    if str(site_config) == str(site_unjasoned):
        print('Strings matched.')
    if site_config == site_unjasoned:
        print('Dictionaries matched.')<|MERGE_RESOLUTION|>--- conflicted
+++ resolved
@@ -108,28 +108,6 @@
 
     'obsid_roof_control': False,  # MTF entered this in to remove sro specific code  NB 'site_is_specifc' also deals with this
     'obsid_allowed_to_open_roof': False,
-<<<<<<< HEAD
-    'period_of_time_to_wait_for_roof_to_open': 50,  # seconds - needed to check if the roof ACTUALLY opens.
-    'only_scope_that_controls_the_roof': False,  # If multiple scopes control the roof, set this to False
-    'check_time': 300,  # MF's original setting.
-    'maximum_roof_opens_per_evening': 4,
-    # How many minutes to use as the default retry time to open roof. This will be progressively multiplied as a back-off function.
-    'roof_open_safety_base_time': 15,
-
-
-    'obsid_in_automatic_default': "Automatic",  # "Manual", "Shutdown"
-    'automatic_detail_default': "Enclosure is set to Automatic mode.",
-
-
-    'closest_distance_to_the_sun': 45,  # Degrees. For normal pointing requests don't go this close to the sun.
-
-    'closest_distance_to_the_moon': 10,  # Degrees. For normal pointing requests don't go this close to the moon.
-
-    'lowest_requestable_altitude': -5,  # Degrees. For normal pointing requests don't allow requests to go this low.
-
-    'observing_check_period': 5,    # How many minutes between weather checks
-    'enclosure_check_period': 5,    # How many minutes between enclosure checks
-=======
     'period_of_time_to_wait_for_roof_to_open' : 50, # seconds - needed to check if the roof ACTUALLY opens. 
     'only_scope_that_controls_the_roof': False, # If multiple scopes control the roof, set this to False
     
@@ -139,19 +117,19 @@
     'roof_open_safety_base_time' : 15, # How many minutes to use as the default retry time to open roof. This will be progressively multiplied as a back-off function.
     
 
-    'obsid_in_automatic_default': "Shutdown",   #"Manual", "Shutdown"
-    'automatic_detail_default': "Enclosure is set to Shutdown mode.",
-
-    
-    'closest_distance_to_the_sun': 45, # Degrees. For normal pointing requests don't go this close to the sun. 
-    
-    'closest_distance_to_the_moon': 10, # Degrees. For normal pointing requests don't go this close to the moon. 
-    
-    'lowest_requestable_altitude': -5, # Degrees. For normal pointing requests don't allow requests to go this low. 
-
-    'observing_check_period' : 5,    # How many minutes between weather checks
-    'enclosure_check_period' : 5,    # How many minutes between enclosure checks
->>>>>>> a2c1d78d
+
+    'obsid_in_automatic_default': "Automatic",  # "Manual", "Shutdown"
+    'automatic_detail_default': "Enclosure is set to Automatic mode.",
+
+
+    'closest_distance_to_the_sun': 45,  # Degrees. For normal pointing requests don't go this close to the sun.
+
+    'closest_distance_to_the_moon': 10,  # Degrees. For normal pointing requests don't go this close to the moon.
+
+    'lowest_requestable_altitude': -5,  # Degrees. For normal pointing requests don't allow requests to go this low.
+
+    'observing_check_period': 5,    # How many minutes between weather checks
+    'enclosure_check_period': 5,    # How many minutes between enclosure checks
 
     'auto_eve_bias_dark': True,
 
@@ -164,17 +142,6 @@
     'auto_morn_sky_flat': True,
     'auto_morn_bias_dark': True,
     're-calibrate_on_solve': True,
-<<<<<<< HEAD
-    'pointing_calibration_on_startup': False,  # MF I am leaving this alone.
-    # This is a time, in hours, over which to bypass automated focussing (e.g. at the start of a project it will not refocus if a new project starts X hours after the last focus)
-    'periodic_focus_time': 0.5,
-    'stdev_fwhm': 0.5,  # This is the expected variation in FWHM at a given telescope/camera/site combination. This is used to check if a fwhm is within normal range or the focus has shifted
-    'focus_exposure_time': 10,  # Exposure time in seconds for exposure image
-    'focus_trigger': 0.75,  # What FWHM increase is needed to trigger an autofocus
-    'solve_nth_image': 1,  # Only solve every nth image
-    'solve_timer': 0.05,  # Only solve every X minutes
-    'threshold_mount_update': 100,  # only update mount when X arcseconds away
-=======
     'pointing_calibration_on_startup': False,  #MF I am leaving this alone.
     'periodic_focus_time' : 0.5, # This is a time, in hours, over which to bypass automated focussing (e.g. at the start of a project it will not refocus if a new project starts X hours after the last focus)
     'stdev_fwhm' : 0.5, # This is the expected variation in FWHM at a given telescope/camera/site combination. This is used to check if a fwhm is within normal range or the focus has shifted
@@ -184,7 +151,6 @@
     'solve_nth_image' : 1, # Only solve every nth image
     'solve_timer' : 0.05, # Only solve every X minutes
     'threshold_mount_update' : 100, # only update mount when X arcseconds away
->>>>>>> a2c1d78d
 
     'defaults': {
         'observing_conditions': 'observing_conditions1',
@@ -639,35 +605,20 @@
             'name': 'sq001cs',  # Important because this points to a server file structure by that name.
             'desc':  'QHY 600C Pro',
             #'driver':  "ASCOM.QHYCCD_CAM2.Camera", # NB Be careful this is not QHY Camera2 or Guider  "Maxim.CCDCamera",   #'ASCOM.FLI.Kepler.Camera', "ASCOM.QHYCCD.Camera",   #
-<<<<<<< HEAD
-            # NB Be careful this is not QHY Camera2 or Guider  "Maxim.CCDCamera",   #'ASCOM.FLI.Kepler.Camera', "ASCOM.QHYCCD.Camera",   #
-            'driver':  "QHYCCD_Direct_Control",
-
-
-
-            'detector':  'Sony IMX455 Color',  # It would be good to build out a table of chip characteristics
-=======
             'driver':  "QHYCCD_Direct_Control", # NB Be careful this is not QHY Camera2 or Guider  "Maxim.CCDCamera",   #'ASCOM.FLI.Kepler.Camera', "ASCOM.QHYCCD.Camera",   #
             
             
             
             'detector':  'Sony IMX455 Color',  #  It would be good to build out a table of chip characteristics
->>>>>>> a2c1d78d
             'use_file_mode':  False,   # NB we should clean out all file mode stuff.
             'file_mode_path':  'Q:/archive/sq01/maxim/',  # NB NB all file_mode Maxim stuff should go!
             'manufacturer':  "QHY",
             'settings': {
-<<<<<<< HEAD
-
-
-
-=======
                 
                 'hold_flats_in_memory': False, # If there is sufficient memory ... OR .... not many flats, it is faster to keep the flats in memory.
 
 
                 
->>>>>>> a2c1d78d
                 # For direct QHY usage we need to set the appropriate gain.
                 # This changes from site to site. "Fast" scopes like the RASA need lower gain then "slow".
                 # Sky quality is also important, the worse the sky quality, the higher tha gain needs to be
@@ -692,25 +643,10 @@
                 # In that sense, QHY600 NEEDS to be set at GAIN 26 and the only thing to adjust is the offset.....
                 # USB Speed is a tradeoff between speed and banding, min 0, max 60. 60 is least banding. Most of the
                 # readout seems to be dominated by the slow driver (difference is a small fraction of a second), so I've left it at 60 - least banding.
-<<<<<<< HEAD
                 'direct_qhy_readout_mode': 3,
                 'direct_qhy_gain': 26,
                 'direct_qhy_offset': 60,
                 'direct_qhy_usb_speed': 60,
-
-                'is_osc': True,
-
-
-
-                'squash_on_x_axis': True,
-=======
-                'direct_qhy_readout_mode' : 3,        
-                'direct_qhy_gain' : 26,
-                'direct_qhy_offset' : 60,
-                'direct_qhy_usb_speed' : 60,
-                
-                'is_osc' : True,
-                
 
                 
                 'squash_on_x_axis' : True,
@@ -728,7 +664,6 @@
                 'bin_for_platesolve' : True, # This setting will bin the image for platesolving rather than interpolating.
                 
                 
->>>>>>> a2c1d78d
                 # 'osc_brightness_enhance' : 1.0,
                 # 'osc_contrast_enhance' : 1.3,
                 # 'osc_saturation_enhance' : 2.0,
@@ -757,16 +692,6 @@
                 # HERE YOU CAN FLIP THE IMAGE TO YOUR HEARTS DESIRE
                 # HOPEFULLY YOUR HEARTS DESIRE IS SIMILAR TO THE
                 # RECOMMENDED DEFAULT DESIRE OF PTR
-<<<<<<< HEAD
-                'transpose_jpeg': False,
-                'flipx_jpeg': False,
-                'flipy_jpeg': False,
-                'rotate180_jpeg': False,
-                'rotate90_jpeg': False,
-                'rotate270_jpeg': False,
-
-                'osc_bayer': 'RGGB',
-=======
                 'transpose_jpeg' : False,
                 'flipx_jpeg' : False,
                 'flipy_jpeg' : False,
@@ -794,7 +719,6 @@
                
                 
                 'osc_bayer' : 'RGGB',
->>>>>>> a2c1d78d
                 'crop_preview': False,
                 # 'crop_preview_ybottom': 2,  #  2 needed if Bayer array
                 # 'crop_preview_ytop': 2,
