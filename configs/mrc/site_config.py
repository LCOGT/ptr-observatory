# -*- coding: utf-8 -*-
'''
Created on Fri Aug  2 11:57:41 2019
Updates 20220107 20:01 WER

@author: wrosing
'''
import json


'''
Ports.txt
Tested 202009
25
COM8    SkyRoof
COM9    PWI4
COM10   PWI4
COM11   Dew Heater
COM12   EFA
COM13   Alnitak Screen
COM14  	Gemini
COM15   Darkslide
COM16   Camera Peg
        Pwr 1  FLI unPlug
        Pwr 2
        Pwr 3
        Pwr 4   Cam and filters.
Com17   OTA Peg
        Pwr 1  Gemini
        Pwr 2 EFA

Located on CDK 14 OTA:

Pegasus Astro  COM17
PW EFA PWI3    COM12
PW DEW Heat    COM11
GEMINI         COM14

Located on Camera Assembly:

Pegasus Astro   COM16
Vincent Shutt   COM15   Darkslide
FlI FW 1     Closest to tel
FlI FW 2     closest to cam  flifil0
QHY600         AstroImaging Equipment
                                                                                                   1         1         1       1
         1         2         3         4         5         6         7         8         9         0         1         2       2
12345678901234567890123456789012345678901234567890123456789012345678901234567890123456789012345678901234567890123456789012345678
'''

#NB NB NB json is not bi-directional with tuples (), instead, use lists [], nested if tuples are needed.
degree_symbol = "°"
site_name = 'mrc'    #NB These must be unique across all of PTR. Pre-pend with airport code if needed: 'sba_wmdo'

site_config = {
    'site': str(site_name).lower(),
    'site_id': 'mrc',
    'debug_site_mode': False,
    'owner':  ['google-oauth2|112401903840371673242'],  # Wayne

    'owner_alias': ['WER', 'TELOPS'],
    'admin_aliases': ["ANS", "WER", "TELOPS", "TB", "DH", "KVH", "KC"],

    'client_hostname':  'MRC-0m35',

    'client_path':  'Q:/ptr/',  # Generic place for client host to stash misc stuff
    'alt_path':  'Q:/ptr/',  # Generic place for this host to stash misc stuff
    'plog_path':  'Q:/ptr/plogs/',  #place where night logs can be found.
    'save_to_alt_path' : 'no',
    'archive_path':  'Q:/ptr/',

    'archive_age' : -99.9, # Number of days to keep files in the local archive before deletion. Negative means never delete
    'send_files_at_end_of_night' : 'no', # For low bandwidth sites, do not send up large files until the end of the night. set to 'no' to disable
    'aux_archive_path':  None,
    'wema_is_active':  True,          # True if the split computers used at a site.
    'wema_hostname': 'MRC-WMS-ENC',   # Prefer the shorter version
    'wema_path':  'Q:/ptr/',  # '/wema_transfer/',
    'dome_on_wema':   True,
    'site_IPC_mechanism':  'redis',   # ['None', shares', 'shelves', 'redis']  Pick One
    'wema_write_share_path': 'Q:/ptr/',  # Meant to be where Wema puts status data.
    'client_read_share_path':  'Q:/ptr/',
    'client_write_share_path': 'Q:/ptr/',
    'redis_ip': '10.15.0.109',  #'127.0.0.1', None if no redis path present,
    'site_is_generic':  False,   # A simply  single computer ASCOM site.
    'site_is_specific':  False,  # Indicates some special code for this site, found at end of config.


    'host_wema_site_name':  'MRC',  #  The umbrella header for obsys in close geographic proximity.
    'name': 'Mountain Ranch Camp Observatory 0m35f7.2',
    'airport_code': 'SBA',
    'location': 'Near Santa Barbara CA,  USA',
    'telescope_description': '0m35 f7.2 Planewave CDK',
    'observatory_url': 'https://starz-r-us.sky/clearskies',
    'observatory_logo': None,
    'description':  '''
                    Now is the time for all good persons
                    to get out and vote early and often lest
                    we lose charge of our democracy.
                    ''',    #i.e, a multi-line text block supplied by the owner.  Must be careful about the contents for now.
     'location_day_allsky':  None,  #  Thus ultimately should be a URL, probably a color camera.
    'location_night_allsky':  None,  #  Thus ultimately should be a URL, usually Mono camera with filters.
    'location _pole_monitor': None,  #This probably gets us to some sort of image (Polaris in the North)
    'location_seeing_report': None,  # Probably a path to a jpeg or png graph.

    'TZ_database_name':  'America/Los_Angeles',
    'mpc_code':  'ZZ23',    #This is made up for now.
    'time_offset':  -8,
    'timezone': 'PST',
    'latitude': 34.459375,     #Decimal degrees, North is Positive
    'longitude': -119.681172,   #Decimal degrees, West is negative
    'elevation': 317.75,    # meters above sea level
    'reference_ambient':  10.0,  #Degrees Celsius.  Alternately 12 entries, one for every - mid month.
    'reference_pressure':  977.83,  #mbar Alternately 12 entries, one for every - mid month.

    'site_roof_control': 'no', #MTF entered this in to remove sro specific code
    'site_in_automatic_default': "Automatic",   #"Manual", "Shutdown"
    'automatic_detail_default': "Enclosure is initially set to Automatic mode.",
    'observing_check_period' : 2,    # How many minutes between weather checks
    'enclosure_check_period' : 2,    # How many minutes between enclosure checks

    'auto_eve_bias_dark': True,
    
    'auto_midnight_moonless_bias_dark': False,
    'auto_eve_sky_flat': True,
    'eve_sky_flat_sunset_offset': -90.,  #  Minutes  neg means before, + after.
    'eve_cool_down_open' : -95.0,
    'auto_morn_sky_flat': True,
    'auto_morn_bias_dark': True,
    're-calibrate_on_solve': True,
    'pointing_calibration_on_startup': False,
    'periodic_focus_time' : 0.5, # This is a time, in hours, over which to bypass automated focussing (e.g. at the start of a project it will not refocus if a new project starts X hours after the last focus)
    'stdev_fwhm' : 0.5, # This is the expected variation in FWHM at a given telescope/camera/site combination. This is used to check if a fwhm is within normal range or the focus has shifted
    'focus_exposure_time': 15, # Exposure time in seconds for exposure image
    'focus_trigger' : 1.0, # What FWHM increase is needed to trigger an autofocus
    'solve_nth_image' : 10, # Only solve every nth image
    'solve_timer' : 5, # Only solve every X minutes
    'threshold_mount_update' : 10, # only update mount when X arcseconds away

    'defaults': {
        'observing_conditions': 'observing_conditions1',
        'enclosure': 'enclosure1',
        'mount': 'mount1',
        'telescope': 'telescope1',
        'focuser': 'focuser1',
        'rotator': 'rotator1',
        'selector':  None,
        'screen': 'screen1',
        'filter_wheel': 'filter_wheel1',
        'camera': 'camera_1_1',
        'sequencer': 'sequencer1'
        },
    'device_types': [
            'observing_conditions',
            'enclosure',
            'mount',
            'telescope',
            # 'screen',
            'rotator',
            'focuser',
            'selector',
            'filter_wheel',
            'camera',

            'sequencer',
            ],
     'wema_types': [
            'observing_conditions',
            'enclosure',
            ],
     'enc_types': [
            'enclosure'
            ],
     'short_status_devices':  [
            # 'observing_conditions',
            # 'enclosure',
            'mount',
            'telescope',
            # 'screen',
            'rotator',
            'focuser',
            'selector',
            'filter_wheel',
            'camera',

            'sequencer',
            ],

    'observing_conditions': {
        'observing_conditions1': {
            'parent': 'site',
            'ocn_is_specific':  False,  # Indicates some special site code.
            # Intention it is found near bottom of this file.
            'name': 'Weather Station #1',
            'driver': 'ASCOM.SkyAlert.ObservingConditions',
            'share_path_name': None,
            'driver_2': 'ASCOM.SkyAlert.SafetyMonitor',
            'driver_3': None,
            'redis_ip': '10.15.0.109',   #None if no redis path present
            'has_unihedron': False,
            'ocn_has_unihedron':  False,
            'have_local_unihedron': False,     #  Need to add these to setups.
            'uni_driver': 'ASCOM.SQM.serial.ObservingConditions',
            'unihedron_port':  10    #  False, None or numeric of COM port..

            },
        },


    'enclosure': {
        'enclosure1': {
            'parent': 'site',
            'enc_is_specific':  False,  # Indicates some special site code.
            'name': 'Megawan',
            'hostIP':  '10.15.0.65',
            'driver': 'ASCOM.SkyRoofHub.Dome',    #  Not really a dome for Skyroof.
            'redis_ip': '10.15.0.109',   #None if no redis path present
            'enc_is_specific':  False,
            'startup_script':  None,
            'recover_script':  None,
            'shutdown_script':  None,
            'has_lights':  True,
            'controlled_by':  ['mnt1', 'mnt2'],
            'is_dome': False,
            'mode':  'Automatic',
            'cool_down': -65,    #  Minutes prior to sunset.
            'settings': {
                'lights':  ['Auto', 'White', 'Red', 'IR', 'Off'],

                'roof_shutter':  ['Auto', 'Open', 'Close', 'Lock Closed', 'Unlock'],
            },
            'eve_bias_dark_dur':  2.0,   #hours Duration, prior to next.
            'eve_screen_flat_dur': 1.0,   #hours Duration, prior to next.
            'operations_begin':  -1.0,   #  - hours from Sunset
            'eve_cooldown_offset': -.99,   #  - hours beforeSunset
            'eve_sky_flat_offset':  0.5,   #  - hours beforeSunset
            'morn_sky_flat_offset':  0.4,   #  + hours after Sunrise
            'morning_close_offset':  0.41,   #  + hours after Sunrise
            'operations_end':  0.42,
        },
    },



    'mount': {
        'mount1': {
            'parent': 'enclosure1',
            'tel_id': '0m35',
            'name': 'eastpier',
            'hostIP':  '10.15.0.30',
            'hostname':  'eastpier',
            'desc':  'Planewave L500 AltAz',
            'driver': 'ASCOM.PWI4.Telescope',  # Was 'ASCOM.AltAzDS.Telescope' prior to 20210417 WER
            'startup_script':  None,
            'recover_script':  None,
            'shutdown_script':  None,
            'alignment': 'Alt-Az',
            'default_zenith_avoid': 7.0,   #degrees floating
            'west_clutch_ra_correction': 0.0,
            'west_clutch_dec_correction': 0.0,
            'east_flip_ra_correction': 0.0,
            'east_flip_dec_correction': 0.0,  #
            'permissive_mount_reset' : 'no', # if this is set to yes, it will reset the mount at startup and when coordinates are out significantly
            'has_paddle': False,
            'has_ascom_altaz': True,
            'pointing_tel': 'tel1',
            'Selector':{
                'available': False,         #If True add these lines;
                # 'positions': 4,
                # 'inst 1': 'camera_1_1',      #inst_1 is always the default until status reports different
                # 'inst 2': 'echelle1',     #These are all types od cameras.
                # 'inst 3': 'camera3',
                # 'inst 4': 'lowres1',
                },
            'settings': {
			    'latitude_offset': 0.0,     #Decimal degrees, North is Positive. These *could* be slightly different than site.
			    'longitude_offset': 0.0,    #Decimal degrees, West is negative
			    'elevation_offset': 0.0,    # meters above sea level
                'home_park_altitude': 0,    #Having these settings is important for PWI4 where it can easily be messed up.
                'home_park_azimuth': 180,
                'fixed_screen_azimuth': 167.25,
                'Fixed_screen _altitude': 0.54,
                'refraction_on': True,
                'model_on': True,
                'rates_on': True,
                'horizon':  20,
                'horizon_detail': {
                     '0': 32,
                     '30': 35,
                     '36.5': 39,
                     '43': 28.6,
                     '59': 32.7,
                     '62': 28.6,
                     '65': 25.2,
                     '74': 22.6,
                     '82': 20,
                     '95.5': 20,
                     '101.5': 14,
                     '107.5': 12,
                     '130': 12,
                     '150': 20,
                     '172': 28,
                     '191': 25,
                     '213': 20,
                     '235': 15.3,
                     '260': 11,
                     '272': 17,
                     '294': 16.5,
                     '298.5': 18.6,
                     '303': 20.6,
                     '309': 27,
                     '315': 32,
                     '360': 32,
                     },
                'model': {
                    'IH': 0,
                    'ID': 0.,
                    'WH': 0.,
                    'WD': 0.,
                    'MA': 0.,
                    'ME': 0.,
                    'CH': 0.,
                    'NP': 0.,
                    'TF': 0.,
                    'TX': 0.,
                    'HCES': 0.,
                    'HCEC': 0.,
                    'DCES': 0.,
                    'DCEC': 0.,
                    'IA': 0.0,
                    'IE': 0.0,
                    'CA': 0.0,
                    'NPAE': 0.0,
                    'AN': 0.0,
                    'AE': 0.0,     #AW?
                    'ACES': 0.0,
                    'ACEC': 0.0,
                    'ECES': 0.0,
                    'ECEC': 0.0,
                }

            },
        },

    },

    'telescope': {
        'telescope1': {
            'parent': 'mount1',
            'name': 'Main OTA',
            #'desc':  'Planewave_CDK_14_F7.2',
            'telescop': 'mrc1',   #  The tenth telescope at mrc will be 'mrc10'. mrc2 already exists.
                                  # the important thing is sites contain only a to z, but the string may get longer.
                                  #  From the BZ perspective TELESCOP must be unique
            'ptrtel': 'Planewave CDK 0.35m f7.2',
            'driver': 'None',                     #Essentially this device is informational.  It is mostly about the optics.
            'startup_script':  None,
            'recover_script':  None,
            'shutdown_script':  None,
            'collecting_area':  76147,    #178*178*math.pi*0.765
            'obscuration':  23.5,
            'aperture': 356,
            'f-ratio':  7.2,   #This and focal_length can be refined after a solve.
            'focal_length': 2563,
            'screen_name': 'screen1',
            'focuser_name':  'focuser1',
            'rotator_name':  'rotator1',
            'has_instrument_selector': False,   #This is a default for a single instrument system
            'selector_positions': 1,            #Note starts with 1
            'instrument names':  ['camera_1_1'],
            'instrument aliases':  ['QHY600Mono'],
            'configuration': {
                 "position1": ["darkslide1", "filter_wheel1", "filter_wheel2", "camera1"]
                 },
            'camera_name':  'camera_1_1',
            'filter_wheel_name':  'filter_wheel1',
            'has_fans':  True,
            'has_cover': False,
            'settings': {
                'fans': ['Auto','High', 'Low', 'Off'],
                'offset_collimation': 0.0,    #  If the mount model is current, these numbers are usually near 0.0
                                              #  for tel1.  Units are arcseconds.
                'offset_declination': 0.0,
                'offset_flexure': 0.0,
                'west_flip_ha_offset': 0.0,  #  new terms.
                'west_flip_ca_offset': 0.0,
                'west_flip_dec_offset': 0.0
                },
        },

    },

    'rotator': {
        'rotator1': {
            'parent': 'telescope1',
            'name': 'rotator',
            'desc':  'Opetc Gemini',
            'driver': 'ASCOM.AltAzDS.Rotator',
            'com_port':  None,
            'minimum': -180.0,
            'maximum':360.0,
            'step_size':  0.0001,
            'backlash':  0.0,
            'unit':  'degree'
            },

    },

    'screen': {
        'screen1': {
            'parent': 'telescope1',
            'name': 'screen',
            'desc':  'Optec Alnitak 24"',
            'driver': 'COM13',  #This needs to be a four or 5 character string as in 'COM8' or 'COM22'
            'com_port': 'COM10',
            'minimum': 5.0,   #This is the % of light emitted when Screen is on and nominally at 0% bright.
            'saturate': 170,  #Out of 0.0 - 255, this is the last value where the screen is linear with output.
                                #These values have a minor temperature sensitivity yet to quantify.
            },

    },

    'focuser': {
        'focuser1': {
            'parent': 'telescope1',
            'name': 'focuser',
            'desc':  'Optec Gemini',
            'driver': 'ASCOM.OptecGemini.Focuser',
            'start_at_config_reference': False,
            'use_focuser_temperature': True,
            #*********Guesses   7379@10 7457@20  7497 @ 25
            'reference': 6900, #20221103    #7418,    # Nominal at 15C Primary temperature, in microns not steps. Guess
            'ref_temp':  15,      # Update when pinning reference  Larger at lower temperatures.
            'coef_c': 11.892,    # Negative means focus moves out (larger numerically) as Primary gets colder
            'coef_0': 6782,  #20221103# Nominal intercept when Primary is at 0.0 C.
            'coef_date':  '20221103',   #A Guess as to coef_c
            'z_compression': 0.0, #  microns per degree of zenith distance
            'z_coef_date':  '20221002',   # 'reference': 4375,    #   Guess 20210904  Nominal at 10C Primary temperature
            'use_local_temp':  True,
            'minimum': 0,    # NB this needs clarifying, we are mixing steps and microns.
            'maximum': 12700,
            'step_size': 1,
            'backlash':  0,
            'throw' : 250,
            'unit': 'micron',
            'unit_conversion':  9.09090909091,  # Taken from Gemini at mid-range.
            'has_dial_indicator': False
            },


    },
    'selector': {
        'selector1': {
            'parent': 'telescope1',
            'name': 'None',
            'desc':  'Null Changer',
            'driver': None,
            'com_port': None,
            'startup_script':  None,
            'recover_script':  None,
            'shutdown_script':  None,
            'ports': 1,
            'instruments':  ['Main_camera'], #, 'eShel_spect', 'planet_camera', 'UVEX_spect'],
            'cameras':  ['camera_1_1'], # , 'camera_1_2', None, 'camera_1_4'],
            'guiders':  [None], # , 'guider_1_2', None, 'guide_1_4'],
            'default': 0
            },

    },
    #Add CWL, BW and DQE to filter and detector specs.   HA3, HA6 for nm or BW.
    'filter_wheel': {
        "filter_wheel1": {
            "parent": "telescope1",
            "alias": "Dual filter wheel",
            "desc":  'FLI Centerline Custom Dual 50mm sq.',
            "driver": "Maxim.CCDCamera",  #['ASCOM.FLI.FilterWheel1', 'ASCOM.FLI.FilterWheel2'],   #"Maxim",   #
            #"driver":   'ASCOM.FLI.FilterWheel',   #  NB THIS IS THE NEW DRIVER FROM peter.oleynikov@gmail.com  Found in Kepler ASCOM section
            "dual_wheel": True,
            # "parent": "telescope1",
            # "alias": "CWL2",
            # "desc":  'PTR Custom FLI dual wheel.',
            #"driver": ['ASCOM.FLI.FilterWheel1', 'ASCOM.FLI.FilterWheel2'],   #  'ASCOM.QHYFWRS232.FilterWheel',  #"Maxim",   #['ASCOM.FLI.FilterWheel1', 'ASCOM.FLI.FilterWheel2'],
            'ip_string': "",
            'settings': {
                #'filter_count': 23,
                #'home_filter':  2,
                'default_filter':  'w',
                'filter_reference': 2,


                #'filter_list': ['PL','PR','PG','PB','HA','O3','S2', 'air','dif','w','CR','N2','up','gp','rp','ip','z', 'difup','difgp','difrp','difip','dark'], # A list of actual physical filters for the substitution function

                'filter_data': [['air',     [0, 0], -1000,  357.1, [2, 17], 'ai'], #  0
                                ['dif',     [4, 0],     0,  330.0, [2, 17], 'df'], #  1  NB NB NB THis in series should change focus about 1mm more.
                                ['w',       [2, 0],     0,  346.2, [2, 17], 'w '], #  2
                                ['PL',      [0, 4],     0,  317.5, [2, 17], "PL"], #  3
                                ['gp',      [0, 6],     0,  108.7, [2, 17], 'gp'], #  4 
                                ['PB',      [0, 1],     0,  154.7, [2, 17], 'PB'], #  5
                                ['rp',      [0, 7],     0,  54.6,  [2, 17], 'rp'], #  6
                                ['PG',      [0, 2],     0,  102.4, [2, 17], 'PG'], #  7
                                ['PR',      [0, 3],     0,  13.89, [2, 17], 'PR'], #  8
                                ['ip',      [0, 8],     0,  47.41, [2, 17], 'ip'], #  9
                                ['z',       [5, 0],     0,  9.95,  [2, 17], 'z' ], # 10
                                ['O3',      [7, 0],     0,  5.35,  [2, 17], '03'], # 11
                                ['up',      [0, 5],     0,  5.06,  [1, 17], 'up'], # 12
                                ['N2',      [3, 0],     0,  3.0,   [2, 17], 'N2'], # 13
                                ['CR',      [1, 0],     0,  2.83,  [2, 17], 'CR'], # 14
                                ['S2',      [8, 0],     0,  1.64,  [2, 17], 'S2'], # 15   
                                ['HA',      [6, 0],     0,  1.58,  [2, 17], 'HA'], # 16  
                                ['difup',   [4, 5],  1000,  4.8,   [2, 17], 'du'], # 17
                                ['difgp',   [4, 6],  1000,   90,   [2, 17], 'dg'], # 18
                                ['difrp',   [4, 7],  1000,   48,   [2, 17], 'dr'], # 19
                                ['difip',   [4, 8],  1000,   44,   [2, 17], 'di'], # 20
                                ['focus',   [2, 0],     0,  0.0,   [2, 17], 'fo'], # 21
                                ['dark',    [8, 5],     0,  0.0,   [2, 17], 'dk']],# 22

                                #Screen = 100; QHY400 ~ 92% DQE   HDR Mode    Screen = 160 sat  20190825 measured.
                'filter_screen_sort':  [0, 1, 2, 10, 7, 19, 6, 18, 12, 11, 13, 8, 20, 3, \
                                        14, 15, 4, 16],   #  9, 21],  # 5, 17], #Most to least throughput, \
                                #so screen brightens, skipping u and zs which really need sky.

                'filter_sky_sort':     [16, 15, 14, 13, 12, 11, 10, 9, 8, 7, 6, 4, 4, 3, 2, 1, 0]  #Least to most throughput  \


            },
        },

    },


    'lamp_box': {
        'lamp_box1': {
            'parent': 'camera_1',  # Parent is camera for the spectrograph
            'name': 'None',  # "UVEX Calibration Unit", 'None'
            'desc': 'None', #'eshel',  # "uvex", 'None'
            'spectrograph': 'None', #'echelle', 'uvex'; 'None'
            'driver': 'None', # ASCOM.Spox.Switch; 'None'; Note change to correct COM port used for the eShel calibration unit at mrc2
            'switches': "None"  # A string of switches/lamps the box has for the FITS header. # 'None'; "Off,Mirr,Tung,NeAr" for UVEX
        },
    },



    # A site may have many cameras registered (camera1, camera2, camera3, ...) each with unique aliases -- which are assumed
    # to be the name an owner has assigned and in principle that name "kb01" is labeled and found on the camera.  Between sites,
    # there can be overlap of camera names.  LCO convention is letter of cam manuf, letter of chip manuf, then 00, 01, 02, ...
    # However this code will treat the camera name/alias as a string of arbitrary length:  "saf_Neyle's favorite_camera" is
    # perfectly valid as an alias.


    'camera': {
        'camera_1_1': {
            'parent': 'telescope1',
            'name': 'sq003ms',      #Important because this points to a server file structure by that name.
            'desc':  'QHY 600M Pro',
            'driver':  "ASCOM.QHYCCD.Camera", #"Maxim.CCDCamera",   #'ASCOM.FLI.Kepler.Camera', "ASCOM.QHYCCD.Camera",   #
            'detector':  'Sony IMX455',
            'manufacturer':  'QHY',
            'use_file_mode':  False,
            'file_mode_path':  'Q:/archive/sq01/maxim/',

            'settings': {
                
                'is_osc' : False,
                'osc_bayer' : 'RGGB',
                'crop_preview': False,
                'crop_preview_ybottom': 1,
                'crop_preview_ytop': 1,
                'crop_preview_xleft': 1,
                'crop_preview_xright': 1,
                'temp_setpoint': -25,
                'calib_setpoints': [-25, -22.5,- 20, -17.5 ],  #  Picked by day-of-year mod len(list)
                'day_warm': False,
                'cooler_on': True,
                'x_start':  0,
                'y_start':  0,
                'x_width':  4800,   #NB Should be set up with overscan, which this camera is!  20200315 WER
                'y_width':  3211,
                'x_chip':  9576,   #NB Should specify the active pixel area.   20200315 WER
                'y_chip':  6388,
                'x_trim_offset':  8,   #  NB these four entries are guesses.
                'y_trim_offset':  8,
                'pre_bias_available': False,  #if so need to specify as below for post_bias.
                'post_bias_available': True,  #if so need to specify as below for post_bias.
                'x_bias_start':  9577,
                'y_bias_start' : 6389,
                'x_bias_end':  None,       # Vert band self.img[-38:-18, 0]
                'y_bias_send': None,
                'corner_everlap': None,
                'x_bias_line': True,
                'y_bias_line': True,
                'ref_dark': 360.0,
                'long_dark': 600.0,
                'x_active': 4784,
                'y_active': 3194,
                'det_size': '[1:9600, 1:6422]',  # Physical chip data size as reutrned from driver
                'ccd_sec': '[1:9600, 1:6422]',
                'bias_sec': ['[1:22, 1:6388]', '[1:11, 1:3194]', '[1:7, 1:2129]', '[1:5, 1:1597]'],
                'det_sec': ['[25:9600, 1:6388]', '[13:4800, 1:3194]', '[9:3200, 1:2129]', '[7:2400, 1:1597]'],
                'data_sec': ['[25:9600, 1:6388]', '[13:4800, 1:3194]', '[9:3200, 1:2129]', '[7:2400, 1:1597]'],
                'trim_sec': ['[1:9576, 1:6388]', '[1:4788, 1:3194]', '[1:3192, 1:2129]', '[1:2394, 1:1597]'],
                'x_pixel':  3.76,
                'y_pixel':  3.76,
                'pix_scale': [0.302597, 0.605194, 0.907791, 1.210388],    #   bin-2  2* math.degrees(math.atan(3.76/2563000))*3600

                'CameraXSize' : 9600,
                'CameraYSize' : 6422,
                'MaxBinX' : 2,
                'MaxBinY' : 2,
                'StartX' : 1,
                'StartY' : 1,


                'x_field_deg': 0.8042,  #  round(4784*0.605194/3600, 4),   #48 X 32 AMIN  3MIN X 0.5 DEG
                'y_field_deg': 0.5369,  #  round(3194*0.605194/3600, 4),
                'area_sq_deg':  0.4318, 
                'overscan_x': 24,
                'overscan_y': 34,
                'north_offset': 0.0,    #  These three are normally 0.0 for the primary telescope
                'east_offset': 0.0,
                'rotation': 0.0,
                'min_exposure': 0.0001,
                'max_exposure': 180.,
                'can_subframe':  True,
                'min_subframe': [128,128],
                'bin_modes':  [[1, 1, 0.303], [2, 2, 0.605],  [3, 3, 0.908], [4, 4, 1.210]],     #Meaning fixed binning if list has only one entry
                'reference_gain': [1.3, 2.6, 3.9, 5.2],     #  NB GUess One val for each binning. Assumed digitalsumming in camera???
                'reference_noise': [6, 6, 6, 6],    #  NB Guess
                'reference_dark': [.2, .8, 1.8, 3.2],  #  NB  Guess
                'reference_offset': [611, 623, 590, 700], #  NB Guess  ADU vaules not times in sec.
                'fullwell_capacity': [80000, 320000, 720000, 1280000],   #  NB Guess
                'cycle_time':  [18, 15, 15, 12],   # NB somewhat a Guess.
                'default_bin':  [2, 2, 0.605],
                'bin_enable':  ['2 2'],  #  Always square and matched to seeing situation by owner
                                         #  NB NB inconsistent use of bin string   '1 1', '1x1' , etc.
                'maximum_bin': [1, 1, 0.303],   #  NB confusing name, defining a better term next, drop this eventually
                'minimum_bin': [1, 1, 0.303],
                'cosmics_at_default' : 'yes',
                'cosmics_at_maximum' : 'yes',
                
                
                'rbi_delay':  0,      #  This being zero says RBI is not available, eg. for SBIG.
                'is_cmos':  True,
                'is_color': False,
                'can_set_gain':  True,
                'ref_dark': 600,    #  Time in seconds
                'long_dark': None,   #  s.

                'max_linearity':  60000,   # Guess
                'saturate':  65300,
                
                'read_mode':  'Normal',
                'readout_mode': 'Normal',
                'readout_speed':  50,
                'readout_seconds': 12,
                'smart_stack_exposure_time': 30,
                'square_detector': False,
                'square_pixels': True,
                'areas_implemented': ['Full', '0.5sq°',  '0.7sq°', '1x1°', '1.4sq°', '2x2°', '2.8xsq°', '4x4°', '5.6sq°'],
                'default_area':  "Full",
                'default_rotation': 0.0000,
<<<<<<< HEAD
                'flat_bin_spec': '1,1',    #Default binning for flats, you can make a 2,2 from a 1,1.  NB NB NB Note inconsistent use of '1 1' and '1x1' and '1,1'
=======
                'flat_bin_spec': ['1,1', '2 2'],    # List of binnings for flats
>>>>>>> 40108edf
                'has_darkslide':  True,
                'darkslide_com':  'COM15',
                'shutter_type': "Electronic",
                'has_screen': True,
                'screen_settings':  {
                    'screen_saturation':  157.0,
                    'screen_x4':  -4E-12,  #  'y = -4E-12x4 + 3E-08x3 - 9E-05x2 + 0.1285x + 8.683     20190731'
                    'screen_x3':  3E-08,
                    'screen_x2':  -9E-05,
                    'screen_x1':  .1258,
                    'screen_x0':  8.683
                },
            },

        },


    },

    'sequencer': {
        'sequencer1': {
            'parent': 'site',
            'name': 'Sequencer',
            'desc':  'Automation Control',
            'driver': None,
            'startup_script':  None,
            'recover_script':  None,
            'shutdown_script':  None,
        },
    },
    #As aboove, need to get this sensibly suported on GUI and in fits headers.


    #Need to put switches here for above devices.

    #Need to build instrument selector and multi-OTA configurations.

    #AWS does not need this, but my configuration code might make use of it. VALENTINA this device will probably
    #alwys be custom per installation. In my case Q: points to a 40TB NAS server in the basement. WER
    'server': {
        'server1': {
            'name': 'QNAP',
            'win_url': 'archive (\\10.15.0.82) (Q:)',
            'redis':  '(host=10.15.0.15, port=6379, db=0, decode_responses=True)',
            'startup_script':  None,
            'recover_script':  None,
            'shutdown_script':  None,
        },
    },
}    #This brace closes the while configuration dictionary. Match found up top at:  site_config = {

def get_ocn_status():
    pass
def get_enc_status():
    pass
if __name__ == '__main__':
    '''
    This is a simple test to send and receive via json.
    '''

    j_dump = json.dumps(site_config)
    site_unjasoned = json.loads(j_dump)
    if str(site_config)  == str(site_unjasoned):
        print('Strings matched.')
    if site_config == site_unjasoned:
        print('Dictionaries matched.')<|MERGE_RESOLUTION|>--- conflicted
+++ resolved
@@ -658,11 +658,9 @@
                 'areas_implemented': ['Full', '0.5sq°',  '0.7sq°', '1x1°', '1.4sq°', '2x2°', '2.8xsq°', '4x4°', '5.6sq°'],
                 'default_area':  "Full",
                 'default_rotation': 0.0000,
-<<<<<<< HEAD
-                'flat_bin_spec': '1,1',    #Default binning for flats, you can make a 2,2 from a 1,1.  NB NB NB Note inconsistent use of '1 1' and '1x1' and '1,1'
-=======
-                'flat_bin_spec': ['1,1', '2 2'],    # List of binnings for flats
->>>>>>> 40108edf
+
+                'flat_bin_spec': ['1,1', '2 2'],    # List of binnings for flats.  NB NB NB Note inconsistent use of '1 1' and '1x1' and '1,1'
+
                 'has_darkslide':  True,
                 'darkslide_com':  'COM15',
                 'shutter_type': "Electronic",
