--- conflicted
+++ resolved
@@ -7,14 +7,11 @@
 
 # -*- coding: utf-8 -*-
 '''
-<<<<<<< HEAD
+
 FIRST Created on Fri Aug  2 11:57:41 2019
 
 Refactored on 20230407
-=======
-Created on Fri Aug  2 11:57:41 2019
-Updates 20220107 20:01 WER
->>>>>>> 1b1f34d8
+
 
 @author: wrosing
 '''
@@ -25,20 +22,16 @@
 12345678901234567890123456789012345678901234567890123456789012345678901234567890123456789012345678901234567890123456789012345678
 '''
 
-<<<<<<< HEAD
+
 # NB NB NB json is not bi-directional with tuples (), instead, use lists [], nested if tuples are needed.
 degree_symbol = "°"
 site_name = 'mrc'
 obs_id = None  # NB These must be unique across all of PTR. Pre-pend with airport code if needed: 'sba_wmdo'
-=======
-#NB NB NB json is not bi-directional with tuples (), instead, use lists [], nested if tuples are needed.
-degree_symbol = "°"
-site_name = 'mrc'
->>>>>>> 1b1f34d8
+
 
 obs_id = None    #NB These must be unique across all of PTR. Pre-pend with airport code if needed: 'sba_wmdo'
 
-<<<<<<< HEAD
+
     'site': 'mrc',
     'site_id': 'mrc',
     'obs_id': None,  # a WEMA is not a telescope, as in obsrving platform or Observatory Obsy.
@@ -50,32 +43,14 @@
     'debug_mode': False,
     'admin_owner_commands_only': False,
     'debug_duration_sec': 3600,
-=======
-
-site_config = {
-
-    'site': 'mrc',
-    'site_id': 'mrc2',
-
-    'obs_id': None,   #a WEMA is not a telescope aka Observatory
-    'observatory_location': site_name.lower(),  #in LCO case, an airport code such as OGG
-   
-
-
-
-    'debug_site_mode': True,
-    
-    'debug_mode': True,
-    'admin_owner_commands_only': False,
-    'debug_duration_sec': 1800,
->>>>>>> 1b1f34d8
+
 
     'owner':  ['google-oauth2|112401903840371673242'],  # Wayne
 
     'owner_alias': ['WER', 'TELOPS'],
     'admin_aliases': ["ANS", "WER", "TELOPS", "TB", "DH", "KVH", "KC"],
 
-<<<<<<< HEAD
+
     'client_hostname':  'MRC-0m35',  # This is also the long-name  Client is confusing!
     # NB NB disk D at mrc may be faster for temp storage
     'client_path':  'Q:/ptr/',  # Generic place for client host to stash misc stuff
@@ -99,42 +74,7 @@
     # This allows culling of unphysical results in photometry and other things
     # Particularly useful for focus
     'minimum_realistic_seeing': 1.0,
-=======
-    'client_hostname':  'MRC-0m35',  #This is also the long-name  Client is confusing!
-                    # NB NB disk D at mrc may be faster for temp storage
-    'client_path':  'Q:/ptr/',  # Generic place for client host to stash misc stuff
-    'alt_path':  'Q:/ptr/',  # Generic place for this host to stash misc stuff
-    'plog_path':  'Q:/ptr/mrc1/',  #place where night logs can be found.
-    'save_to_alt_path' : 'no',
-    'archive_path':  'Q:/ptr/',
-
-    'archive_age' : -99.9, # Number of days to keep files in the local archive before deletion. Negative means never delete
-    'send_files_at_end_of_night' : 'no', # For low bandwidth sites, do not send up large files until the end of the night. set to 'no' to disable
-    
-    'save_raw_to_disk' : True, # For low diskspace sites (or just because they aren't needed), don't save a separate raw file to disk after conversion to fz.
-    'keep_reduced_on_disk' : True, # PTR uses the reduced file for some calculations (focus, SEP, etc.). To save space, this file can be removed after usage or not saved.
-    'keep_focus_images_on_disk' : True, # To save space, the focus file can not be saved.
-    
-    
-    # Minimum realistic seeing at the site.
-    # This allows culling of unphysical results in photometry and other things
-    # Particularly useful for focus
-    'minimum_realistic_seeing' : 1.0,
-    
-    'aux_archive_path':  None,   #NB NB we might want to put Q: here for MRC
-    'wema_is_active':  True,          # True if the split computers used at a site.  NB CHANGE THE DAMN NAME!
-    'wema_hostname': 'MRC-WMS-ENC',   # Prefer the shorter version
-    'wema_path':  'Q:/ptr/',  # '/wema_transfer/',
-    'dome_on_wema':   True,
-    'site_IPC_mechanism':  'redis',   # ['None', shares', 'shelves', 'redis']  Pick One
-    'wema_write_share_path': 'Q:/ptr/',  # Meant to be where Wema puts status data.
-    'client_read_share_path':  'Q:/ptr/', #NB these are all very confusing names.
-    'client_write_share_path': 'Q:/ptr/',
-    'redis_ip': '10.15.0.109',  #'127.0.0.1', None if no redis path present,
-    'obsid_is_generic':  False,   # A simply  single computer ASCOM site.
-    'obsid_is_specific':  False,  # Indicates some special code for this site, found at end of config.
-    
->>>>>>> 1b1f34d8
+
 
     'aux_archive_path':  None,  # NB NB we might want to put Q: here for MRC
     'wema_is_active':  True,          # True if the split computers used at a site.  NB CHANGE THE DAMN NAME!
@@ -217,7 +157,7 @@
     'auto_morn_sky_flat': True,
     'auto_morn_bias_dark': True,
     're-calibrate_on_solve': True,
-<<<<<<< HEAD
+
     'pointing_calibration_on_startup': False,  # MF I am leaving this alone.
     # This is a time, in hours, over which to bypass automated focussing (e.g. at the start of a project it will not refocus if a new project starts X hours after the last focus)
     'periodic_focus_time': 0.5,
@@ -227,17 +167,7 @@
     'solve_nth_image': 1,  # Only solve every nth image
     'solve_timer': 0.05,  # Only solve every X minutes
     'threshold_mount_update': 100,  # only update mount when X arcseconds away
-=======
-    'pointing_calibration_on_startup': False,  #MF I am leaving this alone.
-    'periodic_focus_time' : 0.5, # This is a time, in hours, over which to bypass automated focussing (e.g. at the start of a project it will not refocus if a new project starts X hours after the last focus)
-    'stdev_fwhm' : 0.5, # This is the expected variation in FWHM at a given telescope/camera/site combination. This is used to check if a fwhm is within normal range or the focus has shifted
-    'focus_exposure_time': 10, # Exposure time in seconds for exposure image
-    'pointing_exposure_time': 20, # Exposure time in seconds for exposure image
-    'focus_trigger' : 0.75, # What FWHM increase is needed to trigger an autofocus
-    'solve_nth_image' : 1, # Only solve every nth image
-    'solve_timer' : 0.05, # Only solve every X minutes
-    'threshold_mount_update' : 100, # only update mount when X arcseconds away
->>>>>>> 1b1f34d8
+
 
     'defaults': {
         'observing_conditions': 'observing_conditions1',
@@ -253,7 +183,7 @@
         'sequencer': 'sequencer1'
     },
     'device_types': [
-<<<<<<< HEAD
+
         'observing_conditions',
         'enclosure',
         'mount',
@@ -290,44 +220,7 @@
     ],
     
         'observing_conditions': {
-=======
-            'observing_conditions',
-            'enclosure',
-            'mount',
-            'telescope',
-            # 'screen',
-            'rotator',
-            'focuser',
-            'selector',
-            'filter_wheel',
-            'camera',
-
-            'sequencer',
-            ],
-     'wema_types': [
-            'observing_conditions',
-            'enclosure',
-            ],
-     'enc_types': [
-            'enclosure'
-            ],
-     'short_status_devices':  [
-            # 'observing_conditions',
-            # 'enclosure',
-            'mount',
-            'telescope',
-            # 'screen',
-            'rotator',
-            'focuser',
-            'selector',
-            'filter_wheel',
-            'camera',
-
-            'sequencer',
-            ],
-
-    'observing_conditions': {
->>>>>>> 1b1f34d8
+
         'observing_conditions1': {
             'parent': 'site',
             'ocn_is_specific':  False,  # Indicates some special site code.
@@ -350,20 +243,13 @@
 
     'enclosure': {
         'enclosure1': {
-<<<<<<< HEAD
+
             'parent': 'site',           
            
             'name': 'Megawan',
             'hostIP':  '10.15.0.65',
             'driver': 'ASCOM.SkyRoofHub.Dome',    #  Not really a dome for Skyroof!  MRC is a clamshell. But all these are 'domes" for Open Close purposes.
-=======
-            'parent': 'site',
-            'enc_is_specific':  False,  # Indicates some special site code.            
-            'directly_connected': False, # For ECO and EC2, they connect directly to the enclosure, whereas WEMA are different.
-            'name': 'Megawan',
-            'hostIP':  '10.15.0.65',
-            'driver': 'ASCOM.SkyRoofHub.Dome',    #  Not really a dome for Skyroof.
->>>>>>> 1b1f34d8
+
             'redis_ip': '10.15.0.109',   #None if no redis path present
             'enc_is_specific':  False,   #Obsolete thie terrible variable name in favor of 'custom'.
             'enclosure_is_directly_connected': False, # True for ECO and EC2, they connect directly to the enclosure, whereas WEMA are different.
@@ -398,585 +284,9 @@
             # 'operations_end':  0.42,
         },
     },
-<<<<<<< HEAD
+
 }    #New terminating brace. 20230324 WER  This is dangerous now we have two configs to manage.
-=======
-}  #New terminating brace 20230324 wer
-
-# =============================================================================
-# Wema should never access these so I am commenting them out. Essentially this
-# is a config file for the SITE not an observatory
-# =============================================================================
-
-#        		    'latitude_offset': 0.0,     #Decimal degrees, North is Positive. These *could* be slightly different than site.
-# 			    'longitude_offset': 0.0,    #Decimal degrees, West is negative
-# 			    'elevation_offset': 0.0,    # meters above sea level
-#                 'home_park_altitude': 0,    #Having these settings is important for PWI4 where it can easily be messed up.
-#                 'home_park_azimuth': 180,                
-#                 'home_altitude': 60,    #Having these settings is important for PWI4 where it can easily be messed up.
-#                 'home_azimuth': 359,
-#                 'fixed_screen_azimuth': 167.25,
-#                 'fixed_screen _altitude': 0.54,
-#                 'refraction_on': True,
-#                 'model_on': True,
-#                 'rates_on': True,
-#                 'horizon':  20,
-#                 'horizon_detail': {
-#                      '0': 32,
-#                      '30': 35,
-#                      '36.5': 39,
-#                      '43': 28.6,
-#                      '59': 32.7,
-#                      '62': 28.6,
-#                      '65': 25.2,
-#                      '74': 22.6,
-#                      '82': 20,
-#                      '95.5': 20,
-#                      '101.5': 14,
-#                      '107.5': 12,
-#                      '130': 12,
-#                      '150': 20,
-#                      '172': 28,
-#                      '191': 25,
-#                      '213': 20,
-#                      '235': 15.3,
-#                      '260': 11,
-#                      '272': 17,
-#                      '294': 16.5,
-#                      '298.5': 18.6,
-#                      '303': 20.6,
-#                      '309': 27,
-#                      '315': 32,
-#                      '360': 32,
-#                      },
-#                 'model': {
-#                     'IH': 0,
-#                     'ID': 0.,
-#                     'WH': 0.,
-#                     'WD': 0.,
-#                     'MA': 0.,
-#                     'ME': 0.,
-#                     'CH': 0.,
-#                     'NP': 0.,
-#                     'TF': 0.,
-#                     'TX': 0.,
-#                     'HCES': 0.,
-#                     'HCEC': 0.,
-#                     'DCES': 0.,
-#                     'DCEC': 0.,
-#                     'IA': 0.0,
-#                     'IE': 0.0,
-#                     'CA': 0.0,
-#                     'NPAE': 0.0,
-#                     'AN': 0.0,
-#                     'AE': 0.0,     #AW?
-#                     'ACES': 0.0,
-#                     'ACEC': 0.0,
-#                     'ECES': 0.0,
-#                     'ECEC': 0.0,
-#                 }
-
-#             },
-#         },
-
-#     },
-
-#     'telescope': {
-#         'telescope1': {
-#             'parent': 'mount1',
-#             'name': 'Main OTA',
-#             #'desc':  'Planewave_CDK_14_F7.2',
-#             'telescop': 'mrc1',   #  The tenth telescope at mrc will be 'mrc10'. mrc2 already exists.
-#                                   # the important thing is sites contain only a to z, but the string may get longer.
-#                                   #  From the BZ perspective TELESCOP must be unique
-#             'ptrtel': 'Planewave CDK 0.35m f7.2',
-#             'driver': 'None',                     #Essentially this device is informational.  It is mostly about the optics.
-#             'startup_script':  None,
-#             'recover_script':  None,
-#             'shutdown_script':  None,
-#             'collecting_area':  76147,    #178*178*math.pi*0.765
-#             'obscuration':  23.5,
-#             'aperture': 356,
-#             'f-ratio':  7.2,   #This and focal_length can be refined after a solve.
-#             'focal_length': 2563,
-#             'screen_name': 'screen1',
-#             'focuser_name':  'focuser1',
-#             'rotator_name':  'rotator1',
-#             'has_instrument_selector': False,   #This is a default for a single instrument system
-#             'selector_positions': 1,            #Note starts with 1
-#             'instrument names':  ['camera_1_1'],
-#             'instrument aliases':  ['QHY600Mono'],
-#             'configuration': {
-#                  "position1": ["darkslide1", "filter_wheel1", "filter_wheel2", "camera1"]
-#                  },
-#             'camera_name':  'camera_1_1',
-#             'filter_wheel_name':  'filter_wheel1',
-#             'has_fans':  True,
-#             'has_cover': False,
-#             'settings': {
-#                 'fans': ['Auto','High', 'Low', 'Off'],
-#                 'offset_collimation': 0.0,    #  If the mount model is current, these numbers are usually near 0.0
-#                                               #  for tel1.  Units are arcseconds.
-#                 'offset_declination': 0.0,
-#                 'offset_flexure': 0.0,
-#                 'west_flip_ha_offset': 0.0,  #  new terms.
-#                 'west_flip_ca_offset': 0.0,
-#                 'west_flip_dec_offset': 0.0
-#                 },
-#         },
-
-#     },
-
-#     'rotator': {
-#         'rotator1': {
-#             'parent': 'telescope1',
-#             'name': 'rotator',
-#             'desc':  'Opetc Gemini',
-#             'driver': 'ASCOM.AltAzDS.Rotator',
-#             'com_port':  None,
-#             'minimum': -180.0,
-#             'maximum':360.0,
-#             'step_size':  0.0001,
-#             'backlash':  0.0,
-#             'unit':  'degree',
-#             'has_rotator': True   #Indicates to camera and Project to include rotation box.
-#             },
-
-#     },
-
-#     'screen': {
-#         'screen1': {
-#             'parent': 'telescope1',
-#             'name': 'screen',
-#             'desc':  'Optec Alnitak 24"',
-#             'driver': 'COM13',  #This needs to be a four or 5 character string as in 'COM8' or 'COM22'
-#             'com_port': 'COM10',
-#             'minimum': 5.0,   #This is the % of light emitted when Screen is on and nominally at 0% bright.
-#             'saturate': 170,  #Out of 0.0 - 255, this is the last value where the screen is linear with output.
-#                                 #These values have a minor temperature sensitivity yet to quantify.
-#             },
-
-#     },
-
-#     'focuser': {
-#         'focuser1': {
-#             'parent': 'telescope1',
-#             'name': 'focuser',
-#             'desc':  'Optec Gemini',
-#             'driver': 'ASCOM.OptecGemini.Focuser',
-#             'start_at_config_reference': False,
-#             'use_focuser_temperature': True,
-#             #*********Guesses   7379@10 7457@20  7497 @ 25
-#             #'reference': 7250, #20221103    #7418,    # Nominal at 15C Primary temperature, in microns not steps. Guess
-#             'reference': 7250, #20221103    #7418,    # Nominal at 15C Primary temperature, in microns not steps. Guess
-#             'ref_temp':  10,      # Update when pinning reference  Larger at lower temperatures.
-#             'coef_c': -8.583,    # Negative means focus moves out (larger numerically) as Primary gets colder
-#             #'coef_0': 7250,  #20221103# Nominal intercept when Primary is at 0.0 C.
-#             'coef_0': 7355,  #20221103# Nominal intercept when Primary is at 0.0 C.
-#             'coef_date':  '20230220',   #A Guess as to coef_c
-#             'z_compression': 0.0, #  microns per degree of zenith distance
-#             'z_coef_date':  '20221002',   # 'reference': 4375,    #   Guess 20210904  Nominal at 10C Primary temperature
-#             'use_local_temp':  True,
-#             'minimum': 0,    # NB this needs clarifying, we are mixing steps and microns.
-#             'maximum': 12700,
-#             'step_size': 1,
-#             'backlash':  0,
-#             'throw' : 250,
-#             'unit': 'micron',
-#             'unit_conversion':  9.09090909091,  # Taken from Gemini at mid-range.
-#             'has_dial_indicator': False
-#             },
-
-
-#     },
-#     'selector': {
-#         'selector1': {
-#             'parent': 'telescope1',
-#             'name': 'None',
-#             'desc':  'Null Changer',
-#             'driver': None,
-#             'com_port': None,
-#             'startup_script':  None,
-#             'recover_script':  None,
-#             'shutdown_script':  None,
-#             'ports': 1,
-#             'instruments':  ['Main_camera'], #, 'eShel_spect', 'planet_camera', 'UVEX_spect'],
-#             'cameras':  ['camera_1_1'], # , 'camera_1_2', None, 'camera_1_4'],
-#             'guiders':  [None], # , 'guider_1_2', None, 'guide_1_4'],
-#             'default': 0
-#             },
-
-#     },
-#     #Add CWL, BW and DQE to filter and detector specs.   HA3, HA6 for nm or BW.
-#     'filter_wheel': {
-#         "filter_wheel1": {
-#             "parent": "telescope1",
-#             "alias": "Dual filter wheel",
-#             "desc":  'FLI Centerline Custom Dual 50mm sq.',
-#             "driver": "Maxim.CCDCamera",  #'ASCOM.FLI.FilterWheel',   #['ASCOM.FLI.FilterWheel1', 'ASCOM.FLI.FilterWheel2'],   #"Maxim",   #"Maxim.CCDCamera",  #
-#             #"driver":   'ASCOM.FLI.FilterWheel',   #  NB THIS IS THE NEW DRIVER FROM peter.oleynikov@gmail.com  Found in Kepler ASCOM section
-#             "dual_wheel": True,
-            
-            
-
-#             # WER - if there is no filter wheel, then these two are used, otherwise they are harmless
-#             "name" : "RGGB",
-#             #'flat_sky_gain' : 1148,
-#             #'driver' : None <------ set driver to None for no filter wheel
-
-            
-            
-            
-            
-            
-
-#             # "parent": "telescope1",
-#             # "alias": "CWL2",
-#             # "desc":  'PTR Custom FLI dual wheel.',
-#             #"driver": ['ASCOM.FLI.FilterWheel1', 'ASCOM.FLI.FilterWheel2'],   #  'ASCOM.QHYFWRS232.FilterWheel',  #"Maxim",   #['ASCOM.FLI.FilterWheel1', 'ASCOM.FLI.FilterWheel2'],
-#             'ip_string': "",
-#             'settings': {
-#                 #'filter_count': 23,
-#                 #'home_filter':  2,
-#                 'default_filter':  'w',
-                
-#                 'auto_color_options' : ['OSC'], # OPtions include 'OSC', 'manual','RGB','NB','RGBHA','RGBNB'
-#                 'mono_RGB_colour_filters' : ['pb','pg','pr'], # B, G, R filter codes for this camera if it is a monochrome camera with filters
-#                 'mono_RGB_relative_weights' : [1.2,1,0.8],
-#                 'mono_Narrowband_colour_filters' : ['ha','o3','s2'], # ha, o3, s2 filter codes for this camera if it is a monochrome camera with filters
-#                 'mono_Narrowband_relative_weights' : [1.0,2,2.5],
-                
-#                 #'filter_reference': 2,
-                
-
-
-#                 #'filter_list': ['PL','PR','PG','PB','HA','O3','S2', 'air','dif','w','CR','N2','up','gp','rp','ip','z', 'difup','difgp','difrp','difip','dark'], # A list of actual physical filters for the substitution function
-
-#                 'filter_data': [['air',     [0, 0], -1000,  20.00, [2, 17], 'ai'], #  0 357
-#                                 ['dif',     [4, 0],     0,  16.00, [2, 17], 'df'], #  1  330NB NB NB If this in series should change focus about 1mm more.
-#                                 ['w',       [2, 0],     0,  17.468, [2, 17], 'w '], #  2 346
-#                                 ['PL',      [0, 4],     0,  16.00, [2, 17], "PL"], #  3 317
-#                                 ['gp',      [0, 6],     0,  14.87, [2, 17], 'gp'], #  4 
-#                                 ['PB',      [0, 1],     0,  10.25, [2, 17], 'PB'], #  5
-#                                 ['rp',      [0, 7],     0,  3.853,  [2, 17], 'rp'], #  6
-#                                 ['PG',      [0, 2],     0,  11.048, [2, 17], 'PG'], #  7
-#                                 ['PR',      [0, 3],     0,  1.336, [2, 17], 'PR'], #  8
-#                                 ['ip',      [0, 8],     0,  4.741, [2, 17], 'ip'], #  9
-#                                 ['z',       [5, 0],     0,  2.147,  [2, 17], 'z' ], # 10
-#                                 ['O3',      [7, 0],     0,  1.151,  [2, 17], '03'], # 11
-#                                 ['up',      [0, 5],     0,  1.506,  [1, 17], 'up'], # 12
-#                                 ['N2',      [3, 0],     0,  0.126,  [2, 17], 'N2'], # 13
-#                                 ['CR',      [1, 0],     0,  0.2,  [2, 17], 'CR'], # 14
-#                                 ['S2',      [8, 0],     0,  0.137,  [2, 17], 'S2'], # 15   
-#                                 ['HA',      [6, 0],     0,  0.124,  [2, 17], 'HA'], # 16  
-#                                 ['focus',   [2, 0],     0,  16.0,  [2, 17], 'fo'], # 17
-#                                 ['dark',    [8, 5],     0,   0.0,  [2, 17], 'dk']],# 18
-
-#                                 #Screen = 100; QHY400 ~ 92% DQE   HDR Mode    Screen = 160 sat  20190825 measured.
-#                 'filter_screen_sort':  ['air','w','PL','gp','PB','rp','PG','PR','ip','O3','N2','CR','S2','HA'],   #  9, 21],  # 5, 17], #Most to least throughput, \
-#                                 #so screen brightens, skipping u and zs which really need sky.
-
-#                 #'filter_sky_sort':     ['HA', 'S2', 'CR', 'N2', 'O3', 'PR', 'PG', 'PB', 'w', 'air']  #Least to most throughput  \
-#                 # Temporary MTF filter-sky-sort to get OSC flats ... if after March 23 return to above
-#                 'filter_sky_sort':     [ 'S2', 'N2', 'O3', 'HA', 'z', 'PR', 'PG', 'PB', 'gp','rp','ip', 'w','PL', 'focus', 'air']  #Least to most throughput  \
-#                 #'filter_sky_sort':     [  'PB', 'gp','rp','ip', 'w','PL', 'focus', 'air']  #Least to most throughput  \
-
-#             },
-#         },
-
-#     },
-
-
-#     'lamp_box': {
-#         'lamp_box1': {
-#             'parent': 'camera_1',  # Parent is camera for the spectrograph
-#             'name': 'None',  # "UVEX Calibration Unit", 'None'
-#             'desc': 'None', #'eshel',  # "uvex", 'None'
-#             'spectrograph': 'None', #'echelle', 'uvex'; 'None'
-#             'driver': 'None', # ASCOM.Spox.Switch; 'None'; Note change to correct COM port used for the eShel calibration unit at mrc2
-#             'switches': "None"  # A string of switches/lamps the box has for the FITS header. # 'None'; "Off,Mirr,Tung,NeAr" for UVEX
-#         },
-#     },
-
-
-
-#     # A site may have many cameras registered (camera1, camera2, camera3, ...) each with unique aliases -- which are assumed
-#     # to be the name an owner has assigned and in principle that name "kb01" is labeled and found on the camera.  Between sites,
-#     # there can be overlap of camera names.  LCO convention is letter of cam manuf, letter of chip manuf, then 00, 01, 02, ...
-#     # However this code will treat the camera name/alias as a string of arbitrary length:  "saf_Neyle's favorite_camera" is
-#     # perfectly valid as an alias.
-
-
-#     'camera': {
-#         'camera_1_1': {
-#             'parent': 'telescope1',
-#             'name': 'sq001cs',      #Important because this points to a server file structure by that name.
-#             'desc':  'QHY 600C Pro',
-#             #'driver':  "ASCOM.QHYCCD_CAM2.Camera", # NB Be careful this is not QHY Camera2 or Guider  "Maxim.CCDCamera",   #'ASCOM.FLI.Kepler.Camera', "ASCOM.QHYCCD.Camera",   #
-#             'driver':  "QHYCCD_Direct_Control", # NB Be careful this is not QHY Camera2 or Guider  "Maxim.CCDCamera",   #'ASCOM.FLI.Kepler.Camera', "ASCOM.QHYCCD.Camera",   #
-            
-                    
-            
-#             'detector':  'Sony IMX455 Color',  #  It would be good to build out a table of chip characteristics
-#             'use_file_mode':  False,   # NB we should clean out all file mode stuff.
-#             'file_mode_path':  'Q:/archive/sq01/maxim/',   #NB NB all file_mode Maxim stuff should go!
-#             'manufacturer':  "QHY",
-#             'settings': {
-                
-                
-                
-#                 # For direct QHY usage we need to set the appropriate gain.
-#                 # This changes from site to site. "Fast" scopes like the RASA need lower gain then "slow".
-#                 # Sky quality is also important, the worse the sky quality, the higher tha gain needs to be
-#                 # Default for QHY600 is GAIN: 26, OFFSET: 60, readout mode 3. 
-#                 # Random tips from the internet:
-#                 # After the exposure, the background in the image should not be above 10% saturation of 16Bit while the brightest bits of the image should not be overexposed
-#                 # The offset should be set so that there is at least 300ADU for the background
-#                 # I guess try this out on the standard smartstack exposure time.        
-#                 # https://www.baader-planetarium.com/en/blog/gain-and-offset-darks-flats-and-bias-at-cooled-cmos-cameras/
-#                 #
-#                 # Also the "Readout Mode" is really important also
-#                 # Readout Mode #0 (Photographic DSO Mode)
-#                 # Readout Mode #1 (High Gain Mode)
-#                 # Readout Mode #2 (Extended Fullwell Mode)
-#                 # Readout Mode #3 (Extended Fullwell Mode-2CMS)
-#                 #
-#                 # With the powers invested in me, I have decided that readout mode 3 is the best. We can only pick one standard one
-#                 # and 0 is also debatably better for colour images, but 3 is way better for dynamic range....
-#                 # We can't swip and swap because the biases and darks and flats will change, so we are sticking with 3 until
-#                 # something bad happens with 3 for some reason
-#                 #
-#                 # In that sense, QHY600 NEEDS to be set at GAIN 26 and the only thing to adjust is the offset.....
-#                 # USB Speed is a tradeoff between speed and banding, min 0, max 60. 60 is least banding. Most of the 
-#                 # readout seems to be dominated by the slow driver (difference is a small fraction of a second), so I've left it at 60 - least banding.
-#                 'direct_qhy_readout_mode' : 3,        
-#                 'direct_qhy_gain' : 26,
-#                 'direct_qhy_offset' : 60,
-#                 'direct_qhy_usb_speed' : 60,
-                
-#                 'is_osc' : True,
-
-                
-
-                
-#                 'squash_on_x_axis' : True,
-#                 # 'osc_brightness_enhance' : 1.0,
-#                 # 'osc_contrast_enhance' : 1.3,
-#                 # 'osc_saturation_enhance' : 2.0,
-#                 # 'osc_colour_enhance' : 1.5,
-#                 # 'osc_sharpness_enhance' : 1.5,
-#                 'osc_brightness_enhance' : 1.0,
-#                 'osc_contrast_enhance' : 1.5,
-#                 'osc_saturation_enhance' : 2.5,
-#                 'osc_colour_enhance' : 1.7,
-#                 'osc_sharpness_enhance' : 1.5,                
-#                 'osc_background_cut' : 25.0,
-#                 'bin_for_focus' : True, # This setting will bin the image for focussing rather than interpolating. Good for 1x1 pixel sizes < 0.6.
-                
-
-#                 # ONLY TRANSFORM THE FITS IF YOU HAVE
-#                 # A DATA-BASED REASON TO DO SO.....
-#                 # USUALLY TO GET A BAYER GRID ORIENTATED CORRECTLY
-#                 # ***** ONLY ONE OF THESE SHOULD BE ON! *********
-#                 'transpose_fits' : False,
-#                 'flipx_fits' : False,
-#                 'flipy_fits' : False,
-#                 'rotate180_fits' : False, # This also should be flipxy!
-#                 'rotate90_fits' : False,
-#                 'rotate270_fits' : False,
-                
-#                 # HERE YOU CAN FLIP THE IMAGE TO YOUR HEARTS DESIRE
-#                 # HOPEFULLY YOUR HEARTS DESIRE IS SIMILAR TO THE
-#                 # RECOMMENDED DEFAULT DESIRE OF PTR
-#                 'transpose_jpeg' : False,
-#                 'flipx_jpeg' : False,
-#                 'flipy_jpeg' : False,
-#                 'rotate180_jpeg' : False,
-#                 'rotate90_jpeg' : False,
-#                 'rotate270_jpeg' : False,
-                
-#                 'osc_bayer' : 'RGGB',
-#                 'crop_preview': False,
-#                 # 'crop_preview_ybottom': 2,  #  2 needed if Bayer array
-#                 # 'crop_preview_ytop': 2,
-#                 # 'crop_preview_xleft': 2,
-#                 # 'crop_preview_xright': 2,
-#                 'crop_preview_ybottom': 2,  #  2 needed if Bayer array
-#                 'crop_preview_ytop': 2,
-#                 'crop_preview_xleft': 2,
-#                 'crop_preview_xright': 2,
-#                 'temp_setpoint': -5,    #Verify we can go colder, this system has a chiller
-#                 'has_chiller': True,
-#                 'calib_setpoints': [-20, -20, -20, -20, -20, -20, \
-#                                     -20, -20, -20, -20, -20, -20],  #  Picked by month-of-year 
-#                 'day_warm': False,
-#                 'day_warm_degrees' : 8, # Number of degrees to warm during the daytime.
-#                 'cooler_on': True,
-#                 "cam_needs_NumXY_init": True,
-#                 'x_start':  0,
-#                 #'x_start':  24,
-#                 'y_start':  0,
-#                 'x_width':  9576,   #NB Should be set up with overscan, which this camera is!  20200315 WER
-#                 'y_width':  6388,
-#                 'x_chip':  9576,   #NB Should specify the active pixel area.   20200315 WER
-#                 'y_chip':  6388,
-#                 'x_trim_offset':  8,   #  NB these four entries are guesses.
-#                 'y_trim_offset':  8,
-#                 'pre_bias_available': False,  #if so need to specify as below for post_bias.
-#                 'post_bias_available': True,  #if so need to specify as below for post_bias.
-#                 'x_bias_start':  9577,
-#                 'y_bias_start' : 6389,
-#                 'x_bias_end':  None,       # Vert band self.img[-38:-18, 0]
-#                 'y_bias_send': None,
-#                 'corner_everlap': None,
-#                 'x_bias_line': True,
-#                 'y_bias_line': True,
-#                 'x_active': 9576,
-#                 'y_active': 6388,
-#                 'det_size': '[1:9600, 1:6422]',  # Physical chip data size as returned from driver
-#                 'ccd_sec': '[1:9600, 1:6422]',
-#                 'bias_sec': ['[1:22, 1:6388]', '[1:11, 1:3194]', '[1:7, 1:2129]', '[1:5, 1:1597]'],
-#                 'det_sec': ['[25:9600, 1:6388]', '[13:4800, 1:3194]', '[9:3200, 1:2129]', '[7:2400, 1:1597]'],
-#                 'data_sec': ['[25:9600, 1:6388]', '[13:4800, 1:3194]', '[9:3200, 1:2129]', '[7:2400, 1:1597]'],
-#                 'trim_sec': ['[1:9576, 1:6388]', '[1:4788, 1:3194]', '[1:3192, 1:2129]', '[1:2394, 1:1597]'],
-#                 'x_pixel':  3.76,
-#                 'y_pixel':  3.76,
-#                 'pix_scale': 0.302597,    #   bin-2  2* math.degrees(math.atan(3.76/2563000))*3600
-
-#                 'CameraXSize' : 9600,
-#                 'CameraYSize' : 6422,
-#                 'StartX' : 1,
-#                 'StartY' : 1,
-
-
-#                 'x_field_deg': 0.8042,  #  round(4784*0.605194/3600, 4),   #48 X 32 AMIN  3MIN X 0.5 DEG
-#                 'y_field_deg': 0.5369,  #  round(3194*0.605194/3600, 4),
-#                 'area_sq_deg':  0.4318, 
-#                 'overscan_x': 24,
-#                 'overscan_y': 34,
-#                 'north_offset': 0.0,    #  These three are normally 0.0 for the primary telescope
-#                 'east_offset': 0.0,
-#                 'rotation': 0.0,
-#                 'min_exposure': 0.0001,
-#                 'min_flat_exposure' : 3.0, # For certain shutters, short exposures aren't good for flats. Some CMOS have banding in too short an exposure. Largely applies to ccds though.
-#                 'max_flat_exposure' : 20.0, # Realistically there should be a maximum flat_exposure that makes sure flats are efficient and aren't collecting actual stars.
-#                 'max_exposure': 180.,
-#                 'max_daytime_exposure': 0.0001,
-#                 'can_subframe':  True,
-#                 'min_subframe': [128,128],
-#                 'bin_modes':  [['Optimal', 0.91], ['Fine', 0.61], ['Coarse', 1.2], ['Eng', 0.30]],     #Meaning fixed binning if list has only one entry
-#                 'reference_gain': 1.3,     #  NB GUess One val for each binning. Assumed digitalsumming in camera???
-#                 'reference_noise': 6,    #  NB Guess
-#                 'reference_dark': 0.2,  #  NB  Guess
-#                 'reference_offset': 611, #  NB Guess  ADU vaules not times in sec.
-#                 'fullwell_capacity': 80000,   #  NB Guess
-#                 'bin-desc':              ['1x1', '2x2', '3x3', '4x4' ],
-#                 'chan_color':            ['col', 'gry', 'gry', 'gry' ],
-#                 #'cycle_time':            [ 18,    13,    15,    12   ],   # NB somewhat a Guess.
-#                 'cycle_time':            0,   # Meas 20230219  for a bias
-#                 #'enable_bin':            [ True, False,  False,  False],
-#                 #'bias_dark_bin_spec':    ['1,1', '2,2', '3,3', '4,4' ],    #Default binning for flats
-#                 'bias_count':    63,
-#                 'dark_count':    17,
- 
-#                 'dark_exposure': 360,
-#                 #'flat_bin_spec':         ['1,1', '2,2', '3,3', '4,4' ],   #Is this necessary?
-
-#                 #'flat_count': 5,
-#                 'optimal_bin': [1, 1],   #  This is the optimal bin for MRC
-#                 'fine_bin':    [1, 1],   #  This is the fine bin for MRC
-#                 'coarse_bin':  [2, 2],   #  This is the coarse bin for MRC
-#                 'eng_bin':     [4, 4],   #  This is the eng-only bin for MRC, not useful for users?
-#                 'bin_enable':  ['1 1'],  #  Always square and matched to seeing situation by owner  NB Obsolete? NO MF uses to load bias calib
-#                                          #  NB NB inconsistent use of bin string   '1 1', '1x1' , etc.
-#                 'do_cosmics' : False,
-                
-#                 'rbi_delay':  0,      #  This being zero says RBI is not available, eg. for SBIG.
-#                 'is_cmos':  True,
-#                 'is_color': True,   #NB we also have a is_osc key.
-#                 'can_set_gain':  True,
-#                 'max_linearity':  60000,   # Guess
-
-#                 'flat_count': 5,
-
-#                 'saturate':   65535 ,    #[[1, 65000], [2,262000], [3,589815], [4, 1048560]] ,   # e-.  This is a close guess, not measured, but taken from data sheet.
-#                 'fullwell_capacity':  80000,
-
-#                 'read_mode':  'Normal',
-#                 'readout_mode': 'Normal',
-#                 'readout_speed':  50,
-#                 'readout_seconds': 6,
-#                 'smart_stack_exposure_time': 30,
-#                 'square_detector': False,
-#                 'square_pixels': True,
-#                 'areas_implemented': ['Big sq.', 'Full', 'Small sq.', '70.7%', '50%', '35%', '25%', '18%' ],   #0.5*0.5°',  '0.7x0.7°', '1x1°', '1.4x1.4°', '2x2°', '2.8x2.8°', '4x4sq°', '5.6x5.6°'],
-#                 'default_area':  "Full",
-#                 'default_rotation': 0.0000,
-
-#                 #'flat_bin_spec': ['1 1', '2 2'],    # List of binnings for flats.  NB NB NB Note inconsistent use of '1 1' and '1x1' and '1,1'
-
-#                 'has_darkslide':  True,
-#                 'darkslide_com':  'COM15',
-#                 'shutter_type': "Electronic",
-#                 'has_screen': True,
-#                 'screen_settings':  {
-    
-#         },
-
-
-#     },
-
-#     'sequencer': {
-#         'sequencer1': {
-#             'parent': 'site',
-#             'name': 'Sequencer',
-#             'desc':  'Automation Control',
-#             'driver': None,
-#             'startup_script':  None,
-#             'recover_script':  None,
-#             'shutdown_script':  None,
-#         },
-#     },
-#     #As aboove, need to get this sensibly suported on GUI and in fits headers.
-
-
-#     #Need to put switches here for above devices.
-
-#     #Need to build instrument selector and multi-OTA configurations.
-
-#     #AWS does not need this, but my configuration code might make use of it. VALENTINA this device will probably
-#     #alwys be custom per installation. In my case Q: points to a 40TB NAS server in the basement. WER
-#     'server': {
-#         'server1': {
-#             'name': 'QNAP',
-#             'win_url': 'archive (\\10.15.0.82) (Q:)',
-#             'redis':  '(host=10.15.0.15, port=6379, db=0, decode_responses=True)',
-#             'startup_script':  None,
-#             'recover_script':  None,
-#             'shutdown_script':  None,
-#         },
-#     },
-# }                'screen_saturation':  157.0,
-#                     'screen_x4':  -4E-12,  #  'y = -4E-12x4 + 3E-08x3 - 9E-05x2 + 0.1285x + 8.683     20190731'
-#                     'screen_x3':  3E-08,
-#                     'screen_x2':  -9E-05,
-#                     'screen_x1':  .1258,
-#                     'screen_x0':  8.683
-#                 },
-#             },
-#     #This brace closes the while configuration dictionary. Match found up top at:  site_config = {
-
-
-#def get_ocn_status():    #NB NB I think we should get rid of these two dummy methods. WER
-#    pass
-#def get_enc_status():
-#    pass
-
-'''
-Here we create the basic directory structures needed for this respective 
-site, telescope and instruments.
-''' 
->>>>>>> 1b1f34d8
+
 
 
 if __name__ == '__main__':
