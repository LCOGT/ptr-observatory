--- conflicted
+++ resolved
@@ -122,13 +122,8 @@
     
     'auto_midnight_moonless_bias_dark': False,
     'auto_eve_sky_flat': True,
-<<<<<<< HEAD
     'eve_sky_flat_sunset_offset': -90.,  #  Minutes  neg means before, + after.
-    'eve_cool_down_open' : -92.0,
-=======
-    'eve_sky_flat_sunset_offset': -90,  #  Minutes  neg means before, + after.
     'eve_cool_down_open' : -95.0,
->>>>>>> 92df30c5
     'auto_morn_sky_flat': True,
     'auto_morn_bias_dark': True,
     're-calibrate_on_solve': True,
@@ -491,11 +486,9 @@
                 'default_filter':  'w',
                 'filter_reference': 2,
 
-<<<<<<< HEAD
-                'filter_list': ['PL','PR','PG','PB','HA','O3','S2', 'air','dif','w','CR','N2','up','gp','rp','ip','z', 'difup','difgp','difrp','difip','dark'], # A list of actual physical filters for the substitution function
-=======
+
                 #'filter_list': ['PL','PR','PG','PB','HA','O3','S2', 'air','dif','w','CR','N2','up','gp','rp','ip','z', 'difup','difgp','difrp','difip','dark'], # A list of actual physical filters for the substitution function
->>>>>>> 92df30c5
+
                 'filter_data': [['air',     [0, 0], -1000,  357.1, [2, 17], 'ai'], #  0
                                 ['dif',     [4, 0],     0,  330.0, [2, 17], 'df'], #  1  NB NB NB THis in series should change focus about 1mm more.
                                 ['w',       [2, 0],     0,  346.2, [2, 17], 'w '], #  2
@@ -519,19 +512,14 @@
                                 ['difip',   [4, 8],  1000,   44,   [2, 17], 'di'], # 20
                                 ['focus',   [2, 0],     0,  0.0,   [2, 17], 'fo'], # 21
                                 ['dark',    [8, 5],     0,  0.0,   [2, 17], 'dk']],# 22
-<<<<<<< HEAD
-=======
-                                
->>>>>>> 92df30c5
+
                                 #Screen = 100; QHY400 ~ 92% DQE   HDR Mode    Screen = 160 sat  20190825 measured.
                 'filter_screen_sort':  [0, 1, 2, 10, 7, 19, 6, 18, 12, 11, 13, 8, 20, 3, \
                                         14, 15, 4, 16],   #  9, 21],  # 5, 17], #Most to least throughput, \
                                 #so screen brightens, skipping u and zs which really need sky.
-<<<<<<< HEAD
-                'filter_sky_sort':     [16, 15, 14, 13, 12, 11,10, 9, 8, 7, 6, 5, 4, 3, 2, 1, 0]  #Least to most throughput  \
-=======
+
                 'filter_sky_sort':     [16, 15, 14, 13, 12, 11, 10, 9, 8, 7, 6, 4, 4, 3, 2, 1, 0]  #Least to most throughput  \
->>>>>>> 92df30c5
+
 
             },
         },
