# -*- coding: utf-8 -*-
'''
Created on Fri Aug  2 11:57:41 2019
Updates 20220107 20:01 WER

@author: wrosing
'''
import json


'''
Ports.txt
Tested 202009
25
COM8    SkyRoof
COM9    PWI4
COM10   PWI4
COM11   Dew Heater
COM12   EFA
COM13   Alnitak Screen
COM14  	Gemini
COM15   Darkslide
COM16   Camera Peg
        Pwr 1  FLI unPlug
        Pwr 2
        Pwr 3
        Pwr 4   Cam and filters.
Com17   OTA Peg
        Pwr 1  Gemini
        Pwr 2 EFA

Located on CDK 14 OTA:

Pegasus Astro  COM17
PW EFA PWI3    COM12
PW DEW Heat    COM11
GEMINI         COM14

Located on Camera Assembly:

Pegasus Astro   COM16
Vincent Shutt   COM15   Darkslide
FlI FW 1     Closest to tel
FlI FW 2     closest to cam  flifil0
QHY600         AstroImaging Equipment
                                                                                                   1         1         1       1
         1         2         3         4         5         6         7         8         9         0         1         2       2
12345678901234567890123456789012345678901234567890123456789012345678901234567890123456789012345678901234567890123456789012345678
'''

#NB NB NB json is not bi-directional with tuples (), instead, use lists [], nested if tuples are needed.
degree_symbol = "°"
site_name = 'mrc'    #NB These must be unique across all of PTR. Pre-pend with airport code if needed: 'sba_wmdo'

site_config = {
    'site': str(site_name).lower(),
    'site_id': 'mrc',
<<<<<<< HEAD
    
    'debug_site_mode': False,
    
    'debug_mode': False,
    'admin_owner_commands_only': False,
    'debug_duration_sec': 7200,
=======
    'debug_mode': False,
    'debug_duration_sec': 3600,   #seconds
>>>>>>> 2dc272c8
    'owner':  ['google-oauth2|112401903840371673242'],  # Wayne

    'owner_alias': ['WER', 'TELOPS'],
    'admin_aliases': ["ANS", "WER", "TELOPS", "TB", "DH", "KVH", "KC"],

    'client_hostname':  'MRC-0m35',
                    # NB NB disk D at mrc may be faster for temp storage
    'client_path':  'Q:/ptr/',  # Generic place for client host to stash misc stuff
    'alt_path':  'Q:/ptr/',  # Generic place for this host to stash misc stuff
    'plog_path':  'Q:/ptr/plogs/',  #place where night logs can be found.
    'save_to_alt_path' : 'no',
    'archive_path':  'Q:/ptr/',

    'archive_age' : -99.9, # Number of days to keep files in the local archive before deletion. Negative means never delete
    'send_files_at_end_of_night' : 'no', # For low bandwidth sites, do not send up large files until the end of the night. set to 'no' to disable
    
    'save_raw_to_disk' : True, # For low diskspace sites (or just because they aren't needed), don't save a separate raw file to disk after conversion to fz.
    'keep_reduced_on_disk' : True, # PTR uses the reduced file for some calculations (focus, SEP, etc.). To save space, this file can be removed after usage or not saved.
    'keep_focus_images_on_disk' : True, # To save space, the focus file can not be saved.
    
    'aux_archive_path':  None,   #NB NB we might want to put Q: here for MRC
    'wema_is_active':  True,          # True if the split computers used at a site.  NB CHANGE THE DAMN NAME!
    'wema_hostname': 'MRC-WMS-ENC',   # Prefer the shorter version
    'wema_path':  'Q:/ptr/',  # '/wema_transfer/',
    'dome_on_wema':   True,
    'site_IPC_mechanism':  'redis',   # ['None', shares', 'shelves', 'redis']  Pick One
    'wema_write_share_path': 'Q:/ptr/',  # Meant to be where Wema puts status data.
    'client_read_share_path':  'Q:/ptr/', #NB these are all very confusing names.
    'client_write_share_path': 'Q:/ptr/',
    'redis_ip': '10.15.0.109',  #'127.0.0.1', None if no redis path present,
    'site_is_generic':  False,   # A simply  single computer ASCOM site.
    'site_is_specific':  False,  # Indicates some special code for this site, found at end of config.


    'host_wema_site_name':  'MRC',  #  The umbrella header for obsys in close geographic proximity,
                                    #  under the control of one wema
    'name': 'Mountain Ranch Camp Observatory 0m35f7.2',
    'airport_code': 'SBA',
    'location': 'Near Santa Barbara CA,  USA',
    'telescope_description': '0m35 f7.2 Planewave CDK',
    'observatory_url': 'https://starz-r-us.sky/clearskies',
    'observatory_logo': None,
    'description':  '''
                    Now is the time for all good persons
                    to get out and vote early and often lest
                    we lose charge of our democracy.
                    ''',    #i.e, a multi-line text block supplied by the owner.  Must be careful about the contents for now.
    'location_day_allsky':  None,  #  Thus ultimately should be a URL, probably a color camera.
    'location_night_allsky':  None,  #  Thus ultimately should be a URL, usually Mono camera with filters.
    'location _pole_monitor': None,  #This probably gets us to some sort of image (Polaris in the North)
    'location_seeing_report': None,  # Probably a path to a jpeg or png graph.
    'debug_flag': True,    #  Be careful about setting this flag True when pushing up to dev!
    'TZ_database_name': 'America/Los_Angeles',
    'mpc_code':  'ZZ23',    #This is made up for now.
    'time_offset':  -8,     # NB these two should be derived from Python libs so change is automatic
    'timezone': 'PST',
    'latitude': 34.459375,     #Decimal degrees, North is Positive
    'longitude': -119.681172,   #Decimal degrees, West is negative
    'elevation': 317.75,    # meters above sea level
    'reference_ambient':  10.0,  #Degrees Celsius.  Alternately 12 entries, one for every - mid month.
    'reference_pressure':  977.83,  #mbar Alternately 12 entries, one for every - mid month.

    'site_roof_control': 'no', #MTF entered this in to remove sro specific code  NB 'site_is_specifc' also deals with this
    'site_allowed_to_open_roof': 'yes',
    'check_time': 300,   #MF's original setting.
    'maximum_roof_opens_per_evening' : 4,
    
    'closest_distance_to_the_sun': 45, # Degrees. For normal pointing requests don't go this close to the sun. 
    
    'closest_distance_to_the_moon': 10, # Degrees. For normal pointing requests don't go this close to the moon. 
    
    'lowest_requestable_altitude': -5, # Degrees. For normal pointing requests don't allow requests to go this low. 
    'site_in_automatic_default': "Automatic",   #"Manual", "Shutdown"
    'automatic_detail_default': "Enclosure is initially set to Automatic mode.",
    'observing_check_period' : 5,    # How many minutes between weather checks
    'enclosure_check_period' : 5,    # How many minutes between enclosure checks

    'auto_eve_bias_dark': False,
    
    'auto_midnight_moonless_bias_dark': False,
    'auto_eve_sky_flat': False,

    'eve_sky_flat_sunset_offset': -60.,  # 40 before Minutes  neg means before, + after.

    'eve_cool_down_open' : -65.0,
    'auto_morn_sky_flat': False,
    'auto_morn_bias_dark': False,
    're-calibrate_on_solve': True,
    'pointing_calibration_on_startup': False,  #MF I am leaving this alone.
    'periodic_focus_time' : 0.5, # This is a time, in hours, over which to bypass automated focussing (e.g. at the start of a project it will not refocus if a new project starts X hours after the last focus)
    'stdev_fwhm' : 0.5, # This is the expected variation in FWHM at a given telescope/camera/site combination. This is used to check if a fwhm is within normal range or the focus has shifted
    'focus_exposure_time': 10, # Exposure time in seconds for exposure image
    'focus_trigger' : 1.0, # What FWHM increase is needed to trigger an autofocus
    'solve_nth_image' : 1, # Only solve every nth image
    'solve_timer' : 0.05, # Only solve every X minutes
    'threshold_mount_update' : 100, # only update mount when X arcseconds away

    'defaults': {
        'observing_conditions': 'observing_conditions1',
        'enclosure': 'enclosure1',
        'mount': 'mount1',
        'telescope': 'telescope1',
        'focuser': 'focuser1',
        'rotator': 'rotator1',
        'selector':  None,
        'screen': 'screen1',
        'filter_wheel': 'filter_wheel1',
        'camera': 'camera_1_1',
        'sequencer': 'sequencer1'
        },
    'device_types': [
            'observing_conditions',
            'enclosure',
            'mount',
            'telescope',
            # 'screen',
            'rotator',
            'focuser',
            'selector',
            'filter_wheel',
            'camera',

            'sequencer',
            ],
     'wema_types': [
            'observing_conditions',
            'enclosure',
            ],
     'enc_types': [
            'enclosure'
            ],
     'short_status_devices':  [
            # 'observing_conditions',
            # 'enclosure',
            'mount',
            'telescope',
            # 'screen',
            'rotator',
            'focuser',
            'selector',
            'filter_wheel',
            'camera',

            'sequencer',
            ],

    'observing_conditions': {
        'observing_conditions1': {
            'parent': 'site',
            'ocn_is_specific':  False,  # Indicates some special site code.
            # Intention it is found near bottom of this file.
            'name': 'Weather Station #1',
            'driver': 'ASCOM.SkyAlert.ObservingConditions',
            'share_path_name': None,
            'driver_2': 'ASCOM.SkyAlert.SafetyMonitor',
            'driver_3': None,
            'redis_ip': '10.15.0.109',   #None if no redis path present
            'has_unihedron': False,
            'ocn_has_unihedron':  False,
            'have_local_unihedron': False,     #  Need to add these to setups.
            'uni_driver': 'ASCOM.SQM.serial.ObservingConditions',
            'unihedron_port':  10    #  False, None or numeric of COM port..

            },
        },


    'enclosure': {
        'enclosure1': {
            'parent': 'site',
            'enc_is_specific':  False,  # Indicates some special site code.
            'name': 'Megawan',
            'hostIP':  '10.15.0.65',
            'driver': 'ASCOM.SkyRoofHub.Dome',    #  Not really a dome for Skyroof.
            'redis_ip': '10.15.0.109',   #None if no redis path present
            'enc_is_specific':  False,
            'startup_script':  None,
            'recover_script':  None,
            'shutdown_script':  None,
            'has_lights':  True,
            'controlled_by':  ['mnt1', 'mnt2'],
            'is_dome': False,
            'mode':  'Automatic',
            'cool_down': -65,    #  Minutes prior to sunset.
            'settings': {
                'lights':  ['Auto', 'White', 'Red', 'IR', 'Off'],

                'roof_shutter':  ['Auto', 'Open', 'Close', 'Lock Closed', 'Unlock'],
            },
            'eve_bias_dark_dur':  2.0,   #hours Duration, prior to next.
            'eve_screen_flat_dur': 1.0,   #hours Duration, prior to next.
            'operations_begin':  -1.0,   #  - hours from Sunset
            'eve_cooldown_offset': -.99,   #  - hours beforeSunset
            'eve_sky_flat_offset':  0.5,   #  - hours beforeSunset
            'morn_sky_flat_offset':  0.4,   #  + hours after Sunrise
            'morning_close_offset':  0.41,   #  + hours after Sunrise
            'operations_end':  0.42,
        },
    },



    'mount': {
        'mount1': {
            'parent': 'enclosure1',
            'tel_id': '0m35',
            'name': 'eastpier',
            'hostIP':  '10.15.0.30',
            'hostname':  'eastpier',
            'desc':  'Planewave L500 AltAz',
            'driver': 'ASCOM.PWI4.Telescope',  # Was 'ASCOM.AltAzDS.Telescope' prior to 20210417 WER
            'startup_script':  None,
            'recover_script':  None,
            'shutdown_script':  None,
            'alignment': 'Alt-Az',
            'default_zenith_avoid': 7.0,   #degrees floating
            'west_clutch_ra_correction': 0.0,
            'west_clutch_dec_correction': 0.0,
            'east_flip_ra_correction': 0.0,
            'east_flip_dec_correction': 0.0,  #
            'home_after_unpark' : False,
            'home_before_park' : False,
            'permissive_mount_reset' : 'no', # if this is set to yes, it will reset the mount at startup and when coordinates are out significantly'home_after_unpark' : True,
            'lowest_acceptable_altitude' : -2, # Below this altitude, it will automatically try to home and park the scope to recover.
            
            'time_inactive_until_park' : 3600.0, # How many seconds of inactivity until it will park the telescope
            'has_paddle': False,
            'has_ascom_altaz': True,
            'pointing_tel': 'tel1',
            'Selector':{
                'available': False,         #If True add these lines;
                # 'positions': 4,
                # 'inst 1': 'camera_1_1',      #inst_1 is always the default until status reports different
                # 'inst 2': 'echelle1',     #These are all types od cameras.
                # 'inst 3': 'camera3',
                # 'inst 4': 'lowres1',
                },
            'settings': {
			    'latitude_offset': 0.0,     #Decimal degrees, North is Positive. These *could* be slightly different than site.
			    'longitude_offset': 0.0,    #Decimal degrees, West is negative
			    'elevation_offset': 0.0,    # meters above sea level
                'home_park_altitude': 0,    #Having these settings is important for PWI4 where it can easily be messed up.
                'home_park_azimuth': 180,                
                'home_altitude': 60,    #Having these settings is important for PWI4 where it can easily be messed up.
                'home_azimuth': 359,
                'fixed_screen_azimuth': 167.25,
                'fixed_screen _altitude': 0.54,
                'refraction_on': True,
                'model_on': True,
                'rates_on': True,
                'horizon':  20,
                'horizon_detail': {
                     '0': 32,
                     '30': 35,
                     '36.5': 39,
                     '43': 28.6,
                     '59': 32.7,
                     '62': 28.6,
                     '65': 25.2,
                     '74': 22.6,
                     '82': 20,
                     '95.5': 20,
                     '101.5': 14,
                     '107.5': 12,
                     '130': 12,
                     '150': 20,
                     '172': 28,
                     '191': 25,
                     '213': 20,
                     '235': 15.3,
                     '260': 11,
                     '272': 17,
                     '294': 16.5,
                     '298.5': 18.6,
                     '303': 20.6,
                     '309': 27,
                     '315': 32,
                     '360': 32,
                     },
                'model': {
                    'IH': 0,
                    'ID': 0.,
                    'WH': 0.,
                    'WD': 0.,
                    'MA': 0.,
                    'ME': 0.,
                    'CH': 0.,
                    'NP': 0.,
                    'TF': 0.,
                    'TX': 0.,
                    'HCES': 0.,
                    'HCEC': 0.,
                    'DCES': 0.,
                    'DCEC': 0.,
                    'IA': 0.0,
                    'IE': 0.0,
                    'CA': 0.0,
                    'NPAE': 0.0,
                    'AN': 0.0,
                    'AE': 0.0,     #AW?
                    'ACES': 0.0,
                    'ACEC': 0.0,
                    'ECES': 0.0,
                    'ECEC': 0.0,
                }

            },
        },

    },

    'telescope': {
        'telescope1': {
            'parent': 'mount1',
            'name': 'Main OTA',
            #'desc':  'Planewave_CDK_14_F7.2',
            'telescop': 'mrc1',   #  The tenth telescope at mrc will be 'mrc10'. mrc2 already exists.
                                  # the important thing is sites contain only a to z, but the string may get longer.
                                  #  From the BZ perspective TELESCOP must be unique
            'ptrtel': 'Planewave CDK 0.35m f7.2',
            'driver': 'None',                     #Essentially this device is informational.  It is mostly about the optics.
            'startup_script':  None,
            'recover_script':  None,
            'shutdown_script':  None,
            'collecting_area':  76147,    #178*178*math.pi*0.765
            'obscuration':  23.5,
            'aperture': 356,
            'f-ratio':  7.2,   #This and focal_length can be refined after a solve.
            'focal_length': 2563,
            'screen_name': 'screen1',
            'focuser_name':  'focuser1',
            'rotator_name':  'rotator1',
            'has_instrument_selector': False,   #This is a default for a single instrument system
            'selector_positions': 1,            #Note starts with 1
            'instrument names':  ['camera_1_1'],
            'instrument aliases':  ['QHY600Mono'],
            'configuration': {
                 "position1": ["darkslide1", "filter_wheel1", "filter_wheel2", "camera1"]
                 },
            'camera_name':  'camera_1_1',
            'filter_wheel_name':  'filter_wheel1',
            'has_fans':  True,
            'has_cover': False,
            'settings': {
                'fans': ['Auto','High', 'Low', 'Off'],
                'offset_collimation': 0.0,    #  If the mount model is current, these numbers are usually near 0.0
                                              #  for tel1.  Units are arcseconds.
                'offset_declination': 0.0,
                'offset_flexure': 0.0,
                'west_flip_ha_offset': 0.0,  #  new terms.
                'west_flip_ca_offset': 0.0,
                'west_flip_dec_offset': 0.0
                },
        },

    },

    'rotator': {
        'rotator1': {
            'parent': 'telescope1',
            'name': 'rotator',
            'desc':  'Opetc Gemini',
            'driver': 'ASCOM.AltAzDS.Rotator',
            'com_port':  None,
            'minimum': -180.0,
            'maximum':360.0,
            'step_size':  0.0001,
            'backlash':  0.0,
            'unit':  'degree',
            'has_rotator': True   #Indicates to camera and Project to include rotation box.
            },

    },

    'screen': {
        'screen1': {
            'parent': 'telescope1',
            'name': 'screen',
            'desc':  'Optec Alnitak 24"',
            'driver': 'COM13',  #This needs to be a four or 5 character string as in 'COM8' or 'COM22'
            'com_port': 'COM10',
            'minimum': 5.0,   #This is the % of light emitted when Screen is on and nominally at 0% bright.
            'saturate': 170,  #Out of 0.0 - 255, this is the last value where the screen is linear with output.
                                #These values have a minor temperature sensitivity yet to quantify.
            },

    },

    'focuser': {
        'focuser1': {
            'parent': 'telescope1',
            'name': 'focuser',
            'desc':  'Optec Gemini',
            'driver': 'ASCOM.OptecGemini.Focuser',
            'start_at_config_reference': False,
            'use_focuser_temperature': True,
            #*********Guesses   7379@10 7457@20  7497 @ 25
            #'reference': 7250, #20221103    #7418,    # Nominal at 15C Primary temperature, in microns not steps. Guess
            'reference': 7250, #20221103    #7418,    # Nominal at 15C Primary temperature, in microns not steps. Guess
            'ref_temp':  10,      # Update when pinning reference  Larger at lower temperatures.
            'coef_c': -8.583,    # Negative means focus moves out (larger numerically) as Primary gets colder
            #'coef_0': 7250,  #20221103# Nominal intercept when Primary is at 0.0 C.
            'coef_0': 7355,  #20221103# Nominal intercept when Primary is at 0.0 C.
            'coef_date':  '20230220',   #A Guess as to coef_c
            'z_compression': 0.0, #  microns per degree of zenith distance
            'z_coef_date':  '20221002',   # 'reference': 4375,    #   Guess 20210904  Nominal at 10C Primary temperature
            'use_local_temp':  True,
            'minimum': 0,    # NB this needs clarifying, we are mixing steps and microns.
            'maximum': 12700,
            'step_size': 1,
            'backlash':  0,
            'throw' : 250,
            'unit': 'micron',
            'unit_conversion':  9.09090909091,  # Taken from Gemini at mid-range.
            'has_dial_indicator': False
            },


    },
    'selector': {
        'selector1': {
            'parent': 'telescope1',
            'name': 'None',
            'desc':  'Null Changer',
            'driver': None,
            'com_port': None,
            'startup_script':  None,
            'recover_script':  None,
            'shutdown_script':  None,
            'ports': 1,
            'instruments':  ['Main_camera'], #, 'eShel_spect', 'planet_camera', 'UVEX_spect'],
            'cameras':  ['camera_1_1'], # , 'camera_1_2', None, 'camera_1_4'],
            'guiders':  [None], # , 'guider_1_2', None, 'guide_1_4'],
            'default': 0
            },

    },
    #Add CWL, BW and DQE to filter and detector specs.   HA3, HA6 for nm or BW.
    'filter_wheel': {
        "filter_wheel1": {
            "parent": "telescope1",
            "alias": "Dual filter wheel",
            "desc":  'FLI Centerline Custom Dual 50mm sq.',
            "driver": "Maxim.CCDCamera",  #'ASCOM.FLI.FilterWheel',   #['ASCOM.FLI.FilterWheel1', 'ASCOM.FLI.FilterWheel2'],   #"Maxim",   #"Maxim.CCDCamera",  #
            #"driver":   'ASCOM.FLI.FilterWheel',   #  NB THIS IS THE NEW DRIVER FROM peter.oleynikov@gmail.com  Found in Kepler ASCOM section
            "dual_wheel": True,
            
            
            # WER - if there is no filter wheel, then these two are used, otherwise they are harmless
            "name" : "RGGB",
            'flat_sky_gain' : 1148,
            #'driver' : None <------ set driver to None for no filter wheel
            
            
            
            
            
            # "parent": "telescope1",
            # "alias": "CWL2",
            # "desc":  'PTR Custom FLI dual wheel.',
            #"driver": ['ASCOM.FLI.FilterWheel1', 'ASCOM.FLI.FilterWheel2'],   #  'ASCOM.QHYFWRS232.FilterWheel',  #"Maxim",   #['ASCOM.FLI.FilterWheel1', 'ASCOM.FLI.FilterWheel2'],
            'ip_string': "",
            'settings': {
                #'filter_count': 23,
                #'home_filter':  2,
                'default_filter':  'w',
                'filter_reference': 2,
                


                #'filter_list': ['PL','PR','PG','PB','HA','O3','S2', 'air','dif','w','CR','N2','up','gp','rp','ip','z', 'difup','difgp','difrp','difip','dark'], # A list of actual physical filters for the substitution function

                'filter_data': [['air',     [0, 0], -1000,  6.00, [2, 17], 'ai'], #  0 357
                                ['dif',     [4, 0],     0,  16.00, [2, 17], 'df'], #  1  330NB NB NB If this in series should change focus about 1mm more.
                                ['w',       [2, 0],     0,  6, [2, 17], 'w '], #  2 346
                                ['PL',      [0, 4],     0,  16.00, [2, 17], "PL"], #  3 317
                                ['gp',      [0, 6],     0,  10.87, [2, 17], 'gp'], #  4 
                                ['PB',      [0, 1],     0,  2.25, [2, 17], 'PB'], #  5
                                ['rp',      [0, 7],     0,  5.46,  [2, 17], 'rp'], #  6
                                ['PG',      [0, 2],     0,  2.2, [2, 17], 'PG'], #  7
                                ['PR',      [0, 3],     0,  0.22, [2, 17], 'PR'], #  8
                                ['ip',      [0, 8],     0,  4.741, [2, 17], 'ip'], #  9
                                ['z',       [5, 0],     0,  .995,  [2, 17], 'z' ], # 10
                                ['O3',      [7, 0],     0,  .145,  [2, 17], '03'], # 11
                                ['up',      [0, 5],     0,  .506,  [1, 17], 'up'], # 12
                                ['N2',      [3, 0],     0,  .016,  [2, 17], 'N2'], # 13
                                ['CR',      [1, 0],     0,  .018,  [2, 17], 'CR'], # 14
                                ['S2',      [8, 0],     0,  .012,  [2, 17], 'S2'], # 15   
                                ['HA',      [6, 0],     0,  .012,  [2, 17], 'HA'], # 16  
                                ['focus',   [2, 0],     0,  16.0,  [2, 17], 'fo'], # 17
                                ['dark',    [8, 5],     0,   0.0,  [2, 17], 'dk']],# 18

                                #Screen = 100; QHY400 ~ 92% DQE   HDR Mode    Screen = 160 sat  20190825 measured.
                'filter_screen_sort':  ['air','w','PL','gp','PB','rp','PG','PR','ip','O3','N2','CR','S2','HA'],   #  9, 21],  # 5, 17], #Most to least throughput, \
                                #so screen brightens, skipping u and zs which really need sky.

                'filter_sky_sort':     ['HA', 'S2', 'CR', 'N2', 'O3', 'PR', 'PG', 'PB', 'w', 'air']  #Least to most throughput  \


            },
        },

    },


    'lamp_box': {
        'lamp_box1': {
            'parent': 'camera_1',  # Parent is camera for the spectrograph
            'name': 'None',  # "UVEX Calibration Unit", 'None'
            'desc': 'None', #'eshel',  # "uvex", 'None'
            'spectrograph': 'None', #'echelle', 'uvex'; 'None'
            'driver': 'None', # ASCOM.Spox.Switch; 'None'; Note change to correct COM port used for the eShel calibration unit at mrc2
            'switches': "None"  # A string of switches/lamps the box has for the FITS header. # 'None'; "Off,Mirr,Tung,NeAr" for UVEX
        },
    },



    # A site may have many cameras registered (camera1, camera2, camera3, ...) each with unique aliases -- which are assumed
    # to be the name an owner has assigned and in principle that name "kb01" is labeled and found on the camera.  Between sites,
    # there can be overlap of camera names.  LCO convention is letter of cam manuf, letter of chip manuf, then 00, 01, 02, ...
    # However this code will treat the camera name/alias as a string of arbitrary length:  "saf_Neyle's favorite_camera" is
    # perfectly valid as an alias.


    'camera': {
        'camera_1_1': {
            'parent': 'telescope1',
            'name': 'sq001cs',      #Important because this points to a server file structure by that name.
            'desc':  'QHY 600C Pro',
            'driver':  "ASCOM.QHYCCD_CAM2.Camera", # NB Be careful this is not QHY Camera2 or Guider  "Maxim.CCDCamera",   #'ASCOM.FLI.Kepler.Camera', "ASCOM.QHYCCD.Camera",   #
            'detector':  'Sony IMX455 Color',  #  It would be good to build out a table of chip characteristics
            'use_file_mode':  False,   # NB we should clean out all file mode stuff.
            'file_mode_path':  'Q:/archive/sq01/maxim/',   #NB NB all file_mode Maxim stuff should go!
            'manufacturer':  "QHY",
            'settings': {
                
                'is_osc' : True,
                
                'squash_on_x_axis' : True,
                # 'osc_brightness_enhance' : 1.0,
                # 'osc_contrast_enhance' : 1.3,
                # 'osc_saturation_enhance' : 2.0,
                # 'osc_colour_enhance' : 1.5,
                # 'osc_sharpness_enhance' : 1.5,
                'osc_brightness_enhance' : 1.0,
                'osc_contrast_enhance' : 1.5,
                'osc_saturation_enhance' : 2.5,
                'osc_colour_enhance' : 1.7,
                'osc_sharpness_enhance' : 1.5,                
                'osc_background_cut' : 25.0,
                'bin_for_focus' : True, # This setting will bin the image for focussing rather than interpolating. Good for 1x1 pixel sizes < 0.6.
                
                # ONLY TRANSFORM THE FITS IF YOU HAVE
                # A DATA-BASED REASON TO DO SO.....
                # USUALLY TO GET A BAYER GRID ORIENTATED CORRECTLY
                # ***** ONLY ONE OF THESE SHOULD BE ON! *********
                'transpose_fits' : False,
                'flipx_fits' : False,
                'flipy_fits' : False,
                'rotate180_fits' : False, # This also should be flipxy!
                'rotate90_fits' : False,
                'rotate270_fits' : False,
                
                # HERE YOU CAN FLIP THE IMAGE TO YOUR HEARTS DESIRE
                # HOPEFULLY YOUR HEARTS DESIRE IS SIMILAR TO THE
                # RECOMMENDED DEFAULT DESIRE OF PTR
                'transpose_jpeg' : True,
                'flipx_jpeg' : False,
                'flipy_jpeg' : False,
                'rotate180_jpeg' : False,
                'rotate90_jpeg' : False,
                'rotate270_jpeg' : False,
                
                'osc_bayer' : 'RGGB',
                'crop_preview': False,
                'crop_preview_ybottom': 2,  #  2 needed if Bayer array
                'crop_preview_ytop': 2,
                'crop_preview_xleft': 2,
                'crop_preview_xright': 2,
                'temp_setpoint': -20,    #Verify we can go colder, this system has a chiller
                'has_chiller': True,
                'calib_setpoints': [-20, -20, -20, -20, -20, -20, \
                                    -20, -20, -20, -20, -20, -20],  #  Picked by month-of-year 
                'day_warm': False,
                'cooler_on': True,
                "cam_needs_NumXY_init": True,
                'x_start':  24,
                'y_start':  0,
                'x_width':  9576,   #NB Should be set up with overscan, which this camera is!  20200315 WER
                'y_width':  6388,
                'x_chip':  9576,   #NB Should specify the active pixel area.   20200315 WER
                'y_chip':  6388,
                'x_trim_offset':  8,   #  NB these four entries are guesses.
                'y_trim_offset':  8,
                'pre_bias_available': False,  #if so need to specify as below for post_bias.
                'post_bias_available': True,  #if so need to specify as below for post_bias.
                'x_bias_start':  9577,
                'y_bias_start' : 6389,
                'x_bias_end':  None,       # Vert band self.img[-38:-18, 0]
                'y_bias_send': None,
                'corner_everlap': None,
                'x_bias_line': True,
                'y_bias_line': True,
                'x_active': 9576,
                'y_active': 6388,
                'det_size': '[1:9600, 1:6422]',  # Physical chip data size as returned from driver
                'ccd_sec': '[1:9600, 1:6422]',
                'bias_sec': ['[1:22, 1:6388]', '[1:11, 1:3194]', '[1:7, 1:2129]', '[1:5, 1:1597]'],
                'det_sec': ['[25:9600, 1:6388]', '[13:4800, 1:3194]', '[9:3200, 1:2129]', '[7:2400, 1:1597]'],
                'data_sec': ['[25:9600, 1:6388]', '[13:4800, 1:3194]', '[9:3200, 1:2129]', '[7:2400, 1:1597]'],
                'trim_sec': ['[1:9576, 1:6388]', '[1:4788, 1:3194]', '[1:3192, 1:2129]', '[1:2394, 1:1597]'],
                'x_pixel':  3.76,
                'y_pixel':  3.76,
                'pix_scale': 0.302597,    #   bin-2  2* math.degrees(math.atan(3.76/2563000))*3600

                'CameraXSize' : 9600,
                'CameraYSize' : 6422,
                'StartX' : 1,
                'StartY' : 1,


                'x_field_deg': 0.8042,  #  round(4784*0.605194/3600, 4),   #48 X 32 AMIN  3MIN X 0.5 DEG
                'y_field_deg': 0.5369,  #  round(3194*0.605194/3600, 4),
                'area_sq_deg':  0.4318, 
                'overscan_x': 24,
                'overscan_y': 34,
                'north_offset': 0.0,    #  These three are normally 0.0 for the primary telescope
                'east_offset': 0.0,
                'rotation': 0.0,
                'min_exposure': 0.0001,
                'min_flat_exposure': 0.0001,
                'max_exposure': 180.,
                'max_daytime_exposure': 0.0001,
                'can_subframe':  True,
                'min_subframe': [128,128],
                'bin_modes':  [['Optimal', 0.91], ['Fine', 0.61], ['Coarse', 1.2], ['Eng', 0.30]],     #Meaning fixed binning if list has only one entry
                'reference_gain': 1.3,     #  NB GUess One val for each binning. Assumed digitalsumming in camera???
                'reference_noise': 6,    #  NB Guess
                'reference_dark': 0.2,  #  NB  Guess
                'reference_offset': 611, #  NB Guess  ADU vaules not times in sec.
                'fullwell_capacity': 80000,   #  NB Guess
                'bin-desc':              ['1x1', '2x2', '3x3', '4x4' ],
                'chan_color':            ['col', 'gry', 'gry', 'gry' ],
                #'cycle_time':            [ 18,    13,    15,    12   ],   # NB somewhat a Guess.
                'cycle_time':            0,   # Meas 20230219  for a bias
                #'enable_bin':            [ True, False,  False,  False],
                #'bias_dark_bin_spec':    ['1,1', '2,2', '3,3', '4,4' ],    #Default binning for flats
                'bias_count':    63,
                'dark_count':    17,
 
                'dark_exposure': 360,
                #'flat_bin_spec':         ['1,1', '2,2', '3,3', '4,4' ],   #Is this necessary?

                #'flat_count': 5,
                'optimal_bin': [1, 1],   #  This is the optimal bin for MRC
                'fine_bin':    [1, 1],   #  This is the fine bin for MRC
                'coarse_bin':  [2, 2],   #  This is the coarse bin for MRC
                'eng_bin':     [4, 4],   #  This is the eng-only bin for MRC, not useful for users?
                'bin_enable':  ['1 1'],  #  Always square and matched to seeing situation by owner  NB Obsolete? NO MF uses to load bias calib
                                         #  NB NB inconsistent use of bin string   '1 1', '1x1' , etc.
                'do_cosmics' : 'yes',
                
                'rbi_delay':  0,      #  This being zero says RBI is not available, eg. for SBIG.
                'is_cmos':  True,
                'is_color': True,   #NB we also have a is_osc key.
                'can_set_gain':  True,
                'max_linearity':  60000,   # Guess

                'flat_count': 5,

                'saturate':   65000 ,    #[[1, 65000], [2,262000], [3,589815], [4, 1048560]] ,   # e-.  This is a close guess, not measured, but taken from data sheet.
                'fullwell_capacity':  80000,

                'read_mode':  'Normal',
                'readout_mode': 'Normal',
                'readout_speed':  50,
                'readout_seconds': 6,
                'smart_stack_exposure_time': 30,
                'square_detector': False,
                'square_pixels': True,
                'areas_implemented': ['Full', 'SQR', '0.5*0.5°',  '0.7x0.7°', '1x1°', '1.4x1.4°', '2x2°', '2.8x2.8°', '4x4sq°', '5.6x5.6°'],
                'default_area':  "Full",
                'default_rotation': 0.0000,

                #'flat_bin_spec': ['1 1', '2 2'],    # List of binnings for flats.  NB NB NB Note inconsistent use of '1 1' and '1x1' and '1,1'

                'has_darkslide':  True,
                'darkslide_com':  'COM15',
                'shutter_type': "Electronic",
                'has_screen': True,
                'screen_settings':  {
                    'screen_saturation':  157.0,
                    'screen_x4':  -4E-12,  #  'y = -4E-12x4 + 3E-08x3 - 9E-05x2 + 0.1285x + 8.683     20190731'
                    'screen_x3':  3E-08,
                    'screen_x2':  -9E-05,
                    'screen_x1':  .1258,
                    'screen_x0':  8.683
                },
            },

        },


    },

    'sequencer': {
        'sequencer1': {
            'parent': 'site',
            'name': 'Sequencer',
            'desc':  'Automation Control',
            'driver': None,
            'startup_script':  None,
            'recover_script':  None,
            'shutdown_script':  None,
        },
    },
    #As aboove, need to get this sensibly suported on GUI and in fits headers.


    #Need to put switches here for above devices.

    #Need to build instrument selector and multi-OTA configurations.

    #AWS does not need this, but my configuration code might make use of it. VALENTINA this device will probably
    #alwys be custom per installation. In my case Q: points to a 40TB NAS server in the basement. WER
    'server': {
        'server1': {
            'name': 'QNAP',
            'win_url': 'archive (\\10.15.0.82) (Q:)',
            'redis':  '(host=10.15.0.15, port=6379, db=0, decode_responses=True)',
            'startup_script':  None,
            'recover_script':  None,
            'shutdown_script':  None,
        },
    },
}    #This brace closes the while configuration dictionary. Match found up top at:  site_config = {

def get_ocn_status():
    pass
def get_enc_status():
    pass


if __name__ == '__main__':
    '''
    This is a simple test to send and receive via json.
    '''

    j_dump = json.dumps(site_config)
    site_unjasoned = json.loads(j_dump)
    if str(site_config)  == str(site_unjasoned):
        print('Strings matched.')
    if site_config == site_unjasoned:
        print('Dictionaries matched.')<|MERGE_RESOLUTION|>--- conflicted
+++ resolved
@@ -55,17 +55,13 @@
 site_config = {
     'site': str(site_name).lower(),
     'site_id': 'mrc',
-<<<<<<< HEAD
-    
+
     'debug_site_mode': False,
     
     'debug_mode': False,
     'admin_owner_commands_only': False,
     'debug_duration_sec': 7200,
-=======
-    'debug_mode': False,
-    'debug_duration_sec': 3600,   #seconds
->>>>>>> 2dc272c8
+
     'owner':  ['google-oauth2|112401903840371673242'],  # Wayne
 
     'owner_alias': ['WER', 'TELOPS'],
