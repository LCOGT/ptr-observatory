# -*- coding: utf-8 -*-
'''
Created by Tim Beccue, 2020-03-16

This is a configuration file designed to simulate an observatory using
ASCOM simulators.

The file is adapted from a version of the WMD config, and is a work in
progress. The key differences are the names of the drivers listed under each
device; they point to the ASCOM simulator drivers that should already be
installed on the computer in order to work.

Most of the numbers in this config file aren't used. However, some of the
site code depends on some of these values. Eventually this should be cleaned.

Modified 20200323 by WER  A simple simulation of an observatory at ALI in Tibet.

'''

site_name = 'ALI-sim'

site_config = {
    'site': 'ALI-sim',
    'name': 'ALI Simulated Site',
    #'archive_path': 'Q:/',     #Really important, this is where state and results are stored. Can be a NAS server.
    'location': 'Shiquhane, Tibet,  PRC',
    #'observatory_url': 'https://starz-r-us.sky/clearskies',
    #'mpc_code':  'ZZ23',    #This is made up for now.
    'timezone': 'CST+08',       #We might be smart to require some Python DateTime String Constant here
                             #since this is a serious place where misconfigurations occur.  We run on
                             #UTC and all translations to local time are 'informational.'  PTR will
                             #Not accept observatories whose master clocks run on local time, or where
                             #the longitude and value of UTC disagree by more than a smidegon.
    'latitude': '33.3167',     #Decimal degrees, North is Positive
    'longitude': '80.0167',   #Decimal degrees, West is negative
    'elevation': '5100',    # meters above sea level
    'reference_ambient':  ['5'],  #Degrees Celsius.  Alternately 12 entries, one for every - mid month.
    'reference_pressure':  ['839.8'],  #mbar Alternately 12 entries, one for every - mid month.
    #'observing_conditions': {
        #'wx1': {
            #'parent': 'site',
            #'alias': 'Weather Station #1',
            #'driver': 'redis'
           #
            #},
        #},
<<<<<<< HEAD
            
=======
                    
         
>>>>>>> 7ca45fc7
    'enclosure': {
        'enclosure1': {
            'parent': 'site',
            'alias': 'SinDome',
            'driver': 'ASCOM.Simulator.Dome',
            'has_lights':  'true',
            'is_dome':  'true',
            'controlled_by':  ['mnt1'],
            'settings': {
                'lights':  ['Auto', 'White', 'Red', 'IR', 'Off'],
                'roof_shutter':  ['Auto', 'Open', 'Close', 'Lock Closed', 'Unlock'],                              
                },
            },
        },
# =============================================================================
#     'web_cam': {
#         'web_cam1 ': {
#             'parent': 'enclosure1',
#             'alias': 'MegaCam',
#             'desc':  'AXIS PTZ w control',
#             'driver': 'http://10.15.0.19',
#             'fov':  '90.0',
#             'altitude': '90.0',
#             'azimuth':  '0.0'      #or '180.0 if Pole is low.
#             },
#         #Need to find a way to get this supported and displaying and ultimately logging the 10 micron sky signal.        
# =============================================================================

    'mount': {
        'mount1': {
            'parent': 'enclosure1',
            'alias': 'mount1_alias',
            #'hostIP':  '10.15.0.30',     #Can be a name if local DNS recognizes it.
            #'hostname':  'eastpier',
            'desc':  'simulator mount',
            'driver': 'ASCOM.Simulator.Telescope',
            #'alignment': 'Alt-Az',
            'has_paddle': 'false',    #or a string that permits proper configuration.
            'pointing_tel': 'tel1',     #This can be changed to 'tel2' by user.  This establishes a default.
            'settings': {
                'latitude': '33.3167',     #Decimal degrees, North is Positive
                'longitude': '80.0167',   #Decimal degrees, West is negative
                'elevation': '5100',    # meters above sea level
                'home_park_altitude': '0',   #Having this setting is important for PWI4 where it can easily be messed up.
                'home_park_azimuth': '174.0',
                'horizon':  '20',

            },
        },

    },

    'telescope': {
        'telescope1': {
            'parent': 'mount1',
            'alias': 'Main OTA',
            'desc':  'Planewave CDK 500 F6.8',
            'driver': 'None',                     #Essentially this device is informational.  It is mostly about the optics.
            'collecting_area':  '119773.0',
            'obscuration':  '39%',
            'aperture': '500',
            'f-ratio':  '6.8',   #This and focal_lenght can be refined after a solve.
            'focal_length': '3454',
            'has_dew_heater':  'false',
            'screen_name': 'screen1',
            'focuser_name':  'focuser1',
            'rotator_name':  'rotator1',
            'camera_name':  'camera1',
            'filter_wheel_name':  'filter_wheel1',
            'has_fans':  'true',
            'has_cover':  'false',
            'settings': {
                'fans': ['Auto','High', 'Low', 'Off'],
                'offset_collimation': '0.0',    #If the mount model is current, these numbers are usually near 0.0
                                                #for tel1.  Units are arcseconds.
                'offset_declination': '0.0',
                'offset_flexure': '0.0',
                },
        },
    },
 
    'rotator': {
        'rotator1': {
            'parent': 'telescope1',
            'alias': 'rotator_simulator',
            'desc':  'Opetc Gemini',
            'driver': 'ASCOM.Simulator.Rotator',
            'minimum': '-180.0',
            'maximum': '360.0',
            'step_size':  '0.0001',
            'backlash':  '0.0',    
            'unit':  'degree'
            },
    },

#    'screen': {
#        'screen1': {
#            'parent': 'telescope1',
#            'alias': 'screen',
#            'desc':  'Optec Alnitak 24"',
#            'driver': 'COM6',  #This needs to be a four or 5 character string as in 'COM8' or 'COM22'
#            'minimum': '5.0',   #This is the % of light emitted when Screen is on and nominally at 0% bright.
#            'saturate': '170',  #Out of 0.0 - 255, this is the last value where the screen is linear with output.
#                                #These values have a minor temperature sensitivity yet to quantify.
#
#            },
#    },
               
    'focuser': {
        'focuser1': {
            'parent': 'telescope1',
            'alias': 'focuser_simulator',
            'desc':  'Optec Gemini',
            'driver': 'ASCOM.Simulator.Focuser',
            'reference':  '5941',    #Nominal at 20C Primary temperature, in microns not steps.
            'ref_temp':   '15',      #Update when pinning reference
            'coef_c': '0',   #negative means focus moves out as Primary gets colder
            'coef_0': '0',  #Nominal intercept when Primary is at 0.0 C.
            'coef_date':  '20300314',
            'minimum': '0',    #NB this needs clarifying, we are mixing steps and microns.
            'maximum': '12700',
            'step_size': '1',
            'backlash':  '0',
            'unit': 'steps',
            'unit_conversion':  '0.090909090909091',
            'has_dial_indicator': 'false'
            },

    },

    #Add CWL, BW and DQE to filter and detector specs.   HA3, HA6 for nm or BW.
    'filter_wheel': {
        "filter_wheel1": {
            "parent": "tel1",
            "alias": "Dual filter wheel",
            "desc":  'FLI Centerline Custom Dual 50mm sq.',
            "driver": ['ASCOM.Simulator.FilterWheel', 'ASCOM.Simulator.FilterWheel'],
            'settings': {
                'filter_count': '23',
                'filter_reference': '2',
                'filter_data': [['filter', 'filter_index', 'filter_offset', 'sky_gain', 'screen_gain', 'abbreviation'],
                                ['air', '(0, 0)', '-1000', '0.01', '790', 'ai'],   # 0
                                ['dif', '(4, 0)', '0', '0.01', '780', 'di'],   # 1
                                ['w', '(2, 0)', '0', '0.01', '780', 'w_'],   # 2
                                ['ContR', '(1, 0)', '0', '0.01', '175', 'CR'],   # 3
                                ['N2', '(3, 0)', '0', '0.01', '101', 'N2'],   # 4
                                ['u', '(0, 5)', '0', '0.01', '0.2', 'u_'],   # 5
                                ['g', '(0, 6)', '0', '0.01', '550', 'g_'],   # 6
                                ['r', '(0, 7)', '0', '0.01', '630', 'r_'],   # 7
                                ['i', '(0, 8)', '0', '0.01', '223', 'i_'],   # 8
                                ['zs', '(5, 0)', '0', '0.01', '15.3','zs'],   # 9
                                ['PL', '(0, 4)', '0', '0.01', '775', "PL"],   # 10
                                ['PR', '(0, 3)', '0', '0.01', '436', 'PR'],   # 11
                                ['PG', '(0, 2)', '0', '0.01', '446','PG'],   # 12
                                ['PB', '(0, 1)', '0', '0.01', '446', 'PB'],   # 13
                                ['O3', '(7, 0)', '0', '0.01', '130','03'],   # 14
                                ['HA', '(6, 0)', '0', '0.01', '101','HA'],   # 15
                                ['S2', '(8, 0)', '0', '0.01', '28','S2'],   # 16
                                ['dif_u', '(4, 5)', '0', '0.01', '0.2', 'du'],   # 17
                                ['dif_g', '(4, 6)', '0', '0.01', '515','dg'],   # 18
                                ['dif_r', '(4, 7)', '0', '0.01', '600', 'dr'],   # 19
                                ['dif_i', '(4, 8)', '0', '0.01', '218', 'di'],   # 20
                                ['dif_zs', '(9, 0)', '0', '0.01', '14.5', 'dz'],   # 21
                                ['dark', '(10, 9)', '0', '0.01', '0.0', 'dk']],   # 22
                                #Screen = 100; QHY400 ~ 92% DQE   HDR Mode    Screen = 160 sat  20190825 measured.
                'filter_screen_sort':  ['0', '1', '2', '10', '7', '19', '6', '18', '12', '11', '13', '8', '20', '3', \
                                        '14', '15', '4', '16', '9', '21'],  # '5', '17'], #Most to least throughput, \
                                #so screen brightens, skipping u and zs which really need sky.
                'filter_sky_sort':  ['17', '5', '21', '9', '16', '4', '15', '14', '3', '20', '8', '13', '11', '12', \
                                     '18', '6', '19', '7', '10', '2', '1', '0']  #Least to most throughput
                               
            },
        },                  
    },
       
       
   
    # A site may have many cameras registered (camera1, camera2, camera3, ...) each with unique aliases -- which are assumed
    # to be the name an owner has assigned and in principle that name "kb01" is labeled and found on the camera.  Between sites,
    # there can be overlap of camera names.  LCO convention is letter of cam manuf, letter of chip manuf, then 00, 01, 02, ...  
    # However this code will treat the camera name/alias as a string of arbitrary length:  "saf_Neyle's favorite_camera" is
    # perfectly valid as an alias.
   

    'camera': {
        'camera1': {
            'parent': 'telescope1',
            'alias': 'simulator_camera',      #Important because this points to a server file structure by that name.
            'desc':  'FLI Microline e2vU42DD',
            #'driver':  "Maxim.CCDCamera",   #'ASCOM.FLI.Kepler.Camera',  #Code must work with both.
            'driver': 'ASCOM.Simulator.Camera',
            'settings': {
                'x_start':  '0',
                'y_start':  '0',
                'x_width':  '2048',
                'x_pixel':  '13.5',
                'y_width':  '2048',
                'y_pixel':  '13.5',
                'overscan_x': '0',
                'overscan_y': '0',
                'north_offset': '0.0',
                'east_offset': '0.0',
                'rotation': '0.0',
                'min_exposure': '0.100',
                'max_exposure': '600.0',
                'can_subframe':  'true',
                'min_subframe':  '16:16',
                'is_cmos':  'false',
                'reference_gain': ['1.4', '1.4' ],     #One val for each binning.
                'reference_noise': ['14.0', '14.0' ],
                'reference_dark': ['0.2', '-30' ],
                'area': ['100%', '2X-jpg', '71%', '50%', '1X-jpg', '33%', '25%', '1/2 jpg'],
                'bin_modes':  [['1', '1'], ['2', '2']],     #Meaning no binning if list has only one entry
                                               #otherwise enumerate all xy modes: [[1,1], [1,2], ...[3,2]...]
                'has_darkslide':  'false',
                #'darkslide':  ['Auto', 'Open', 'Close'],
                'has_screen': 'true',
                'screen_settings':  {
                    'screen_saturation':  '157.0',
                    'screen_x4':  '-4E-12',  #'y = -4E-12x4 + 3E-08x3 - 9E-05x2 + 0.1285x + 8.683     20190731'
                    'screen_x3':  '3E-08',
                    'screen_x2':  '-9E-05',
                    'screen_x1':  '.1258',
                    'screen_x0':  '8.683'
                    },
                },
        },
                   
    },

    'sequencer': {
        'sequencer': {
            'parent': 'site',
            'alias': 'Sequencer',
            'desc':  'Automation Control',
            'driver': 'none'
        },
    },
    #As aboove, need to get this sensibly suported on GUI and in fits headers.            
#    'web_cam': {
#              
#        'web_cam3 ': {
#            'parent': 'mount1',
#            'alias': 'FLIR',
#            'desc':  'FLIR NIR 10 micron 15deg, sidecam',
#            'driver': 'http://10.15.0.17',
#            'fov':  '15.0',
#            'settings': {
#                'offset_collimation': '0.0',
#                'offset_declination': '0.0',
#                'offset_flexure': '0.0'
#
#                },
#            },
#
#    },

           
    #Need to put switches here for above devices.
   
    #Need to build instrument selector and multi-OTA configurations.

    #AWS does not need this, but my configuration code might make use of it.
#    'server': {
#        'server1': {
#            'name': 'QNAP',
#            'win_url': 'archive (\\10.15.0.82) (Q:)',
#            'redis':  '(host=10.15.0.15, port=6379, db=0, decode_responses=True)'
#        },
#    },

}    #This brace closes the while configuration dictionary. Match found up top at:  site_config = {<|MERGE_RESOLUTION|>--- conflicted
+++ resolved
@@ -44,12 +44,7 @@
            #
             #},
         #},
-<<<<<<< HEAD
-            
-=======
-                    
-         
->>>>>>> 7ca45fc7
+
     'enclosure': {
         'enclosure1': {
             'parent': 'site',
