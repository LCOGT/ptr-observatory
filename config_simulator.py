# -*- coding: utf-8 -*-
'''
Created by Tim Beccue, 2020-03-16

This is a configuration file designed to simulate an observatory using
ASCOM simulators.

The file is adapted from a version of the WMD config, and is a work in
progress. The key differences are the names of the drivers listed under each
device; they point to the ASCOM simulator drivers that should already be
installed on the computer in order to work.

Most of the numbers in this config file aren't used. However, some of the
site code depends on some of these values. Eventually this should be cleaned.

Modified 20200323 by WER  A simple simulation of an observatory at ALI in Tibet.

'''

site_name = 'ALI-sim'

site_config = {
    'site': 'ALI-sim',
    'name': 'ALI Simulated Site',
    #'archive_path': 'Q:/',     #Really important, this is where state and results are stored. Can be a NAS server.
    'location': 'Shiquhane, Tibet,  PRC',
    #'observatory_url': 'https://starz-r-us.sky/clearskies',
    #'mpc_code':  'ZZ23',    #This is made up for now.
    'timezone': 'CST+08',       #We might be smart to require some Python DateTime String Constant here
                             #since this is a serious place where misconfigurations occur.  We run on
                             #UTC and all translations to local time are 'informational.'  PTR will
                             #Not accept observatories whose master clocks run on local time, or where
                             #the longitude and value of UTC disagree by more than a smidegon.
    'latitude': '33.3167',     #Decimal degrees, North is Positive
    'longitude': '80.0167',   #Decimal degrees, West is negative
    'elevation': '5100',    # meters above sea level
    'reference_ambient':  ['5'],  #Degrees Celsius.  Alternately 12 entries, one for every - mid month.
    'reference_pressure':  ['839.8'],  #mbar Alternately 12 entries, one for every - mid month.
    #'observing_conditions': {
        #'wx1': {
            #'parent': 'site',
            #'alias': 'Weather Station #1',
            #'driver': 'redis'
           #
            #},
        #},
<<<<<<< HEAD

    #Dome added by WER 20200320              
    'enclosure': {
        'enclosure1': {
            'parent': 'site',
            'alias': 'SinDome',
#            'hostIP':  '10.15.0.30',
            'driver': 'ASCOM.Simulator.Dome',
            'has_lights':  'true',   #NB wouldn't it be eless error-rone for this to be "True"?
            'is_dome':  'true',
=======
>>>>>>> 79e9b607

            'controlled_by':  ['mnt1'],
            'settings': {
                'lights':  ['Auto', 'White', 'Red', 'IR', 'Off'],       #A way to encode possible states or options???
                                                                        #First Entry is always default condition.
                'roof_shutter':  ['Auto', 'Open', 'Close', 'Lock Closed', 'Unlock'],                              

<<<<<<< HEAD
=======
    #Dome added by WER 20200320              
    'enclosure': {
        'enclosure1': {
            'parent': 'site',
            'alias': 'SinDome',
#            'hostIP':  '10.15.0.30',
            'driver': 'ASCOM.Simulator.Dome',
            'has_lights':  'true',   #NB wouldn't it be eless error-rone for this to be "True"?
            'is_dome':  'true',
            'controlled_by':  ['mnt1'],
            'settings': {
                'lights':  ['Auto', 'White', 'Red', 'IR', 'Off'],       #A way to encode possible states or options???
                                                                        #First Entry is always default condition.
                'roof_shutter':  ['Auto', 'Open', 'Close', 'Lock Closed', 'Unlock'],                              
>>>>>>> 79e9b607
                },
            },
        },
# =============================================================================
#     'web_cam': {
#         'web_cam1 ': {
#             'parent': 'enclosure1',
#             'alias': 'MegaCam',
#             'desc':  'AXIS PTZ w control',
#             'driver': 'http://10.15.0.19',
#             'fov':  '90.0',
#             'altitude': '90.0',
#             'azimuth':  '0.0'      #or '180.0 if Pole is low.
#             },
#         #Need to find a way to get this supported and displaying and ultimately logging the 10 micron sky signal.        
# =============================================================================

    'mount': {
        'mount1': {
            'parent': 'enclosure1',
            'alias': 'mount1_alias',
            #'hostIP':  '10.15.0.30',     #Can be a name if local DNS recognizes it.
            #'hostname':  'eastpier',
            'desc':  'simulator mount',
            'driver': 'ASCOM.Simulator.Telescope',
            #'alignment': 'Alt-Az',
            'has_paddle': 'false',    #or a string that permits proper configuration.
            'pointing_tel': 'tel1',     #This can be changed to 'tel2' by user.  This establishes a default.
            'settings': {
                'lattitude': '34.34293028',   #These could in principle be different than site by small amount
                'longitude': '-119.68105',
                'elevation': '317.75', # meters above sea level
                'home_park_altitude': '0',   #Having this setting is important for PWI4 where it can easily be messed up.
                'home_park_azimuth': '174.0',
                'horizon':  '20',

            },
        },

    },

    'telescope': {
        'telescope1': {
            'parent': 'mount1',
            'alias': 'Main OTA',
            'desc':  'Planewave CDK 500 F6.8',
            'driver': 'None',                     #Essentially this device is informational.  It is mostly about the optics.
            'collecting_area':  '119773.0',
            'obscuration':  '39%',
            'aperture': '500',
            'f-ratio':  '6.8',   #This and focal_lenght can be refined after a solve.
            'focal_length': '3454',
            'has_dew_heater':  'false',
            'screen_name': 'screen1',
            'focuser_name':  'focuser1',
            'rotator_name':  'rotator1',
            'camera_name':  'camera1',
            'filter_wheel_name':  'filter_wheel1',
            'has_fans':  'true',
            'has_cover':  'false',
            'settings': {
                'fans': ['Auto','High', 'Low', 'Off'],
                'offset_collimation': '0.0',    #If the mount model is current, these numbers are usually near 0.0
                                                #for tel1.  Units are arcseconds.
                'offset_declination': '0.0',
                'offset_flexure': '0.0',
                },
        },
    },
 
    'rotator': {
        'rotator1': {
            'parent': 'telescope1',
            'alias': 'rotator_simulator',
            'desc':  'Opetc Gemini',
            'driver': 'ASCOM.Simulator.Rotator',
            'minimum': '-180.0',
            'maximum': '360.0',
            'step_size':  '0.0001',
            'backlash':  '0.0',    
            'unit':  'degree'
            },
    },

#    'screen': {
#        'screen1': {
#            'parent': 'telescope1',
#            'alias': 'screen',
#            'desc':  'Optec Alnitak 24"',
#            'driver': 'COM6',  #This needs to be a four or 5 character string as in 'COM8' or 'COM22'
#            'minimum': '5.0',   #This is the % of light emitted when Screen is on and nominally at 0% bright.
#            'saturate': '170',  #Out of 0.0 - 255, this is the last value where the screen is linear with output.
#                                #These values have a minor temperature sensitivity yet to quantify.
#
#            },
#    },
               
    'focuser': {
        'focuser1': {
            'parent': 'telescope1',
            'alias': 'focuser_simulator',
            'desc':  'Optec Gemini',
            'driver': 'ASCOM.Simulator.Focuser',
            'reference':  '5941',    #Nominal at 20C Primary temperature, in microns not steps.
            'ref_temp':   '15',      #Update when pinning reference
            'coef_c': '0',   #negative means focus moves out as Primary gets colder
            'coef_0': '0',  #Nominal intercept when Primary is at 0.0 C.
            'coef_date':  '20300314',
            'minimum': '0',    #NB this needs clarifying, we are mixing steps and microns.
            'maximum': '12700',
            'step_size': '1',
            'backlash':  '0',
            'unit': 'steps',
            'unit_conversion':  '0.090909090909091',
            'has_dial_indicator': 'false'
            },

    },

    #Add CWL, BW and DQE to filter and detector specs.   HA3, HA6 for nm or BW.
    'filter_wheel': {
        "filter_wheel1": {
            "parent": "tel1",
            "alias": "Dual filter wheel",
            "desc":  'FLI Centerline Custom Dual 50mm sq.',
            "driver": ['ASCOM.Simulator.FilterWheel', 'ASCOM.Simulator.FilterWheel'],
            'settings': {
                'filter_count': '23',
                'filter_reference': '2',
                'filter_data': [['filter', 'filter_index', 'filter_offset', 'sky_gain', 'screen_gain', 'abbreviation'],
                                ['air', '(0, 0)', '-1000', '0.01', '790', 'ai'],   # 0
                                ['dif', '(4, 0)', '0', '0.01', '780', 'di'],   # 1
                                ['w', '(2, 0)', '0', '0.01', '780', 'w_'],   # 2
                                ['ContR', '(1, 0)', '0', '0.01', '175', 'CR'],   # 3
                                ['N2', '(3, 0)', '0', '0.01', '101', 'N2'],   # 4
                                ['u', '(0, 5)', '0', '0.01', '0.2', 'u_'],   # 5
                                ['g', '(0, 6)', '0', '0.01', '550', 'g_'],   # 6
                                ['r', '(0, 7)', '0', '0.01', '630', 'r_'],   # 7
                                ['i', '(0, 8)', '0', '0.01', '223', 'i_'],   # 8
                                ['zs', '(5, 0)', '0', '0.01', '15.3','zs'],   # 9
                                ['PL', '(0, 4)', '0', '0.01', '775', "PL"],   # 10
                                ['PR', '(0, 3)', '0', '0.01', '436', 'PR'],   # 11
                                ['PG', '(0, 2)', '0', '0.01', '446','PG'],   # 12
                                ['PB', '(0, 1)', '0', '0.01', '446', 'PB'],   # 13
                                ['O3', '(7, 0)', '0', '0.01', '130','03'],   # 14
                                ['HA', '(6, 0)', '0', '0.01', '101','HA'],   # 15
                                ['S2', '(8, 0)', '0', '0.01', '28','S2'],   # 16
                                ['dif_u', '(4, 5)', '0', '0.01', '0.2', 'du'],   # 17
                                ['dif_g', '(4, 6)', '0', '0.01', '515','dg'],   # 18
                                ['dif_r', '(4, 7)', '0', '0.01', '600', 'dr'],   # 19
                                ['dif_i', '(4, 8)', '0', '0.01', '218', 'di'],   # 20
                                ['dif_zs', '(9, 0)', '0', '0.01', '14.5', 'dz'],   # 21
                                ['dark', '(10, 9)', '0', '0.01', '0.0', 'dk']],   # 22
                                #Screen = 100; QHY400 ~ 92% DQE   HDR Mode    Screen = 160 sat  20190825 measured.
                'filter_screen_sort':  ['0', '1', '2', '10', '7', '19', '6', '18', '12', '11', '13', '8', '20', '3', \
                                        '14', '15', '4', '16', '9', '21'],  # '5', '17'], #Most to least throughput, \
                                #so screen brightens, skipping u and zs which really need sky.
                'filter_sky_sort':  ['17', '5', '21', '9', '16', '4', '15', '14', '3', '20', '8', '13', '11', '12', \
                                     '18', '6', '19', '7', '10', '2', '1', '0']  #Least to most throughput
                               
            },
        },                  
    },
       
       
   
    # A site may have many cameras registered (camera1, camera2, camera3, ...) each with unique aliases -- which are assumed
    # to be the name an owner has assigned and in principle that name "kb01" is labeled and found on the camera.  Between sites,
    # there can be overlap of camera names.  LCO convention is letter of cam manuf, letter of chip manuf, then 00, 01, 02, ...  
    # However this code will treat the camera name/alias as a string of arbitrary length:  "saf_Neyle's favorite_camera" is
    # perfectly valid as an alias.
   

    'camera': {
        'camera1': {
            'parent': 'telescope1',
            'alias': 'simulator_camera',      #Important because this points to a server file structure by that name.
            'desc':  'FLI Microline e2vU42DD',
            #'driver':  "Maxim.CCDCamera",   #'ASCOM.FLI.Kepler.Camera',  #Code must work with both.
            'driver': 'ASCOM.Simulator.Camera',
            'settings': {
                'x_start':  '0',
                'y_start':  '0',
                'x_width':  '2048',
                'x_pixel':  '13.5',
                'y_width':  '2048',
                'y_pixel':  '13.5',
                'overscan_x': '0',
                'overscan_y': '0',
                'north_offset': '0.0',
                'east_offset': '0.0',
                'rotation': '0.0',
                'min_exposure': '0.100',
                'max_exposure': '600.0',
                'can_subframe':  'true',
                'min_subframe':  '16:16',
                'is_cmos':  'false',
                'reference_gain': ['1.4', '1.4' ],     #One val for each binning.
                'reference_noise': ['14.0', '14.0' ],
                'reference_dark': ['0.2', '-30' ],
                'area': ['100%', '2X-jpg', '71%', '50%', '1X-jpg', '33%', '25%', '1/2 jpg'],
                'bin_modes':  [['1', '1'], ['2', '2']],     #Meaning no binning if list has only one entry
                                               #otherwise enumerate all xy modes: [[1,1], [1,2], ...[3,2]...]
                'has_darkslide':  'false',
                #'darkslide':  ['Auto', 'Open', 'Close'],
                'has_screen': 'true',
                'screen_settings':  {
                    'screen_saturation':  '157.0',
                    'screen_x4':  '-4E-12',  #'y = -4E-12x4 + 3E-08x3 - 9E-05x2 + 0.1285x + 8.683     20190731'
                    'screen_x3':  '3E-08',
                    'screen_x2':  '-9E-05',
                    'screen_x1':  '.1258',
                    'screen_x0':  '8.683'
                    },
                },
        },
                   
    },

    'sequencer': {
        'sequencer': {
            'parent': 'site',
            'alias': 'Sequencer',
            'desc':  'Automation Control',
            'driver': 'none'
        },
    },
    #As aboove, need to get this sensibly suported on GUI and in fits headers.            
#    'web_cam': {
#              
#        'web_cam3 ': {
#            'parent': 'mount1',
#            'alias': 'FLIR',
#            'desc':  'FLIR NIR 10 micron 15deg, sidecam',
#            'driver': 'http://10.15.0.17',
#            'fov':  '15.0',
#            'settings': {
#                'offset_collimation': '0.0',
#                'offset_declination': '0.0',
#                'offset_flexure': '0.0'
#
#                },
#            },
#
#    },

           
    #Need to put switches here for above devices.
   
    #Need to build instrument selector and multi-OTA configurations.

    #AWS does not need this, but my configuration code might make use of it.
#    'server': {
#        'server1': {
#            'name': 'QNAP',
#            'win_url': 'archive (\\10.15.0.82) (Q:)',
#            'redis':  '(host=10.15.0.15, port=6379, db=0, decode_responses=True)'
#        },
#    },

}    #This brace closes the while configuration dictionary. Match found up top at:  site_config = {<|MERGE_RESOLUTION|>--- conflicted
+++ resolved
@@ -44,29 +44,8 @@
            #
             #},
         #},
-<<<<<<< HEAD
-
-    #Dome added by WER 20200320              
-    'enclosure': {
-        'enclosure1': {
-            'parent': 'site',
-            'alias': 'SinDome',
-#            'hostIP':  '10.15.0.30',
-            'driver': 'ASCOM.Simulator.Dome',
-            'has_lights':  'true',   #NB wouldn't it be eless error-rone for this to be "True"?
-            'is_dome':  'true',
-=======
->>>>>>> 79e9b607
-
-            'controlled_by':  ['mnt1'],
-            'settings': {
-                'lights':  ['Auto', 'White', 'Red', 'IR', 'Off'],       #A way to encode possible states or options???
-                                                                        #First Entry is always default condition.
-                'roof_shutter':  ['Auto', 'Open', 'Close', 'Lock Closed', 'Unlock'],                              
-
-<<<<<<< HEAD
-=======
-    #Dome added by WER 20200320              
+                    
+         
     'enclosure': {
         'enclosure1': {
             'parent': 'site',
@@ -80,7 +59,7 @@
                 'lights':  ['Auto', 'White', 'Red', 'IR', 'Off'],       #A way to encode possible states or options???
                                                                         #First Entry is always default condition.
                 'roof_shutter':  ['Auto', 'Open', 'Close', 'Lock Closed', 'Unlock'],                              
->>>>>>> 79e9b607
+
                 },
             },
         },
@@ -110,9 +89,9 @@
             'has_paddle': 'false',    #or a string that permits proper configuration.
             'pointing_tel': 'tel1',     #This can be changed to 'tel2' by user.  This establishes a default.
             'settings': {
-                'lattitude': '34.34293028',   #These could in principle be different than site by small amount
-                'longitude': '-119.68105',
-                'elevation': '317.75', # meters above sea level
+                'latitude': '33.3167',     #Decimal degrees, North is Positive
+                'longitude': '80.0167',   #Decimal degrees, West is negative
+                'elevation': '5100',    # meters above sea level
                 'home_park_altitude': '0',   #Having this setting is important for PWI4 where it can easily be messed up.
                 'home_park_azimuth': '174.0',
                 'horizon':  '20',
