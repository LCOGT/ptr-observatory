
# -*- coding: utf-8 -*-
'''
Created on Fri Feb 07,  11:57:41 2020
Updated saf_wema_20220106_1705_config WER

@author: wrosing

NB NB NB  If we have one config file then paths need to change depending upon which host does what job.
'''

#2345678901234567890123456789012345678901234567890123456789012345678901234567890
import json
import time
import ptr_events
#from pprint import pprint


# NB NB  Json is not bi-directional with tuples (), use lists [], nested if tuples as needed, instead.
# NB NB  My convention is if a value is naturally a float I add a decimal point even to 0.
g_dev = None
site_name = 'saf'
site_config = {
    'site': str(site_name.lower()),
    'site_id': 'saf',
    'debug_site_mode': False,

    'owner':  ['google-oauth2|102124071738955888216', 'google-oauth2|112401903840371673242'],  # Neyle,  Or this can be some aws handle.
    'owner_alias': ['ANS'],
    'admin_aliases': ["ANS", "WER", "TB", "DH", "KVH", 'KC'],
    'site_is_generic':  False,   # A simple single computer ASCOM site.
    'site_is_specific':  False,  # Indicates some special code for a single site.
                                 # Intention it is found in this file.
                                 # Fat is intended to be simple since 
                                 # there is so little to control.
    'site_path':  'C:/ptr/',     # Generic place for this host to stash.
                                 #NB for the client this is the site archive location, maybe call it that?
    'client_path': 'F:/ptr/',
    'archive_path': 'F:/',       # Where images are kept.
    'site_IPC_mechanism':  'shares',   # ['None', shares', 'shelves', 'redis']  Pick One     
    'client_share_path':  '//saf-wema/wema_transfer/',  # Presumably also where shelves are found   
                                                      # Meant to be used by mnt/tel's.
    'wema_is_active':  True,     # True if an agent is used at a site. 
                                 # Wemas are split sites -- at least two CPS's sharing the control.
    'wema_hostname':  'SAF-WEMA',
    'wema_share_path':  'C:/ptr/wema_transfer/',  # Meant to be where Wema puts status data.
    'redis_ip': None,   # None if no redis path present, localhost if redis iself-contained

    'name': 'Apache Ridge Observatory 0m3f4.9/9',
    'airport_code':  'SAF',
    'location': 'Santa Fe, New Mexico,  USA',
    'observatory_url': 'https://starz-r-us.sky/clearskies2',   # This is meant to be optional
    'description':  '''
                    Now is the time for all good persons
                    to get out and vote early and often lest
                    we lose charge of our democracy.
                    ''',    # i.e, a multi-line text block supplied and formatted by the owner.
    'TZ_database_name':  'America/Denver',
    'mpc_code':  'ZZ24',    # This is made up for now.
    'time_offset':  -7.0,   # These two keys may be obsolete give the new TZ stuff 
    'timezone': 'MST',      # This was meant to be coloquial Time zone abbreviation, alternate for "TX_data..."
    'latitude': 35.554298,     # Decimal degrees, North is Positive
    'longitude': -105.870197,   # Decimal degrees, West is negative
    'elevation': 2194,    # meters above sea level
    'reference_ambient':  10.0,  # Degrees Celsius.  Alternately 12 entries, one for every - mid month.
    'reference_pressure':  794.0,    #mbar   A rough guess 20200315
    
    'site_in_automatic_default': "Automatic",   # ["Manual", "Shutdown", "Automatic"]
    'automatic_detail_default': "Enclosure is initially set to Shutdown by SAF config.",
    'auto_eve_bias_dark': False,
    'auto_eve_sky_flat': False,
    'eve_sky_flat_sunset_offset': +0.0,  # Minutes  neg means before, + after.
    'auto_morn_sky_flat': False,
    'auto_morn_bias_dark': False,
    'calibrate_on_solve': True,  # nb nb nb pICK ONE
    're-calibrate_on_solve': True, 

    'observing_conditions' : {     #for SAF
        'observing_conditions1': {
            'parent': 'site',
            'name': 'Boltwood',
            'driver': 'ASCOM.Boltwood.ObservingConditions',
            'driver_2':  'ASCOM.Boltwood.OkToOpen.SafetyMonitor',
            'driver_3':  'ASCOM.Boltwood.OkToImage.SafetyMonitor',
            'redis_ip': '127.0.0.1',   #None if no redis path present
            'has_unihedron':  True,
            'uni_driver': 'ASCOM.SQM.serial.ObservingConditions',
            'unihedron_port':  10    # False, None or numeric of COM port.
        },
    },
    
    'defaults': {
        'observing_conditions': 'observing_conditions1',  # These are used as keys, may go away.
        'enclosure': 'enclosure1',
        'screen': 'screen1',
        'mount': 'mount1',
        'telescope': 'telescope1',     #How do we handle selector here, if at all?
        'focuser': 'focuser1',
        'rotator': 'rotator1',
        'selector': None,
        'filter_wheel': 'filter_wheel1',
        'camera': 'camera_1_1',
        'sequencer': 'sequencer1'
        },
    'device_types': [
        'observing_conditions',
        'enclosure',
        'mount',
        'telescope',
        # 'screen',
        'rotator',
        'focuser',
        'selector',
        'filter_wheel',
        'camera',
        'sequencer',
        ],
    'wema_types': [
       'observing_conditions',
       'enclosure',    
       ],
    'short_status_devices':  [
       # 'observing_conditions',
       # 'enclosure',
       'mount',
       'telescope',
       # 'screen',
       'rotator',
       'focuser',
       'selector',
       'filter_wheel',
       'camera',
       'sequencer',
       ],

    'enclosure': {
        'enclosure1': {
            'parent': 'site',

            'name': 'HomeDome',
            'enc_is_specific':  False, 
            'name': 'Boltwood',
            'hostIP':  '10.0.0.140',
            'driver': 'ASCOM.DigitalDomeWorks.Dome',  # ASCOMDome.Dome',  # ASCOM.DeviceHub.Dome',  # ASCOM.DigitalDomeWorks.Dome',  #"  ASCOMDome.Dome',

            'has_lights':  False,
            'controlled_by': 'mount1',
			'is_dome': True,
            'mode': 'Automatic',
            
            'cool_down': 89.0,     # Minutes prior to sunset.
            'settings': {
                'lights':  ['Auto', 'White', 'Red', 'IR', 'Off'],       #A way to encode possible states or options???
                                                                        #First Entry is always default condition.
                'roof_shutter':  ['Auto', 'Open', 'Close', 'Lock Closed', 'Unlock'],
            },
            'eve_bias_dark_dur':  2.0,   # hours Duration, prior to next.
            'eve_screen_flat_dur': 1.0,   # hours Duration, prior to next.
            'operations_begin':  -1.0,   # - hours from Sunset
            'eve_cooldown_offset': -.99,   # - hours beforeSunset
            'eve_sky_flat_offset':  0.5,   # - hours beforeSunset 
            'morn_sky_flat_offset':  0.4,   # + hours after Sunrise
            'morning_close_offset':  0.41,   # + hours after Sunrise
            'operations_end':  0.42,
        },
    },



    'mount': {
        'mount1': {
            'parent': 'enclosure1',
            'name': 'safpier',
            'hostIP':  '10.0.0.140',     #Can be a name if local DNS recognizes it.
            'hostname':  'safpier',
            'desc':  'AP 1600 GoTo',
            'driver': 'AstroPhysicsV2.Telescope',
            'alignment': 'Equatorial',
            'default_zenith_avoid': 0.0,   # degrees floating, 0.0 means do not apply this constraint.
            'has_paddle': False,       # paddle refers to something supported by the Python code, not the AP paddle.
            'pointing_tel': 'tel1',     # This can be changed to 'tel2'... by user.  This establishes a default.
            'west_ha_correction_r':  0.0,  # -52*0.5751/3600/15,    #incoming unit is pixels,
                                           #   outgoing is min or degrees. 20201230
            'west_dec_correction_r': 0.0,  # 356*0.5751/3600,  #Altair was Low and right, so too South and too West.
                'latitude_offset': 0.0,     # Decimal degrees, North is Positive   These *could* be slightly different than site.
                'longitude_offset': 0.0,   # Decimal degrees, West is negative  #NB This could be an eval( <<site config data>>))
                'elevation_offset': 0.0,  # meters above sea level
                'home_park_altitude': 0.0,
                'home_park_azimuth': 180.,
                'horizon':  20.,    # Meant to be a circular horizon. Or set to None if below is filled in.
                'horizon_detail': {  # Meant to be something to draw on the Skymap with a spline fit.
                    '0.0': 10,
                    '90' : 10,
                    '180': 10,
                    '270': 10,
                    '359': 10
                    },  # We use a dict because of fragmented azimuth mesurements.
                'refraction_on': True,
                'model_on': True,
                'rates_on': True,
                'model': {
                    'IH': 0.0,  # -0.04372704281702999,  #20211203
                    'ID': 0.0,  # -0.5326099734267764,
                    'WIH': 0.0,
                    'WID': 0.0,
                    'CH': 0.0,
                    'NP': 0.0,
                    'MA': 0.0,
                    'ME': 0.0,
                    'TF': 0.0,
                    'TX': 0.0,
                    'HCES': 0.0,
                    'HCEC': 0.0,
                    'DCES': 0.0,
                    'DCEC': 0.0,
                    }
                },
            },

        

    'telescope': {                            # OTA = Optical Tube Assembly.
        'telescope1': {
            'parent': 'mount1',
            'name': 'Main OTA',
            'desc':  'Ceravolo 300mm F4.9/F9 convertable',
<<<<<<< HEAD
            'driver': None,                     # Essentially this device is informational.  It is mostly about the optics.
            'collecting_area': 38877,
=======
            'telescop': 'cvagr-0m30-f9-f4p9-001',
            'driver': None,                     # Essentially this device is informational.  It is mostly about the optics.
            'collecting_area': 31808,
>>>>>>> afc4ce26
            'obscuration':  0.55,  # Informatinal, already included in collecting_area.
            'aperture': 30,
            'focal_length': 1470,  # 1470,   #2697,   # Converted to F9, measured 20200905  11.1C
            'has_dew_heater':  False,
            'screen_name': 'screen1',
            'focuser_name':  'focuser1',
            'rotator_name':  'rotator1',
            'has_instrument_selector': False,   # This is a default for a single instrument system
            'selector_positions': 1,            # Note starts with 1
            'instrument names':  ['camera1'],
            'instrument aliases':  ['QHY600Mono'],
            'configuration': {
                 "position1": ["darkslide1", "filter_wheel1", "camera1"]
                 },
            'camera_name':  'camera_1_1',
            'filter_wheel_name':  'filter_wheel1',
            'has_fans':  True,
            'has_cover':  False,
            'settings': {
                'fans': ['Auto', 'High', 'Low', 'Off'],
                'offset_collimation': 0.0,    # If the mount model is current, these numbers are usually near 0.0
                                              # for tel1.  Units are arcseconds.
                'offset_declination': 0.0,
                'offset_flexure': 0.0,
                'west_flip_ha_offset': 0.0,  # new terms.
                'west_flip_ca_offset': 0.0,
                'west_flip_dec_offset': 0.0
            },
    
    
    
        },
    },

    'rotator': {
        'rotator1': {
            'parent': 'telescope1',
            'name': 'rotator',
            'desc':  'Opetc Gemini',
            'driver': 'ASCOM.OptecGemini.Rotator',
            'com_port':  'COM10',
            'minimum': -180.,
            'maximum': 360.0,
            'step_size':  0.0001,     # Is this correct?
            'backlash':  0.0,
            'unit':  'degree'    # 'steps'
        },
    },

    'screen': {
        'screen1': {
            'parent': 'telescope1',
            'name': 'screen',
            'desc':  'Optec Alnitak 16"',
            'driver': 'COM14',  # This needs to be a 4 or 5 character string as in 'COM8' or 'COM22'
            'minimum': 5,   # This is the % of light emitted when Screen is on and nominally at 0% bright.
            'saturate': 255,  # Out of 0 - 255, this is the last value where the screen is linear with output.
                              # These values have a minor temperature sensitivity yet to quantify.


        },
    },

    'focuser': {
        'focuser1': {
            'parent': 'telescope1',
            'name': 'focuser',
            'desc':  'Optec Gemini',
            'driver': 'ASCOM.OptecGemini.Focuser',
		  'com_port':  None,
            # F4.9 setup
            'reference': 5197,    # 20210313  Nominal at 10C Primary temperature
            'ref_temp':  5.1,    # Update when pinning reference
            'coef_c': 0,  # 26.055,   # Negative means focus moves out as Primary gets colder
            'coef_0': 5197,  # Nominal intercept when Primary is at 0.0 C. 
            'coef_date':  '20211210',    # This appears to be sensible result 44 points -13 to 3C'reference':  6431,    # Nominal at 10C Primary temperature
            # #F9 setup
            # 'reference': 4375,    #  Guess 20210904  Nominal at 10C Primary temperature
            # 'ref_temp':  27.,    # Update when pinning reference
            # 'coef_c': -78.337,   # negative means focus moves out as Primary gets colder
            # 'coef_0': 5969,  # Nominal intercept when Primary is at 0.0 C. 
            # 'coef_date':  '20210903',    # SWAG  OLD: This appears to be sensible result 44 points -13 to 3C
            'minimum': 0,     # NB this area is confusing steps and microns, and need fixing.
            'maximum': 12600,   #12672 actually
            'step_size': 1,
            'backlash': 0,
            'unit': 'micron',
            'unit_conversion': 9.09090909091,
            'has_dial_indicator': False
        },

    },

    'selector': {
        'selector1': {
            'parent': 'telescope1',
            'name': 'None',
            'desc':  'Null Changer',
            'driver': None,
            'com_port': None,
            'startup_script':  None,
            'recover_script':  None,
            'shutdown_script':  None,
            'ports': 1,
            'instruments':  ['Main_camera'],  # 'eShel_spect', 'planet_camera', 'UVEX_spect'],

            'cameras':  ['camera_1_1'],  # 'camera_1_2', None, 'camera_1_4'],

            'guiders':  [None], # 'guider_1_2', None, 'guide_1_4'],
            'default': 0
            },

    },
    
    'filter_wheel': {
        "filter_wheel1": {
            "parent": "telescope1",
            "name": "LCO FW50_001d",
            'service_date': '20210716',
            "driver": "LCO.dual",  # 'ASCOM.FLI.FilterWheel',   #'MAXIM',
            'ip_string': 'http://10.0.0.110',
            "dual_wheel": True,
            'settings': {
                'filter_count': 38,
                'home_filter':  0,
                'default_filter': "w",
                'filter_reference': 7,   # We choose to use W as the default filter.  Gains taken at F9, Ceravolo 300mm
                'filter_data': [['filter', 'filter_index', 'filter_offset', 'sky_gain', 'screen_gain', 'generic'],
                        
                        ['air',  [0,  0], -800, 81.2, [2   ,  20], 'ai'],    # 0.  Gains 20211020 Clear NE sky
                        ['w',    [7,  0],    0, 72.8, [360 , 170], 'w '],    # 1.
                        ['up',   [1,  0],    0, 2.97, [2   ,  20], 'up'],    # 2.
                        ['gp',   [2,  0],    0, 52.5, [.77 ,  20], 'gp'],    # 3.
                        ['rp',   [3,  0],    0, 14.5, [1.2 ,  20], 'rp'],    # 4.
                        ['ip',   [4,  0],    0, 3.35, [.65 ,  20], 'ip'],    # 5.
                        ['z',    [5,  0],    0, .419, [1.0 ,  20], 'zs'],    # 6.
                        ['zp',   [0,  9],    0, .523, [360 , 170], 'zp'],    # 7.
                        ['y',    [6,  0],    0, .057, [360 , 170], 'y '],    # 8.
                        ['EXO',  [8,  0],    0, 34.2, [360 , 170], 'ex'],    # 9.
                        ['JB',   [9,  0],    0, 32.4, [0.65,  20], 'BB'],    #10.
                        ['JV',   [10, 0],    0, 23.3, [.32 ,  20], 'BV'],    #11.
                        ['Rc',   [11, 0],    0, 14.3, [10  , 170], 'BR'],    #12.
                        ['Ic',   [12, 0],    0, 2.17, [360 , 170], 'BI'],    #13.
                        ['PL',   [7,  0],    0, 72.7, [360 , 170], 'PL'],    #14.
                        ['PR',   [0,  8],    0, 11.0, [.32 ,  20], 'PB'],    #15.
                        ['PG',   [0,  7],    0, 18.6, [30  , 170], 'PG'],    #16.
                        ['PB',   [0,  6],    0, 42.3, [360 , 170], 'PR'],    #17.
                        ['NIR',  [0, 10],    0, 3.06, [0.65,  20], 'ni'],    #18.
                        ['O3',   [0,  2],    0, 1.84, [360 , 170], 'O3'],    #19.
                        ['HA',   [0,  3],    0, .400, [360 , 170], 'HA'],    #20.
                        ['N2',   [13, 0],    0, .233, [360 , 170], 'N2'],    #21.
                        ['S2',   [0,  4],    0, .221, [0.65,  20], 'S2'],    #22.
                        ['CR',   [0,  5],    0, .425, [360 , 170], 'Rc'],    #23.
                        ['dark', [5,  6],    0, 0.20, [360 , 170], 'dk'],    #24
                        ['dif',  [0,  1],    0, 0.21, [360 , 170], 'df'],    #25
                        ['difw',   [7,  1],  0, 300., [0.65,  20], 'dw'],    #26.
                        ['difup',  [1,  1],  0, 10.5, [0.65,  20], 'du'],    #27.
                        ['difgp',  [2,  1],  0, 234,  [0.65,  20], 'dg'],    #28.
                        ['difrp',  [3,  1],  0, 70.0, [0.65,  20], 'dr'],    #29.
                        ['difip',  [4,  1],  0, 150., [0.65,  20], 'di'],    #30.
                        ['difz',   [5,  1],  0, 0.73, [0.65,  20], 'ds'],    #31.
                        ['dify',   [6,  1],  0, 0.15, [0.65,  20], 'dY'],    #32.
                        ['difEXO', [8,  1],  0, 161., [0.65,  20], 'dx'],    #33.
                        ['difJB',  [9,  1],  0, 42.5, [0.65,  20], 'dB'],    #34.
                        ['difJV',  [10, 1],  0, 33.0, [0.65,  20], 'dV'],    #35.
                        ['difRc',  [11, 1],  0, 22.2, [0.65,  20], 'dR'],    #36.
                        ['difIc',  [12, 1],  0, 10. , [0.65,  20], 'dI']],   #37.        38 valid entries, only 36 useable.
                'filter_screen_sort':  [12, 0, 11, 2, 3, 5, 4, 1, 6],   # don't use narrow yet,  8, 10, 9], useless to try.
                
                
                'filter_sky_sort': [8, 22, 21, 20, 23, 6, 7, 19, 2, 13, 18, 5, 15,\
                                    12, 4, 11, 16, 10, 9, 17, 3, 14, 1, 0]    #No diffuser based filters
                #'filter_sky_sort': [7, 19, 2, 13, 18, 5, 15,\
                #                   12, 4, 11, 16, 10, 9, 17, 3, 14, 1, 0]    #basically no diffuser based filters
                #[32, 8, 22, 21, 20, 23, 31, 6, 7, 19, 27, 2, 37, 13, 18, 30, 5, 15, 36, 12,\
                 #                  29, 4, 35, 34, 11, 16, 10, 33, 9, 17, 28, 3, 26, 14, 1, 0]                   

                                    
            },
        },
    },
        
    'lamp_box': {
        'lamp_box1': {
            'parent': 'camera_1',  # Parent is camera for the spectrograph
            'name': 'None',  # "UVEX Calibration Unit", 'None'
            'desc': 'None', #'eshel',  # "uvex", 'None'
            'spectrograph': 'None', #'echelle', 'uvex'; 'None'
            'driver': 'None', # ASCOM.Spox.Switch; 'None'; Note change to correct COM port used for the eShel calibration unit at mrc2
            'switches': "None"  # A string of switches/lamps the box has for the FITS header. # 'None'; "Off,Mirr,Tung,NeAr" for UVEX
        },
    },
    
    'camera': {
        'camera_1_1': {
            'parent': 'telescope1',
            'name': 'sq002',      # Important because this points to a server file structure by that name.
            'desc':  'QHY 600Pro',
            'service_date': '20211111',
            'driver': "ASCOM.QHYCCD.Camera", #"Maxim.CCDCamera",  # "ASCOM.QHYCCD.Camera", ## 'ASCOM.FLI.Kepler.Camera',
            'detector':  'Sony IMX455',
            'manufacturer':  'QHY',
            'use_file_mode':  False,
            'file_mode_path':  'G:/000ptr_saf/archive/sq01/autosaves/',
            'detsize': '[1:9600, 1:6422]',  # QHY600Pro Physical chip data size as returned from driver
            'ccdsec': '[1:9600, 1:6422]',
            'biassec': ['[1:24, 1:6388]', '[1:12, 1:3194]', '[1:8, 1:2129]', '[1:6, 1:1597]'],
            'datasec': ['[25:9600, 1:6388]', '[13:4800, 1:3194]', '[9:3200, 1:2129]', '[7:2400, 1:1597]'],
            'trimsec': ['[1:9576, 1:6388]', '[1:4788, 1:3194]', '[1:3192, 1:2129]', '[1:2394, 1:1597]'],

            'settings': {
                'temp_setpoint': -10,
                'calib_setpoints': [-10, -7.5, -6.5, -5.5, -4.0 ],  # Should vary with season? by day-of-year mod len(list)
                'day_warm': False,
                'cooler_on': True,
                'x_start':  0,
                'y_start':  0,
                'x_width':  4800,   # NB Should be set up with overscan, which this camera is!  20200315 WER
                'y_width':  3211,
                'x_chip':  9576,   # NB Should specify the active pixel area.   20200315 WER
                'y_chip':  6388,
                'x_trim_offset':  8,   # NB these four entries are guesses.
                'y_trim_offset':  8,
                'x_bias_start':  9577,
                'y_bias_start' : 6389,
                'x_active': 4784,
                'y_active': 3194,
                'x_pixel':  3.76,
                'y_pixel':  3.76,
                'pix_scale': 1.0551,     # asec/pixel F9   0.5751  , F4.9  1.0481         
                'x_field_deg': 1.3928,   #  round(4784*1.0481/3600, 4),
                'y_field_deg': 0.9299,   # round(3194*1.0481/3600, 4),
                'overscan_x': 24,
                'overscan_y': 3,
                'north_offset': 0.0,    # These three are normally 0.0 for the primary telescope
                'east_offset': 0.0,     # Not sure why these three are even here.
                'rotation': 0.0,        # Probably remove.
                'min_exposure': 0.00001,
                'max_exposure': 300.0,
                'can_subframe':  True,
                'min_subframe':  [128, 128],       
<<<<<<< HEAD
                'bin_modes':  [[2, 2, 1.06], [3, 3, 1.58], [4, 4, 2.11], [1, 1, 0.53]],   #Meaning no binning choice if list has only one entry, default should be first.
                'default_bin':  [2, 2, 1.06],    # Matched to seeing situation by owner
                'cycle_time':  [18, 15, 15],  # 3x3 requires a 1, 1 reaout then a software bin, so slower.
=======
                'bin_modes':  [[2, 2, 1.06], [1, 1, 0.53], [3, 3, 1.58], [4, 4, 2.11]],   #Meaning no binning choice if list has only one entry, default should be first.
                'default_bin':  [2, 2, 1.06],    # Matched to seeing situation by owner
                'cycle_time':  [18, 15, 15, 12],  # 3x3 requires a 1, 1 reaout then a software bin, so slower.
>>>>>>> afc4ce26
                'rbi_delay':  0.,      # This being zero says RBI is not available, eg. for SBIG.
                'is_cmos':  True,
                'is_color':  False,
                'can_set_gain':  True,
                'bayer_pattern':  None,    # Need to verify R as in RGGB is pixel x=0, y=0, B is x=1, y = 1
<<<<<<< HEAD
                'can_set_gain':  True,
                'reference_gain': [10., 10., 10., 10.],     # One val for each binning.
                'reference_noise': [1.1, 1.1, 1.1, 1.1],    # All SWAGs right now
                'reference_dark': [0.0, 0.0, 0.0, 0.0],     # Might these best be pedastal values?
=======
                'reference_gain': [1.3, 2.6, 3.9, 5.2],     #One val for each binning.
                'reference_noise': [6, 6, 6, 6],    #  NB Guess
                'reference_dark': [.2, .8, 1.8, 3.2],  #  Guess
                'max_linearity':  60000,   # Guess
                'saturate':  65300,
                'fullwell_capacity': [80000, 320000, 720000, 1280000],
>>>>>>> afc4ce26
                                    #hdu.header['RDMODE'] = (self.config['camera'][self.name]['settings']['read_mode'], 'Camera read mode')
                    #hdu.header['RDOUTM'] = (self.config['camera'][self.name]['readout_mode'], 'Camera readout mode')
                    #hdu.header['RDOUTSP'] = (self.config['camera'][self.name]['settings']['readout_speed'], '[FPS] Readout speed')
                'read_mode':  'Normal',
                'readout_mode':  'Normal',
                'readout_speed': 0.4,
                'saturate':  50000,
                'max_linearity': 55000,
                'fullwell_capacity': 80000.,
                'areas_implemented': ["600%", "500%", "450%", "300%", "220%", "150%", "133%", "Full", "Sqr", '71%', '50%',  '35%', '25%', '12%'],
                'default_area':  "Full",
                'has_darkslide':  True,
                'darkslide_com':  'COM17',
                'has_screen': True,
                'screen_settings':  {
                    'screen_saturation':  157.0,   # This reflects WMD setting and needs proper values.
                    'screen_x4':  -4E-12,  # 'y = -4E-12x4 + 3E-08x3 - 9E-05x2 + 0.1285x + 8.683     20190731'
                    'screen_x3':  3E-08,
                    'screen_x2':  -9E-05,
                    'screen_x1':  .1258,
                    'screen_x0':  8.683
                },
            },
        },

    },

    'sequencer': {
        'sequencer1': {
            'parent': 'site',
            'name': 'Sequencer',
            'desc':  'Automation Control',
            'driver': None,


        },
    },

    # I am not sure AWS needs this, but my configuration code might make use of it.
    'server': {
        'server1': {
            'name': None,
            'win_url': None,
            'redis':  '(host=none, port=6379, db=0, decode_responses=True)'
        },
    },
}
get_ocn_status = None
get_enc_status = None
 
if __name__ == '__main__':
    j_dump = json.dumps(site_config)
    site_unjasoned = json.loads(j_dump)
    if str(site_config)  == str(site_unjasoned):
        print('Strings matched.')
    if site_config == site_unjasoned:
        print('Dictionaries matched.')
        
        

<|MERGE_RESOLUTION|>--- conflicted
+++ resolved
@@ -224,14 +224,9 @@
             'parent': 'mount1',
             'name': 'Main OTA',
             'desc':  'Ceravolo 300mm F4.9/F9 convertable',
-<<<<<<< HEAD
-            'driver': None,                     # Essentially this device is informational.  It is mostly about the optics.
-            'collecting_area': 38877,
-=======
             'telescop': 'cvagr-0m30-f9-f4p9-001',
             'driver': None,                     # Essentially this device is informational.  It is mostly about the optics.
             'collecting_area': 31808,
->>>>>>> afc4ce26
             'obscuration':  0.55,  # Informatinal, already included in collecting_area.
             'aperture': 30,
             'focal_length': 1470,  # 1470,   #2697,   # Converted to F9, measured 20200905  11.1C
@@ -473,33 +468,20 @@
                 'max_exposure': 300.0,
                 'can_subframe':  True,
                 'min_subframe':  [128, 128],       
-<<<<<<< HEAD
-                'bin_modes':  [[2, 2, 1.06], [3, 3, 1.58], [4, 4, 2.11], [1, 1, 0.53]],   #Meaning no binning choice if list has only one entry, default should be first.
-                'default_bin':  [2, 2, 1.06],    # Matched to seeing situation by owner
-                'cycle_time':  [18, 15, 15],  # 3x3 requires a 1, 1 reaout then a software bin, so slower.
-=======
                 'bin_modes':  [[2, 2, 1.06], [1, 1, 0.53], [3, 3, 1.58], [4, 4, 2.11]],   #Meaning no binning choice if list has only one entry, default should be first.
                 'default_bin':  [2, 2, 1.06],    # Matched to seeing situation by owner
                 'cycle_time':  [18, 15, 15, 12],  # 3x3 requires a 1, 1 reaout then a software bin, so slower.
->>>>>>> afc4ce26
                 'rbi_delay':  0.,      # This being zero says RBI is not available, eg. for SBIG.
                 'is_cmos':  True,
                 'is_color':  False,
                 'can_set_gain':  True,
                 'bayer_pattern':  None,    # Need to verify R as in RGGB is pixel x=0, y=0, B is x=1, y = 1
-<<<<<<< HEAD
-                'can_set_gain':  True,
-                'reference_gain': [10., 10., 10., 10.],     # One val for each binning.
-                'reference_noise': [1.1, 1.1, 1.1, 1.1],    # All SWAGs right now
-                'reference_dark': [0.0, 0.0, 0.0, 0.0],     # Might these best be pedastal values?
-=======
                 'reference_gain': [1.3, 2.6, 3.9, 5.2],     #One val for each binning.
                 'reference_noise': [6, 6, 6, 6],    #  NB Guess
                 'reference_dark': [.2, .8, 1.8, 3.2],  #  Guess
                 'max_linearity':  60000,   # Guess
                 'saturate':  65300,
                 'fullwell_capacity': [80000, 320000, 720000, 1280000],
->>>>>>> afc4ce26
                                     #hdu.header['RDMODE'] = (self.config['camera'][self.name]['settings']['read_mode'], 'Camera read mode')
                     #hdu.header['RDOUTM'] = (self.config['camera'][self.name]['readout_mode'], 'Camera readout mode')
                     #hdu.header['RDOUTSP'] = (self.config['camera'][self.name]['settings']['readout_speed'], '[FPS] Readout speed')
