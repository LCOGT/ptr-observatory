--- conflicted
+++ resolved
@@ -70,8 +70,8 @@
         'sequencer',
         ],
     'wema_types': [
-       'observing_conditions',
-       'enclosure',    
+       'observing_conditions1',
+       'enclosure1',    
        ],
     'short_status_devices':  [
        # 'observing_conditions',
@@ -105,7 +105,7 @@
     'reference_ambient':  10.0,  # Degrees Celsius.  Alternately 12 entries, one for every - mid month.
     'reference_pressure':  794.0,    #mbar   A rough guess 20200315
     
-    'site_in_automatic_default': "Automatic",   # ["Manual", "Shutdown", "Automatic"]
+    'site_in_automatic_default': "Shutdown",   # ["Manual", "Shutdown", "Automatic"]
     'automatic_detail_default': "Enclosure is initially set to Shutdown by SAF config.",
     'auto_eve_bias_dark': False,
     'auto_eve_sky_flat': False,
@@ -142,11 +142,7 @@
 
             'has_lights':  False,
             'controlled_by': 'mount1',
-<<<<<<< HEAD
-			'is_dome': True,
-=======
 			'is_dome':True,
->>>>>>> 6a40303f
             'mode': 'Automatic',
             
             'cool_down': 89.0,     # Minutes prior to sunset.
