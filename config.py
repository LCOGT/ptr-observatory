--- conflicted
+++ resolved
@@ -5,8 +5,6 @@
 Updated 20200902 WER
 
 @author: wrosing
-
-NB NB NB  If we have one config file then paths need to change depending upon which host does what job.
 '''
 
 #2345678901234567890123456789012345678901234567890123456789012345678901234567890
@@ -27,20 +25,16 @@
     'owner':  ['google-oauth2|102124071738955888216', 'google-oauth2|112401903840371673242'],  # Neyle,  Or this can be some aws handle.
     'owner_alias': ['ANS'],
     'admin_aliases': ["ANS", "WER", "TB", "DH", "KVH", 'KC'],
-    'site_is_generic':  False,   # A simplee single computer ASCOM site.
-    'site_is_specific':  False,  # Indicates some special code for a single site.
+    'wema_is_active':  True,    # True if an agent is used at a site.  
+                                       # Fat is intended to be simple since 
+                                       # there is so little to control.
+    'site_is_specific':  False,  # Indicates some special code for the site. 
                                  # Intention it is found in this file.
-                                 # Fat is intended to be simple since 
-                                 # there is so little to control.
-    'site_path':  'C:/ptr/',     # Generic place ofor this host to stash.
-    'site_IPC_mechanism':  'shares',   # ['None', shares', 'shelves', 'redis']  Pick One     
-    'site_share_path':  '//saf-wema/wema_transfer/',  # Presumably also where shelves are found   
-                                                      # Meant to be used by mnt/tel's.
-    'wema_is_active':  True,     # True if an agent is used at a site. 
-                                 # Wemas are split sites -- at least two CPS's sharing the control.
+    'site_IPC_mechanism':  'shares',   # ['None', shares', 'shelves', 'redis']  Pick One
+    'site_share_path':  '//saf-wema/wema_transfer/',   # Presumably also where shelves are found
+    'redis_ip': None,   # None if no redis path present, localhost if redis iself-contained
+    'wema_path':  '//saf-wema/wema_transfer/',   #We should obsolete this NB NB NB
     'wema_hostname':  'SAF-WEMA',
-    'wema_share_path':  'C:/ptr/wema_transfer/',  # Meant to be where Wema puts status data.
-    'redis_ip': None,   # None if no redis path present, localhost if redis iself-contained
     'defaults': {
         'observing_conditions': 'observing_conditions1',  # These are used as keys, may go away.
         'enclosure': 'enclosure1',
@@ -87,12 +81,9 @@
     'name': 'Apache Ridge Observatory 0m3f4.9/9',
     'airport_code':  'SAF',
     'location': 'Santa Fe, New Mexico,  USA',
-<<<<<<< HEAD
-=======
     'site_path':  'F:/',    # Path to where all Photon Ranch data and state are to be found
     'aux_archive_path': '//house-computer/saf_archive_2/archive/',  # Path to auxillary backup disk not on this host.
 
->>>>>>> d634ddab
     'observatory_url': 'https://starz-r-us.sky/clearskies2',   # This is meant to be optional
     'description':  '''
                     Now is the time for all good persons
@@ -190,11 +181,11 @@
                 'home_park_azimuth': 180.,
                 'horizon':  20.,    # Meant to be a circular horizon. Or set to None if below is filled in.
                 'horizon_detail': {  # Meant to be something to draw on the Skymap with a spline fit.
-                    '0.0': 10,
-                    '90' : 10,
-                    '180': 10,
+                    '0.1': 10,
+                    '90': 11.2,
+                    '180.0': 10,
                     '270': 10,
-                    '359': 10
+                    '360': 10
                     },  # We use a dict because of fragmented azimuth mesurements.
                 'refraction_on': True,
                 'model_on': True,
@@ -226,8 +217,8 @@
             'name': 'Main OTA',
             'desc':  'Ceravolo 300mm F4.9/F9 convertable',
             'driver': None,                     # Essentially this device is informational.  It is mostly about the optics.
-            'collecting_area': 38877,
-            'obscuration':  0.55,  # Informatinal, already included in collecting_area.
+            'collecting_area': 31886,
+            'obscuration':  0.55,
             'aperture': 30,
             'focal_length': 1470,  # 1470,   #2697,   # Converted to F9, measured 20200905  11.1C
             'has_dew_heater':  False,
@@ -241,7 +232,7 @@
             'configuration': {
                  "position1": ["darkslide1", "filter_wheel1", "camera1"]
                  },
-            'camera_name':  'camera_1_1',
+            'camera_name':  'camera1',
             'filter_wheel_name':  'filter_wheel1',
             'has_fans':  True,
             'has_cover':  False,
@@ -325,7 +316,7 @@
             'parent': 'telescope1',
             'name': 'None',
             'desc':  'Null Changer',
-            'driver': None,
+            'driver': 'Null',
             'com_port': None,
             'startup_script':  None,
             'recover_script':  None,
@@ -421,7 +412,7 @@
     },
     
     'camera': {
-        'camera_1_1': {
+        'camera_1': {
             'parent': 'telescope1',
             'name': 'sq002',      # Important because this points to a server file structure by that name.
             'desc':  'QHY 600Pro',
