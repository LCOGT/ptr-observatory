--- conflicted
+++ resolved
@@ -1,101 +1,28 @@
 
 # -*- coding: utf-8 -*-
 '''
-Created on Fri Aug  2 11:57:41 2019
-Updates 20200316   WER
+Created on Fri Feb 07,  11:57:41 2020
+Updated 20200902 WER
 
 @author: wrosing
 '''
-<<<<<<< HEAD
-=======
 #                                                                                        1         1         1       1
 #        1         2         3         4         6         7         8         9         0         1         2       2   
 #234567890123456789012345678901234567890123456789012345678901234567890123456789012345678901234567890123456789012345678
->>>>>>> 3aa2167b
 import json
-
-<<<<<<< HEAD
-'''
-COM1
-COM2
-COM3
-COM4
-COM5   Intel
-=======
+import time
+import ptr_events
+#from pprint import pprint
+
 #  NB NB  Json is not bi-directional with tuples (), use lists [], nested if tuples as needed, instead.
 #  NB NB  My convention is if a value is naturally a float I add a decimal point even to 0.
 g_dev = None
 site_name = 'sro'
->>>>>>> 3aa2167b
-
-COM14  Arduino SkyRoof         USB-2 *
-
-<<<<<<< HEAD
-?????  USB3 Camera Blue Cable  USB-3
-COM24  Planewave Mount Axis 2  USB-1 Shared *
-COM25  Planewave Mount Axis 1  USB-1 Shared *
-
-COM26  Ultimate Backplate      USB-6*
-  
-   COM  PW Mirror Cover
-   COM29  PW Dew Heater*
-   COM28  Optec Gemini*
-   COM30  PW EFA*
-
-COM27  Ultimate Instrument     USB-4*
-
-   COM31  Optec Perseus*        
-   Not COM    Apogee Wheel Front*
-   Not COM   Apogee Wheel Back*
-   COM
-
-COM07 or 06  Numato Hand Paddle      USB-5 *
-COM10  Alnitak *
-
-Paddle is a HID, not a COM or USB port. *
-
-Park 207.3, 5.285.
-'''
-
-#NB NB NB json is not bi-directional with tuples (), instead, use lists [], nested if tuples are needed.
-
-# TIM  I have tried to follow "Photon travel order"
-
-site_name = 'mrc2'    #NB These must be unique across all of PTR.  
-
-site_config = {
-    'site': site_name.lower(), #TIM this may no longer be needed.
-    'debug_site_mode': False,
-    #'owner':  ['google-oauth2|102124071738955888216'],  # Neyle
-    'owner':  ['google-oauth2|112401903840371673242'],  # Wayne
-    'owner_alias': ['WER'],
-    'admin_aliases': ["ANS", "WER", "TB", "DH", "KVH", "KC"],
-    'client_hostname':  'MRC-0m35',
-    'client_share_path':  'Q:/ptr/',  # Generic place for this host to stash.
-    'archive_pth':  'Q:/',
-    'wema_is_active':  True,          # True if the split computers used at a site.
-    'wema_hostname': 'MRC-WMS-ENC',   # Prefer the shorter version
-    'wema_share_path':  'Q:/ptr/',  # '/wema_transfer/',
-    'redis_ip': '10.15.0.109',  #'127.0.0.1', None if no redis path present, 
-    'site_is_generic':  False,   # A simplee single computer ASCOM site.
-    'site_is_specific':  False,  # Indicates some special code for this site, found at end of config.
-    'site_IPC_mechanism':  'shares',   # ['None', shares', 'shelves', 'redis']  Pick One  
-
-    'name': 'Mountain Ranch Camp Observatory 0m6f6.8',
-    'location': 'Santa Barbara, California,  USA',
-    'airport_code': 'SBA',
-    'telescope_description':  '0m61 f6.8 Planewave CDK',
-    'site_path': 'Q:/',     #Really important, this is where state and results are stored.
-    'observatory_url': 'https://starz-r-us.sky/clearskies',
-    'description':  '''
-                    Now is the time for all good persons
-                    to get out and vote early and often lest
-                    we lose charge of our democracy.
-                    ''',    #  i.e, a multi-line text block supplied and formatted by the owner.
-
-    'mpc_code':  'ZZ23',    #This is made up for now.
-    'time_offset':  -7,
-=======
+
+                    #\\192.168.1.57\SRO10-Roof  r:
+                    #SRO-Weather (\\192.168.1.57) w:
+                    #Username: wayne_rosingPW: 29yzpe
+
 site_config = {
     'site': str(site_name.lower()),
     'site_id': 'sro',
@@ -134,41 +61,44 @@
     'location _pole_monitor': None,  #This probably gets us to some sort of image (Polaris in the North)
     'location_seeing_report': None,  # Probably a path to a jpeg or png graph.
     
->>>>>>> 3aa2167b
     'TZ_database_name':  'America/Los_Angeles',
-    'timezone': 'PDT',      
-    'latitude': 34.34595969,     #Decimal degrees, North is Positive
-    'longitude': -119.6811323955,   #Decimal degrees, West is negative
-    'elevation': 317.75,    # meters above sea level
-    'reference_ambient':  15.0,  #Degrees Celsius.  Alternately 12 entries, one for every - mid month.
-    'reference_pressure':  977.83,  #mbar Alternately 12 entries, one for every - mid month.
-    'site_in_automatic_default': "Automatic",   #"Manual", "Shutdown"
-    'automatic_detail_default': "Enclosure is set to Automatic mode.",
+    'mpc_code':  'ZZ23',    #  This is made up for now.
+    'time_offset':  -8.0,   #  These two keys may be obsolete give the new TZ stuff 
+    'timezone': 'PST',      #  This was meant to be coloquial Time zone abbreviation, alternate for "TX_data..."
+    'latitude': 37.0701111,     #  Decimal degrees, North is Positive
+    'longitude': -119.412417,   #  Decimal degrees, West is negative
+    'elevation': 1405,    #  meters above sea level
+    'reference_ambient':  10,  #  Degrees Celsius.  Alternately 12 entries, one for every - mid month.
+    'reference_pressure':  867.254,    #mbar   A rough guess 20200315
+    
+    'site_in_automatic_default': "Automatic",   #  ["Manual", "Shutdown", "Automatic"]
+    'automatic_detail_default': "Enclosure is initially set to Automatic mode.",
     'auto_eve_bias_dark': False,
     'auto_eve_sky_flat': False,
+    'eve_sky_flat_sunset_offset': +5.0,  #  Minutes  neg means before, + after.
     'auto_morn_sky_flat': False,
-    'auto_morn_bias_dark':False,
+    'auto_morn_bias_dark': False,
     're-calibrate_on_solve': True, 
     
-    'defaults': {   #TIM this may no longer be needed.  
-        'observing_conditions': 'observing_conditions1',
+    'defaults': {
+        'observing_conditions': 'observing_conditions1',  #  These are used as keys, may go away.
         'enclosure': 'enclosure1',
+        'screen': 'screen1',
         'mount': 'mount1',
-        'telescope': 'telescope1',
+        'telescope': 'telescope1',     #How do we handle selector here, if at all?
         'focuser': 'focuser1',
         'rotator': 'rotator1',
-        'selector': 'selector1',
-        'screen': 'screen1',
+        'selector': None,
         'filter_wheel': 'filter_wheel1',
         'camera': 'camera_1_1',
-        'sequencer': 'sequencer1',
+        'sequencer': 'sequencer1'
         },
     'device_types': [
             'observing_conditions',
             'enclosure',
             'mount',
             'telescope',
-            #'screen',
+            'screen',
             'rotator',
             'focuser',
             'selector',
@@ -176,15 +106,6 @@
             'camera',
             'sequencer'
             ],
-<<<<<<< HEAD
-     'wema_types': [
-            'observing_conditions',
-            'enclosure',    
-            ],
-     'short_status_devices':  [
-            #'observing_conditions',
-            #'enclosure',
-=======
     'wema_types': [                                      # or site_specific types.
             'observing_conditions1',
             'enclosure1'
@@ -195,10 +116,9 @@
     'short_status_devices':  [    #THIS shoudl no longer be necessary
             'observing_conditions',
             'enclosure', 
->>>>>>> 3aa2167b
             'mount',
             'telescope',
-            #'screen',
+            'screen',
             'rotator',
             'focuser',
             'selector',
@@ -206,7 +126,6 @@
             'camera',
             'sequencer'
             ],
-     
     'observing_conditions' : {
         'observing_conditions1': {
             'parent': 'site',
@@ -228,57 +147,36 @@
     'enclosure': {
         'enclosure1': {
             'parent': 'site',
-            'name': 'Megawan',
-            'hostIP':  '10.15.0.30',
-            'driver': 'Windows.Share'
-            'shutdown_script':  None,     
-            'has_lights':  True,
-            'controlled_by':  ['mount1', 'mount2'],
-            'is_dome': False,
+            'enc_is_specific':  True,  # Indicates some special site code. 
+            'name': 'SRO File',
+            'hostIP':  'NONE',
+            'driver': None,  #'ASCOM.DigitalDomeWorks.Dome',  #  ASCOMDome.Dome',  #  ASCOM.DeviceHub.Dome',  #  ASCOM.DigitalDomeWorks.Dome',  #"  ASCOMDome.Dome',
+            'has_lights':  False,
+            'controlled_by': 'mount1',
+			'is_dome': False,
+            'mode': 'Automatic',
+            
+            'cool_down': 89.0,     #  Minutes prior to sunset.
             'settings': {
-                'lights':  ['Auto', 'White', 'Red', 'IR', 'Off'],
+                'lights':  ['Auto', 'White', 'Red', 'IR', 'Off'],       #A way to encode possible states or options???
+                                                                        #First Entry is always default condition.
                 'roof_shutter':  ['Auto', 'Open', 'Close', 'Lock Closed', 'Unlock'],
-                },
-            'eve_bias_dark_dur':  2.0,   #hours Duration, prior to next.
-            'eve_screen_flat_dur': 1.0,   #hours Duration, prior to next.
+            },
+            'eve_bias_dark_dur':  2.0,   #  hours Duration, prior to next.
+            'eve_screen_flat_dur': 1.0,   #  hours Duration, prior to next.
             'operations_begin':  -1.0,   #  - hours from Sunset
             'eve_cooldown_offset': -.99,   #  - hours beforeSunset
             'eve_sky_flat_offset':  0.5,   #  - hours beforeSunset 
             'morn_sky_flat_offset':  0.4,   #  + hours after Sunrise
             'morning_close_offset':  0.41,   #  + hours after Sunrise
             'operations_end':  0.42,
-            }
-        },
+        },
+    },
+
+
 
     'mount': {
         'mount1': {
-<<<<<<< HEAD
-            'name': 'westpier',
-            'hostIP':  '10.15.0.40',     #Can be a name if local DNS recognizes it.
-            'hostname':  'westpier',
-            'desc':  'Planewave L600 AltAz',
-            'driver': 'ASCOM.PWI4.Telescope',  #This picks up signals to the rotator from the mount.
-            'startup_script':  None,
-            'recover_script':  None,
-            'shutdown_script':  None,  
-            'alignment': 'Alt-Az',
-            'default_zenith_avoid': 7.0,   #degrees floating
-            'east_ra_correction': 0.0,
-            'east_dec_correction': 0.0,
-            'west_ha_correction_r': 0.0,
-            'west_dec_correction_r': 0.0,
-            'has_paddle': False,    #or a string that permits proper configuration.
-            'pointing_tel': 'tel1',     #This can be changed to 'tel2' by user.  This establishes a default.
-            'Selector':{
-                'available': False,         #If True add these lines;
-                # 'positions': 4,
-                # 'inst 1': 'camera_1_1',      #inst_1 is always the default until status reports different
-                # 'inst 2': 'echelle1',     #These are all types od cameras.
-                # 'inst 3': 'camera3',
-                # 'inst 4': 'lowres1',
-                },
-
-=======
             'parent': 'enclosure1',
             'name': 'safpier',
             'hostIP':  '10.0.0.140',     #Can be a name if local DNS recognizes it.
@@ -293,152 +191,113 @@
             'west_clutch_dec_correction': 0.0, #
             'east_flip_ra_correction':  0.0, #
             'east_flip_dec_correction': 0.0,  #
->>>>>>> 3aa2167b
             'settings': {
- 			    'latitude_offset': 0.025,     #Meters North is Positive   These *could* be slightly different than site.
- 			    'longitude_offset': 0-2.5,   #meters West is negative  #NB This could be an eval( <<site config data>>))
- 			    'elevation_offset': 0.5,    # meters above sea level
-                'home_park_altitude': 0,   #Having this setting is important for PWI4 where it can easily be messed up.
-                'home_park_azimuth': 195.0,
-                'fixed_screen _altitude': 0.54,
+			    'latitude_offset': 0.0,     #Decimal degrees, North is Positive   These *could* be slightly different than site.
+			    'longitude_offset': 0.0,   #Decimal degrees, West is negative  #NB This could be an eval( <<site config data>>))
+			    'elevation_offset': 0.0,    # meters above sea level
+                'home_park_altitude': 0.0,
+                'home_park_azimuth': 270.,
                 'horizon':  15.,    #  Meant to be a circular horizon. Or set to None if below is filled in.
-                'horizon_detail': { 
-                      '0': 32,
-                      '30': 35,
-                      '36.5': 39,
-                      '43': 28.6,
-                      '59': 32.7,
-                      '62': 28.6,
-                      '65': 25.2,
-                      '74': 22.6,
-                      '82': 20,
-                      '95.5': 20,
-                      '101.5': 14,
-                      '107.5': 12,
-                      '130': 12,
-                      '150': 20,
-                      '172': 28,
-                      '191': 25,
-                      '213': 20,
-                      '235': 15.3,
-                      '260': 11,
-                      '272': 17,
-                      '294': 16.5,
-                      '298.5': 18.6,
-                      '303': 20.6,
-                      '309': 27,
-                      '315': 32,
-                      '360': 32,  #  We use a dict because of fragmented azimuth mesurements.
-                      },
+                'horizon_detail': {  #  Meant to be something to draw on the Skymap with a spline fit.
+                     '0.1': 10,
+                     ' 90': 10,
+                     '180': 10,
+                     '270': 10,
+                     '360': 10
+                     },  #  We use a dict because of fragmented azimuth mesurements.
                 'refraction_on': True, 
                 'model_on': True, 
                 'rates_on': True,
                 'model': {
-                    'IH': 0, 
-                    'ID': 0., 
-                    'WH': 0.,
-                    'WD': 0.,
-                    'MA': 0., 
-                    'ME': 0.,
-                    'CH': 0., 
-                    'NP': 0.,
-                    'TF': 0.,
-                    'TX': 0., 
-                    'HCES': 0.,
-                    'HCEC': 0., 
-                    'DCES': 0.,
-                    'DCEC': 0.,
-                    'IA': 0.0,
-                    'IE': 0.0,
-                    'CA': 0.0,
-                    'NPAE': 0.0,
-                    'AN': 0.0,
-                    'AE': 0.0,     #AW?
-                    'ACES': 0.0,
-                    'ACEC': 0.0,
-                    'ECES': 0.0,
-                    'ECEC': 0.0,
+                    'IH': 0.0,
+                    'ID': 0.0,
+                    'WIH': 0.0,
+                    'WID': 0.0,
+                    'CH': 0.0,
+                    'NP': 0.0,
+                    'MA': 0.0,
+                    'ME': 0.0,
+                    'TF': 0.0,
+                    'TX': 0.0,
+                    'HCES': 0.0,
+                    'HCEC': 0.0,
+                    'DCES': 0.0,
+                    'DCEC': 0.0,
                     }
             },
         },
 
     },
 
-
-    'telescope': {
+    'telescope': {                            #Note telescope == OTA  Optical Tube Assembly.
         'telescope1': {
-            'parent': 'mount2',
+            'parent': 'mount1',
             'name': 'Main OTA',
-            'desc':  'Planewave CDK 600 F6.8',   #i seem to use desc, an alias more or less for the same thing.
-            'driver': None,                     #Essentially this device is informational.  It is mostly about the optics.
-            'startup_script':  None,
-            'recover_script':  None,
-            'shutdown_script':  None,  
-            'collecting_area':  128039.0,
-            'obscuration':  47,
-            'aperture': 610,
-            'f-ratio':  6.8,   #This and focal_lenght can be refined after a solve.
-            'focal_length': 3962,
+            'desc':  'AP 305mm F3.8 Ricarrdi Honders',
+            'driver': None,                     #  Essentially this device is informational.  It is mostly about the optics.
+            'collecting_area': 55390,
+            'obscuration':  24.2,   #  %
+            'aperture': 305,
+            'focal_length': 1160, #1470,   #2697,   #  Converted to F9, measured 20200905  11.1C
             'has_dew_heater':  True,
-            'screen_name': 'screen2',   #The enclosure has two screens in the WMD case, one for each mount.
-
+            'screen_name': 'screen1',
+            'focuser_name':  'focuser1',
+            'rotator_name':  'rotator1',
+            'has_instrument_selector': False,   #This is a default for a single instrument system
+            'selector_positions': 1,            #Note starts with 1
+            'instrument names':  ['camera1'],
+            'instrument aliases':  ['SBIG16200'],
+            'configuration': {
+                 "position1": ["darkslide1", "filter_wheel1", "camera1"]
+                 },
+            'camera_name':  'camera1',
+            'filter_wheel_name':  'filter_wheel1',
             'has_fans':  True,
-            'has_cover':  True,
+            'has_cover':  False,
             'settings': {
                 'fans': ['Auto','High', 'Low', 'Off'],
-                'offset_collimation': 0.0,    #If the mount model is current, these numbers are usually near 0.0
-                                                #for tel1.  Units are arcseconds.
+                'offset_collimation': 0.0,    #  If the mount model is current, these numbers are usually near 0.0
+                                              #  for tel1.  Units are arcseconds.
                 'offset_declination': 0.0,
                 'offset_flexure': 0.0,
-                },
-            'rotator_name':  'rotator1',
-            'focuser_name':  'focuser1',
-                # 'camera_name':  'camera_1_1',
-                # 'filter_wheel_name':  'filter_wheel1',
-            'has_instrument_selelector': True,
-            'selector_positions':  4,
-            'instrument names':  ['main camera', 'echelle', 'camera_2', 'low-res spect'],
-            'instrument aliases':  ['QHY600Mone', 'eShel', 'FLI 16803', 'UVEX'],
-            # 'configuration: {
-            #      "position1": {
-            #          'darkslide1',
+                'west_flip_ha_offset': 0.0,  #  new terms.
+                'west_flip_ca_offset': 0.0,
+                'west_flip_dec_offset': 0.0
             },
 
 
+
+        },
     },
 
     'rotator': {
         'rotator1': {
-
             'parent': 'telescope1',
             'name': 'rotator',
             'desc':  'Opetc Gemini',
-            'driver': 'ASCOM.AltAzDS.Rotator',
+            'driver': 'ASCOM.OptecGemini.Rotator',
 			'com_port':  'COM9',
-            'startup_script':  'None',
-            'recover_script':  'None',
-            'shutdown_script':  'None' , 
             'minimum': -180.,
             'maximum': 360.0,
             'step_size':  0.0001,     #Is this correct?
             'backlash':  0.0,
             'unit':  'degree'    #  'steps'
+        },
     },
 
     'screen': {
         'screen1': {
             'parent': 'telescope1',
             'name': 'screen',
-            'desc':  'Optec Alnitak 30"',
-            'driver': 'COM6',  #This needs to be a four or 5 character string as in 'COM8' or 'COM22'
-            'startup_script':  None,
-            'recover_script':  None,
-            'shutdown_script':  None,  
-            'minimum': 5.0,   #This is the % of light emitted when Screen is on and nominally at 0% bright.
-            'saturate': 170,  #Out of 0.0 - 255, this is the last value where the screen is linear with output.
-                                #These values have a minor temperature sensitivity yet to quantify.
-            },
-
+            'desc':  'Optec Alnitak 16"',
+            'driver': 'ASCOM.OptecAlnitak.CoverCalibrator', 
+            'com_port': 'COM10',  #  This needs to be a 4 or 5 character string as in 'COM8' or 'COM22'
+            'minimum': 5,   #  This is the % of light emitted when Screen is on and nominally at 0% bright.
+            'saturate': 255,  #  Out of 0 - 255, this is the last value where the screen is linear with output.
+                              #  These values have a minor temperature sensitivity yet to quantify.
+
+
+        },
     },
 
     'focuser': {
@@ -447,18 +306,6 @@
             'name': 'focuser',
             'desc':  'Optec Gemini',
             'driver': 'ASCOM.OptecGemini.Focuser',
-<<<<<<< HEAD
-            'startup_script':  None,
-            'recover_script':  None,
-            'shutdown_script':  None, 
-            'reference':  6500,    #Nominal at 20C Primary temperature, in microns not steps.
-            'ref_temp':   22.5,      #Update when pinning reference  Larger at lower temperatures.
-            'coef_c': -0.0,   #negative means focus moves out as Primary gets colder
-            'coef_0': 6000,  #Nominal intercept when Primary is at 0.0 C.
-            'coef_date':  '202004501',
-            'minimum': 0,    #NB this needs clarifying, we are mixing steps and microns.
-            'maximum': 12700,
-=======
 			'com_port':  'COM9',
             #F4.9 setup
             'reference':7937,    #  20210313  Nominal at 10C Primary temperature
@@ -474,36 +321,34 @@
             # 'coef_date':  '20210903',    #  SWAG  OLD: This appears to be sensible result 44 points -13 to 3C
             'minimum': 0,     #  NB this area is confusing steps and microns, and need fixing.
             'maximum': 12600,   #12672 actually
->>>>>>> 3aa2167b
             'step_size': 1,
-            'backlash':  0,
-            'unit': 'steps',
-            'unit_conversion':  9.090909090909091,
+            'backlash': 0,
+            'unit': 'micron',
+            'unit_conversion': 9.09090909091,
             'has_dial_indicator': False
-            },
+        },
 
     },
 
     'selector': {
         'selector1': {
             'parent': 'telescope1',
-            'name': 'Selector',
-            'desc':  'Optec Perseus',
-            'driver': 'ASCOM.PerseusServer.Switch',
-            'com_port': 'COM31',
+            'name': 'None',
+            'desc':  'Null Changer',
+            'driver': None,
+            'com_port': None,
             'startup_script':  None,
             'recover_script':  None,
             'shutdown_script':  None,
-            'ports': 4,
-            'default': 0,
-            'instruments':  ['Main_camera', 'eShell_spect', 'Planet_camera', 'UVEX_spect'],
-            'cameras':  ['camera_1_1', 'camera_1_2', None, 'camera_1_4'],
-            'guiders':  [None, 'ag_1_2', None, 'ag_1_4'],
+            'ports': 1,
+            'instruments':  ['Main_camera'], #, 'eShel_spect', 'planet_camera', 'UVEX_spect'],
+            'cameras':  ['camera_1_1'], # , 'camera_1_2', None, 'camera_1_4'],
+            'guiders':  [None], # , 'guider_1_2', None, 'guide_1_4'],
+            'default': 0
             },
-    },
-
-<<<<<<< HEAD
-=======
+
+    },
+
     'filter_wheel': {
         "filter_wheel1": {
             "parent": "telescope1",
@@ -541,8 +386,11 @@
                 #                    12, 4, 11, 16, 10, 9, 17, 3, 14, 1, 0]    #basically no diffuser based filters
                 #[32, 8, 22, 21, 20, 23, 31, 6, 7, 19, 27, 2, 37, 13, 18, 30, 5, 15, 36, 12,\
                  #                   29, 4, 35, 34, 11, 16, 10, 33, 9, 17, 28, 3, 26, 14, 1, 0]                   
->>>>>>> 3aa2167b
-
+
+                                    
+            },
+        },
+    },
         
     'lamp_box': {
         'lamp_box1': {
@@ -555,86 +403,9 @@
         },
     },
     
-
-
-    #Add CWL, BW and DQE to filter and detector specs.   HA3, HA6 for nm or BW.
-    #FW's may need selector-like treatment 
-    'filter_wheel': {
-        "filter_wheel1": {
-            "parent": "tel1",
-            "alias": "Dual filter wheel",
-            'dual_wheel':  True,
-            'ip_string': 'http://127.0.0.1',
-            "desc":  'Dual Apogee custom Dual 50mm sq.',
-            "driver": ['ASCOM.Apogee.FilterWheel', 'ASCOM.Apogee2.FilterWheel'],
-            'startup_script':  None,
-            'recover_script':  None,
-            'shutdown_script':  None,  
-            'settings': {
-                'filter_count': '20',
-                'filter_reference': '1',
-                'filter_data': [['filter', 'filter_index', 'filter_offset', 'sky_gain', 'screen_gain', 'abbreviation'],
-                                ['air',     [0, 0], -1000, 0.01, [2, 17], 'ai'],   # 0
-                                ['w',       [1, 0],     0, 0.01, [2, 17], 'w '],   # 1
-                                ['dif',     [2, 0],     0, 0.01, [2, 17], 'df'],   # 2
-                                ['O3',      [3, 0],     0, 0.01, [2, 17], 'O3'],   # 3
-                                ['HA',      [4, 0],     0, 0.01, [2, 17], 'HA'],   # 4
-                                ['N2',      [5, 5],     0, 0.01, [2, 17], 'S2'],   # 5
-                                ['S2',      [6, 6],     0, 0.01, [2, 17], 'N2'],   # 6
-                                ['JB',      [0, 1],     0, 0.01, [2, 17], 'B '],   # 7
-                                ['g',       [0, 2],     0, 0.01, [2, 17], 'g '],   # 8
-                                ['JV',      [0, 3],     0, 0.01, [2, 17], 'V '],   # 9
-                                ['r',       [0, 4],     0, 0.01, [2, 17], 'r '],  # 10
-                                ['i',       [0, 5],     0, 0.01, [2, 17], 'i '],  # 11
-                                ['EXO',     [0, 6],     0, 0.01, [2, 17], 'EX'],  # 12
-                                ['difJB',   [2, 1],     0, 0.01, [2, 17], 'Ha'],  # 13
-                                ['difg',    [2, 2],     0, 0.01, [2, 17], 'dg'],  # 14
-                                ['difJV',   [2, 3],     0, 0.01, [2, 17], 'dV'],  # 15
-                                ['difr',    [2, 5],     0, 0.01, [2, 17], 'dr'],  # 16
-                                ['difi',    [2, 6],     0, 0.01, [2, 17], 'di'],  # 17
-                                ['difexo',  [2, 0],     0, 0.01, [2, 17], 'dE'],  # 18
-                                ['dark',    [4, 1],     0, 0.01, [2, 17], 'dk']], # 19
-                                #Screen = 100; QHY400 ~ 92% DQE   HDR Mode    Screen = 160 sat  20190825 measured.
-                'filter_screen_sort':  ['0', '1', '2', '10', '7', '6', '18', '12', '11', '13', '8',  '3', \
-                                        '14', '15', '4', '16'],   #  '9', '21'],  # '5', '17'], #Most to least throughput, \
-                                #so screen brightens, skipping u and zs which really need sky.
-                'filter_sky_sort':     ['17', '5', '9', '16', '4', '15', '14', '3',  '8', '13', '11', '12', \
-                                        '18', '6', '7', '10', '2', '1', '0']  #Least to most throughput
-
-            },
-        },
-    },
-
-    # A site may have many cameras registered (camera_1_11, camera_1_2, _2_3, ...) each with unique aliases -- which are assumed
-    # to be the name an owner has assigned and in principle that name "kb01" is labeled and found on the camera.  Between sites,
-    # there can be overlap of camera names.  LCO convention is letter of cam manuf, letter of chip manuf, then 00, 01, 02, ...
-    # However this code will treat the camera name/alias as a string of arbitrary length:  "saf_Neyle's favorite_camera" is
-    # perfectly valid as an alias.
-    
-    #Ultimately every camera needs a specific configuration file, and associated with each camera or guider there may be a
-    #darslide, filter wheel, and aux_focus.
-    #We preseve the idea camera_1 refers to the first camera on the first ota so camera_2 is first camera on OTA 2
-
-#
     'camera': {
-        #'cameras': ['camera_1', 'camera_1_2'],
-        #'autoguiders': ['ag_1_2', 'ag _1_4'],
         'camera_1_1': {
             'parent': 'telescope1',
-<<<<<<< HEAD
-            'name': 'kf001',      #Important because this points to a server file structure by that name.
-            'desc':  'FLI Microline OnSemi 16803',
-            'driver':  'ASCOM.FLI.Camera',   #"Maxim.CCDCamera",   #'ASCOM.FLI.Kepler.Camera',  #Code must work withall three
-            'startup_script':  None,
-            'recover_script':  None,
-            'shutdown_script':  None,  
-            'detector':  'OnSemi 162803',
-            'manufacturer':  'FLI -- Finger Lakes Instrumentation',
-            'use_file_mode':  False,
-            'file_mode_path':  'D:/000ptr_saf/archive/sq01/autosaves/',
-            'settings': {
-                'temp_setpoint': -35,
-=======
             'name': 'kb001ms',      #  Important because this points to a server file structure by that name.
             'desc':  'SBIG16200',
             'service_date': '20211111',
@@ -648,45 +419,48 @@
                 'temp_setpoint': -35,
                 'calib_setpoints': [-30, -25, -20, -15, -10 ],  #  Should vary with season? 
                 'day_warm': False,
->>>>>>> 3aa2167b
                 'cooler_on': True,
                 'x_start':  0,
                 'y_start':  0,
-                'x_width':  4096,
-                'y_width':  4096,
-                'x_chip':   4096,
-                'y_chip':   4096,
-                'x_pixel':  9,
-                'y_pixel':  9,
-                'overscan_x': 0,
-                'overscan_y': 0,
-                'north_offset': 0.0,
-                'east_offset': 0.0,
-                'rotation': 0.0,
-                'min_exposure': 0.25,  #Need to check this setting out
-                'max_exposure': 360.0,
+                'x_width':  4500,   #  NB Should be set up with overscan, which this camera is!  20200315 WER
+                'y_width':  3600,
+                #Note please add 56 to SBIG Driver Checker 64 Update config for added overscan
+                'x_chip':  4556,   #  NB Should specify the active pixel area.   20200315 WER
+                'y_chip':  3656,
+                'x_trim_offset':  0,   #  NB these four entries are guesses.
+                'y_trim_offset':  0,
+                'pre_bias_available': False,  #if so need to specify as below for post_bias.
+                'post_bias_available': True,  #if so need to specify as below for post_bias.
+                'x_bias_start':  4520,
+                'y_bias_start': 3620,
+                'x_bias_end':  4556,       # Vert band self.img[-38:-18, 0]
+                'y_bias_send': 3643,
+                'corner_everlap': True,
+                'x_bias_line': True,
+                'y_bias_line': True,
+                'x_active': 4500,
+                'y_active': 3600,
+                'x_pixel':  6,
+                'y_pixel':  6,
+                'pix_scale': 1.0668,     #_22*4499,     #  asec/pixel F9   0.5751  , F4.9  1.0481         
+                'x_field_deg': 1.3333,   #   round(4784*1.0481/3600, 4),
+                'y_field_deg': 1.0665,   #  round(3194*1.0481/3600, 4),
+                'overscan_x': 24,
+                'overscan_y': 3,
+                'north_offset': 0.0,    #  These three are normally 0.0 for the primary telescope
+                'east_offset': 0.0,     #  Not sure why these three are even here.
+                'rotation': 0.0,        #  Probably remove.
+                'min_exposure': 0.2,
+                'max_exposure': 3600,
                 'can_subframe':  True,
-                'min_subframe':  '16:16',
+                'min_subframe':  [128, 128],       
+                'bin_modes':  [[1, 1, 1.07], [2, 2, 2.13], [3, 3, 3.21], [4, 4, 4.27]],   #Meaning no binning choice if list has only one entry, default should be first.
+                'default_bin':  [1, 1, 1.07],    #  Matched to seeing situation by owner
+                'cycle_time':  [30, 20, 15, 12],  # 3x3 requires a 1, 1 reaout then a software bin, so slower.
+                'rbi_delay':  0.,      #  This being zero says RBI is not available, eg. for SBIG.
                 'is_cmos':  False,
+                'is_color':  False,
                 'bayer_pattern':  None,    #  Need to verify R as in RGGB is pixel x=0, y=0, B is x=1, y = 1
-<<<<<<< HEAD
-                'can_set_gain':  False,
-                'reference_gain': [10., 10., 10., 10.],     #  One val for each binning.
-                'reference_noise': [1.1, 1.1, 1.1, 1.1],    #  All SWAGs right now
-                'reference_dark': [0.0, 0.0, 0.0, 0.0],     #  Might these best be pedastal values?
-                'saturate':  55000,
-                'max_linearity':  55000.,
-                'fullwell_capacity': 85000,
-                'read_mode':  'Normal',
-                'readout_mode': 'Normal',
-                'readout_speed':  0.4,
-                'square_detector': True,
-                'areas_implemented': ["600%", "300%", "220%", "150%", "Full", "Sqr", '71%', '50%',  '35%', '25%', '12%'],
-                'default_area':  "Full",
-                'bin_modes':  [[2,2], [1,1], [3, 3], [4, 4]],     #Meaning no binning if list has only one entry
-                'default_bin':  [2, 2],    #Always square and matched to seeing situation by owner
-                'cycle_time':  [18, 15, 12, 9],  # 3x3 requires a 1, 1 reaout then a software bin, so slower.
-=======
                 'can_set_gain':  True,
                 'reference_gain': [2., 4., 18., 32.],     #  One val for each binning. SWAG!
                 'reference_noise': [10, 10, 10, 10],    #  All SWAGs right now!
@@ -703,276 +477,20 @@
                 'areas_implemented': ["Full", "600%", "500%", "450%", "300%", "220%", "150%", "133%", "Full", "Sqr", '71%', '50%',  '35%', '25%', '12%'],
                 'default_area':  "Full",
                 'default_rotation': 0.0000,
->>>>>>> 3aa2167b
                 'has_darkslide':  False,
+                'darkslide_com':  None,
                 'has_screen': True,
                 'screen_settings':  {
-                    'screen_saturation':  157.0,
-                    'screen_x4':  -4E-12,  #'y = -4E-12x4 + 3E-08x3 - 9E-05x2 + 0.1285x + 8.683     20190731'
+                    'screen_saturation':  157.0,   #  This reflects WMD setting and needs proper values.
+                    'screen_x4':  -4E-12,  #  'y = -4E-12x4 + 3E-08x3 - 9E-05x2 + 0.1285x + 8.683     20190731'
                     'screen_x3':  3E-08,
                     'screen_x2':  -9E-05,
                     'screen_x1':  .1258,
-                    'screen_x0':  8.683,
-                    },
+                    'screen_x0':  8.683
                 },
-                
             },
         },
 
-
-        # 'camera_2': {
-        #     'parent': 'telescope1',
-        #     'name': 'sq02',      #Important because this points to a server file structure by that name.
-        #     'desc':  'QHY 268M',
-        #     'driver':  'ASCOM.QHYCCD.Camera',   #"Maxim.CCDCamera",   #'ASCOM.FLI.Kepler.Camera',  #Code must work withall three
-        #     'startup_script':  None,
-        #     'recover_script':  None,
-        #     'shutdown_script':  None,  
-        #     'detector':  'Sony IMX571',
-        #     'manufacturer':  'QHY -- http://QHYCCD.COM',
-        #     'use_file_mode':  False,
-        #     'file_mode_path':  'D:/000ptr_saf/archive/sq02/autosaves/',
-        #     'settings': {    #NB Need to add specification for chiller and its control
-        #         'temp_setpoint': -10,
-        #         'cooler_on': True,
-        #         'darkslide_com': None, 
-        #         'x_start':  0,
-        #         'y_start':  0,
-        #         'x_width':  6252,
-        #         'y_width':  4176,
-        #         'x_chip':   6280,
-        #         'y_chip':   4210,
-        #         'x_pixel':  3.76,
-        #         'y_pixel':  3.76,
-        #         'overscan_x': 0,
-        #         'overscan_y': 0,
-        #         'north_offset': 0.0,
-        #         'east_offset': 0.0,
-        #         'rotation': 0.0,
-        #         'min_exposure': 0.00003,  #Need to check this setting out
-        #         'max_exposure': 3600.0,
-        #         'can_subframe':  True,
-        #         'min_subframe':  '16:16',
-        #         'is_cmos':  False,
-        #         'bayer_pattern':  None,    #  Need to verify R as in RGGB is pixel x=0, y=0, B is x=1, y = 1
-        #         'can_set_gain':  False,
-        #         'reference_gain': [10., 10., 10., 10.],     #  One val for each binning.
-        #         'reference_noise': [1.1, 1.1, 1.1, 1.1],    #  All SWAGs right now
-        #         'reference_dark': [0.0, 0.0, 0.0, 0.0],     #  Might these best be pedastal values?
-        #         'saturate':  55000,
-        #         'max_linearity':  55000.,
-        #         'fullwell_capacity': 85000,
-        #         'read_mode':  'Normal',
-        #         'readout_mode': 'Normal',
-        #         'readout_speed':  0.4,
-        #         'square_detector': True,
-        #         'areas_implemented': [ "Full", "Sqr", '71%', '50%',  '35%', '25%', '12%'],
-        #         'default_area':  "Full",
-        #         'bin_modes':  [[1, 1], [2, 2], [3, 3], [4, 4]],     #Meaning no binning if list has only one entry
-        #         'default_bin':  [2, 2],    #Always square and matched to seeing situation by owner
-        #         'cycle_time':  [18, 15, 12, 9],  # 3x3 requires a 1, 1 reaout then a software bin, so slower.
-        #         'has_darkslide':  False,
-        #         'has_screen': True,
-        #         'screen_settings':  {
-        #             'screen_saturation':  157.0,
-        #             'screen_x4':  -4E-12,  #'y = -4E-12x4 + 3E-08x3 - 9E-05x2 + 0.1285x + 8.683     20190731'
-        #             'screen_x3':  3E-08,
-        #             'screen_x2':  -9E-05,
-        #             'screen_x1':  .1258,
-        #             'screen_x0':  8.683
-        #         },
-        #     },
-        # },
-
-
-        # 'camera_4': {
-        #     'parent': 'telescope1',
-        #     'name': 'zs01',      #Important because this points to a server file structure by that name.
-        #     'desc':  'ASI',
-        #     'driver':  'ASCOM.FLI.Camera',   #"Maxim.CCDCamera",   #'ASCOM.FLI.Kepler.Camera',  #Code must work withall three
-        #     'startup_script':  None,
-        #     'recover_script':  None,
-        #     'shutdown_script':  None,  
-        #     'detector':  'OSemi 162803Sonyn',
-        #     'manufacturer':  'ATIK -- Zwo',
-        #     'use_file_mode':  False,
-        #     'file_mode_path':  'D:/000ptr_saf/archive/sq01/autosaves/',
-        #     'settings': {
-        #         'temp_setpoint': -20,
-        #         'cooler_on': True,
-        #         'x_start':  0,
-        #         'y_start':  0,
-        #         'x_width':  4096,
-        #         'y_width':  4096,
-        #         'x_chip':   4096,
-        #         'y_chip':   4096,
-        #         'x_pixel':  9,
-        #         'y_pixel':  9,
-        #         'overscan_x': 0,
-        #         'overscan_y': 0,
-        #         'north_offset': 0.0,
-        #         'east_offset': 0.0,
-        #         'rotation': 0.0,
-        #         'min_exposure': 0.25,  #Need to check this setting out
-        #         'max_exposure': 360.0,
-        #         'can_subframe':  True,
-        #         'min_subframe':  '16:16',
-        #         'is_cmos':  True,
-        #         'bayer_pattern':  None,    #  Need to verify R as in RGGB is pixel x=0, y=0, B is x=1, y = 1
-        #         'can_set_gain':  False,
-        #         'reference_gain': [10., 10., 10., 10.],     #  One val for each binning.
-        #         'reference_noise': [1.1, 1.1, 1.1, 1.1],    #  All SWAGs right now
-        #         'reference_dark': [0.0, 0.0, 0.0, 0.0],     #  Might these best be pedastal values?
-        #         'saturate':  55000,
-        #         'max_linearity':  55000.,
-        #         'fullwell_capacity': 85000,
-        #         'read_mode':  'Normal',
-        #         'readout_mode': 'Normal',
-        #         'readout_speed':  0.4,
-        #         'square_detector': True,
-        #         'areas_implemented': [ "Full", "Sqr", '71%', '50%',  '35%', '25%', '12%'],
-        #         'default_area':  "Full",
-        #         'bin_modes':  [[1, 1], [2, 2], [3, 3], [4, 4]],     #Meaning no binning if list has only one entry
-        #         'default_bin':  [2, 2],    #Always square and matched to seeing situation by owner
-        #         'cycle_time':  [18, 15, 12, 9],  # 3x3 requires a 1, 1 reaout then a software bin, so slower.
-        #         'has_darkslide':  False,
-        #         'has_screen': True,
-        #         'screen_settings':  {
-        #             'screen_saturation':  157.0,
-        #             'screen_x4':  -4E-12,  #'y = -4E-12x4 + 3E-08x3 - 9E-05x2 + 0.1285x + 8.683     20190731'
-        #             'screen_x3':  3E-08,
-        #             'screen_x2':  -9E-05,
-        #             'screen_x1':  .1258,
-        #             'screen_x0':  8.683
-        #         },
-        #     },
-        # },
-
-        # 'ag_1_2': {
-        #     'parent': 'telescope1',
-        #     'name': 'ag02',      #Important because this points to a server file structure by that name.
-        #     'desc':  'QHY Uncooled Guider',
-        #     'driver':  'ASCOM.QHYCCD_GUIDER.Camera',   #'OM.FLI.Camera',   #"Maxim.CCDCamera",   #'ASCOM.FLI.Kepler.Camera',  #Code must work withall three
-        #     'startup_script':  None,
-        #     'recover_script':  None,
-        #     'shutdown_script':  None,  
-        #     'detector':  'Sony',
-        #     'manufacturer':  'QHY -- Finger Lakes Instrumentation',
-        #     'use_file_mode':  False,
-        #     'file_mode_path':  'D:/000ptr_saf/archive/ag02/autosaves/',
-        #     'settings': {
-        #         'temp_setpoint': 10,
-        #         'cooler_on': False,
-        #         'x_start':  0,
-        #         'y_start':  0,
-        #         'x_width':  4096,
-        #         'y_width':  4096,
-        #         'x_chip':   4096,
-        #         'y_chip':   4096,
-        #         'x_pixel':  9,
-        #         'y_pixel':  9,
-        #         'overscan_x': 0,
-        #         'overscan_y': 0,
-        #         'north_offset': 0.0,
-        #         'east_offset': 0.0,
-        #         'rotation': 0.0,
-        #         'min_exposure': 0.001,  #Need to check this setting out
-        #         'max_exposure': 360.0,
-        #         'can_subframe':  True,
-        #         'min_subframe':  '16:16',
-        #         'is_cmos':  True,
-        #         'bayer_pattern':  None,    #  Need to verify R as in RGGB is pixel x=0, y=0, B is x=1, y = 1
-        #         'can_set_gain':  False,
-        #         'reference_gain': [10., 10., 10., 10.],     #  One val for each binning.
-        #         'reference_noise': [1.1, 1.1, 1.1, 1.1],    #  All SWAGs right now
-        #         'reference_dark': [0.0, 0.0, 0.0, 0.0],     #  Might these best be pedastal values?
-        #         'saturate':  55000,
-        #         'max_linearity':  55000.,
-        #         'fullwell_capacity': 85000,
-        #         'read_mode':  'Normal',
-        #         'readout_mode': 'Normal',
-        #         'readout_speed':  0.4,
-        #         'square_detector': False,
-        #         'areas_implemented': ["Full", "Sqr", '71%', '50%',  '35%', '25%', '12%'],
-        #         'default_area':  "Full",
-        #         'bin_modes':  [[1, 1], [2, 2]],     #Meaning no binning if list has only one entry
-        #         'default_bin':  [2, 2],    #Always square and matched to seeing situation by owner
-        #         'cycle_time':  [18, 15, 12, 9],  # 3x3 requires a 1, 1 reaout then a software bin, so slower.
-        #         'has_darkslide':  False,
-        #         'has_screen': True,
-        #         'screen_settings':  {
-        #             'screen_saturation':  157.0,
-        #             'screen_x4':  -4E-12,  #'y = -4E-12x4 + 3E-08x3 - 9E-05x2 + 0.1285x + 8.683     20190731'
-        #             'screen_x3':  3E-08,
-        #             'screen_x2':  -9E-05,
-        #             'screen_x1':  .1258,
-        #             'screen_x0':  8.683
-        #         },
-        #     },
-        # },
-        
-        # 'ag_1_4': {
-        #     'parent': 'telescope1',
-        #     'name': 'ag04',      #Important because this points to a server file structure by that name.
-        #     'desc':  'QHY 174M',
-        #     'driver':  'ASCOM.QHYCCD_CAM2.Camera',   #"Maxim.CCDCamera",   #'ASCOM.FLI.Kepler.Camera',  #Code must work withall three
-        #     'startup_script':  None,
-        #     'recover_script':  None,
-        #     'shutdown_script':  None,  
-        #     'detector':  'Sony',
-        #     'manufacturer':  'QHY --  ',
-        #     'use_file_mode':  False,
-        #     'file_mode_path':  'D:/000ptr_saf/archive/ag04/autosaves/',
-        #     'settings': {
-        #         'temp_setpoint': -15,
-        #         'cooler_on': True,
-        #         'x_start':  0,
-        #         'y_start':  0,
-        #         'x_width':  4096,
-        #         'y_width':  4096,
-        #         'x_chip':   4096,
-        #         'y_chip':   4096,
-        #         'x_pixel':  9,
-        #         'y_pixel':  9,
-        #         'overscan_x': 0,
-        #         'overscan_y': 0,
-        #         'north_offset': 0.0,
-        #         'east_offset': 0.0,
-        #         'rotation': 0.0,
-        #         'min_exposure': 0.25,  #Need to check this setting out
-        #         'max_exposure': 360.0,
-        #         'can_subframe':  True,
-        #         'min_subframe':  '16:16',
-        #         'is_cmos':  True,
-        #         'bayer_pattern':  None,    #  Need to verify R as in RGGB is pixel x=0, y=0, B is x=1, y = 1
-        #         'can_set_gain':  True,
-        #         'reference_gain': [10., 10., 10., 10.],     #  One val for each binning.
-        #         'reference_noise': [1.1, 1.1, 1.1, 1.1],    #  All SWAGs right now
-        #         'reference_dark': [0.0, 0.0, 0.0, 0.0],     #  Might these best be pedastal values?
-        #         'saturate':  55000,
-        #         'max_linearity':  55000.,
-        #         'fullwell_capacity': 85000,
-        #         'read_mode':  'Normal',
-        #         'readout_mode': 'Normal',
-        #         'readout_speed':  0.4,
-        #         'square_detector': False,
-        #         'areas_implemented': [ "Full", "Sqr", '71%', '50%',  '35%', '25%', '12%'],
-        #         'default_area':  "Full",
-        #         'bin_modes':  [[1, 1], [2, 2]],     #Meaning no binning if list has only one entry
-        #         'default_bin':  [2, 2],    #Always square and matched to seeing situation by owner
-        #         'cycle_time':  [18, 15, 12, 9],  # 3x3 requires a 1, 1 reaout then a software bin, so slower.
-        #         'has_darkslide':  False,
-        #         'has_screen': True,
-        #         'screen_settings':  {
-        #             'screen_saturation':  157.0,
-        #             'screen_x4':  -4E-12,  #'y = -4E-12x4 + 3E-08x3 - 9E-05x2 + 0.1285x + 8.683     20190731'
-        #             'screen_x3':  3E-08,
-        #             'screen_x2':  -9E-05,
-        #             'screen_x1':  .1258,
-        #             'screen_x0':  8.683
-        #         },
-        #     },
-        # },
     },
 
     'sequencer': {
@@ -981,32 +499,19 @@
             'name': 'Sequencer',
             'desc':  'Automation Control',
             'driver': None,
-            'startup_script':  None,
-            'recover_script':  None,
-            'shutdown_script':  None,
-
-            },
-        },
+
+
+        },
+    },
 
     #  I am not sure AWS needs this, but my configuration code might make use of it.
-
     'server': {
         'server1': {
-            'name': 'QNAP',
-            'win_url': 'archive (\\10.15.0.82) (Q:)',
-            'redis':  '(host=10.15.0.15, port=6379, db=0, decode_responses=True)',
-            'startup_script':  None,
-            'recover_script':  None,
-            'shutdown_script':  None,  
-        },
-    },
-<<<<<<< HEAD
-}  #This brace closes the while configuration dictionary. Match found up top at:  site_config = {
-
-get_ocn_status = None
-get_enc_status = None
-
-=======
+            'name': None,
+            'win_url': None,
+            'redis':  '(host=none, port=6379, db=0, decode_responses=True)'
+        },
+    },
 }
     
 def linearize_unihedron(uni_value):
@@ -1263,55 +768,13 @@
         return status
     else:
         breakpoint()     #  Debug bad place.
->>>>>>> 3aa2167b
 if __name__ == '__main__':
-    '''
-    This is a simple test to send and receive via json.
-    '''
-
     j_dump = json.dumps(site_config)
     site_unjasoned = json.loads(j_dump)
     if str(site_config)  == str(site_unjasoned):
         print('Strings matched.')
     if site_config == site_unjasoned:
         print('Dictionaries matched.')
-
-
-'''
-Ports.txt
-Tested 20200925  
-
-COM8    SkyRoof
-COM9    PWI4
-COM10   PWI4
-COM11   Dew Heater
-COM12   EFA
-COM13   Alnitak Screen
-COM14  	Gemini
-COM15   Darkslide
-COM16   Camera Peg
-        Pwr 1  FLI unPlug
-        Pwr 2
-        Pwr 3
-        Pwr 4   Cam and filters.
-Com17   OTA Peg
-        Pwr 1  Gemini
-        Pwr 2 EFA
-
-Located on CDK 14 OTA:
-
-Pegasus Astro  COM17
-PW EFA PWI3    COM12
-PW DEW Heat    COM11
-GEMINI         COM14
-
-Located on Camera Assembly:
-
-Pegasus Astro   COM16
-Vincent Shutt   COM15   Darkslide
-FlI FW 1     Closest to tel
-FlI FW 2     closest to cam  flifil0
-QHY600         AstroImaging Equipment
-
-
-'''
+        
+        
+
