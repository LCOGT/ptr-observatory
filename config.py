--- conflicted
+++ resolved
@@ -2,7 +2,7 @@
 # -*- coding: utf-8 -*-
 '''
 Created on Fri Feb 07,  11:57:41 2020
-Updated saf_wema_20220106_1705_config WER
+Updated 20200902 WER
 
 @author: wrosing
 '''
@@ -25,29 +25,6 @@
 site_config = {
     'site': str(site_name.lower()),
     'debug_site_mode': False,
-<<<<<<< HEAD
-
-    'owner':  ['google-oauth2|102124071738955888216', 'google-oauth2|112401903840371673242'],  # Neyle,  Or this can be some aws handle.
-    'owner_alias': ['ANS'],
-    'admin_aliases': ["ANS", "WER", "TB", "DH", "KVH", 'KC'],
-    'site_is_generic':  False,   # A simple single computer ASCOM site.
-    'site_is_specific':  False,  # Indicates some special code for a single site.
-                                 # Intention it is found in this file.
-                                 # Fat is intended to be simple since 
-                                 # there is so little to control.
-    'site_path':  'C:/ptr/',     # Generic place for this host to stash.
-                                 #NB for the client this is the site archive location, maybe call it that?
-    'client_path': 'F:/ptr/',
-    'archive_path': 'F:/',       # Where images are kept.
-    'site_IPC_mechanism':  'shares',   # ['None', shares', 'shelves', 'redis']  Pick One     
-    'site_share_path':  '//saf-wema/wema_transfer/',  # Presumably also where shelves are found   
-                                                      # Meant to be used by mnt/tel's.
-    'wema_is_active':  True,     # True if an agent is used at a site. 
-                                 # Wemas are split sites -- at least two CPS's sharing the control.
-    'wema_hostname':  'SAF-WEMA',
-    'wema_share_path':  'C:/ptr/wema_transfer/',  # Meant to be where Wema puts status data.
-    'redis_ip': None,   # None if no redis path present, localhost if redis iself-contained
-=======
     'owner':  ['google-oauth2|112401903840371673242'],  # WER,  Or this can be 
                                                         # some aws handle.
     'owner_alias': ['WER', 'TELOPS'],
@@ -96,7 +73,6 @@
     'auto_morn_bias_dark': False,
     're-calibrate_on_solve': True, 
     
->>>>>>> 2b7a85b0
     'defaults': {
         'observing_conditions': 'observing_conditions1',  #  These are used as keys, may go away.
         'enclosure': 'enclosure1',
@@ -124,54 +100,6 @@
             'sequencer'
             ],
     'wema_types': [
-<<<<<<< HEAD
-       'observing_conditions',
-       'enclosure',    
-       ],
-    'short_status_devices':  [
-       # 'observing_conditions',
-       # 'enclosure',
-       'mount',
-       'telescope',
-       # 'screen',
-       'rotator',
-       'focuser',
-       'selector',
-       'filter_wheel',
-       'camera',
-       'sequencer',
-       ],
-    'name': 'Apache Ridge Observatory 0m3f4.9/9',
-    'airport_code':  'SAF',
-    'location': 'Santa Fe, New Mexico,  USA',
-    'observatory_url': 'https://starz-r-us.sky/clearskies2',   # This is meant to be optional
-    'description':  '''
-                    Now is the time for all good persons
-                    to get out and vote early and often lest
-                    we lose charge of our democracy.
-                    ''',    # i.e, a multi-line text block supplied and formatted by the owner.
-    'TZ_database_name':  'America/Denver',
-    'mpc_code':  'ZZ24',    # This is made up for now.
-    'time_offset':  -7.0,   # These two keys may be obsolete give the new TZ stuff 
-    'timezone': 'MST',      # This was meant to be coloquial Time zone abbreviation, alternate for "TX_data..."
-    'latitude': 35.554298,     # Decimal degrees, North is Positive
-    'longitude': -105.870197,   # Decimal degrees, West is negative
-    'elevation': 2194,    # meters above sea level
-    'reference_ambient':  10.0,  # Degrees Celsius.  Alternately 12 entries, one for every - mid month.
-    'reference_pressure':  794.0,    #mbar   A rough guess 20200315
-    
-    'site_in_automatic_default': "Automatic",   # ["Manual", "Shutdown", "Automatic"]
-    'automatic_detail_default': "Enclosure is initially set to Shutdown by SAF config.",
-    'auto_eve_bias_dark': False,
-    'auto_eve_sky_flat': False,
-    'eve_sky_flat_sunset_offset': +0.0,  # Minutes  neg means before, + after.
-    'auto_morn_sky_flat': False,
-    'auto_morn_bias_dark': False,
-    'calibrate_on_solve': True,  # nb nb nb pICK ONE
-    're-calibrate_on_solve': True, 
-
-    'observing_conditions' : {     #for SAF
-=======
             'observing_conditions1',
             'enclosure1'
             ],
@@ -188,7 +116,6 @@
             'sequencer'
             ],
     'observing_conditions' : {
->>>>>>> 2b7a85b0
         'observing_conditions1': {
             'parent': 'site',
             'ocn_is_specific':  True,  # Indicates some special site code. 
@@ -215,11 +142,7 @@
             'driver': None,  #'ASCOM.DigitalDomeWorks.Dome',  #  ASCOMDome.Dome',  #  ASCOM.DeviceHub.Dome',  #  ASCOM.DigitalDomeWorks.Dome',  #"  ASCOMDome.Dome',
             'has_lights':  False,
             'controlled_by': 'mount1',
-<<<<<<< HEAD
-			'is_dome': True,
-=======
 			'is_dome': False,
->>>>>>> 2b7a85b0
             'mode': 'Automatic',
             
             'cool_down': 89.0,     #  Minutes prior to sunset.
@@ -416,19 +339,11 @@
     'filter_wheel': {
         "filter_wheel1": {
             "parent": "telescope1",
-<<<<<<< HEAD
-            "name": "LCO FW50_001d",
-            'service_date': '20210716',
-            "driver": "LCO.dual",  # 'ASCOM.FLI.FilterWheel',   #'MAXIM',
-            'ip_string': 'http://10.0.0.110',
-            "dual_wheel": True,
-=======
             "name": "SBIG 8-position wheel" ,  #"LCO filter wheel FW50_001d",
             'service_date': '20180101',
             "driver":   "Maxim.CCDCamera",   #"LCO.dual",  #  'ASCOM.FLI.FilterWheel', 
             'ip_string': None,
             "dual_wheel": False,
->>>>>>> 2b7a85b0
             'settings': {
                 'filter_count': 8,
                 'home_filter':  0,
