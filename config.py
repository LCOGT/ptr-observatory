--- conflicted
+++ resolved
@@ -66,15 +66,9 @@
 #                                  # there is so little to control.
     'site_path':  'Q:/',     # Generic place ofor this host to stash.
 #                                  #NB for the client this is the site archive location, maybe call it that?
-<<<<<<< HEAD
-    'client_path': 'Q:/ptr/',
-    'site_IPC_mechanism':  'redis',   # ['None', shares', 'shelves', 'redis']  Pick One     
-    'site_share_path':  'Q:/ptr/',  # Presumably also where shelves are found   
-=======
 #     'client_path': 'F:/ptr/',
     'site_IPC_mechanism':  'redis',   # ['None', shares', 'shelves', 'redis']  Pick One     
 #     'site_share_path':  'W:/',  # Presumably also where shelves are found   
->>>>>>> 4401e563
 #                                                       # Meant to be used by mnt/tel's.
     'wema_is_active':  True,     # True if an agent is used at a site. 
                                   # Wemas are split sites -- at least two CPS's sharing the control.
