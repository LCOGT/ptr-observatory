
# -*- coding: utf-8 -*-
'''
<<<<<<< HEAD
Created on Fri Feb 07,  11:57:41 2020
Updated 20200902 WER

@author: wrosing
'''
#                                                                                        1         1         1       1
#        1         2         3         4         6         7         8         9         0         1         2       2   
#234567890123456789012345678901234567890123456789012345678901234567890123456789012345678901234567890123456789012345678
import json
import time
import ptr_events
#from pprint import pprint

#  NB NB  Json is not bi-directional with tuples (), use lists [], nested if tuples as needed, instead.
#  NB NB  My convention is if a value is naturally a float I add a decimal point even to 0.
g_dev = None
site_name = 'sro'

                    #\\192.168.1.57\SRO10-Roof  r:
                    #SRO-Weather (\\192.168.1.57) w:
                    #Username: wayne_rosingPW: 29yzpe

site_config = {
    'site': str(site_name.lower()),
    'site_id': 'sro',
    'debug_site_mode': False,
    'owner':  ['google-oauth2|112401903840371673242'],  # WER,  Or this can be 
                                                        # some aws handle.
    'owner_alias': ['WER', 'TELOPS'],
    'admin_aliases': ["ANS", "WER", "KVH", "TELOPS", "TB", "DH", 'KC'],
    
    'client_hostname':  'SRO-0m30',
    'client_path':  'F:/ptr/',  # Generic place for this host to stash misc stuff
    'archive_path':  'F:/ptr/',  # Meant to be where /archive/<camera_id> is added by camera. 
    'aux_archive_path':  None, # '//house-computer/saf_archive_2/archive/',  #  Path to auxillary backup disk. 
    'wema_is_active':  False,    #True if split computers used at a site.
    'wema_hostname':  [],  #  Prefer the shorter version
    'dome_on_wema': False, #  Implying enclosure controlled by client.
    'site_IPC_mechanism':  None,   # ['None', 'shares', 'redis']  Pick One
    'wema_write_share_path':  None,   # This and below provide two different ways to define              
    'client_read_share_path':  None,  #     a path to a network share.
    'redis_ip': None,  #'127.0.0.1', None if no redis path present, 
    'site_is_generic':  False,   # A simple single computer ASCOM site.
    'site_is_specific':  True,  # Indicates some special code for this site, found at end of config.
    
        
    'host_wema_site_name':  'SRO',  #  The umbrella header for obsys in close geographic proximity.
    'name': 'PTR Sierra Remote Observatory 0m3f38',
    'airport_code':  'FAT  :  Fresno Air Terminal', 
    'location': 'Near Shaver Lake CA,  USA',
    'observatory_url': 'https://www.sierra-remote.com/',   #  This is meant to be optional
    'observatory_logo': None,   # I expect these will ususally end up as .png format icons
    'description':  '''Sierra Remote Observatories​ provide telescope Hosting for Remote Astronomical Imaging,
                       Data Acquisition, ​Satellite Tracking and Space Based Communications.
                    ''',    #  i.e, a multi-line text block supplied and eventually mark-up formatted by the owner.
    'location_day_allsky':  None,  #  Thus ultimately should be a URL, probably a color camera.
    'location_night_allsky':  None,  #  Thus ultimately should be a URL, usually Mono camera with filters.
    'location _pole_monitor': None,  #This probably gets us to some sort of image (Polaris in the North)
    'location_seeing_report': None,  # Probably a path to a jpeg or png graph.
    
    'TZ_database_name':  'America/Los_Angeles',
    'mpc_code':  'ZZ23',    #  This is made up for now.
    'time_offset':  -8.0,   #  These two keys may be obsolete give the new TZ stuff 
    'timezone': 'PST',      #  This was meant to be coloquial Time zone abbreviation, alternate for "TX_data..."
    'latitude': 37.0701111,     #  Decimal degrees, North is Positive
    'longitude': -119.412417,   #  Decimal degrees, West is negative
    'elevation': 1405,    #  meters above sea level
    'reference_ambient':  10,  #  Degrees Celsius.  Alternately 12 entries, one for every - mid month.
    'reference_pressure':  867.254,    #mbar   A rough guess 20200315
    
    'site_in_automatic_default': "Automatic",   #  ["Manual", "Shutdown", "Automatic"]
    'automatic_detail_default': "Enclosure is initially set to Automatic mode.",
    'auto_eve_bias_dark': False,
    'auto_eve_sky_flat': False,
    'eve_sky_flat_sunset_offset': +5.0,  #  Minutes  neg means before, + after.
    'auto_morn_sky_flat': False,
    'auto_morn_bias_dark': False,
    're-calibrate_on_solve': True, 
    
    'defaults': {
        'observing_conditions': 'observing_conditions1',  #  These are used as keys, may go away.
=======

Created on Fri Feb 07,  11:57:41 2020
Updated 20220206T23:16 WER

@author: wrosing

NB NB NB  If we have one config file then paths need to change depending upon which host does what job.
'''

#2345678901234567890123456789012345678901234567890123456789012345678901234567890
import json
import time
import ptr_events
#from pprint import pprint


# NB NB  Json is not bi-directional with tuples (), use lists [], nested if tuples as needed, instead.
# NB NB  My convention is if a value is naturally a float I add a decimal point even to 0.
g_dev = None
site_name = 'saf'
site_config = {
    'site': str(site_name.lower()),
    'site_id': 'ARO',
    'site_desc': "Apache Ridge Observatory, Santa Fe, NM, USA. 2194m",
    'airport_code':  'SAF',
    'obsy_id': 'SAF1',
    'obs_desc': "0m3f4.9/9 Ceravolo Astrogaph, AP1600",
    'debug_site_mode': False,
    'debug_obsy_mode': False,
    'owner':  ['google-oauth2|102124071738955888216', 'google-oauth2|112401903840371673242'],  # Neyle,  Or this can be some aws handle.
    'owner_alias': ['ANS', 'WER'],
    'admin_aliases': ["ANS", "WER", 'KVH', "TELOPS", "TB", "DH", "KVH", 'KC'],
    
      # Indicates some special code for a single site.
                                 # Intention it is found in this file.
                                 # Fat is intended to be simple since 
                                 # there is so little to control.
    'client_hostname':"SAF-WEMA",     # Generic place for this host to stash.
    'client_path': 'F:/ptr/',
    'archive_path': 'F:/ptr/',       # Where images are kept.
    'aux_archive_path':  None,
    'wema_is_active':  True,     # True if an agent is used at a site.   # Wemas are split sites -- at least two CPS's sharing the control.                          
    'wema_hostname':  'SAF-WEMA',
    'wema_path': 'C:/ptr/',      #Local storage on Wems disk.
    'dome_on_wema':  False,       #NB NB NB CHange this confusing name. 'dome_controlled_by_wema'
    'site_IPC_mechanism':  'shares',   # ['None', shares', 'shelves', 'redis']
    'wema_write_share_path':  'C:/ptr/wema_transfer/',  # Meant to be where Wema puts status data.
    'client_read_share_path':  '//saf-wema/wema_transfer/',
    'redis_ip': None,   # None if no redis path present, localhost if redis iself-contained
    'site_is_generic':  False,   # A simple single computer ASCOM site.
    'site_is_specific':  False,
    
#   'host_wema_site_name':  'ARO',
    'name': 'Apache Ridge Observatory 0m3f4.9/9',

    'location': 'Santa Fe, New Mexico,  USA',
    'observatory_url': 'https://starz-r-us.sky/clearskies2',   # This is meant to be optional
    'observatory_logo': None,   # I expect 
    'dedication':   '''
                    Now is the time for all good persons
                    to get out and vote, lest we lose 
                    charge of our democracy.
                    ''',    # i.e, a multi-line text block supplied and formatted by the owner.
    'location_day_allsky':  None,  #  Thus ultimately should be a URL, probably a color camera.
    'location_night_allsky':  None,  #  Thus ultimately should be a URL, usually Mono camera with filters.
    'location _pole_monitor': None,  #This probably gets us to some sort of image (Polaris in the North)
    'location_seeing_report': None,  # Probably a path to 
    
    'TZ_database_name':  'America/Denver',
    'mpc_code':  'ZZ24',    # This is made up for now.
    'time_offset':  -7.0,   # These two keys may be obsolete give the new TZ stuff 
    'timezone': 'MST',      # This was meant to be coloquial Time zone abbreviation, alternate for "TX_data..."
    'latitude': 35.554298,     # Decimal degrees, North is Positive
    'longitude': -105.870197,   # Decimal degrees, West is negative
    'elevation': 2194,    # meters above sea level
    'reference_ambient':  10.0,  # Degrees Celsius.  Alternately 12 entries, one for every - mid month.
    'reference_pressure':  794.0,    #mbar   A rough guess 20200315
    
    'site_in_automatic_default': "Automatic",   # ["Manual", "Shutdown", "Automatic"]
    'automatic_detail_default': "Enclosure is initially set to Shutdown by SAF config.",
    'auto_eve_bias_dark': True,
    'auto_eve_sky_flat': False,
    'eve_sky_flat_sunset_offset': +0.0,  # Minutes  neg means before, + after.
    'auto_morn_sky_flat': False,
    'auto_morn_bias_dark': False,
    're-calibrate_on_solve': True, 

    'observing_conditions' : {     #for SAF
        'observing_conditions1': {
            'parent': 'site',
            'name': 'Boltwood',
            'driver': 'ASCOM.Boltwood.ObservingConditions',
            'driver_2':  'ASCOM.Boltwood.OkToOpen.SafetyMonitor',
            'driver_3':  'ASCOM.Boltwood.OkToImage.SafetyMonitor',
            'redis_ip': '127.0.0.1',   #None if no redis path present
            'has_unihedron':  True,
            'uni_driver': 'ASCOM.SQM.serial.ObservingConditions',
            'unihedron_port':  10    # False, None or numeric of COM port.
        },
    },
    
    'defaults': {
        'observing_conditions': 'observing_conditions1',  # These are used as keys, may go away.
>>>>>>> 4a7c042c
        'enclosure': 'enclosure1',
        'screen': 'screen1',
        'mount': 'mount1',
        'telescope': 'telescope1',     #How do we handle selector here, if at all?
        'focuser': 'focuser1',
        'rotator': 'rotator1',
        'selector': None,
        'filter_wheel': 'filter_wheel1',
        'camera': 'camera_1_1',
        'sequencer': 'sequencer1'
        },
    'device_types': [
<<<<<<< HEAD
            'observing_conditions',
            'enclosure',
            'mount',
            'telescope',
            'screen',
            'rotator',
            'focuser',
            'selector',
            'filter_wheel',
            'camera',
            'sequencer'
            ],
    'wema_types': [                                      # or site_specific types.
            'observing_conditions1',
            'enclosure1'
            ],
    'enc_types': [
            'enclosure'
            ],
    'short_status_devices':  [    #THIS shoudl no longer be necessary
            'observing_conditions',
            'enclosure', 
            'mount',
            'telescope',
            'screen',
            'rotator',
            'focuser',
            'selector',
            'filter_wheel',
            'camera',
            'sequencer'
            ],
    'observing_conditions' : {
        'observing_conditions1': {
            'parent': 'site',
            'ocn_is_specific':  True,  # Indicates some special site code. 
            # Intention it is found in this file.
            'name': 'SRO File',
            'driver': 'Windows.Share',  # Could be redis, ASCOM, ...
            'share_path_name': 'F:/ptr/',
            'driver_2':  None,   #' ASCOM.Boltwood.OkToOpen.SafetyMonitor',
            'driver_3':  None,    # 'ASCOM.Boltwood.OkToImage.SafetyMonitor'
            'ocn_has_unihedron':  False,
            'have_local_unihedron': False,     #  Need to add these to setups.
            'uni_driver': 'ASCOM.SQM.serial.ObservingConditions',
            'unihedron_port':  10    #  False, None or numeric of COM port.
        },
    },

=======
        'observing_conditions',
        'enclosure',
        'mount',
        'telescope',
        # 'screen',
        'rotator',
        'focuser',
        'selector',
        'filter_wheel',
        'camera',
        'sequencer',
        ],
    'wema_types': [
       'observing_conditions',
       #'enclosure',    
       ],
    'short_status_devices':  [
       # 'observing_conditions',
       'enclosure',
       'mount',
       'telescope',
       # 'screen',
       'rotator',
       'focuser',
       'selector',
       'filter_wheel',
       'camera',
       'sequencer',
       ],
>>>>>>> 4a7c042c

    'enclosure': {
        'enclosure1': {
            'parent': 'site',
<<<<<<< HEAD
            'enc_is_specific':  True,  # Indicates some special site code. 
            'name': 'SRO File',
            'hostIP':  'NONE',
            'driver': None,  #'ASCOM.DigitalDomeWorks.Dome',  #  ASCOMDome.Dome',  #  ASCOM.DeviceHub.Dome',  #  ASCOM.DigitalDomeWorks.Dome',  #"  ASCOMDome.Dome',
            'has_lights':  False,
            'controlled_by': 'mount1',
			'is_dome': False,
            'mode': 'Automatic',
            
            'cool_down': 89.0,     #  Minutes prior to sunset.
=======

            'name': 'HomeDome',
            'enc_is_specific':  False, 
            'hostIP':  '10.0.0.10',
            'driver': 'ASCOMDome.Dome',  # ASCOM.DeviceHub.Dome',  # ASCOM.DigitalDomeWorks.Dome',  #"  ASCOMDome.Dome',

            'has_lights':  False,
            'controlled_by': 'mount1',
			'is_dome': True,
            'mode': 'Automatic',
            'enc_radius':  70,  #  inches Ok for now.
            'common_offset_east': -19.5,  # East is negative.  These will vary per telescope.
            'common_offset_south': -8,  # South is negative.   So think of these as default.
            
            'cool_down': 89.0,     # Minutes prior to sunset.
>>>>>>> 4a7c042c
            'settings': {
                'lights':  ['Auto', 'White', 'Red', 'IR', 'Off'],       #A way to encode possible states or options???
                                                                        #First Entry is always default condition.
                'roof_shutter':  ['Auto', 'Open', 'Close', 'Lock Closed', 'Unlock'],
            },
<<<<<<< HEAD
            'eve_bias_dark_dur':  2.0,   #  hours Duration, prior to next.
            'eve_screen_flat_dur': 1.0,   #  hours Duration, prior to next.
            'operations_begin':  -1.0,   #  - hours from Sunset
            'eve_cooldown_offset': -.99,   #  - hours beforeSunset
            'eve_sky_flat_offset':  0.5,   #  - hours beforeSunset 
            'morn_sky_flat_offset':  0.4,   #  + hours after Sunrise
            'morning_close_offset':  0.41,   #  + hours after Sunrise
=======
            'eve_bias_dark_dur':  2.0,   # hours Duration, prior to next.
            'eve_screen_flat_dur': 1.0,   # hours Duration, prior to next.
            'operations_begin':  -1.0,   # - hours from Sunset
            'eve_cooldown_offset': -.99,   # - hours beforeSunset
            'eve_sky_flat_offset':  0.5,   # - hours beforeSunset 
            'morn_sky_flat_offset':  0.4,   # + hours after Sunrise
            'morning_close_offset':  0.41,   # + hours after Sunrise
>>>>>>> 4a7c042c
            'operations_end':  0.42,
        },
    },



    'mount': {
        'mount1': {
            'parent': 'enclosure1',
            'name': 'safpier',
            'hostIP':  '10.0.0.140',     #Can be a name if local DNS recognizes it.
            'hostname':  'safpier',
<<<<<<< HEAD
            'desc':  'Planewave L500 AltAz',
            'driver': 'ASCOM.PWI4.Telescope',
            'alignment': 'Equatorial',
            'default_zenith_avoid': 0.0,   #degrees floating, 0.0 means do not apply this constraint.
            'has_paddle': False,      #paddle refers to something supported by the Python code, not the AP paddle.
            'pointing_tel': 'tel1',     #This can be changed to 'tel2'... by user.  This establishes a default.
            'west_clutch_ra_correction':  0.0, #
            'west_clutch_dec_correction': 0.0, #
            'east_flip_ra_correction':  0.0, #
            'east_flip_dec_correction': 0.0,  #
            'settings': {
			    'latitude_offset': 0.0,     #Decimal degrees, North is Positive   These *could* be slightly different than site.
			    'longitude_offset': 0.0,   #Decimal degrees, West is negative  #NB This could be an eval( <<site config data>>))
			    'elevation_offset': 0.0,    # meters above sea level
                'home_park_altitude': 0.0,
                'home_park_azimuth': 270.,
                'horizon':  15.,    #  Meant to be a circular horizon. Or set to None if below is filled in.
                'horizon_detail': {  #  Meant to be something to draw on the Skymap with a spline fit.
                     '0.1': 10,
                     ' 90': 10,
                     '180': 10,
                     '270': 10,
                     '360': 10
                     },  #  We use a dict because of fragmented azimuth mesurements.
                'refraction_on': True, 
                'model_on': True, 
                'rates_on': True,
                'model': {
                    'IH': 0.0,
                    'ID': 0.0,
=======
            'desc':  'AP 1600 GoTo',
            'driver': 'AstroPhysicsV2.Telescope',
            'alignment': 'Equatorial',
            'default_zenith_avoid': 0.0,   # degrees floating, 0.0 means do not apply this constraint.
            'has_paddle': False,       # paddle refers to something supported by the Python code, not the AP paddle.
            'pointing_tel': 'tel1',     # This can be changed to 'tel2'... by user.  This establishes a default.
            'west_clutch_ra_correction': -0.05323724387608619,  #20220214 Early WER
            'west_clutch_dec_correction': 0.3251459235809251,
            'east_flip_ra_correction':   -0.039505313212952586, 

            'east_flip_dec_correction':  -0.39607711292257797, #-0.7193552768006484,  # 356*0.5751/3600,  #Altair was Low and right, so too South and too West.
                'latitude_offset': 0.0,     # Decimal degrees, North is Positive   These *could* be slightly different than site.
                'longitude_offset': 0.0,   # Decimal degrees, West is negative  #NB This could be an eval( <<site config data>>))
                'elevation_offset': 0.0,  # meters above sea level
                'home_park_altitude': 0.0,
                'home_park_azimuth': 180.,
                'horizon':  20.,    # Meant to be a circular horizon. Or set to None if below is filled in.
                'horizon_detail': {  # Meant to be something to draw on the Skymap with a spline fit.
                    '0.0': 10,
                    '90' : 10,
                    '180': 10,
                    '270': 10,
                    '359': 10
                    },  # We use a dict because of fragmented azimuth mesurements.
                'refraction_on': True,
                'model_on': True,
                'rates_on': True,
                'model': {
                    'IH': 0.00, #-0.04386235467059052 ,  #new 20220201    ###-0.04372704281702999,  #20211203
                    'ID': 0.00, #-0.2099090362415872,  # -0.5326099734267764,
>>>>>>> 4a7c042c
                    'WIH': 0.0,
                    'WID': 0.0,
                    'CH': 0.0,
                    'NP': 0.0,
                    'MA': 0.0,
                    'ME': 0.0,
                    'TF': 0.0,
                    'TX': 0.0,
                    'HCES': 0.0,
                    'HCEC': 0.0,
                    'DCES': 0.0,
                    'DCEC': 0.0,
                    }
<<<<<<< HEAD
=======
                },
>>>>>>> 4a7c042c
            },

 

<<<<<<< HEAD
    'telescope': {                            #Note telescope == OTA  Optical Tube Assembly.
        'telescope1': {
            'parent': 'mount1',
            'name': 'Main OTA',
            'desc':  'AP 305mm F3.8 Ricarrdi Honders',
            'driver': None,                     #  Essentially this device is informational.  It is mostly about the optics.
            'collecting_area': 55390,
            'obscuration':  24.2,   #  %
            'aperture': 305,
            'focal_length': 1160, #1470,   #2697,   #  Converted to F9, measured 20200905  11.1C
            'has_dew_heater':  True,
            'screen_name': 'screen1',
            'focuser_name':  'focuser1',
            'rotator_name':  'rotator1',
            'has_instrument_selector': False,   #This is a default for a single instrument system
            'selector_positions': 1,            #Note starts with 1
            'instrument names':  ['camera1'],
            'instrument aliases':  ['SBIG16200'],
=======
    'telescope': {                            # OTA = Optical Tube Assembly.
        'telescope1': {
            'parent': 'mount1',
            'name': 'Main OTA',
            'desc':  'Ceravolo 300mm F4.9/F9 convertable',
            'telescop': 'cvagr-0m30-f9-f4p9-001',
            'driver': None,                     # Essentially this device is informational.  It is mostly about the optics.
            'collecting_area': 31808,
            'obscuration':  0.55,  # Informatinal, already included in collecting_area.
            'aperture': 30,
            'focal_length': 2697,   #1470,  # 1470,   #2697,   # Converted to F9, measured 20200905  11.1C
            'has_dew_heater':  False,
            'screen_name': 'screen1',
            'focuser_name':  'focuser1',
            'rotator_name':  'rotator1',
            'has_instrument_selector': False,   # This is a default for a single instrument system
            'selector_positions': 1,            # Note starts with 1
            'instrument names':  ['camera1'],
            'instrument aliases':  ['QHY600Mono'],
>>>>>>> 4a7c042c
            'configuration': {
                 "position1": ["darkslide1", "filter_wheel1", "camera1"]
                 },
            'camera_name':  'camera1',
            'filter_wheel_name':  'filter_wheel1',
            'has_fans':  True,
            'has_cover':  False,
<<<<<<< HEAD
            'settings': {
                'fans': ['Auto','High', 'Low', 'Off'],
                'offset_collimation': 0.0,    #  If the mount model is current, these numbers are usually near 0.0
                                              #  for tel1.  Units are arcseconds.
                'offset_declination': 0.0,
                'offset_flexure': 0.0,
                'west_flip_ha_offset': 0.0,  #  new terms.
                'west_flip_ca_offset': 0.0,
                'west_flip_dec_offset': 0.0
            },



=======
            'axis_offset_east': -19.5,  # East is negative  THese will vary per telescope.
            'axis_offset_south': -8,  # South is negative

            'settings': {
                'fans': ['Auto', 'High', 'Low', 'Off'],
                'offset_collimation': 0.0,    # If the mount model is current, these numbers are usually near 0.0
                                              # for tel1.  Units are arcseconds.
                'offset_declination': 0.0,
                'offset_flexure': 0.0,
                'west_flip_ha_offset': 0.0,  # new terms.
                'west_flip_ca_offset': 0.0,
                'west_flip_dec_offset': 0.0
            },
    
    
    
>>>>>>> 4a7c042c
        },
    },

    'rotator': {
        'rotator1': {
            'parent': 'telescope1',
            'name': 'rotator',
            'desc':  'Opetc Gemini',
            'driver': 'ASCOM.OptecGemini.Rotator',
<<<<<<< HEAD
			'com_port':  'COM9',
            'minimum': -180.,
            'maximum': 360.0,
            'step_size':  0.0001,     #Is this correct?
            'backlash':  0.0,
            'unit':  'degree'    #  'steps'
=======
            'com_port':  'COM10',
            'minimum': -180.,
            'maximum': 360.0,
            'step_size':  0.0001,     # Is this correct?
            'backlash':  0.0,
            'unit':  'degree'    # 'steps'
>>>>>>> 4a7c042c
        },
    },

    'screen': {
        'screen1': {
            'parent': 'telescope1',
            'name': 'screen',
            'desc':  'Optec Alnitak 16"',
<<<<<<< HEAD
            'driver': 'ASCOM.OptecAlnitak.CoverCalibrator', 
            'com_port': 'COM10',  #  This needs to be a 4 or 5 character string as in 'COM8' or 'COM22'
            'minimum': 5,   #  This is the % of light emitted when Screen is on and nominally at 0% bright.
            'saturate': 255,  #  Out of 0 - 255, this is the last value where the screen is linear with output.
                              #  These values have a minor temperature sensitivity yet to quantify.
=======
            'driver': 'COM14',  # This needs to be a 4 or 5 character string as in 'COM8' or 'COM22'
            'minimum': 5,   # This is the % of light emitted when Screen is on and nominally at 0% bright.
            'saturate': 255,  # Out of 0 - 255, this is the last value where the screen is linear with output.
                              # These values have a minor temperature sensitivity yet to quantify.
>>>>>>> 4a7c042c


        },
    },

    'focuser': {
        'focuser1': {
            'parent': 'telescope1',
            'name': 'focuser',
            'desc':  'Optec Gemini',
            'driver': 'ASCOM.OptecGemini.Focuser',
<<<<<<< HEAD
			'com_port':  'COM9',
            #F4.9 setup
            'reference':7937,    #  20210313  Nominal at 10C Primary temperature
            'ref_temp':  5.06,    #  Update when pinning reference
            'coef_c': 0,   #  Negative means focus moves out as Primary gets colder
            'coef_0': 7937,  #  Nominal intercept when Primary is at 0.0 C. 
            'coef_date':  '202120108',    #This appears to be sensible result 44 points -13 to 3C'reference':  6431,    #  Nominal at 10C Primary temperature
            # #F9 setup
            # 'reference': 4375,    #   Guess 20210904  Nominal at 10C Primary temperature
            # 'ref_temp':  27.,    #  Update when pinning reference
            # 'coef_c': -78.337,   #  negative means focus moves out as Primary gets colder
            # 'coef_0': 5969,  #  Nominal intercept when Primary is at 0.0 C. 
            # 'coef_date':  '20210903',    #  SWAG  OLD: This appears to be sensible result 44 points -13 to 3C
            'minimum': 0,     #  NB this area is confusing steps and microns, and need fixing.
=======
		  'com_port':  None,
            # F4.9 setup
            'reference': 6431,    # 20210313  Nominal at 10C Primary temperature
            'ref_temp':  5.1,    # Update when pinning reference
            'coef_c':  26.055,   # Negative means focus moves out as Primary gets colder
            'coef_0': 6170,  # Nominal intercept when Primary is at 0.0 C. 
            'coef_date':  '20211210',    # This appears to be sensible result 44 points -13 to 3C'reference':  6431,    # Nominal at 10C Primary temperature
            # #F9 setup
            # 'reference': 4375,    #  Guess 20210904  Nominal at 10C Primary temperature
            # 'ref_temp':  27.,    # Update when pinning reference
            # 'coef_c': -78.337,   # negative means focus moves out as Primary gets colder
            # 'coef_0': 5969,  # Nominal intercept when Primary is at 0.0 C. 
            # 'coef_date':  '20210903',    # SWAG  OLD: This appears to be sensible result 44 points -13 to 3C
            'minimum': 0,     # NB this area is confusing steps and microns, and need fixing.
>>>>>>> 4a7c042c
            'maximum': 12600,   #12672 actually
            'step_size': 1,
            'backlash': 0,
            'unit': 'micron',
            'unit_conversion': 9.09090909091,
            'has_dial_indicator': False
        },

    },

    'selector': {
        'selector1': {
            'parent': 'telescope1',
            'name': 'None',
            'desc':  'Null Changer',
            'driver': None,
            'com_port': None,
            'startup_script':  None,
            'recover_script':  None,
            'shutdown_script':  None,
            'ports': 1,
            'instruments':  ['Main_camera'],  # 'eShel_spect', 'planet_camera', 'UVEX_spect'],

            'cameras':  ['camera_1_1'],  # 'camera_1_2', None, 'camera_1_4'],

            'guiders':  [None], # 'guider_1_2', None, 'guide_1_4'],
            'default': 0
            },

    },
<<<<<<< HEAD

    'filter_wheel': {
        "filter_wheel1": {
            "parent": "telescope1",
            "name": "SBIG 8-position wheel" ,  #"LCO filter wheel FW50_001d",
            'service_date': '20180101',
            "driver":   "Maxim.CCDCamera",   #"LCO.dual",  #  'ASCOM.FLI.FilterWheel', 
            'ip_string': None,
            "dual_wheel": False,
            'settings': {
                'filter_count': 11,   #  !!!! Tis must be correct as to the number of filters!!!!
                'home_filter':  0,
                'default_filter': "PL",
                'filter_reference': 0,   #  We choose to use W as the default filter.  Gains taken at F9, Ceravolo 300mm
                'filter_data': [['filter', 'filter_index', 'filter_offset', 'sky_gain', 'screen_gain', 'alias'],  #NB NB NB add cwl & bw in nm.
                        
                        #['w',     [0,  0],     0, 72.7, [1.00 ,  72], 'PL'],    #0.   For sequencer autofocus  consider foc or f filter
  
                        ['PL (Lum)',    [0,  0],     0, 72.7, [1.00 ,  72], 'PhLum'],    #1.
                        ['PB (Blue)',    [3,  3],     0, 42.3, [0.80 ,  97], 'PhRed'],    #4.
                        ['PG (Green)',    [2,  2],     0, 18.6, [1.00 , 113], 'PhGreen'],    #3.
                        ['PR (Red)',    [1,  1],     0, 11.0, [1.00 , 119], 'PhBlue'],    #2.
                        ['O3',    [5,  5],     0, 1.84, [4.00 , 200], 'OIII'],    #6.
                        ['HA',    [4,  4],     0, .400, [5.00 , 200], 'Halpha'],    #5.
                        ['S2',    [6,  6],     0, .221, [10.0,  200], 'SII'],    #7.
                        ['focus', [0,  0],     0, 72.7, [1.00 ,  72], 'focus'],    #0. 
                        ['air',   [7,  7], -1000, 100., [1.00,   70], 'air'],    #8.
                        ['dark',  [6,  6],     0, .221, [   0,    0], 'dark'],   #9.
                        ['LRGB',  [0,  0],     0, .221, [   0,    0], 'LRGB']],   #10.


                'filter_screen_sort':  [8, 1, 4, 3, 2, 6, 5, 7],   #  don't use narrow yet,  8, 10, 9], useless to try.
                
                
                'filter_sky_sort': [7, 5, 6, 2, 3, 1, 1, 8]    #No diffuser based filters
                #'filter_sky_sort': [7, 19, 2, 13, 18, 5, 15,\
                #                    12, 4, 11, 16, 10, 9, 17, 3, 14, 1, 0]    #basically no diffuser based filters
                #[32, 8, 22, 21, 20, 23, 31, 6, 7, 19, 27, 2, 37, 13, 18, 30, 5, 15, 36, 12,\
                 #                   29, 4, 35, 34, 11, 16, 10, 33, 9, 17, 28, 3, 26, 14, 1, 0]                   
=======
    
    'filter_wheel': {
        "filter_wheel1": {
            "parent": "telescope1",
            "name": "LCO FW50_001d",
            'service_date': '20210716',
            "driver": "LCO.dual",  # 'ASCOM.FLI.FilterWheel',   #'MAXIM',
            'ip_string': 'http://10.0.0.110',
            "dual_wheel": True,
            'settings': {
                'filter_count': 45,
                'home_filter':  1,
                'default_filter': "w",
                'filter_reference': 1,   # We choose to use W as the default filter.  Gains taken at F9, Ceravolo 300mm
                'filter_data': [['filter', 'filter_index', 'filter_offset', 'sky_gain', 'screen_gain', 'generic'],
                        

                        ['Lum',  [7,  0],    0, 72.7, [360 , 170], 'PL'],    #14.
                        ['Red',  [0,  8],    0, 11.0, [.32 ,  20], 'PB'],    #15.
                        ['Blue', [0,  7],    0, 18.6, [30  , 170], 'PG'],    #16.
                        ['Green',[0,  6],    0, 42.3, [360 , 170], 'PR'],    #17.
                        ['w',    [7,  0],    0, 72.8, [360 , 170], 'w '],    # 1.
                        ['up',   [1,  0],    0, 2.97, [2   ,  20], 'up'],    # 2.
                        ['gp',   [2,  0],    0, 52.5, [.77 ,  20], 'gp'],    # 3.
                        ['rp',   [3,  0],    0, 14.5, [1.2 ,  20], 'rp'],    # 4.
                        ['ip',   [4,  0],    0, 3.35, [.65 ,  20], 'ip'],    # 5.
                        ['z',    [5,  0],    0, .419, [1.0 ,  20], 'zs'],    # 6.
                        ['zp',   [0,  9],    0, .523, [360 , 170], 'zp'],    # 7.
                        ['y',    [6,  0],    0, .100, [360 , 170], 'y '],    # 8.
                        ['EXO',  [8,  0],    0, 34.2, [360 , 170], 'ex'],    # 9.
                        ['JB',   [9,  0],    0, 32.4, [0.65,  20], 'BB'],    #10.
                        ['JV',   [10, 0],    0, 23.3, [.32 ,  20], 'BV'],    #11.
                        ['Rc',   [11, 0],    0, 14.3, [10  , 170], 'BR'],    #12.
                        ['Ic',   [12, 0],    0, 2.17, [360 , 170], 'BI'],    #13.
                        ['PL (Lum)',  [7,  0],    0, 72.7, [360 , 170], 'PL'],    #14.
                        ['PR (Red)',  [0,  8],    0, 11.0, [.32 ,  20], 'PB'],    #15.
                        ['PG (Green)',[0,  7],    0, 18.6, [30  , 170], 'PG'],    #16.
                        ['PB (Blue)', [0,  6],    0, 42.3, [360 , 170], 'PR'],    #17.
                        ['NIR',  [0, 10],    0, 3.06, [0.65,  20], 'ni'],    #18.
                        ['O3',   [0,  2],    0, 1.84, [360 , 170], 'O3'],    #19.
                        ['HA',   [0,  3],    0, 0.05, [360 , 170], 'HA'],    #20.
                        ['N2',   [13, 0],    0, 0.04, [360 , 170], 'N2'],    #21.
                        ['S2',   [0,  4],    0, 0.07, [0.65,  20], 'S2'],    #22.
                        ['CR',   [0,  5],    0, 0.09, [360 , 170], 'Rc'],    #23.
                        ['RGB',  [7,  0],  0, 72.8, [360 , 170], 'RGB'],
                        ['LRGB', [7,  0],  0, 72.8, [360 , 170], 'LRGB'], #39. valid entries, only 36 useable.
                        ['air',  [0,  0], -800, 81.2, [2   ,  20], 'ai'],    # 0.  Gains 20211020 Clear NE sky
                        ['focus',[7,  0],    0, 72.8, [360 , 170], 'w '],    #38.
                        ['dark', [5,  6],    0, 0.20, [360 , 170], 'dk'],    #24
                        ['dif',  [0,  1],    0, 0.21, [360 , 170], 'df'],    #25
                        ['difw',   [7,  1],  0, 300., [0.65,  20], 'dw'],    #26.
                        ['difup',  [1,  1],  0, 10.5, [0.65,  20], 'du'],    #27.
                        ['difgp',  [2,  1],  0, 234,  [0.65,  20], 'dg'],    #28.
                        ['difrp',  [3,  1],  0, 70.0, [0.65,  20], 'dr'],    #29.
                        ['difip',  [4,  1],  0, 150., [0.65,  20], 'di'],    #30.
                        ['difz',   [5,  1],  0, 0.73, [0.65,  20], 'ds'],    #31.
                        ['dify',   [6,  1],  0, 0.15, [0.65,  20], 'dY'],    #32.
                        ['difEXO', [8,  1],  0, 161., [0.65,  20], 'dx'],    #33.
                        ['difJB',  [9,  1],  0, 42.5, [0.65,  20], 'dB'],    #34.
                        ['difJV',  [10, 1],  0, 33.0, [0.65,  20], 'dV'],    #35.
                        ['difRc',  [11, 1],  0, 22.2, [0.65,  20], 'dR'],    #36.
                        ['difIc',  [12, 1],  0, 10. , [0.65,  20], 'dI']],    #37.
                        #['LRGB',   [7,  0],  0, 72.8, [360 , 170], 'LRGB']], #39. valid entries, only 36 useable.
                'filter_screen_sort':  [12, 0, 11, 2, 3, 5, 4, 1, 6],   # don't use narrow yet,  8, 10, 9], useless to try.
                
                
                'filter_sky_sort': [8, 22, 21, 20, 23, 6, 7, 19, 2, 13, 18, 5, 15,\
                                    12, 4, 11, 16, 10, 9, 17, 3, 14, 1, 0]    #No diffuser based filters  [8, 22, 21, 
                #'filter_sky_sort': [7, 19, 2, 13, 18, 5, 15,\
                #                   12, 4, 11, 16, 10, 9, 17, 3, 14, 1, 0]    #basically no diffuser based filters
                #[32, 8, 22, 21, 20, 23, 31, 6, 7, 19, 27, 2, 37, 13, 18, 30, 5, 15, 36, 12,\
                 #                  29, 4, 35, 34, 11, 16, 10, 33, 9, 17, 28, 3, 26, 14, 1, 0]                   
>>>>>>> 4a7c042c

                                    
            },
        },
    },
        
    'lamp_box': {
        'lamp_box1': {
            'parent': 'camera_1',  # Parent is camera for the spectrograph
            'name': 'None',  # "UVEX Calibration Unit", 'None'
            'desc': 'None', #'eshel',  # "uvex", 'None'
            'spectrograph': 'None', #'echelle', 'uvex'; 'None'
            'driver': 'None', # ASCOM.Spox.Switch; 'None'; Note change to correct COM port used for the eShel calibration unit at mrc2
            'switches': "None"  # A string of switches/lamps the box has for the FITS header. # 'None'; "Off,Mirr,Tung,NeAr" for UVEX
        },
    },
    
    'camera': {
        'camera_1_1': {
            'parent': 'telescope1',
<<<<<<< HEAD
            'name': 'kb001ms',      #  Important because this points to a server file structure by that name.
            'desc':  'SBIG16200',
            'service_date': '20211111',
            'driver': "Maxim.CCDCamera",  # "ASCOM.QHYCCD.Camera", ##  'ASCOM.FLI.Kepler.Camera',
            'detector':  'KAF16200',
            'manufacturer':  'On-Semi',
            'use_file_mode':  False,
            'file_mode_path':  'G:/000ptr_saf/archive/sq01/autosaves/',   #NB Incorrect site, etc. Not used at SRO.  Please clean up.

            'settings': {
                'temp_setpoint': -35,
                'calib_setpoints': [-30, -25, -20, -15, -10 ],  #  Should vary with season? 
=======
            'name': 'sq002me',      # Important because this points to a server file structure by that name.
            'desc':  'QHY 600Pro',
            'service_date': '20211111',
            'driver': "ASCOM.QHYCCD.Camera", #"Maxim.CCDCamera",  # "ASCOM.QHYCCD.Camera", ## 'ASCOM.FLI.Kepler.Camera',
            'detector':  'Sony IMX455',
            'manufacturer':  'QHY',
            'use_file_mode':  False,
            'file_mode_path':  'G:/000ptr_saf/archive/sq01/autosaves/',
            'detsize': '[1:9600, 1:6422]',  # QHY600Pro Physical chip data size as returned from driver
            'ccdsec': '[1:9600, 1:6422]',
            'biassec': ['[1:24, 1:6388]', '[1:12, 1:3194]', '[1:8, 1:2129]', '[1:6, 1:1597]'],
            'datasec': ['[25:9600, 1:6388]', '[13:4800, 1:3194]', '[9:3200, 1:2129]', '[7:2400, 1:1597]'],
            'trimsec': ['[1:9576, 1:6388]', '[1:4788, 1:3194]', '[1:3192, 1:2129]', '[1:2394, 1:1597]'],

            'settings': {
                'temp_setpoint': -12.5,
                'calib_setpoints': [-12.5, -10, -7.5, -5],  # Should vary with season? by day-of-year mod len(list)
>>>>>>> 4a7c042c
                'day_warm': False,
                'cooler_on': True,
                'x_start':  0,
                'y_start':  0,
<<<<<<< HEAD
                'x_width':  4500,   #  NB Should be set up with overscan, which this camera is!  20200315 WER
                'y_width':  3600,
                #Note please add 56 to SBIG Driver Checker 64 Update config for added overscan
                'x_chip':  4556,   #  NB Should specify the active pixel area.   20200315 WER
                'y_chip':  3656,
                'x_trim_offset':  0,   #  NB these four entries are guesses.
                'y_trim_offset':  0,
                'pre_bias_available': False,  #if so need to specify as below for post_bias.
                'post_bias_available': True,  #if so need to specify as below for post_bias.
                'x_bias_start':  4520,
                'y_bias_start': 3620,
                'x_bias_end':  4556,       # Vert band self.img[-38:-18, 0]
                'y_bias_send': 3643,
                'corner_everlap': True,
                'x_bias_line': True,
                'y_bias_line': True,
                'x_active': 4500,
                'y_active': 3600,
                'x_pixel':  6,
                'y_pixel':  6,
                'pix_scale': 1.0668,     #_22*4499,     #  asec/pixel F9   0.5751  , F4.9  1.0481         
                'x_field_deg': 1.3333,   #   round(4784*1.0481/3600, 4),
                'y_field_deg': 1.0665,   #  round(3194*1.0481/3600, 4),
                'overscan_x': 24,
                'overscan_y': 3,
                'north_offset': 0.0,    #  These three are normally 0.0 for the primary telescope
                'east_offset': 0.0,     #  Not sure why these three are even here.
                'rotation': 0.0,        #  Probably remove.
                'min_exposure': 0.2,
                'max_exposure': 3600,
                'can_subframe':  True,
                'min_subframe':  [128, 128],       
                'bin_modes':  [[1, 1, 1.07], [2, 2, 2.13], [3, 3, 3.21], [4, 4, 4.27]],   #Meaning no binning choice if list has only one entry, default should be first.
                'default_bin':  [1, 1, 1.07],    #  Matched to seeing situation by owner
                'cycle_time':  [30, 20, 15, 12],  # 3x3 requires a 1, 1 reaout then a software bin, so slower.
                'rbi_delay':  0.,      #  This being zero says RBI is not available, eg. for SBIG.
                'is_cmos':  False,
                'is_color':  False,
                'bayer_pattern':  None,    #  Need to verify R as in RGGB is pixel x=0, y=0, B is x=1, y = 1
                'can_set_gain':  True,
                'reference_gain': [2., 4., 18., 32.],     #  One val for each binning. SWAG!
                'reference_noise': [10, 10, 10, 10],    #  All SWAGs right now!
                'reference_dark': [0.0, 0.0, 0.0, 0.0],     #  Might these best be pedastal values?  NO!
=======
                'x_width':  4800,   # NB Should be set up with overscan, which this camera is!  20200315 WER
                'y_width':  3211,
                'x_chip':  9576,   # NB Should specify the active pixel area.   20200315 WER
                'y_chip':  6388,
                'x_trim_offset':  8,   # NB these four entries are guesses.
                'y_trim_offset':  8,
                'x_bias_start':  9577,
                'y_bias_start' : 6389,
                'x_active': 4784,
                'y_active': 3194,
                'x_pixel':  3.76,
                'y_pixel':  3.76,
                
                #F9 Configuration:
                #Focal length: 2936 mm
                #Pixel size 3.76 microns
                'pix_scale': [0.2614, 0.5228, 0.7842, 1.0456],  #Bins 1,2,3,4        
                'x_field_deg': 0.6947, 
                'y_field_deg': 0.5228, 
                'field_area_sq_amin': 1308.,  
                'overscan_x': 24,
                'overscan_y': 3,
                'north_offset': 0.0,    # These three are normally 0.0 for the primary telescope
                'east_offset': 0.0,     # Not sure why these three are even here.
                'rotation': 0.0,        # Probably remove.
                'min_exposure': 0.0001,
                'max_exposure': 300.0,
                'can_subframe':  True,
                'min_subframe':  [128, 128],       
                'bin_modes':  [[2, 2, 0.52], [1, 1, 0.26], [3, 3, 0.78], [4, 4, 1.05]],   #Meaning no binning choice if list has only one entry, default should be first.
                'default_bin':  [2, 2, 0.52],    # Matched to seeing situation by owner
                'cycle_time':  [18, 15, 15, 12],  # 3x3 requires a 1, 1 reaout then a software bin, so slower.
                'rbi_delay':  0.,      # This being zero says RBI is not available, eg. for SBIG.
                'is_cmos':  True,
                'is_color':  False,
                'can_set_gain':  False,
                'bayer_pattern':  None,    # Need to verify R as in RGGB is pixel x=0, y=0, B is x=1, y = 1
                'reference_gain': [1.3, 2.6, 3.9, 5.2],     #One val for each binning.
                'reference_noise': [6, 6, 6, 6],    #  NB Guess
                'reference_dark': [.2, .8, 1.8, 3.2],  #  Guess
                'max_linearity':  60000,   # Guess  60% of this is max counts for skyflats.  75% rejects the skyflat
                'saturate':  65300,
                'fullwell_capacity': [80000, 320000, 720000, 1280000],
>>>>>>> 4a7c042c
                                    #hdu.header['RDMODE'] = (self.config['camera'][self.name]['settings']['read_mode'], 'Camera read mode')
                    #hdu.header['RDOUTM'] = (self.config['camera'][self.name]['readout_mode'], 'Camera readout mode')
                    #hdu.header['RDOUTSP'] = (self.config['camera'][self.name]['settings']['readout_speed'], '[FPS] Readout speed')
                'read_mode':  'Normal',
                'readout_mode':  'Normal',
<<<<<<< HEAD
                'readout_speed': 0.4,
                'saturate':  42000,    # e-.  This is a close guess, not measured, but taken from data sheet.
                'max_linearity': 40000,
                'fullwell_capacity': [45000, 45000, 45000, 45000],  #e-.   We need to sort out the units properly NB NB NB
                'areas_implemented': ["Full", "600%", "500%", "450%", "300%", "220%", "150%", "133%", "Full", "Sqr", '71%', '50%',  '35%', '25%', '12%'],
                'default_area':  "Full",
                'default_rotation': 0.0000,
                'has_darkslide':  False,
                'darkslide_com':  None,
                'has_screen': True,
                'screen_settings':  {
                    'screen_saturation':  157.0,   #  This reflects WMD setting and needs proper values.
                    'screen_x4':  -4E-12,  #  'y = -4E-12x4 + 3E-08x3 - 9E-05x2 + 0.1285x + 8.683     20190731'
=======
                'readout_speed': 0.6,
                'areas_implemented': ["Full", "600%", "500%", "450%", "300%", "220%", "150%", "133%", "Full", "Sqr", '71%', '50%',  '35%', '25%', '12%'],
                'default_area':  "Full",
                'has_darkslide':  True,
                'darkslide_com':  'COM17',
                'has_screen': True,
                'screen_settings':  {
                    'screen_saturation':  157.0,   # This reflects WMD setting and needs proper values.
                    'screen_x4':  -4E-12,  # 'y = -4E-12x4 + 3E-08x3 - 9E-05x2 + 0.1285x + 8.683     20190731'
>>>>>>> 4a7c042c
                    'screen_x3':  3E-08,
                    'screen_x2':  -9E-05,
                    'screen_x1':  .1258,
                    'screen_x0':  8.683
                },
            },
        },

    },

    'sequencer': {
        'sequencer1': {
            'parent': 'site',
            'name': 'Sequencer',
            'desc':  'Automation Control',
            'driver': None,


        },
    },

<<<<<<< HEAD
    #  I am not sure AWS needs this, but my configuration code might make use of it.
=======
    # I am not sure AWS needs this, but my configuration code might make use of it.
>>>>>>> 4a7c042c
    'server': {
        'server1': {
            'name': None,
            'win_url': None,
            'redis':  '(host=none, port=6379, db=0, decode_responses=True)'
        },
    },
}
<<<<<<< HEAD
    
def linearize_unihedron(uni_value):
    #  Based on 20180811 data   --- Highly suspect.  Need to re-do 20210807
    uni_value = float(uni_value)
    if uni_value < -1.9:
        uni_corr = 2.5**(-5.85 - uni_value)
    elif uni_value < -3.8:
        uni_corr = 2.5**(-5.15 - uni_value)
    elif uni_value <= -12:
        uni_corr = 2.5**(-4.88 - uni_value)
    else:
        uni_corr = 6000
    return uni_corr
 
def f_to_c(f):
    return round(5*(f - 32)/9, 2)
last_good_wx_fields = 'n.a'
last_good_daily_lines = 'n.a'
def get_ocn_status(g_dev=None):
    global last_good_wx_fields, last_good_daily_lines   # NB NB NB Perhaps memo-ize these instead?
    if site_config['site'] == 'sro':   #  Belts and suspenders.
        try:
            wx = open('W:/sroweather.txt', 'r')
            wx_line = wx.readline()
            wx.close
            #print(wx_line)
            wx_fields = wx_line.split()
            skyTemperature = f_to_c(float( wx_fields[4]))
            temperature = f_to_c(float(wx_fields[5]))
            windspeed = round(float(wx_fields[7])/2.237, 2)
            humidity =  float(wx_fields[8])
            dewpoint = f_to_c(float(wx_fields[9]))
            #timeSinceLastUpdate = wx_fields[13]
            open_ok = wx_fields[19]
            #g_dev['o.redis_sever.set("focus_temp", temperature, ex=1200)
            #self.focus_temp = temperature
            last_good_wx_fields = wx_fields
        except:
            time.sleep(5)
            try:

                wx = open('W:/sroweather.txt', 'r')
                wx_line = wx.readline()
                wx.close
                #print(wx_line)
                wx_fields = wx_line.split()
                skyTemperature = f_to_c(float( wx_fields[4]))
                temperature = f_to_c(float(wx_fields[5]))
                windspeed = round(float(wx_fields[7])/2.237, 2)
                humidity =  float(wx_fields[8])
                dewpoint = f_to_c(float(wx_fields[9]))
                #timeSinceLastUpdate = wx_fields[13]
                open_ok = wx_fields[19]
                #g_dev['o.redis_sever.set("focus_temp", temperature, ex=1200)
                #self.focus_temp = temperature
                last_good_wx_fields = wx_fields
            except:
                print('SRO Weather source problem, 2nd try.')
                time.sleep(5)
                try:
                    wx = open('W:/sroweather.txt', 'r')
                    wx_line = wx.readline()
                    wx.close
                    #print(wx_line)
                    wx_fields = wx_line.split()
                    skyTemperature = f_to_c(float( wx_fields[4]))
                    temperature = f_to_c(float(wx_fields[5]))
                    windspeed = round(float(wx_fields[7])/2.237, 2)
                    humidity =  float(wx_fields[8])
                    dewpoint = f_to_c(float(wx_fields[9]))
                    #timeSinceLastUpdate = wx_fields[13]
                    open_ok = wx_fields[19]
                    #g_dev['o.redis_sever.set("focus_temp", temperature, ex=1200)
                    #self.focus_temp = temperature
                    last_good_wx_fields = wx_fields
                except:
                    try:

                        wx = open('W:/sroweather.txt', 'r')
                        wx_line = wx.readline()
                        wx.close
                        #print(wx_line)
                        wx_fields = wx_line.split()
                        skyTemperature = f_to_c(float( wx_fields[4]))
                        temperature = f_to_c(float(wx_fields[5]))
                        windspeed = round(float(wx_fields[7])/2.237, 2)
                        humidity =  float(wx_fields[8])
                        dewpoint = f_to_c(float(wx_fields[9]))
                        #timeSinceLastUpdate = wx_fields[13]
                        open_ok = wx_fields[19]
                        #g_dev['o.redis_sever.set("focus_temp", temperature, ex=1200)
                        #self.focus_temp = temperature
                        last_good_wx_fields = wx_fields
                    except:
                        print('SRO Weather source problem, using last known good report.')
                        wx_fields = last_good_wx_fields
                        wx_fields = wx_line.split()
                        skyTemperature = f_to_c(float( wx_fields[4]))
                        temperature = f_to_c(float(wx_fields[5]))
                        windspeed = round(float(wx_fields[7])/2.237, 2)
                        humidity =  float(wx_fields[8])
                        dewpoint = f_to_c(float(wx_fields[9]))
                        #timeSinceLastUpdate = wx_fields[13]
                        open_ok = wx_fields[19]
        #self.last_weather =   NB found this fragment
        try:
            daily= open('W:/daily.txt', 'r')
            daily_lines = daily.readlines()

            daily.close()
            pressure = round(33.846*float(daily_lines[-3].split()[1]), 2)
            bright_percent_string = daily_lines[-4].split()[1]  #NB needs to be incorporated
            last_good_daily_lines = daily_lines
        except:
            time.sleep(5)
            try:
                daily= open('W:/daily.txt', 'r')
                daily_lines = daily.readlines()
                daily.close()
                pressure = round(33.846*float(daily_lines[-3].split()[1]), 2)
                last_good_daily_lines = daily_lines
            except:
                try:
                    daily= open('W:/daily.txt', 'r')
                    daily_lines = daily.readlines()
                    daily.close()
                    pressure = round(33.846*float(daily_lines[-3].split()[1]), 2)
                    last_good_daily_lines = daily_lines
                except:
                    print('SRO Daily source problem, using last known good pressure.')
                    daily_lines = last_good_daily_lines
                    pressure = round(33.846*float(daily_lines[-3].split()[1]), 2)
                   # pressure = round(33.846*float(self.last_good_daily_lines[-3].split()[1]), 2)
        try:   # 20220105 Experienced a glitch, probably the first try faulted in the code above.
            pressure = float(pressure)
        except:
            pressure = site_config['reference_pressure']
        illum, mag = g_dev['evnt'].illuminationNow()

        if illum > 100:
            illum = int(illum)
        calc_HSI_lux = illum
        # NOte criterian below can now vary with the site config file.
        dew_point_gap = not (temperature  - dewpoint) < 2
        temp_bounds = not (temperature < -10) or (temperature > 40)
        # NB NB NB Thiseeds to go into a config entry.
        wind_limit = windspeed < 60/2.235   #sky_monitor reports m/s, Clarity may report in MPH
        sky_amb_limit  = skyTemperature < -20
        humidity_limit =humidity < 85
        rain_limit = True #r ainRate <= 0.001
        wx_is_ok = dew_point_gap and temp_bounds and wind_limit and sky_amb_limit and \
                        humidity_limit and rain_limit
        #  NB  wx_is_ok does not include ambient light or altitude of the Sun
        try:
            enc_stat =g_dev['enc'].stat_string
            if enc_stat in ['Open', 'OPEN', 'Open']:
                wx_str = "Yes"
                wx_is_ok = True
            else:
                wx_str = 'No'
                wx_is_ok = False
        except:
            
            if wx_is_ok:
                wx_str = "Yes"
            else:
                wx_str = "No"   #Ideally we add the dominant reason in priority order.
        # Now assemble the status dictionary.
        status = {"temperature_C": round(temperature, 2),
                      "pressure_mbar": pressure,
                      "humidity_%": humidity,
                      "dewpoint_C": dewpoint,
                      "sky_temp_C": round(skyTemperature,2),
                      "last_sky_update_s":  round(10, 2),
                      "wind_m/s": abs(round(windspeed, 2)),
                      'rain_rate': 0.0, # rainRate,
                      'solar_flux_w/m^2': None,
                      'cloud_cover_%': 0.0, #str(cloudCover),
                      "calc_HSI_lux": illum,
                      "calc_sky_mpsas": round((mag - 20.01),2),    #  Provenance of 20.01 is dubious 20200504 WER
                      "wx_ok": wx_str,  #str(self.sky_monitor_oktoimage.IsSafe),
                      "open_ok": wx_str,  #T his is the special bit in the 
                                           # Boltwood for a roof close relay
                      'wx_hold': 'n.a.',  # THis is usually added by the OCN Manager
                      'hold_duration': 'n.a.',
                      'meas_sky_mpsas': 22   # THis is a plug.  NB NB NB
                      #"image_ok": str(self.sky_monitor_oktoimage.IsSafe)
                      }
        return status
    else:
        breakpoint()       #  Debug bad place.

def get_enc_status(g_dev=None):
    if site_config['site'] == 'sro':   #  Belts and suspenders.
        try:
            enc = open('R:/Roof_Status.txt')
            enc_text = enc.readline()
            enc.close
            enc_list = enc_text.split()

        except:
            try:
                enc = open('R:/Roof_Status.txt')
                enc_text = enc.readline()
                enc.close
                enc_list = enc_text.split()
            except:
                print("Second read of roof status file failed")
                try:
                    enc = open('R:/Roof_Status.txt')
                    enc_text = enc.readline()
                    enc.close
                    enc_list = enc_text.split()
                except:
                    print("Third read of roof status file failed")
                    enc_list = [1, 2, 3, 4, 'Error']
        if len(enc_list) == 5:
            if enc_list[4] in ['OPEN', 'Open', 'open', 'OPEN\n']:
                shutter_status = 0  #Numbering is correct
                stat_string = "Open"
            elif enc_list[4] in ['OPENING']:  #SRO Does not report this.
                shutter_status = 2
                stat_string = "Open"
            elif enc_list[4] in ['CLOSED', 'Closed', 'closed', "CLOSED\n"]:
                shutter_status = 1
                stat_string = "Closed"
            elif enc_list[4] in ['CLOSING']:  # SRO Does not report this.
                shutter_status = 3
                stat_string = "Closed"
            elif enc_list[4] in ['Error']:  # SRO Does not report this.
                shutter_status = 4
                stat_string = "Fault"  #Do not know if SRO supports this.
        else:
            shutter_status = 4
            stat_string = "Fault"
        #g_dev['enc'].status = shutter_status   # NB NB THIS was a nasty bug
        g_dev['enc'].stat_string = stat_string
        if shutter_status in [2, 3]:
            g_dev['enc'].moving = True
        else:
            g_dev['enc'].moving = False
        if g_dev['enc'].mode == 'Automatic':
            e_mode = "Autonomous!"
        else:
            e_mode = g_dev['enc'].mode
        status = {'shutter_status': stat_string,   # NB NB NB "Roof is open|closed' is more inforative for FAT, but we make boolean decsions on 'Open'
                  'enclosure_synchronized': True,
                  'dome_azimuth': 'n.a',
                  'dome_slewing': 'n.a',
                  'enclosure_mode': e_mode,
                  'enclosure_message':  ''
                 }
        return status
    else:
        breakpoint()     #  Debug bad place.
=======
get_ocn_status = None   # NB these are placeholders for site specific routines for in a config file
get_enc_status = None
 
>>>>>>> 4a7c042c
if __name__ == '__main__':
    j_dump = json.dumps(site_config)
    site_unjasoned = json.loads(j_dump)
    if str(site_config)  == str(site_unjasoned):
        print('Strings matched.')
    if site_config == site_unjasoned:
        print('Dictionaries matched.')
        
        

<|MERGE_RESOLUTION|>--- conflicted
+++ resolved
@@ -1,89 +1,5 @@
-
 # -*- coding: utf-8 -*-
 '''
-<<<<<<< HEAD
-Created on Fri Feb 07,  11:57:41 2020
-Updated 20200902 WER
-
-@author: wrosing
-'''
-#                                                                                        1         1         1       1
-#        1         2         3         4         6         7         8         9         0         1         2       2   
-#234567890123456789012345678901234567890123456789012345678901234567890123456789012345678901234567890123456789012345678
-import json
-import time
-import ptr_events
-#from pprint import pprint
-
-#  NB NB  Json is not bi-directional with tuples (), use lists [], nested if tuples as needed, instead.
-#  NB NB  My convention is if a value is naturally a float I add a decimal point even to 0.
-g_dev = None
-site_name = 'sro'
-
-                    #\\192.168.1.57\SRO10-Roof  r:
-                    #SRO-Weather (\\192.168.1.57) w:
-                    #Username: wayne_rosingPW: 29yzpe
-
-site_config = {
-    'site': str(site_name.lower()),
-    'site_id': 'sro',
-    'debug_site_mode': False,
-    'owner':  ['google-oauth2|112401903840371673242'],  # WER,  Or this can be 
-                                                        # some aws handle.
-    'owner_alias': ['WER', 'TELOPS'],
-    'admin_aliases': ["ANS", "WER", "KVH", "TELOPS", "TB", "DH", 'KC'],
-    
-    'client_hostname':  'SRO-0m30',
-    'client_path':  'F:/ptr/',  # Generic place for this host to stash misc stuff
-    'archive_path':  'F:/ptr/',  # Meant to be where /archive/<camera_id> is added by camera. 
-    'aux_archive_path':  None, # '//house-computer/saf_archive_2/archive/',  #  Path to auxillary backup disk. 
-    'wema_is_active':  False,    #True if split computers used at a site.
-    'wema_hostname':  [],  #  Prefer the shorter version
-    'dome_on_wema': False, #  Implying enclosure controlled by client.
-    'site_IPC_mechanism':  None,   # ['None', 'shares', 'redis']  Pick One
-    'wema_write_share_path':  None,   # This and below provide two different ways to define              
-    'client_read_share_path':  None,  #     a path to a network share.
-    'redis_ip': None,  #'127.0.0.1', None if no redis path present, 
-    'site_is_generic':  False,   # A simple single computer ASCOM site.
-    'site_is_specific':  True,  # Indicates some special code for this site, found at end of config.
-    
-        
-    'host_wema_site_name':  'SRO',  #  The umbrella header for obsys in close geographic proximity.
-    'name': 'PTR Sierra Remote Observatory 0m3f38',
-    'airport_code':  'FAT  :  Fresno Air Terminal', 
-    'location': 'Near Shaver Lake CA,  USA',
-    'observatory_url': 'https://www.sierra-remote.com/',   #  This is meant to be optional
-    'observatory_logo': None,   # I expect these will ususally end up as .png format icons
-    'description':  '''Sierra Remote Observatories​ provide telescope Hosting for Remote Astronomical Imaging,
-                       Data Acquisition, ​Satellite Tracking and Space Based Communications.
-                    ''',    #  i.e, a multi-line text block supplied and eventually mark-up formatted by the owner.
-    'location_day_allsky':  None,  #  Thus ultimately should be a URL, probably a color camera.
-    'location_night_allsky':  None,  #  Thus ultimately should be a URL, usually Mono camera with filters.
-    'location _pole_monitor': None,  #This probably gets us to some sort of image (Polaris in the North)
-    'location_seeing_report': None,  # Probably a path to a jpeg or png graph.
-    
-    'TZ_database_name':  'America/Los_Angeles',
-    'mpc_code':  'ZZ23',    #  This is made up for now.
-    'time_offset':  -8.0,   #  These two keys may be obsolete give the new TZ stuff 
-    'timezone': 'PST',      #  This was meant to be coloquial Time zone abbreviation, alternate for "TX_data..."
-    'latitude': 37.0701111,     #  Decimal degrees, North is Positive
-    'longitude': -119.412417,   #  Decimal degrees, West is negative
-    'elevation': 1405,    #  meters above sea level
-    'reference_ambient':  10,  #  Degrees Celsius.  Alternately 12 entries, one for every - mid month.
-    'reference_pressure':  867.254,    #mbar   A rough guess 20200315
-    
-    'site_in_automatic_default': "Automatic",   #  ["Manual", "Shutdown", "Automatic"]
-    'automatic_detail_default': "Enclosure is initially set to Automatic mode.",
-    'auto_eve_bias_dark': False,
-    'auto_eve_sky_flat': False,
-    'eve_sky_flat_sunset_offset': +5.0,  #  Minutes  neg means before, + after.
-    'auto_morn_sky_flat': False,
-    'auto_morn_bias_dark': False,
-    're-calibrate_on_solve': True, 
-    
-    'defaults': {
-        'observing_conditions': 'observing_conditions1',  #  These are used as keys, may go away.
-=======
 
 Created on Fri Feb 07,  11:57:41 2020
 Updated 20220206T23:16 WER
@@ -187,7 +103,6 @@
     
     'defaults': {
         'observing_conditions': 'observing_conditions1',  # These are used as keys, may go away.
->>>>>>> 4a7c042c
         'enclosure': 'enclosure1',
         'screen': 'screen1',
         'mount': 'mount1',
@@ -200,57 +115,6 @@
         'sequencer': 'sequencer1'
         },
     'device_types': [
-<<<<<<< HEAD
-            'observing_conditions',
-            'enclosure',
-            'mount',
-            'telescope',
-            'screen',
-            'rotator',
-            'focuser',
-            'selector',
-            'filter_wheel',
-            'camera',
-            'sequencer'
-            ],
-    'wema_types': [                                      # or site_specific types.
-            'observing_conditions1',
-            'enclosure1'
-            ],
-    'enc_types': [
-            'enclosure'
-            ],
-    'short_status_devices':  [    #THIS shoudl no longer be necessary
-            'observing_conditions',
-            'enclosure', 
-            'mount',
-            'telescope',
-            'screen',
-            'rotator',
-            'focuser',
-            'selector',
-            'filter_wheel',
-            'camera',
-            'sequencer'
-            ],
-    'observing_conditions' : {
-        'observing_conditions1': {
-            'parent': 'site',
-            'ocn_is_specific':  True,  # Indicates some special site code. 
-            # Intention it is found in this file.
-            'name': 'SRO File',
-            'driver': 'Windows.Share',  # Could be redis, ASCOM, ...
-            'share_path_name': 'F:/ptr/',
-            'driver_2':  None,   #' ASCOM.Boltwood.OkToOpen.SafetyMonitor',
-            'driver_3':  None,    # 'ASCOM.Boltwood.OkToImage.SafetyMonitor'
-            'ocn_has_unihedron':  False,
-            'have_local_unihedron': False,     #  Need to add these to setups.
-            'uni_driver': 'ASCOM.SQM.serial.ObservingConditions',
-            'unihedron_port':  10    #  False, None or numeric of COM port.
-        },
-    },
-
-=======
         'observing_conditions',
         'enclosure',
         'mount',
@@ -280,23 +144,10 @@
        'camera',
        'sequencer',
        ],
->>>>>>> 4a7c042c
 
     'enclosure': {
         'enclosure1': {
             'parent': 'site',
-<<<<<<< HEAD
-            'enc_is_specific':  True,  # Indicates some special site code. 
-            'name': 'SRO File',
-            'hostIP':  'NONE',
-            'driver': None,  #'ASCOM.DigitalDomeWorks.Dome',  #  ASCOMDome.Dome',  #  ASCOM.DeviceHub.Dome',  #  ASCOM.DigitalDomeWorks.Dome',  #"  ASCOMDome.Dome',
-            'has_lights':  False,
-            'controlled_by': 'mount1',
-			'is_dome': False,
-            'mode': 'Automatic',
-            
-            'cool_down': 89.0,     #  Minutes prior to sunset.
-=======
 
             'name': 'HomeDome',
             'enc_is_specific':  False, 
@@ -312,21 +163,11 @@
             'common_offset_south': -8,  # South is negative.   So think of these as default.
             
             'cool_down': 89.0,     # Minutes prior to sunset.
->>>>>>> 4a7c042c
             'settings': {
                 'lights':  ['Auto', 'White', 'Red', 'IR', 'Off'],       #A way to encode possible states or options???
                                                                         #First Entry is always default condition.
                 'roof_shutter':  ['Auto', 'Open', 'Close', 'Lock Closed', 'Unlock'],
             },
-<<<<<<< HEAD
-            'eve_bias_dark_dur':  2.0,   #  hours Duration, prior to next.
-            'eve_screen_flat_dur': 1.0,   #  hours Duration, prior to next.
-            'operations_begin':  -1.0,   #  - hours from Sunset
-            'eve_cooldown_offset': -.99,   #  - hours beforeSunset
-            'eve_sky_flat_offset':  0.5,   #  - hours beforeSunset 
-            'morn_sky_flat_offset':  0.4,   #  + hours after Sunrise
-            'morning_close_offset':  0.41,   #  + hours after Sunrise
-=======
             'eve_bias_dark_dur':  2.0,   # hours Duration, prior to next.
             'eve_screen_flat_dur': 1.0,   # hours Duration, prior to next.
             'operations_begin':  -1.0,   # - hours from Sunset
@@ -334,7 +175,6 @@
             'eve_sky_flat_offset':  0.5,   # - hours beforeSunset 
             'morn_sky_flat_offset':  0.4,   # + hours after Sunrise
             'morning_close_offset':  0.41,   # + hours after Sunrise
->>>>>>> 4a7c042c
             'operations_end':  0.42,
         },
     },
@@ -347,38 +187,6 @@
             'name': 'safpier',
             'hostIP':  '10.0.0.140',     #Can be a name if local DNS recognizes it.
             'hostname':  'safpier',
-<<<<<<< HEAD
-            'desc':  'Planewave L500 AltAz',
-            'driver': 'ASCOM.PWI4.Telescope',
-            'alignment': 'Equatorial',
-            'default_zenith_avoid': 0.0,   #degrees floating, 0.0 means do not apply this constraint.
-            'has_paddle': False,      #paddle refers to something supported by the Python code, not the AP paddle.
-            'pointing_tel': 'tel1',     #This can be changed to 'tel2'... by user.  This establishes a default.
-            'west_clutch_ra_correction':  0.0, #
-            'west_clutch_dec_correction': 0.0, #
-            'east_flip_ra_correction':  0.0, #
-            'east_flip_dec_correction': 0.0,  #
-            'settings': {
-			    'latitude_offset': 0.0,     #Decimal degrees, North is Positive   These *could* be slightly different than site.
-			    'longitude_offset': 0.0,   #Decimal degrees, West is negative  #NB This could be an eval( <<site config data>>))
-			    'elevation_offset': 0.0,    # meters above sea level
-                'home_park_altitude': 0.0,
-                'home_park_azimuth': 270.,
-                'horizon':  15.,    #  Meant to be a circular horizon. Or set to None if below is filled in.
-                'horizon_detail': {  #  Meant to be something to draw on the Skymap with a spline fit.
-                     '0.1': 10,
-                     ' 90': 10,
-                     '180': 10,
-                     '270': 10,
-                     '360': 10
-                     },  #  We use a dict because of fragmented azimuth mesurements.
-                'refraction_on': True, 
-                'model_on': True, 
-                'rates_on': True,
-                'model': {
-                    'IH': 0.0,
-                    'ID': 0.0,
-=======
             'desc':  'AP 1600 GoTo',
             'driver': 'AstroPhysicsV2.Telescope',
             'alignment': 'Equatorial',
@@ -409,7 +217,6 @@
                 'model': {
                     'IH': 0.00, #-0.04386235467059052 ,  #new 20220201    ###-0.04372704281702999,  #20211203
                     'ID': 0.00, #-0.2099090362415872,  # -0.5326099734267764,
->>>>>>> 4a7c042c
                     'WIH': 0.0,
                     'WID': 0.0,
                     'CH': 0.0,
@@ -423,34 +230,11 @@
                     'DCES': 0.0,
                     'DCEC': 0.0,
                     }
-<<<<<<< HEAD
-=======
                 },
->>>>>>> 4a7c042c
             },
 
  
 
-<<<<<<< HEAD
-    'telescope': {                            #Note telescope == OTA  Optical Tube Assembly.
-        'telescope1': {
-            'parent': 'mount1',
-            'name': 'Main OTA',
-            'desc':  'AP 305mm F3.8 Ricarrdi Honders',
-            'driver': None,                     #  Essentially this device is informational.  It is mostly about the optics.
-            'collecting_area': 55390,
-            'obscuration':  24.2,   #  %
-            'aperture': 305,
-            'focal_length': 1160, #1470,   #2697,   #  Converted to F9, measured 20200905  11.1C
-            'has_dew_heater':  True,
-            'screen_name': 'screen1',
-            'focuser_name':  'focuser1',
-            'rotator_name':  'rotator1',
-            'has_instrument_selector': False,   #This is a default for a single instrument system
-            'selector_positions': 1,            #Note starts with 1
-            'instrument names':  ['camera1'],
-            'instrument aliases':  ['SBIG16200'],
-=======
     'telescope': {                            # OTA = Optical Tube Assembly.
         'telescope1': {
             'parent': 'mount1',
@@ -470,29 +254,13 @@
             'selector_positions': 1,            # Note starts with 1
             'instrument names':  ['camera1'],
             'instrument aliases':  ['QHY600Mono'],
->>>>>>> 4a7c042c
             'configuration': {
                  "position1": ["darkslide1", "filter_wheel1", "camera1"]
                  },
-            'camera_name':  'camera1',
+            'camera_name':  'camera_1_1',
             'filter_wheel_name':  'filter_wheel1',
             'has_fans':  True,
             'has_cover':  False,
-<<<<<<< HEAD
-            'settings': {
-                'fans': ['Auto','High', 'Low', 'Off'],
-                'offset_collimation': 0.0,    #  If the mount model is current, these numbers are usually near 0.0
-                                              #  for tel1.  Units are arcseconds.
-                'offset_declination': 0.0,
-                'offset_flexure': 0.0,
-                'west_flip_ha_offset': 0.0,  #  new terms.
-                'west_flip_ca_offset': 0.0,
-                'west_flip_dec_offset': 0.0
-            },
-
-
-
-=======
             'axis_offset_east': -19.5,  # East is negative  THese will vary per telescope.
             'axis_offset_south': -8,  # South is negative
 
@@ -509,7 +277,6 @@
     
     
     
->>>>>>> 4a7c042c
         },
     },
 
@@ -519,21 +286,12 @@
             'name': 'rotator',
             'desc':  'Opetc Gemini',
             'driver': 'ASCOM.OptecGemini.Rotator',
-<<<<<<< HEAD
-			'com_port':  'COM9',
-            'minimum': -180.,
-            'maximum': 360.0,
-            'step_size':  0.0001,     #Is this correct?
-            'backlash':  0.0,
-            'unit':  'degree'    #  'steps'
-=======
             'com_port':  'COM10',
             'minimum': -180.,
             'maximum': 360.0,
             'step_size':  0.0001,     # Is this correct?
             'backlash':  0.0,
             'unit':  'degree'    # 'steps'
->>>>>>> 4a7c042c
         },
     },
 
@@ -542,18 +300,10 @@
             'parent': 'telescope1',
             'name': 'screen',
             'desc':  'Optec Alnitak 16"',
-<<<<<<< HEAD
-            'driver': 'ASCOM.OptecAlnitak.CoverCalibrator', 
-            'com_port': 'COM10',  #  This needs to be a 4 or 5 character string as in 'COM8' or 'COM22'
-            'minimum': 5,   #  This is the % of light emitted when Screen is on and nominally at 0% bright.
-            'saturate': 255,  #  Out of 0 - 255, this is the last value where the screen is linear with output.
-                              #  These values have a minor temperature sensitivity yet to quantify.
-=======
             'driver': 'COM14',  # This needs to be a 4 or 5 character string as in 'COM8' or 'COM22'
             'minimum': 5,   # This is the % of light emitted when Screen is on and nominally at 0% bright.
             'saturate': 255,  # Out of 0 - 255, this is the last value where the screen is linear with output.
                               # These values have a minor temperature sensitivity yet to quantify.
->>>>>>> 4a7c042c
 
 
         },
@@ -565,22 +315,6 @@
             'name': 'focuser',
             'desc':  'Optec Gemini',
             'driver': 'ASCOM.OptecGemini.Focuser',
-<<<<<<< HEAD
-			'com_port':  'COM9',
-            #F4.9 setup
-            'reference':7937,    #  20210313  Nominal at 10C Primary temperature
-            'ref_temp':  5.06,    #  Update when pinning reference
-            'coef_c': 0,   #  Negative means focus moves out as Primary gets colder
-            'coef_0': 7937,  #  Nominal intercept when Primary is at 0.0 C. 
-            'coef_date':  '202120108',    #This appears to be sensible result 44 points -13 to 3C'reference':  6431,    #  Nominal at 10C Primary temperature
-            # #F9 setup
-            # 'reference': 4375,    #   Guess 20210904  Nominal at 10C Primary temperature
-            # 'ref_temp':  27.,    #  Update when pinning reference
-            # 'coef_c': -78.337,   #  negative means focus moves out as Primary gets colder
-            # 'coef_0': 5969,  #  Nominal intercept when Primary is at 0.0 C. 
-            # 'coef_date':  '20210903',    #  SWAG  OLD: This appears to be sensible result 44 points -13 to 3C
-            'minimum': 0,     #  NB this area is confusing steps and microns, and need fixing.
-=======
 		  'com_port':  None,
             # F4.9 setup
             'reference': 6431,    # 20210313  Nominal at 10C Primary temperature
@@ -595,7 +329,6 @@
             # 'coef_0': 5969,  # Nominal intercept when Primary is at 0.0 C. 
             # 'coef_date':  '20210903',    # SWAG  OLD: This appears to be sensible result 44 points -13 to 3C
             'minimum': 0,     # NB this area is confusing steps and microns, and need fixing.
->>>>>>> 4a7c042c
             'maximum': 12600,   #12672 actually
             'step_size': 1,
             'backlash': 0,
@@ -626,47 +359,6 @@
             },
 
     },
-<<<<<<< HEAD
-
-    'filter_wheel': {
-        "filter_wheel1": {
-            "parent": "telescope1",
-            "name": "SBIG 8-position wheel" ,  #"LCO filter wheel FW50_001d",
-            'service_date': '20180101',
-            "driver":   "Maxim.CCDCamera",   #"LCO.dual",  #  'ASCOM.FLI.FilterWheel', 
-            'ip_string': None,
-            "dual_wheel": False,
-            'settings': {
-                'filter_count': 11,   #  !!!! Tis must be correct as to the number of filters!!!!
-                'home_filter':  0,
-                'default_filter': "PL",
-                'filter_reference': 0,   #  We choose to use W as the default filter.  Gains taken at F9, Ceravolo 300mm
-                'filter_data': [['filter', 'filter_index', 'filter_offset', 'sky_gain', 'screen_gain', 'alias'],  #NB NB NB add cwl & bw in nm.
-                        
-                        #['w',     [0,  0],     0, 72.7, [1.00 ,  72], 'PL'],    #0.   For sequencer autofocus  consider foc or f filter
-  
-                        ['PL (Lum)',    [0,  0],     0, 72.7, [1.00 ,  72], 'PhLum'],    #1.
-                        ['PB (Blue)',    [3,  3],     0, 42.3, [0.80 ,  97], 'PhRed'],    #4.
-                        ['PG (Green)',    [2,  2],     0, 18.6, [1.00 , 113], 'PhGreen'],    #3.
-                        ['PR (Red)',    [1,  1],     0, 11.0, [1.00 , 119], 'PhBlue'],    #2.
-                        ['O3',    [5,  5],     0, 1.84, [4.00 , 200], 'OIII'],    #6.
-                        ['HA',    [4,  4],     0, .400, [5.00 , 200], 'Halpha'],    #5.
-                        ['S2',    [6,  6],     0, .221, [10.0,  200], 'SII'],    #7.
-                        ['focus', [0,  0],     0, 72.7, [1.00 ,  72], 'focus'],    #0. 
-                        ['air',   [7,  7], -1000, 100., [1.00,   70], 'air'],    #8.
-                        ['dark',  [6,  6],     0, .221, [   0,    0], 'dark'],   #9.
-                        ['LRGB',  [0,  0],     0, .221, [   0,    0], 'LRGB']],   #10.
-
-
-                'filter_screen_sort':  [8, 1, 4, 3, 2, 6, 5, 7],   #  don't use narrow yet,  8, 10, 9], useless to try.
-                
-                
-                'filter_sky_sort': [7, 5, 6, 2, 3, 1, 1, 8]    #No diffuser based filters
-                #'filter_sky_sort': [7, 19, 2, 13, 18, 5, 15,\
-                #                    12, 4, 11, 16, 10, 9, 17, 3, 14, 1, 0]    #basically no diffuser based filters
-                #[32, 8, 22, 21, 20, 23, 31, 6, 7, 19, 27, 2, 37, 13, 18, 30, 5, 15, 36, 12,\
-                 #                   29, 4, 35, 34, 11, 16, 10, 33, 9, 17, 28, 3, 26, 14, 1, 0]                   
-=======
     
     'filter_wheel': {
         "filter_wheel1": {
@@ -739,7 +431,6 @@
                 #                   12, 4, 11, 16, 10, 9, 17, 3, 14, 1, 0]    #basically no diffuser based filters
                 #[32, 8, 22, 21, 20, 23, 31, 6, 7, 19, 27, 2, 37, 13, 18, 30, 5, 15, 36, 12,\
                  #                  29, 4, 35, 34, 11, 16, 10, 33, 9, 17, 28, 3, 26, 14, 1, 0]                   
->>>>>>> 4a7c042c
 
                                     
             },
@@ -760,20 +451,6 @@
     'camera': {
         'camera_1_1': {
             'parent': 'telescope1',
-<<<<<<< HEAD
-            'name': 'kb001ms',      #  Important because this points to a server file structure by that name.
-            'desc':  'SBIG16200',
-            'service_date': '20211111',
-            'driver': "Maxim.CCDCamera",  # "ASCOM.QHYCCD.Camera", ##  'ASCOM.FLI.Kepler.Camera',
-            'detector':  'KAF16200',
-            'manufacturer':  'On-Semi',
-            'use_file_mode':  False,
-            'file_mode_path':  'G:/000ptr_saf/archive/sq01/autosaves/',   #NB Incorrect site, etc. Not used at SRO.  Please clean up.
-
-            'settings': {
-                'temp_setpoint': -35,
-                'calib_setpoints': [-30, -25, -20, -15, -10 ],  #  Should vary with season? 
-=======
             'name': 'sq002me',      # Important because this points to a server file structure by that name.
             'desc':  'QHY 600Pro',
             'service_date': '20211111',
@@ -791,56 +468,10 @@
             'settings': {
                 'temp_setpoint': -12.5,
                 'calib_setpoints': [-12.5, -10, -7.5, -5],  # Should vary with season? by day-of-year mod len(list)
->>>>>>> 4a7c042c
                 'day_warm': False,
                 'cooler_on': True,
                 'x_start':  0,
                 'y_start':  0,
-<<<<<<< HEAD
-                'x_width':  4500,   #  NB Should be set up with overscan, which this camera is!  20200315 WER
-                'y_width':  3600,
-                #Note please add 56 to SBIG Driver Checker 64 Update config for added overscan
-                'x_chip':  4556,   #  NB Should specify the active pixel area.   20200315 WER
-                'y_chip':  3656,
-                'x_trim_offset':  0,   #  NB these four entries are guesses.
-                'y_trim_offset':  0,
-                'pre_bias_available': False,  #if so need to specify as below for post_bias.
-                'post_bias_available': True,  #if so need to specify as below for post_bias.
-                'x_bias_start':  4520,
-                'y_bias_start': 3620,
-                'x_bias_end':  4556,       # Vert band self.img[-38:-18, 0]
-                'y_bias_send': 3643,
-                'corner_everlap': True,
-                'x_bias_line': True,
-                'y_bias_line': True,
-                'x_active': 4500,
-                'y_active': 3600,
-                'x_pixel':  6,
-                'y_pixel':  6,
-                'pix_scale': 1.0668,     #_22*4499,     #  asec/pixel F9   0.5751  , F4.9  1.0481         
-                'x_field_deg': 1.3333,   #   round(4784*1.0481/3600, 4),
-                'y_field_deg': 1.0665,   #  round(3194*1.0481/3600, 4),
-                'overscan_x': 24,
-                'overscan_y': 3,
-                'north_offset': 0.0,    #  These three are normally 0.0 for the primary telescope
-                'east_offset': 0.0,     #  Not sure why these three are even here.
-                'rotation': 0.0,        #  Probably remove.
-                'min_exposure': 0.2,
-                'max_exposure': 3600,
-                'can_subframe':  True,
-                'min_subframe':  [128, 128],       
-                'bin_modes':  [[1, 1, 1.07], [2, 2, 2.13], [3, 3, 3.21], [4, 4, 4.27]],   #Meaning no binning choice if list has only one entry, default should be first.
-                'default_bin':  [1, 1, 1.07],    #  Matched to seeing situation by owner
-                'cycle_time':  [30, 20, 15, 12],  # 3x3 requires a 1, 1 reaout then a software bin, so slower.
-                'rbi_delay':  0.,      #  This being zero says RBI is not available, eg. for SBIG.
-                'is_cmos':  False,
-                'is_color':  False,
-                'bayer_pattern':  None,    #  Need to verify R as in RGGB is pixel x=0, y=0, B is x=1, y = 1
-                'can_set_gain':  True,
-                'reference_gain': [2., 4., 18., 32.],     #  One val for each binning. SWAG!
-                'reference_noise': [10, 10, 10, 10],    #  All SWAGs right now!
-                'reference_dark': [0.0, 0.0, 0.0, 0.0],     #  Might these best be pedastal values?  NO!
-=======
                 'x_width':  4800,   # NB Should be set up with overscan, which this camera is!  20200315 WER
                 'y_width':  3211,
                 'x_chip':  9576,   # NB Should specify the active pixel area.   20200315 WER
@@ -884,27 +515,11 @@
                 'max_linearity':  60000,   # Guess  60% of this is max counts for skyflats.  75% rejects the skyflat
                 'saturate':  65300,
                 'fullwell_capacity': [80000, 320000, 720000, 1280000],
->>>>>>> 4a7c042c
                                     #hdu.header['RDMODE'] = (self.config['camera'][self.name]['settings']['read_mode'], 'Camera read mode')
                     #hdu.header['RDOUTM'] = (self.config['camera'][self.name]['readout_mode'], 'Camera readout mode')
                     #hdu.header['RDOUTSP'] = (self.config['camera'][self.name]['settings']['readout_speed'], '[FPS] Readout speed')
                 'read_mode':  'Normal',
                 'readout_mode':  'Normal',
-<<<<<<< HEAD
-                'readout_speed': 0.4,
-                'saturate':  42000,    # e-.  This is a close guess, not measured, but taken from data sheet.
-                'max_linearity': 40000,
-                'fullwell_capacity': [45000, 45000, 45000, 45000],  #e-.   We need to sort out the units properly NB NB NB
-                'areas_implemented': ["Full", "600%", "500%", "450%", "300%", "220%", "150%", "133%", "Full", "Sqr", '71%', '50%',  '35%', '25%', '12%'],
-                'default_area':  "Full",
-                'default_rotation': 0.0000,
-                'has_darkslide':  False,
-                'darkslide_com':  None,
-                'has_screen': True,
-                'screen_settings':  {
-                    'screen_saturation':  157.0,   #  This reflects WMD setting and needs proper values.
-                    'screen_x4':  -4E-12,  #  'y = -4E-12x4 + 3E-08x3 - 9E-05x2 + 0.1285x + 8.683     20190731'
-=======
                 'readout_speed': 0.6,
                 'areas_implemented': ["Full", "600%", "500%", "450%", "300%", "220%", "150%", "133%", "Full", "Sqr", '71%', '50%',  '35%', '25%', '12%'],
                 'default_area':  "Full",
@@ -914,7 +529,6 @@
                 'screen_settings':  {
                     'screen_saturation':  157.0,   # This reflects WMD setting and needs proper values.
                     'screen_x4':  -4E-12,  # 'y = -4E-12x4 + 3E-08x3 - 9E-05x2 + 0.1285x + 8.683     20190731'
->>>>>>> 4a7c042c
                     'screen_x3':  3E-08,
                     'screen_x2':  -9E-05,
                     'screen_x1':  .1258,
@@ -936,11 +550,7 @@
         },
     },
 
-<<<<<<< HEAD
-    #  I am not sure AWS needs this, but my configuration code might make use of it.
-=======
     # I am not sure AWS needs this, but my configuration code might make use of it.
->>>>>>> 4a7c042c
     'server': {
         'server1': {
             'name': None,
@@ -949,267 +559,9 @@
         },
     },
 }
-<<<<<<< HEAD
-    
-def linearize_unihedron(uni_value):
-    #  Based on 20180811 data   --- Highly suspect.  Need to re-do 20210807
-    uni_value = float(uni_value)
-    if uni_value < -1.9:
-        uni_corr = 2.5**(-5.85 - uni_value)
-    elif uni_value < -3.8:
-        uni_corr = 2.5**(-5.15 - uni_value)
-    elif uni_value <= -12:
-        uni_corr = 2.5**(-4.88 - uni_value)
-    else:
-        uni_corr = 6000
-    return uni_corr
- 
-def f_to_c(f):
-    return round(5*(f - 32)/9, 2)
-last_good_wx_fields = 'n.a'
-last_good_daily_lines = 'n.a'
-def get_ocn_status(g_dev=None):
-    global last_good_wx_fields, last_good_daily_lines   # NB NB NB Perhaps memo-ize these instead?
-    if site_config['site'] == 'sro':   #  Belts and suspenders.
-        try:
-            wx = open('W:/sroweather.txt', 'r')
-            wx_line = wx.readline()
-            wx.close
-            #print(wx_line)
-            wx_fields = wx_line.split()
-            skyTemperature = f_to_c(float( wx_fields[4]))
-            temperature = f_to_c(float(wx_fields[5]))
-            windspeed = round(float(wx_fields[7])/2.237, 2)
-            humidity =  float(wx_fields[8])
-            dewpoint = f_to_c(float(wx_fields[9]))
-            #timeSinceLastUpdate = wx_fields[13]
-            open_ok = wx_fields[19]
-            #g_dev['o.redis_sever.set("focus_temp", temperature, ex=1200)
-            #self.focus_temp = temperature
-            last_good_wx_fields = wx_fields
-        except:
-            time.sleep(5)
-            try:
-
-                wx = open('W:/sroweather.txt', 'r')
-                wx_line = wx.readline()
-                wx.close
-                #print(wx_line)
-                wx_fields = wx_line.split()
-                skyTemperature = f_to_c(float( wx_fields[4]))
-                temperature = f_to_c(float(wx_fields[5]))
-                windspeed = round(float(wx_fields[7])/2.237, 2)
-                humidity =  float(wx_fields[8])
-                dewpoint = f_to_c(float(wx_fields[9]))
-                #timeSinceLastUpdate = wx_fields[13]
-                open_ok = wx_fields[19]
-                #g_dev['o.redis_sever.set("focus_temp", temperature, ex=1200)
-                #self.focus_temp = temperature
-                last_good_wx_fields = wx_fields
-            except:
-                print('SRO Weather source problem, 2nd try.')
-                time.sleep(5)
-                try:
-                    wx = open('W:/sroweather.txt', 'r')
-                    wx_line = wx.readline()
-                    wx.close
-                    #print(wx_line)
-                    wx_fields = wx_line.split()
-                    skyTemperature = f_to_c(float( wx_fields[4]))
-                    temperature = f_to_c(float(wx_fields[5]))
-                    windspeed = round(float(wx_fields[7])/2.237, 2)
-                    humidity =  float(wx_fields[8])
-                    dewpoint = f_to_c(float(wx_fields[9]))
-                    #timeSinceLastUpdate = wx_fields[13]
-                    open_ok = wx_fields[19]
-                    #g_dev['o.redis_sever.set("focus_temp", temperature, ex=1200)
-                    #self.focus_temp = temperature
-                    last_good_wx_fields = wx_fields
-                except:
-                    try:
-
-                        wx = open('W:/sroweather.txt', 'r')
-                        wx_line = wx.readline()
-                        wx.close
-                        #print(wx_line)
-                        wx_fields = wx_line.split()
-                        skyTemperature = f_to_c(float( wx_fields[4]))
-                        temperature = f_to_c(float(wx_fields[5]))
-                        windspeed = round(float(wx_fields[7])/2.237, 2)
-                        humidity =  float(wx_fields[8])
-                        dewpoint = f_to_c(float(wx_fields[9]))
-                        #timeSinceLastUpdate = wx_fields[13]
-                        open_ok = wx_fields[19]
-                        #g_dev['o.redis_sever.set("focus_temp", temperature, ex=1200)
-                        #self.focus_temp = temperature
-                        last_good_wx_fields = wx_fields
-                    except:
-                        print('SRO Weather source problem, using last known good report.')
-                        wx_fields = last_good_wx_fields
-                        wx_fields = wx_line.split()
-                        skyTemperature = f_to_c(float( wx_fields[4]))
-                        temperature = f_to_c(float(wx_fields[5]))
-                        windspeed = round(float(wx_fields[7])/2.237, 2)
-                        humidity =  float(wx_fields[8])
-                        dewpoint = f_to_c(float(wx_fields[9]))
-                        #timeSinceLastUpdate = wx_fields[13]
-                        open_ok = wx_fields[19]
-        #self.last_weather =   NB found this fragment
-        try:
-            daily= open('W:/daily.txt', 'r')
-            daily_lines = daily.readlines()
-
-            daily.close()
-            pressure = round(33.846*float(daily_lines[-3].split()[1]), 2)
-            bright_percent_string = daily_lines[-4].split()[1]  #NB needs to be incorporated
-            last_good_daily_lines = daily_lines
-        except:
-            time.sleep(5)
-            try:
-                daily= open('W:/daily.txt', 'r')
-                daily_lines = daily.readlines()
-                daily.close()
-                pressure = round(33.846*float(daily_lines[-3].split()[1]), 2)
-                last_good_daily_lines = daily_lines
-            except:
-                try:
-                    daily= open('W:/daily.txt', 'r')
-                    daily_lines = daily.readlines()
-                    daily.close()
-                    pressure = round(33.846*float(daily_lines[-3].split()[1]), 2)
-                    last_good_daily_lines = daily_lines
-                except:
-                    print('SRO Daily source problem, using last known good pressure.')
-                    daily_lines = last_good_daily_lines
-                    pressure = round(33.846*float(daily_lines[-3].split()[1]), 2)
-                   # pressure = round(33.846*float(self.last_good_daily_lines[-3].split()[1]), 2)
-        try:   # 20220105 Experienced a glitch, probably the first try faulted in the code above.
-            pressure = float(pressure)
-        except:
-            pressure = site_config['reference_pressure']
-        illum, mag = g_dev['evnt'].illuminationNow()
-
-        if illum > 100:
-            illum = int(illum)
-        calc_HSI_lux = illum
-        # NOte criterian below can now vary with the site config file.
-        dew_point_gap = not (temperature  - dewpoint) < 2
-        temp_bounds = not (temperature < -10) or (temperature > 40)
-        # NB NB NB Thiseeds to go into a config entry.
-        wind_limit = windspeed < 60/2.235   #sky_monitor reports m/s, Clarity may report in MPH
-        sky_amb_limit  = skyTemperature < -20
-        humidity_limit =humidity < 85
-        rain_limit = True #r ainRate <= 0.001
-        wx_is_ok = dew_point_gap and temp_bounds and wind_limit and sky_amb_limit and \
-                        humidity_limit and rain_limit
-        #  NB  wx_is_ok does not include ambient light or altitude of the Sun
-        try:
-            enc_stat =g_dev['enc'].stat_string
-            if enc_stat in ['Open', 'OPEN', 'Open']:
-                wx_str = "Yes"
-                wx_is_ok = True
-            else:
-                wx_str = 'No'
-                wx_is_ok = False
-        except:
-            
-            if wx_is_ok:
-                wx_str = "Yes"
-            else:
-                wx_str = "No"   #Ideally we add the dominant reason in priority order.
-        # Now assemble the status dictionary.
-        status = {"temperature_C": round(temperature, 2),
-                      "pressure_mbar": pressure,
-                      "humidity_%": humidity,
-                      "dewpoint_C": dewpoint,
-                      "sky_temp_C": round(skyTemperature,2),
-                      "last_sky_update_s":  round(10, 2),
-                      "wind_m/s": abs(round(windspeed, 2)),
-                      'rain_rate': 0.0, # rainRate,
-                      'solar_flux_w/m^2': None,
-                      'cloud_cover_%': 0.0, #str(cloudCover),
-                      "calc_HSI_lux": illum,
-                      "calc_sky_mpsas": round((mag - 20.01),2),    #  Provenance of 20.01 is dubious 20200504 WER
-                      "wx_ok": wx_str,  #str(self.sky_monitor_oktoimage.IsSafe),
-                      "open_ok": wx_str,  #T his is the special bit in the 
-                                           # Boltwood for a roof close relay
-                      'wx_hold': 'n.a.',  # THis is usually added by the OCN Manager
-                      'hold_duration': 'n.a.',
-                      'meas_sky_mpsas': 22   # THis is a plug.  NB NB NB
-                      #"image_ok": str(self.sky_monitor_oktoimage.IsSafe)
-                      }
-        return status
-    else:
-        breakpoint()       #  Debug bad place.
-
-def get_enc_status(g_dev=None):
-    if site_config['site'] == 'sro':   #  Belts and suspenders.
-        try:
-            enc = open('R:/Roof_Status.txt')
-            enc_text = enc.readline()
-            enc.close
-            enc_list = enc_text.split()
-
-        except:
-            try:
-                enc = open('R:/Roof_Status.txt')
-                enc_text = enc.readline()
-                enc.close
-                enc_list = enc_text.split()
-            except:
-                print("Second read of roof status file failed")
-                try:
-                    enc = open('R:/Roof_Status.txt')
-                    enc_text = enc.readline()
-                    enc.close
-                    enc_list = enc_text.split()
-                except:
-                    print("Third read of roof status file failed")
-                    enc_list = [1, 2, 3, 4, 'Error']
-        if len(enc_list) == 5:
-            if enc_list[4] in ['OPEN', 'Open', 'open', 'OPEN\n']:
-                shutter_status = 0  #Numbering is correct
-                stat_string = "Open"
-            elif enc_list[4] in ['OPENING']:  #SRO Does not report this.
-                shutter_status = 2
-                stat_string = "Open"
-            elif enc_list[4] in ['CLOSED', 'Closed', 'closed', "CLOSED\n"]:
-                shutter_status = 1
-                stat_string = "Closed"
-            elif enc_list[4] in ['CLOSING']:  # SRO Does not report this.
-                shutter_status = 3
-                stat_string = "Closed"
-            elif enc_list[4] in ['Error']:  # SRO Does not report this.
-                shutter_status = 4
-                stat_string = "Fault"  #Do not know if SRO supports this.
-        else:
-            shutter_status = 4
-            stat_string = "Fault"
-        #g_dev['enc'].status = shutter_status   # NB NB THIS was a nasty bug
-        g_dev['enc'].stat_string = stat_string
-        if shutter_status in [2, 3]:
-            g_dev['enc'].moving = True
-        else:
-            g_dev['enc'].moving = False
-        if g_dev['enc'].mode == 'Automatic':
-            e_mode = "Autonomous!"
-        else:
-            e_mode = g_dev['enc'].mode
-        status = {'shutter_status': stat_string,   # NB NB NB "Roof is open|closed' is more inforative for FAT, but we make boolean decsions on 'Open'
-                  'enclosure_synchronized': True,
-                  'dome_azimuth': 'n.a',
-                  'dome_slewing': 'n.a',
-                  'enclosure_mode': e_mode,
-                  'enclosure_message':  ''
-                 }
-        return status
-    else:
-        breakpoint()     #  Debug bad place.
-=======
 get_ocn_status = None   # NB these are placeholders for site specific routines for in a config file
 get_enc_status = None
  
->>>>>>> 4a7c042c
 if __name__ == '__main__':
     j_dump = json.dumps(site_config)
     site_unjasoned = json.loads(j_dump)
