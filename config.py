--- conflicted
+++ resolved
@@ -6,835 +6,6 @@
 @authors: wrosing, mfitz
 '''
 
-<<<<<<< HEAD
-#NB NB NB json is not bi-directional with tuples (), instead, use lists [], nested if tuples are needed.
-
-# TIM  I have tried to follow "Photon travel order"
-
-site_name = 'mrc2'    #NB These must be unique across all of PTR.  
-
-site_config = {
-    'site': site_name.lower(), #TIM this may no longer be needed.
-    'site_id': 'mrc2',
-    'debug_site_mode': False,
-    #'owner':  ['google-oauth2|102124071738955888216'],  # Neyle
-    'owner':  ['google-oauth2|112401903840371673242'],  # Wayne
-    'owner_alias': ['WER', 'TELOPS'],
-    'admin_aliases': ["ANS", "WER", "TB", "DH", "KVH", "KC"],
-    
-    'client_hostname':  'mrc-westpier',
-    'client_path':  'Q:/ptr/',  # Generic place for this host to stash.
-    
-    'archive_path':  'Q:/ptr/',
-    'aux_archive_path':  None,
-    'wema_is_active':  True,          # True if the split computers used at a site.
-    'wema_hostname': 'MRC-WMS-ENC',   # Prefer the shorter version
-    
-    'dome_on_wema':  True,
-    'site_IPC_mechanism':  'redis',   # ['None', shares', 'shelves', 'redis']  Pick One 
-    'wema_share_path':  'Q:/ptr/',  # '/wema_transfer/',
-    'client_read_share_path':  'Q:/ptr/',
-    'redis_ip': '10.15.0.109',  #'127.0.0.1', None if no redis path present, 
-    'site_is_generic':  False,   # A simplee single computer ASCOM site.
-    'site_is_specific':  False,  # Indicates some special code for this site, found at end of config.
-     
-    'host_wema_site_name':  'MRO',
-    'name': 'Mountain Ranch Camp Observatory 0m6f6.8',
-    'location': 'Santa Barbara, California,  USA',
-    'airport_code': 'SBA',
-    'telescope_description':  '0m61 f6.8 Planewave CDK',
-    'site_path': 'Q:/',     #Really important, this is where state and results are stored.
-    'observatory_url': 'https://starz-r-us.sky/clearskies',
-    'description':  '''
-                    Now is the time for all good persons
-                    to get out and vote early and often lest
-                    we lose charge of our democracy.
-                    ''',    #  i.e, a multi-line text block supplied and formatted by the owner.
-
-    'mpc_code':  'ZZ23',    #This is made up for now.
-    'time_offset':  -7,
-    'TZ_database_name':  'America/Los_Angeles',
-    'timezone': 'PDT',      
-    'latitude': 34.34595969,     #Decimal degrees, North is Positive
-    'longitude': -119.6811323955,   #Decimal degrees, West is negative
-    'elevation': 317.75,    # meters above sea level
-    'reference_ambient':  15.0,  #Degrees Celsius.  Alternately 12 entries, one for every - mid month.
-    'reference_pressure':  977.83,  #mbar Alternately 12 entries, one for every - mid month.
-    'site_in_automatic_default': "Automatic",   #"Manual", "Shutdown"
-    'automatic_detail_default': "Enclosure is set to Automatic mode.",
-    'auto_eve_bias_dark': True,
-    'auto_eve_sky_flat': True,
-    'auto_morn_sky_flat': True,
-    'auto_morn_bias_dark': True,
-    're-calibrate_on_solve': True, 
-    
-    'defaults': {
-        'observing_conditions': 'observing_conditions1',
-        'enclosure': 'enclosure1',
-        'mount': 'mount1',
-        'telescope': 'telescope1',
-        'focuser': 'focuser1',
-        'rotator': 'rotator1',
-        'selector':  'selector1',
-        'screen': 'screen1',
-        'filter_wheel': 'filter_wheel1',
-        'camera': 'camera_1_1',
-        'sequencer': 'sequencer1'
-        },
-    'device_types': [
-        'observing_conditions',
-        'enclosure',
-        'mount',
-        'telescope',
-        #'screen',
-        'rotator',
-        'focuser',
-        'selector',
-        'filter_wheel',
-        'camera',
-        'sequencer',
-        ],
-     'wema_types': [
-        'observing_conditions',
-        'enclosure',    
-        ],
-     'short_status_devices':  [
-        # 'observing_conditions',
-        # 'enclosure',
-        'mount',
-        'telescope',
-        # 'screen',
-        'rotator',
-        'focuser',
-        'selector',
-        'filter_wheel',
-        'camera',
-        'sequencer',
-        ],
-     
-    'observing_conditions' : {
-        'observing_conditions1': {
-            'parent': 'site',
-            'ocn_is_specific':  True,  # Indicates some special site code. 
-            # Intention it is found in this file.
-            'name': 'SRO File',
-            'driver': 'Windows.Share',  # Could be redis, ASCOM, ...
-            'share_path_name': 'F:/ptr/',
-            'driver_2':  None,   #' ASCOM.Boltwood.OkToOpen.SafetyMonitor',
-            'driver_3':  None,    # 'ASCOM.Boltwood.OkToImage.SafetyMonitor'
-            'ocn_has_unihedron':  False,
-            'have_local_unihedron': False,     #  Need to add these to setups.
-            'uni_driver': 'ASCOM.SQM.serial.ObservingConditions',
-            'unihedron_port':  10    #  False, None or numeric of COM port.
-        },
-    },
-
-
-    'enclosure': {
-        'enclosure1': {
-            'parent': 'site',
-            'name': 'Megawan',
-            'hostIP':  '10.15.0.30',
-            'driver': 'Windows_share',
-            'shutdown_script':  None,     
-            'has_lights':  True,
-            'controlled_by':  ['mount1', 'mount2'],
-            'is_dome': False,
-            'settings': {
-                'lights':  ['Auto', 'White', 'Red', 'IR', 'Off'],
-                'roof_shutter':  ['Auto', 'Open', 'Close', 'Lock Closed', 'Unlock'],
-                },
-            'eve_bias_dark_dur':  2.0,   #hours Duration, prior to next.
-            'eve_screen_flat_dur': 1.0,   #hours Duration, prior to next.
-            'operations_begin':  -1.0,   #  - hours from Sunset
-            'eve_cooldown_offset': -.99,   #  - hours beforeSunset
-            'eve_sky_flat_offset':  0.5,   #  - hours beforeSunset 
-            'morn_sky_flat_offset':  0.4,   #  + hours after Sunrise
-            'morning_close_offset':  0.41,   #  + hours after Sunrise
-            'operations_end':  0.42,
-            }
-        },
-
-    'mount': {
-        'mount1': {
-            'name': 'westpier',
-            'hostIP':  '10.15.0.40',     #Can be a name if local DNS recognizes it.
-            'hostname':  'westpier',
-            'desc':  'Planewave L600 AltAz',
-            'driver': 'ASCOM.PWI4.Telescope',  #This picks up signals to the rotator from the mount.
-            'startup_script':  None,
-            'recover_script':  None,
-            'shutdown_script':  None,  
-            'alignment': 'Alt-Az',
-            'default_zenith_avoid': 7.0,   #degrees floating
-            'east_flip_ra_correction': 0.0,
-            'east_flip_dec_correction': 0.0,
-            'west_clutch_ra_correction': 0.0,
-            'west_clutch_dec_correction': 0.0,
-            'has_paddle': False,    #or a string that permits proper configuration.
-            'pointing_tel': 'tel1',     #This can be changed to 'tel2' by user.  This establishes a default.
-            'Selector':{
-                'available': False,         #If True add these lines;
-                # 'positions': 4,
-                # 'inst 1': 'camera_1_1',      #inst_1 is always the default until status reports different
-                # 'inst 2': 'echelle1',     #These are all types od cameras.
-                # 'inst 3': 'camera3',
-                # 'inst 4': 'lowres1',
-                },
-
-            'settings': {
- 			    'latitude_offset': 0.025,     #Meters North is Positive   These *could* be slightly different than site.
- 			    'longitude_offset': 0-2.5,   #meters West is negative  #NB This could be an eval( <<site config data>>))
- 			    'elevation_offset': 0.5,    # meters above sea level
-                'home_park_altitude': 0,   #Having this setting is important for PWI4 where it can easily be messed up.
-                'home_park_azimuth': 195.0,
-                'fixed_screen _altitude': 0.54,
-                'horizon':  15.,    #  Meant to be a circular horizon. Or set to None if below is filled in.
-                'horizon_detail': { 
-                      '0': 32,
-                      '30': 35,
-                      '36.5': 39,
-                      '43': 28.6,
-                      '59': 32.7,
-                      '62': 28.6,
-                      '65': 25.2,
-                      '74': 22.6,
-                      '82': 20,
-                      '95.5': 20,
-                      '101.5': 14,
-                      '107.5': 12,
-                      '130': 12,
-                      '150': 20,
-                      '172': 28,
-                      '191': 25,
-                      '213': 20,
-                      '235': 15.3,
-                      '260': 11,
-                      '272': 17,
-                      '294': 16.5,
-                      '298.5': 18.6,
-                      '303': 20.6,
-                      '309': 27,
-                      '315': 32,
-                      '360': 32,  #  We use a dict because of fragmented azimuth mesurements.
-                      },
-                'refraction_on': True, 
-                'model_on': True, 
-                'rates_on': True,
-                'model': {
-                    'IH': 0, 
-                    'ID': 0., 
-                    'WH': 0.,
-                    'WD': 0.,
-                    'MA': 0., 
-                    'ME': 0.,
-                    'CH': 0., 
-                    'NP': 0.,
-                    'TF': 0.,
-                    'TX': 0., 
-                    'HCES': 0.,
-                    'HCEC': 0., 
-                    'DCES': 0.,
-                    'DCEC': 0.,
-                    'IA': 0.0,
-                    'IE': 0.0,
-                    'CA': 0.0,
-                    'NPAE': 0.0,
-                    'AN': 0.0,
-                    'AE': 0.0,     #AW?
-                    'ACES': 0.0,
-                    'ACEC': 0.0,
-                    'ECES': 0.0,
-                    'ECEC': 0.0,
-                    }
-            },
-        },
-
-    },
-
-
-    'telescope': {
-        'telescope1': {
-            'parent': 'mount2',
-            'name': 'Main OTA',
-            'desc':  'Planewave CDK 600 F6.8',   #i seem to use desc, an alias more or less for the same thing.
-            'driver': None,                     #Essentially this device is informational.  It is mostly about the optics.
-            'startup_script':  None,
-            'recover_script':  None,
-            'shutdown_script':  None,  
-            'collecting_area':  128039.0,
-            'obscuration':  47,
-            'aperture': 610,
-            'f-ratio':  6.8,   #This and focal_lenght can be refined after a solve.
-            'focal_length': 3962,
-            'has_dew_heater':  True,
-            'screen_name': 'screen2',   #The enclosure has two screens in the WMD case, one for each mount.
-
-            'has_fans':  True,
-            'has_cover':  True,
-            'settings': {
-                'fans': ['Auto','High', 'Low', 'Off'],
-                'offset_collimation': 0.0,    #If the mount model is current, these numbers are usually near 0.0
-                                                #for tel1.  Units are arcseconds.
-                'offset_declination': 0.0,
-                'offset_flexure': 0.0,
-                },
-            'rotator_name':  'rotator1',
-            'focuser_name':  'focuser1',
-                # 'camera_name':  'camera_1_1',
-                # 'filter_wheel_name':  'filter_wheel1',
-            'has_instrument_selelector': True,
-            'selector_positions':  4,
-            'instrument names':  ['main camera', 'echelle', 'camera_2', 'low-res spect'],
-            'instrument aliases':  ['QHY600Mone', 'eShel', 'FLI 16803', 'UVEX'],
-            # 'configuration: {
-            #      "position1": {
-            #          'darkslide1',
-            },
-
-
-    },
-
-    'rotator': {
-        'rotator1': {
-
-            'parent': 'telescope1',
-            'name': 'rotator',
-            'desc':  'Opetc Gemini',
-            'driver': 'ASCOM.AltAzDS.Rotator',
-			'com_port':  'COM9',
-            'startup_script':  'None',
-            'recover_script':  'None',
-            'shutdown_script':  'None' , 
-            'minimum': -180.,
-            'maximum': 360.0,
-            'step_size':  0.0001,     #Is this correct?
-            'backlash':  0.0,
-            'unit':  'degree'    #  'steps'
-        },
-    },
-
-    'screen': {
-        'screen1': {
-            'parent': 'telescope1',
-            'name': 'screen',
-            'desc':  'Optec Alnitak 30"',
-            'driver': 'COM6',  #This needs to be a four or 5 character string as in 'COM8' or 'COM22'
-            'startup_script':  None,
-            'recover_script':  None,
-            'shutdown_script':  None,  
-            'minimum': 5.0,   #This is the % of light emitted when Screen is on and nominally at 0% bright.
-            'saturate': 170,  #Out of 0.0 - 255, this is the last value where the screen is linear with output.
-                                #These values have a minor temperature sensitivity yet to quantify.
-            },
-
-    },
-
-    'focuser': {
-        'focuser1': {
-            'parent': 'telescope1',
-            'name': 'focuser',
-            'desc':  'Optec Gemini',
-            'driver': 'ASCOM.OptecGemini.Focuser',
-            'startup_script':  None,
-            'recover_script':  None,
-            'shutdown_script':  None, 
-            'reference':  6500,    #Nominal at 20C Primary temperature, in microns not steps.
-            'ref_temp':   22.5,      #Update when pinning reference  Larger at lower temperatures.
-            'coef_c': -0.0,   #negative means focus moves out as Primary gets colder
-            'coef_0': 6000,  #Nominal intercept when Primary is at 0.0 C.
-            'coef_date':  '202004501',
-            'minimum': 0,    #NB this needs clarifying, we are mixing steps and microns.
-            'maximum': 12700,
-            'step_size': 1,
-            'backlash':  0,
-            'unit': 'steps',
-            'unit_conversion':  9.090909090909091,
-            'has_dial_indicator': False
-            },
-
-    },
-
-    'selector': {
-        'selector1': {
-            'parent': 'telescope1',
-            'name': 'Selector',
-            'desc':  'Optec Perseus',
-            'driver': 'ASCOM.PerseusServer.Switch',
-            'com_port': 'COM31',
-            'startup_script':  None,
-            'recover_script':  None,
-            'shutdown_script':  None,
-            'ports': 4,
-            'default': 0,
-            'instruments':  ['Main_camera', 'eShell_spect', 'Planet_camera', 'UVEX_spect'],
-            'cameras':      ['camera_1_1',  'camera_1_2',    None,           'camera_1_4'],
-            'guiders':      [None,          'ag_1_2',        None,           'ag_1_4'],
-            },
-    },
-
-
-        
-    'lamp_box': {
-        'lamp_box1': {
-            'parent': 'camera_1',  # Parent is camera for the spectrograph
-            'name': 'None',  # "UVEX Calibration Unit", 'None'
-            'desc': 'None', #'eshel',  # "uvex", 'None'
-            'spectrograph': 'None', #'echelle', 'uvex'; 'None'
-            'driver': 'None', # ASCOM.Spox.Switch; 'None'; Note change to correct COM port used for the eShel calibration unit at mrc2
-            'switches': "None"  # A string of switches/lamps the box has for the FITS header. # 'None'; "Off,Mirr,Tung,NeAr" for UVEX
-        },
-    },
-    
-
-
-    #Add CWL, BW and DQE to filter and detector specs.   HA3, HA6 for nm or BW.
-    #FW's may need selector-like treatment 
-    'filter_wheel': {
-        "filter_wheel1": {
-            "parent": "tel1",
-            "alias": "Dual filter wheel",
-            'dual_wheel':  True,
-            'ip_string': 'http://127.0.0.1',
-            "desc":  'Dual Apogee custom Dual 50mm sq.',
-            #"driver": ['ASCOM.Apogee.FilterWheel', 'ASCOM.Apogee2.FilterWheel'],
-            'driver': 'Maxim.CCDcamera',  #'startup_script':  None,
-            'recover_script':  None,
-            'shutdown_script':  None,  
-            'settings': {
-                'filter_count': '24',
-                'filter_reference': '1',
-                'filter_data': [['filter', 'filter_index', 'filter_offset', 'sky_gain', 'screen_gain', 'abbreviation'],
-                                ['air',     [0, 0], -1000, 0.01, [2, 17], 'ai'],   # 0
-                                
-                                ['Lum',     [1, 0],     0, 0.01, [2, 17], 'w '],   # 20
-                                ['Red',     [0, 4],     0, 0.01, [2, 17], 'r '],  # 21                                ['JV (Grn)',      [0, 3],     0, 0.01, [2, 17], 'V '],   # 9
-                                ['Green',   [0, 3],     0, 0.01, [2, 17], 'V '],   # 22
-                                ['Blue',    [0, 1],     0, 0.01, [2, 17], 'B '],   # 23
-                                ['w (Lum)', [1, 0],     0, 0.01, [2, 17], 'w '],   # 1
-                                ['dif',     [2, 0],     0, 0.01, [2, 17], 'df'],   # 2
-                                ['O3',      [3, 0],     0, 0.01, [2, 17], 'O3'],   # 3
-                                ['HA',      [4, 0],     0, 0.01, [2, 17], 'HA'],   # 4
-                                ['N2',      [5, 5],     0, 0.01, [2, 17], 'S2'],   # 5
-                                ['S2',      [6, 6],     0, 0.01, [2, 17], 'N2'],   # 6
-                                ['JB (Blu)',[0, 1],     0, 0.01, [2, 17], 'B '],   # 7
-                                ['g',       [0, 2],     0, 0.01, [2, 17], 'g '],   # 8
-                                ['JV (Grn)',[0, 3],     0, 0.01, [2, 17], 'V '],   # 9
-                                ['r (Red)', [0, 4],     0, 0.01, [2, 17], 'r '],  # 10
-                                ['i',       [0, 5],     0, 0.01, [2, 17], 'i '],  # 11
-                                ['EXO',     [0, 6],     0, 0.01, [2, 17], 'EX'],  # 12
-                                ['dif-JB',  [2, 1],     0, 0.01, [2, 17], 'Ha'],  # 13
-                                ['dif-g',   [2, 2],     0, 0.01, [2, 17], 'dg'],  # 14
-                                ['dif-JV',  [2, 3],     0, 0.01, [2, 17], 'dV'],  # 15
-                                ['dif-r',   [2, 5],     0, 0.01, [2, 17], 'dr'],  # 16
-                                ['dif-i',   [2, 6],     0, 0.01, [2, 17], 'di'],  # 17
-                                ['dif-exo', [2, 0],     0, 0.01, [2, 17], 'dE'],  # 18
-                                ['dark',    [4, 1],     0, 0.01, [2, 17], 'dk']], # 19
-                                #Screen = 100; QHY400 ~ 92% DQE   HDR Mode    Screen = 160 sat  20190825 measured.
-                'filter_screen_sort':  ['0', '1', '2', '10', '7', '6', '18', '12', '11', '13', '8',  '3', \
-                                        '14', '15', '4', '16'],   #  '9', '21'],  # '5', '17'], #Most to least throughput, \
-                                #so screen brightens, skipping u and zs which really need sky.
-                'filter_sky_sort':     ['17', '5', '9', '16', '4', '15', '14', '3',  '8', '13', '11', '12', \
-                                        '18', '6', '7', '10', '2', '1', '0']  #Least to most throughput
-
-            },
-        },
-    },
-
-    # A site may have many cameras registered (camera_1_11, camera_1_2, _2_3, ...) each with unique aliases -- which are assumed
-    # to be the name an owner has assigned and in principle that name "kb01" is labeled and found on the camera.  Between sites,
-    # there can be overlap of camera names.  LCO convention is letter of cam manuf, letter of chip manuf, then 00, 01, 02, ...
-    # However this code will treat the camera name/alias as a string of arbitrary length:  "saf_Neyle's favorite_camera" is
-    # perfectly valid as an alias.
-    
-    #Ultimately every camera needs a specific configuration file, and associated with each camera or guider there may be a
-    #darslide, filter wheel, and aux_focus.
-    #We preseve the idea camera_1 refers to the first camera on the first ota so camera_2 is first camera on OTA 2
-
-#
-    'camera': {
-        #'cameras': ['camera_1', 'camera_1_2'],
-        #'autoguiders': ['ag_1_2', 'ag _1_4'],
-        'camera_1_1': {
-            'parent': 'telescope1',
-            'name': 'kf001',      #Important because this points to a server file structure by that name.
-            'desc':  'FLI Microline OnSemi 16803',
-            'driver':  'ASCOM.FLI.Camera',   #  Maxim.CCDCamera',   #"Maxim.CCDCamera",   #'ASCOM.FLI.Kepler.Camera',  #Code must work withall three
-            'startup_script':  None,
-            'recover_script':  None,
-            'shutdown_script':  None,  
-            'detector':  'OnSemi 162803',
-            'manufacturer':  'FLI -- Finger Lakes Instrumentation',
-            'use_file_mode':  False,
-            'file_mode_path':  'D:/000ptr_saf/archive/sq01/autosaves/',
-            'settings': {
-                'temp_setpoint': -35,
-                'calib_setpoints': [-12.5, -10, -7.5, -5],   #A swag
-                'day_warm': False,
-                'cooler_on': True,
-                'x_start':  0,
-                'y_start':  0,
-                'x_width':  4132,
-                'y_width':  4117,
-                'x_chip':   4132,
-                'y_chip':   4117,
-                'det_size': '[1:4132, 1:4117]',  # Physical chip data size as reutrned from driver
-                'ccd_sec': '[1:4132, 1:4117]',
-                'bias_sec': ['[1:24, 1:6388]', '[1:12, 1:3194]', '[1:8, 1:2129]', '[1:6, 1:1597]'],
-                'det_sec': ['[25:9600, 1:6388]', '[13:4800, 1:3194]', '[9:3200, 1:2129]', '[7:2400, 1:1597]'],
-                'data_sec': ['[25:9600, 1:6388]', '[13:4800, 1:3194]', '[9:3200, 1:2129]', '[7:2400, 1:1597]'],
-                'trim_sec': ['[1:9576, 1:6388]', '[1:4788, 1:3194]', '[1:3192, 1:2129]', '[1:2394, 1:1597]'],
-                'x_pixel':  9.0,
-                'y_pixel': 9.0,
-                'pix_scale': [0.4685, 0.9371, 1.8742],    #  1.4506,  bin-2  2* math.degrees(math.atan(9/3962000))*3600
-                'x_field_deg': 0.5331,  # round(4096*0.468547/3600, 4),   #32_0 X 32 AMIN  3MIN X 0.5 DEG  
-                'y_field_deg': 0.5331,  # round(4096*0.468547/3600, 4),
-                'field_area_sq_amin': 1023,
-                'overscan_x': 0,
-                'overscan_y': 0,
-                'north_offset': 0.0,
-                'east_offset': 0.0,
-                'rotation': 0.0,
-                'min_exposure': 0.25,  #Need to check this setting out
-                'max_exposure': 360.0,
-                'can_subframe':  True,
-                'min_subframe':  [128,128],
-                'bin_modes':  [[2, 2, 0.937], [1, 1, 0.469], [4, 4, 1.87]],   # [3, 3, 1.45],Meaning no binning choice if list has only one entry, default should be first.
-                'default_bin':  [2, 2, 0.937],    # Matched to seeing situation by owner
-                'cycle_time':  [10, 12, 8, 6],  # 3x3 requires a 1, 1 reaout then a software bin, so slower.
-                'rbi_delay':  0.,      # This being zero says RBI is not available, eg. for SBIG.
-                'is_cmos':  False,
-                'bayer_pattern':  None,    #  Need to verify R as in RGGB is pixel x=0, y=0, B is x=1, y = 1
-                'can_set_gain':  False,
-                'reference_gain': [10., 10., 10., 10.],     #  One val for each binning.
-                'reference_noise': [9, 9, 9, 9],    #  All SWAGs right now
-                'reference_dark': [0.0, 0.0, 0.0, 0.0],     #  Might these best be pedastal values?
-                'saturate':  55000,
-                'max_linearity':  55000.,
-                'fullwell_capacity': [85000, 85000, 85000, 85000],
-                'read_mode':  'Normal',
-                'readout_mode': 'Normal',
-                'readout_speed':  0.4,
-                'square_detector': True,
-                'areas_implemented': ["600%", "300%", "220%", "150%", "Full", "Sqr", '71%', '50%',  '35%', '25%', '12%'],
-                'default_area':  "Full",
-                #'bin_modes':  [[2, 2, 0.9371], [1, 1, 0.4685], [3, 3, 1.4056], [4, 4, 1.8742]],     #Meaning no binning if list has only one entry
-                #'default_bin':  [2, 2],    #Always square and matched to seeing situation by owner
-                #'cycle_time':  [18, 15, 12, 9],  # 3x3 requires a 1, 1 reaout then a software bin, so slower.
-                'has_darkslide':  False,
-                'has_screen': True,
-                'screen_settings':  {
-                    'screen_saturation':  157.0,
-                    'screen_x4':  -4E-12,  #'y = -4E-12x4 + 3E-08x3 - 9E-05x2 + 0.1285x + 8.683     20190731'
-                    'screen_x3':  3E-08,
-                    'screen_x2':  -9E-05,
-                    'screen_x1':  .1258,
-                    'screen_x0':  8.683,
-                    },
-                },
-                
-            },
-        },
-
-
-        # 'camera_2': {
-        #     'parent': 'telescope1',
-        #     'name': 'sq02',      #Important because this points to a server file structure by that name.
-        #     'desc':  'QHY 268M',
-        #     'driver':  'ASCOM.QHYCCD.Camera',   #"Maxim.CCDCamera",   #'ASCOM.FLI.Kepler.Camera',  #Code must work withall three
-        #     'startup_script':  None,
-        #     'recover_script':  None,
-        #     'shutdown_script':  None,  
-        #     'detector':  'Sony IMX571',
-        #     'manufacturer':  'QHY -- http://QHYCCD.COM',
-        #     'use_file_mode':  False,
-        #     'file_mode_path':  'D:/000ptr_saf/archive/sq02/autosaves/',
-        #     'settings': {    #NB Need to add specification for chiller and its control
-        #         'temp_setpoint': -10,
-        #         'cooler_on': True,
-        #         'darkslide_com': None, 
-        #         'x_start':  0,
-        #         'y_start':  0,
-        #         'x_width':  6252,
-        #         'y_width':  4176,
-        #         'x_chip':   6280,
-        #         'y_chip':   4210,
-        #         'x_pixel':  3.76,
-        #         'y_pixel':  3.76,
-        #         'overscan_x': 0,
-        #         'overscan_y': 0,
-        #         'north_offset': 0.0,
-        #         'east_offset': 0.0,
-        #         'rotation': 0.0,
-        #         'min_exposure': 0.00003,  #Need to check this setting out
-        #         'max_exposure': 3600.0,
-        #         'can_subframe':  True,
-        #         'min_subframe':  '16:16',
-        #         'is_cmos':  False,
-        #         'bayer_pattern':  None,    #  Need to verify R as in RGGB is pixel x=0, y=0, B is x=1, y = 1
-        #         'can_set_gain':  False,
-        #         'reference_gain': [10., 10., 10., 10.],     #  One val for each binning.
-        #         'reference_noise': [1.1, 1.1, 1.1, 1.1],    #  All SWAGs right now
-        #         'reference_dark': [0.0, 0.0, 0.0, 0.0],     #  Might these best be pedastal values?
-        #         'saturate':  55000,
-        #         'max_linearity':  55000.,
-        #         'fullwell_capacity': 85000,
-        #         'read_mode':  'Normal',
-        #         'readout_mode': 'Normal',
-        #         'readout_speed':  0.4,
-        #         'square_detector': True,
-        #         'areas_implemented': [ "Full", "Sqr", '71%', '50%',  '35%', '25%', '12%'],
-        #         'default_area':  "Full",
-        #         'bin_modes':  [[1, 1], [2, 2], [3, 3], [4, 4]],     #Meaning no binning if list has only one entry
-        #         'default_bin':  [2, 2],    #Always square and matched to seeing situation by owner
-        #         'cycle_time':  [18, 15, 12, 9],  # 3x3 requires a 1, 1 reaout then a software bin, so slower.
-        #         'has_darkslide':  False,
-        #         'has_screen': True,
-        #         'screen_settings':  {
-        #             'screen_saturation':  157.0,
-        #             'screen_x4':  -4E-12,  #'y = -4E-12x4 + 3E-08x3 - 9E-05x2 + 0.1285x + 8.683     20190731'
-        #             'screen_x3':  3E-08,
-        #             'screen_x2':  -9E-05,
-        #             'screen_x1':  .1258,
-        #             'screen_x0':  8.683
-        #         },
-        #     },
-        # },
-
-
-        # 'camera_4': {
-        #     'parent': 'telescope1',
-        #     'name': 'zs01',      #Important because this points to a server file structure by that name.
-        #     'desc':  'ASI',
-        #     'driver':  'ASCOM.FLI.Camera',   #"Maxim.CCDCamera",   #'ASCOM.FLI.Kepler.Camera',  #Code must work withall three
-        #     'startup_script':  None,
-        #     'recover_script':  None,
-        #     'shutdown_script':  None,  
-        #     'detector':  'OSemi 162803Sonyn',
-        #     'manufacturer':  'ATIK -- Zwo',
-        #     'use_file_mode':  False,
-        #     'file_mode_path':  'D:/000ptr_saf/archive/sq01/autosaves/',
-        #     'settings': {
-        #         'temp_setpoint': -20,
-        #         'cooler_on': True,
-        #         'x_start':  0,
-        #         'y_start':  0,
-        #         'x_width':  4096,
-        #         'y_width':  4096,
-        #         'x_chip':   4096,
-        #         'y_chip':   4096,
-        #         'x_pixel':  9,
-        #         'y_pixel':  9,
-        #         'overscan_x': 0,
-        #         'overscan_y': 0,
-        #         'north_offset': 0.0,
-        #         'east_offset': 0.0,
-        #         'rotation': 0.0,
-        #         'min_exposure': 0.25,  #Need to check this setting out
-        #         'max_exposure': 360.0,
-        #         'can_subframe':  True,
-        #         'min_subframe':  '16:16',
-        #         'is_cmos':  True,
-        #         'bayer_pattern':  None,    #  Need to verify R as in RGGB is pixel x=0, y=0, B is x=1, y = 1
-        #         'can_set_gain':  False,
-        #         'reference_gain': [10., 10., 10., 10.],     #  One val for each binning.
-        #         'reference_noise': [1.1, 1.1, 1.1, 1.1],    #  All SWAGs right now
-        #         'reference_dark': [0.0, 0.0, 0.0, 0.0],     #  Might these best be pedastal values?
-        #         'saturate':  55000,
-        #         'max_linearity':  55000.,
-        #         'fullwell_capacity': 85000,
-        #         'read_mode':  'Normal',
-        #         'readout_mode': 'Normal',
-        #         'readout_speed':  0.4,
-        #         'square_detector': True,
-        #         'areas_implemented': [ "Full", "Sqr", '71%', '50%',  '35%', '25%', '12%'],
-        #         'default_area':  "Full",
-        #         'bin_modes':  [[1, 1], [2, 2], [3, 3], [4, 4]],     #Meaning no binning if list has only one entry
-        #         'default_bin':  [2, 2],    #Always square and matched to seeing situation by owner
-        #         'cycle_time':  [18, 15, 12, 9],  # 3x3 requires a 1, 1 reaout then a software bin, so slower.
-        #         'has_darkslide':  False,
-        #         'has_screen': True,
-        #         'screen_settings':  {
-        #             'screen_saturation':  157.0,
-        #             'screen_x4':  -4E-12,  #'y = -4E-12x4 + 3E-08x3 - 9E-05x2 + 0.1285x + 8.683     20190731'
-        #             'screen_x3':  3E-08,
-        #             'screen_x2':  -9E-05,
-        #             'screen_x1':  .1258,
-        #             'screen_x0':  8.683
-        #         },
-        #     },
-        # },
-
-        # 'ag_1_2': {
-        #     'parent': 'telescope1',
-        #     'name': 'ag02',      #Important because this points to a server file structure by that name.
-        #     'desc':  'QHY Uncooled Guider',
-        #     'driver':  'ASCOM.QHYCCD_GUIDER.Camera',   #'OM.FLI.Camera',   #"Maxim.CCDCamera",   #'ASCOM.FLI.Kepler.Camera',  #Code must work withall three
-        #     'startup_script':  None,
-        #     'recover_script':  None,
-        #     'shutdown_script':  None,  
-        #     'detector':  'Sony',
-        #     'manufacturer':  'QHY -- Finger Lakes Instrumentation',
-        #     'use_file_mode':  False,
-        #     'file_mode_path':  'D:/000ptr_saf/archive/ag02/autosaves/',
-        #     'settings': {
-        #         'temp_setpoint': 10,
-        #         'cooler_on': False,
-        #         'x_start':  0,
-        #         'y_start':  0,
-        #         'x_width':  4096,
-        #         'y_width':  4096,
-        #         'x_chip':   4096,
-        #         'y_chip':   4096,
-        #         'x_pixel':  9,
-        #         'y_pixel':  9,
-        #         'overscan_x': 0,
-        #         'overscan_y': 0,
-        #         'north_offset': 0.0,
-        #         'east_offset': 0.0,
-        #         'rotation': 0.0,
-        #         'min_exposure': 0.001,  #Need to check this setting out
-        #         'max_exposure': 360.0,
-        #         'can_subframe':  True,
-        #         'min_subframe':  '16:16',
-        #         'is_cmos':  True,
-        #         'bayer_pattern':  None,    #  Need to verify R as in RGGB is pixel x=0, y=0, B is x=1, y = 1
-        #         'can_set_gain':  False,
-        #         'reference_gain': [10., 10., 10., 10.],     #  One val for each binning.
-        #         'reference_noise': [1.1, 1.1, 1.1, 1.1],    #  All SWAGs right now
-        #         'reference_dark': [0.0, 0.0, 0.0, 0.0],     #  Might these best be pedastal values?
-        #         'saturate':  55000,
-        #         'max_linearity':  55000.,
-        #         'fullwell_capacity': 85000,
-        #         'read_mode':  'Normal',
-        #         'readout_mode': 'Normal',
-        #         'readout_speed':  0.4,
-        #         'square_detector': False,
-        #         'areas_implemented': ["Full", "Sqr", '71%', '50%',  '35%', '25%', '12%'],
-        #         'default_area':  "Full",
-        #         'bin_modes':  [[1, 1], [2, 2]],     #Meaning no binning if list has only one entry
-        #         'default_bin':  [2, 2],    #Always square and matched to seeing situation by owner
-        #         'cycle_time':  [18, 15, 12, 9],  # 3x3 requires a 1, 1 reaout then a software bin, so slower.
-        #         'has_darkslide':  False,
-        #         'has_screen': True,
-        #         'screen_settings':  {
-        #             'screen_saturation':  157.0,
-        #             'screen_x4':  -4E-12,  #'y = -4E-12x4 + 3E-08x3 - 9E-05x2 + 0.1285x + 8.683     20190731'
-        #             'screen_x3':  3E-08,
-        #             'screen_x2':  -9E-05,
-        #             'screen_x1':  .1258,
-        #             'screen_x0':  8.683
-        #         },
-        #     },
-        # },
-        
-        # 'ag_1_4': {
-        #     'parent': 'telescope1',
-        #     'name': 'ag04',      #Important because this points to a server file structure by that name.
-        #     'desc':  'QHY 174M',
-        #     'driver':  'ASCOM.QHYCCD_CAM2.Camera',   #"Maxim.CCDCamera",   #'ASCOM.FLI.Kepler.Camera',  #Code must work withall three
-        #     'startup_script':  None,
-        #     'recover_script':  None,
-        #     'shutdown_script':  None,  
-        #     'detector':  'Sony',
-        #     'manufacturer':  'QHY --  ',
-        #     'use_file_mode':  False,
-        #     'file_mode_path':  'D:/000ptr_saf/archive/ag04/autosaves/',
-        #     'settings': {
-        #         'temp_setpoint': -15,
-        #         'cooler_on': True,
-        #         'x_start':  0,
-        #         'y_start':  0,
-        #         'x_width':  4096,
-        #         'y_width':  4096,
-        #         'x_chip':   4096,
-        #         'y_chip':   4096,
-        #         'x_pixel':  9,
-        #         'y_pixel':  9,
-        #         'overscan_x': 0,
-        #         'overscan_y': 0,
-        #         'north_offset': 0.0,
-        #         'east_offset': 0.0,
-        #         'rotation': 0.0,
-        #         'min_exposure': 0.25,  #Need to check this setting out
-        #         'max_exposure': 360.0,
-        #         'can_subframe':  True,
-        #         'min_subframe':  '16:16',
-        #         'is_cmos':  True,
-        #         'bayer_pattern':  None,    #  Need to verify R as in RGGB is pixel x=0, y=0, B is x=1, y = 1
-        #         'can_set_gain':  True,
-        #         'reference_gain': [10., 10., 10., 10.],     #  One val for each binning.
-        #         'reference_noise': [1.1, 1.1, 1.1, 1.1],    #  All SWAGs right now
-        #         'reference_dark': [0.0, 0.0, 0.0, 0.0],     #  Might these best be pedastal values?
-        #         'saturate':  55000,
-        #         'max_linearity':  55000.,
-        #         'fullwell_capacity': 85000,
-        #         'read_mode':  'Normal',
-        #         'readout_mode': 'Normal',
-        #         'readout_speed':  0.4,
-        #         'square_detector': False,
-        #         'areas_implemented': [ "Full", "Sqr", '71%', '50%',  '35%', '25%', '12%'],
-        #         'default_area':  "Full",
-        #         'bin_modes':  [[1, 1], [2, 2]],     #Meaning no binning if list has only one entry
-        #         'default_bin':  [2, 2],    #Always square and matched to seeing situation by owner
-        #         'cycle_time':  [18, 15, 12, 9],  # 3x3 requires a 1, 1 reaout then a software bin, so slower.
-        #         'has_darkslide':  False,
-        #         'has_screen': True,
-        #         'screen_settings':  {
-        #             'screen_saturation':  157.0,
-        #             'screen_x4':  -4E-12,  #'y = -4E-12x4 + 3E-08x3 - 9E-05x2 + 0.1285x + 8.683     20190731'
-        #             'screen_x3':  3E-08,
-        #             'screen_x2':  -9E-05,
-        #             'screen_x1':  .1258,
-        #             'screen_x0':  8.683
-        #         },
-        #     },
-        # },
-
-
-    'sequencer': {
-        'sequencer1': {
-            'parent': 'site',
-            'name': 'Sequencer',
-            'desc':  'Automation Control',
-            'driver': None,
-            'startup_script':  None,
-            'recover_script':  None,
-            'shutdown_script':  None,
-
-            },
-        },
-
-    #  I am not sure AWS needs this, but my configuration code might make use of it.
-
-    'server': {
-        'server1': {
-            'name': 'QNAP',
-            'win_url': 'archive (\\10.15.0.82) (Q:)',
-            'redis':  '(host=10.15.0.15, port=6379, db=0, decode_responses=True)',
-            'startup_script':  None,
-            'recover_script':  None,
-            'shutdown_script':  None,  
-        },
-    },
-}  #This brace closes the while configuration dictionary. Match found up top at:  site_config = {
-
-get_ocn_status = None
-get_enc_status = None
-
-if __name__ == '__main__':
-    '''
-    This is a simple test to send and receive via json.
-    '''
-
-    j_dump = json.dumps(site_config)
-    site_unjasoned = json.loads(j_dump)
-    if str(site_config)  == str(site_unjasoned):
-        print('Strings matched.')
-    if site_config == site_unjasoned:
-        print('Dictionaries matched.')
-
-=======
 #import json
 import sys
 #import time
@@ -905,5 +76,4 @@
             sys.exit()
     except:
         print('You need to supply a correct site name.')
-        sys.exit()
->>>>>>> d4f092f4
+        sys.exit()