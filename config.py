0# -*- coding: utf-8 -*-
'''
Created on Fri Aug  2 11:57:41 2019
<<<<<<< HEAD
Updates 20200911b   WER
=======
Updates 20220102 20:32 WER
>>>>>>> bd90a5cc

@author: wrosing
'''
import json


'''
Ports.txt
<<<<<<< HEAD
Tested 20200925  

=======
Tested 202009
25  
>>>>>>> bd90a5cc
COM8    SkyRoof
COM9    PWI4
COM10   PWI4
COM11   Dew Heater
COM12   EFA
COM13   Alnitak Screen
COM14  	Gemini
COM15   Darkslide
COM16   Camera Peg
        Pwr 1  FLI unPlug
        Pwr 2
        Pwr 3
        Pwr 4   Cam and filters.
Com17   OTA Peg
        Pwr 1  Gemini
        Pwr 2 EFA

Located on CDK 14 OTA:

Pegasus Astro  COM17
PW EFA PWI3    COM12
PW DEW Heat    COM11
GEMINI         COM14

Located on Camera Assembly:

Pegasus Astro   COM16
Vincent Shutt   COM15   Darkslide
FlI FW 1     Closest to tel
FlI FW 2     closest to cam  flifil0
QHY600         AstroImaging Equipment


'''

#NB NB NB json is not bi-directional with tuples (), instead, use lists [], nested if tuples are needed.

site_name = 'mrc'    #NB These must be unique across all of PTR. Pre-pend with airport code if needed: 'sba_wmdo'
site_config = {
    'site': str(site_name).lower(),
    'debug_site_mode': False,
    #'owner':  ['google-oauth2|102124071738955888216'],  # Neyle
    'owner':  ['google-oauth2|112401903840371673242'],  # Wayne
    'owner_alias': ['WER'],
    'admin_aliases': ["ANS", "WER", "TB", "DH", "KVH", "KC"],
    
#FRom FAT:
    'client_hostname':  'MRC-0m35',
    'client_share_path':  'Q:/ptr/',  # Generic place for this host to stash.
    'wema_is_active':  True,          # True if the split computers used at a site.
    'wema_hostname': 'MRC-WMS-ENC',   # Prefer the shorter version
    'wema_share_path':  'Q:/ptr/',  # '/wema_transfer/',
    'redis_ip': '10.15.0.109',  #'127.0.0.1', None if no redis path present, 
    'site_is_generic':  False,   # A simplee single computer ASCOM site.
    'site_is_specific':  False,  # Indicates some special code for this site, found at end of config.
    'site_IPC_mechanism':  'redis',   # ['None', shares', 'shelves', 'redis']  Pick One
    # 'aux_archive_path':  None, # '//house-computer/saf_archive_2/archive/',  #  Path to auxillary backup disk.     


    'name': 'Mountain Ranch Camp Observatory 0m35f7.2',
    'airport_code': 'SBA',
    'telescope_description': '0m35 f7.2 Planewave CDK',
    #'site_path': 'Q:/',     #Really important, this is where state and results are stored. Can be a NAS server.
    'location': 'Santa Barbara, Californa,  USA',
    'observatory_url': 'https://starz-r-us.sky/clearskies',
    'description':  '''
                    Now is the time for all good persons
                    to get out and vote early and often lest
                    we lose charge of our democracy.
                    ''',    #i.e, a multi-line text block supplied by the owner.  Must be careful about the contents for now.                 
    'mpc_code':  'ZZ23',    #This is made up for now.
    'time_offset':  -7,
    'TZ_database_name':  'America/Los_Angeles',
    'timezone': 'PDT',      
    'latitude': 34.459375,     #Decimal degrees, North is Positive
    'longitude': -119.681172,   #Decimal degrees, West is negative
    'elevation': 317.75,    # meters above sea level
    'reference_ambient':  5.0,  #Degrees Celsius.  Alternately 12 entries, one for every - mid month.
    'reference_pressure':  977.83,  #mbar Alternately 12 entries, one for every - mid month.
    'site_in_automatic_default': "Automatic",   #"Manual", "Shutdown"
    'automatic_detail_default': "Enclosure is set to Automatic mode.",
    
    'auto_eve_bias_dark': False,
    'auto_eve_sky_flat': False,
    'auto_morn_sky_flat': False,
    'auto_morn_bias_dark':False,
    're-calibrate_on_solve': True, 
    'defaults': {
        'observing_conditions': 'observing_conditions1',
        'enclosure': 'enclosure1',
        'mount': 'mount1',
        'telescope': 'telescope1',
        'focuser': 'focuser1',
        'rotator': 'rotator1',
        'selector':  None,
        'screen': 'screen1',
        'filter_wheel': 'filter_wheel1',
        'camera': 'camera_1_1',
        'sequencer': 'sequencer1'
        },
    'device_types': [
<<<<<<< HEAD
        'observing_conditions',
=======
        'observing_conditions1',
>>>>>>> bd90a5cc
        'enclosure',
        'mount',
        'telescope',
        # 'screen',
        'rotator',
        'focuser',
        'selector',
        'filter_wheel',
        'camera',
        'sequencer',
        ],
     'wema_types': [
        'observing_conditions1',
        'enclosure1',    
        ],
     'short_status_devices':  [
        # 'observing_conditions',
        # 'enclosure',
        'mount',
        'telescope',
        # 'screen',
        'rotator',
        'focuser',
        'selector',
        'filter_wheel',
        'camera',
        'sequencer',
        ],
     
    'observing_conditions': {
        'observing_conditions1': {
            'parent': 'site',
            'name': 'Weather Station #1',
            'driver': 'ASCOM.SkyAlert.ObservingConditions',
            'driver_2': 'ASCOM.SkyAlert.SafetyMonitor',
            'driver_3': None,
            'redis_ip': '10.15.0.109',   #None if no redis path present
            'has_unihedron': False      #Supplied for now via Redis at MRC.

            },
        },


    'enclosure': {
        'enclosure1': {
            'parent': 'site',
            'name': 'Megawan',
            'hostIP':  '10.15.0.65',
            'driver': 'ASCOM.SkyRoofHub.Dome',    #  Not really a dome for Skyroof.
            'redis_ip': '10.15.0.109',   #None if no redis path present
            'startup_script':  None,
            'recover_script':  None,
            'shutdown_script':  None,
            'has_lights':  True,
            'controlled_by':  ['mnt1', 'mnt2'],
            'is_dome': False,
            'settings': {
                'lights':  ['Auto', 'White', 'Red', 'IR', 'Off'],
                'roof_shutter':  ['Auto', 'Open', 'Close', 'Lock Closed', 'Unlock'],
                },
            'eve_bias_dark_dur':  2.0,   #hours Duration, prior to next.
            'eve_screen_flat_dur': 1.0,   #hours Duration, prior to next.
            'operations_begin':  -1.0,   #  - hours from Sunset
            'eve_cooldown_offset': -.99,   #  - hours beforeSunset
            'eve_sky_flat_offset':  0.5,   #  - hours beforeSunset 
            'morn_sky_flat_offset':  0.4,   #  + hours after Sunrise
            'morning_close_offset':  0.41,   #  + hours after Sunrise
            'operations_end':  0.42,
            },
# =============================================================================
#     'web_cam': {
#         'web_cam1 ': {
#             'parent': 'enclosure1',
#             'name': 'MegaCam',
#             'desc':  'AXIS PTZ w control',
#             'driver': 'http://10.15.0.19',
#             'fov':  '90.0',
#             'altitude': '90.0',
#             'azimuth':  '0.0'      #or '180.0 if Pole is low.
#             },
#         #Need to find a way to get this supported and displaying and ultimately logging the 10 micron sky signal.
# =============================================================================
# =============================================================================
#         'web_cam2 ': {               #currently no support for building this object.
#             'parent': 'enclosure1',
#             'name': 'FLIR',
#             'desc':  'FLIR NIR 10 micron Zenith View 90 deg',
#             'driver': 'http://10.15.0.18',
#             'fov':  '90.0'
#             },
#         },
# =============================================================================
    #Need to eventually add skycam here along with seeing monitor.
    },



    'mount': {
        'mount1': {
            'parent': 'enclosure1',
            'name': 'eastpier',
            'hostIP':  '10.15.0.30',
            'hostname':  'eastpier',
            'desc':  'Planewave L500 AltAz',
            'driver': 'ASCOM.PWI4.Telescope',  # Was 'ASCOM.AltAzDS.Telescope' prior to 20210417 WER
            'startup_script':  None,
            'recover_script':  None,
            'shutdown_script':  None,  
            'alignment': 'Alt-Az',
            'default_zenith_avoid': 7.0,   #degrees floating
            'east_ra_correction': 0.0,
            'east_dec_correction': 0.0,
            'west_ha_correction_r': 0.0,
            'west_dec_correction_r': 0.0,
            'has_paddle': False,
            'pointing_tel': 'tel1',
            'Selector':{
                'available': False,         #If True add these lines;
                # 'positions': 4,
                # 'inst 1': 'camera_1_1',      #inst_1 is always the default until status reports different
                # 'inst 2': 'echelle1',     #These are all types od cameras.
                # 'inst 3': 'camera3',
                # 'inst 4': 'lowres1',
                },
            'settings': {
			    'latitude_offset': 0.0,     #Decimal degrees, North is Positive. These *could* be slightly different than site.
			    'longitude_offset': 0.0,    #Decimal degrees, West is negative  
			    'elevation_offset': 0.0,    # meters above sea level
                'home_park_altitude': 0,    #Having these settings is important for PWI4 where it can easily be messed up.
                'home_park_azimuth': 180,
                'fixed_screen_azimuth': 167.25,
                'Fixed_screen _altitude': 0.54,
                'refraction_on': True,
                'model_on': True,
                'rates_on': True,
                'horizon':  20,
                'horizon_detail': {
                     '0': 32,
                     '30': 35,
                     '36.5': 39,
                     '43': 28.6,
                     '59': 32.7,
                     '62': 28.6,
                     '65': 25.2,
                     '74': 22.6,
                     '82': 20,
                     '95.5': 20,
                     '101.5': 14,
                     '107.5': 12,
                     '130': 12,
                     '150': 20,
                     '172': 28,
                     '191': 25,
                     '213': 20,
                     '235': 15.3,
                     '260': 11,
                     '272': 17,
                     '294': 16.5,
                     '298.5': 18.6,
                     '303': 20.6,
                     '309': 27,
                     '315': 32,
                     '360': 32,
                     },
                'model': {
                    'IH': 0, 
                    'ID': 0., 
                    'WH': 0.,
                    'WD': 0.,
                    'MA': 0., 
                    'ME': 0.,
                    'CH': 0., 
                    'NP': 0.,
                    'TF': 0.,
                    'TX': 0., 
                    'HCES': 0.,
                    'HCEC': 0., 
                    'DCES': 0.,
                    'DCEC': 0.,
                    'IA': 0.0,
                    'IE': 0.0,
                    'CA': 0.0,
                    'NPAE': 0.0,
                    'AN': 0.0,
                    'AE': 0.0,     #AW?
                    'ACES': 0.0,
                    'ACEC': 0.0,
                    'ECES': 0.0,
                    'ECEC': 0.0,
                }

            },
        },

    },

    'telescope': {
        'telescope1': {
            'parent': 'mount1',
            'name': 'Main OTA',
            'desc':  'Planewave CDK 14 F7.2',
            'driver': 'None',                     #Essentially this device is informational.  It is mostly about the optics.
            'startup_script':  None,
            'recover_script':  None,
            'shutdown_script':  None,  
            'collecting_area':  76146.0,
            'obscuration':  23.5,
            'aperture': 356,
            'f-ratio':  7.2,   #This and focal_length can be refined after a solve.
            'focal_length': 2563,
            'screen_name': 'screen1',
            'focuser_name':  'focuser1',
            'rotator_name':  'rotator1',
            'has_instrument_selector': False,   #This is a default for a single instrument system
            'selector_positions': 1,            #Note starts with 1
            'instrument names':  ['camera_1_1'],
            'instrument aliases':  ['QHY600Mono'],
            'configuration': {
                 "position1": ["darkslide1", "filter_wheel1", "filter_wheel2", "camera1"]
                 },
            'camera_name':  'camera_1_1',
            'filter_wheel_name':  'filter_wheel1',
            'has_fans':  True,
            'has_cover': False,
            'settings': {
                'fans': ['Auto','High', 'Low', 'Off'],
                'offset_collimation': 0.0,    #  Units of asec
                'offset_declination': 0.0,
                'offset_flexure': 0.0,
                },
        },

            # 'telescope2': {
            #     'parent': 'mount1',
            #     'name': 'Aux OTA',
            #     'desc':  'WO Redcat 0m051f4.9',    #'Astro=Physics AP185 Refractor',
            #     'driver': None,                     #Essentially this device is informational. It is mostly about the optics.
            #     'startup_script':  None,
            #     'recover_script':  None,
            #     'shutdown_script':  None,  
            #     'collecting_area':  2043,     #  Sq mm.
            #     'obscuration':  0.0,
            #     'aperture':51,
            #     'f-ratio':  5.9,   #This and focal_length can be refined after a solve.
            #     'focal_length': 250,   #Please replace with measured value
            #     'has_dew_heater':  False,
            #     'screen_name': 'screen2',
            #     'focuser_name':  'focuser2',
            #     'rotator_name':  'rotator2',
            #     'camera_name':  'sq022',
            #     'filter_wheel_name':  'filter2',
            #     'has_fans':  False,
            #     'has_cover':  True,
            #     'settings': {
            #         'fans': ['Auto','High', 'Low', 'Off'],
            #         'offset_collimation': 0.0,    #If the mount model is current, these numbers are usually near 0.0
            #         'offset_declination':0.0,
            #         'offset_flexure': 0.0,
            #         },
            # },
    },

    'rotator': {
        'rotator1': {
            'name': 'rotator',
            'desc':  'Opetc Gemini',
            'driver': 'ASCOM.AltAzDS.Rotator',
            'startup_script':  'None',
            'recover_script':  'None',
            'shutdown_script':  'None' , 
            'minimum': '-180.0',
            'maximum': '360.0',
            'step_size':  '0.0001',
            'backlash':  '0.0',
            'unit':  'degree'
            },
    # 'rotator2': {
    #       'parent': 'telescope2',
    #       'name': 'Aux Rotator',
    #       'desc':  'Opetc Gemini',
    #       'driver': 'ASCOM.AltAzDS.Rotator',
    #       'startup_script':  'None',
    #       'recover_script':  'None',
    #       'shutdown_script':  'None' , 
    #       'minimum': '-180.0',
    #       'maximum': '360.0',
    #       'step_size':  '0.0001',
    #       'backlash':  '0.0',
    #       'unit':  'degree'
    #       },
    },

    'screen': {
        'screen1': {
            'parent': 'telescope1',
            'name': 'screen',
            'desc':  'Optec Alnitak 24"',
            'driver': 'COM13',  #This needs to be a four or 5 character string as in 'COM8' or 'COM22'
            'startup_script':  None,
            'recover_script':  None,
            'shutdown_script':  None,  
            'minimum': 5.0,   #This is the % of light emitted when Screen is on and nominally at 0% bright.
            'saturate': 170,  #Out of 0.0 - 255, this is the last value where the screen is linear with output.
                                #These values have a minor temperature sensitivity yet to quantify.
            },
        
        # 'screen2': {
        #     'parent': 'telescope1',
        #     'name': 'screen',
        #     'desc':  'Optec Flip_Flat"',
        #     'driver': 'COM19',  #This needs to be a four or 5 character string as in 'COM8' or 'COM22'
        #     'startup_script':  'None',
        #     'recover_script':  'None',
        #     'shutdown_script':  'None',  
        #     'minimum': '5.0',   #This is the % of light emitted when Screen is on and nominally at 0% bright.
        #     'saturate': '170',  #Out of 0.0 - 255, this is the last value where the screen is linear with output.
        #                       #These values have a minor temperature sensitivity yet to quantify.
        #   },
    },

    'focuser': {
        'focuser1': {
            'parent': 'telescope1',
            'name': 'focuser',
            'desc':  'Optec Gemini',
            'driver': 'ASCOM.OptecGemini.Focuser',
            'startup_script':  None,
            'recover_script':  None,
            'shutdown_script':  None, 
            #*********Guesses   7379@10 7457@20  7497 @ 25
            'reference': 6850, #20210710    #7418,    # Nominal at 15C Primary temperature, in microns not steps. Guess
            'ref_temp':  15,      # Update when pinning reference  Larger at lower temperatures.
            'coef_c': 7.895,    # Negative means focus moves out (larger numerically) as Primary gets colder
            'coef_0': 6850,  #20210710# Nominal intercept when Primary is at 0.0 C.
            'coef_date':  '20210710',   #A Guess as to coef_c
            'use_local_temp':  True,
            'minimum': 0,    # NB this needs clarifying, we are mixing steps and microns.
            'maximum': 12700,
            'step_size': 1,
            'backlash':  0,
            'unit': 'steps',
            'unit_conversion':  9.09090909091,  # Taken from Gemini at mid-range.
            'has_dial_indicator': False
            },
        # 'focuser2': {
        #      'parent': 'telescope2',
        #      'name': 'aux_focuser',
        #      'desc':  'Optec Gemini',
        #      'driver': 'ASCOM.OptecGemini.Focuser2',
        #      'startup_script':  'None',
        #      'recover_script':  'None',
        #      'shutdown_script':  'None', 
        #      'reference':  '6300',    #Nominal at 20C Primary temperature, in microns not steps.
        #      'ref_temp':   '15',      #Update when pinning reference
        #      'coef_c': '0',   #negative means focus moves out as Primary gets colder
        #      'coef_0': '0',  #Nominal intercept when Primary is at 0.0 C.
        #      'coef_date':  '20200723,
        #      'minimum': '0',    #NB this needs clarifying, we are mixing steps and microns.
        #      'maximum': '12700',
        #      'step_size': '1',
        #      'backlash':  '0',
        #      'unit': 'steps',
        #      'unit_conversion':  '0.090909090909091',
        #      'has_dial_indicator': 'false'
        #      },
       
    },
    'selector': {
        'selector1': {
            'parent': 'telescope1',
            'name': 'None',
            'desc':  'Null Changer',
            'driver': None,
            'com_port': None,
            'startup_script':  None,
            'recover_script':  None,
            'shutdown_script':  None,
            'ports': 1,
            'instruments':  ['Main_camera'], #, 'eShel_spect', 'planet_camera', 'UVEX_spect'],
            'cameras':  ['camera_1_1'], # , 'camera_1_2', None, 'camera_1_4'],
            'guiders':  [None], # , 'guider_1_2', None, 'guide_1_4'],
            'default': 0
            },

    },
    #Add CWL, BW and DQE to filter and detector specs.   HA3, HA6 for nm or BW.
    'filter_wheel': {
        "filter_wheel1": {
            "parent": "telescope1",
            "alias": "Dual filter wheel",
            "desc":  'FLI Centerline Custom Dual 50mm sq.',
            #"driver": "Maxim",   #['ASCOM.FLI.FilterWheel1', 'ASCOM.FLI.FilterWheel2'],   #"Maxim",   #
            "driver": "Maxim.CCDCamera",  #  'ASCOM.FLI.FilterWheel',   #'MAXIM',
            "dual_wheel": True,
            # "parent": "telescope1",
            # "alias": "CWL2",
            # "desc":  'PTR Custom FLI dual wheel.',
            # "driver": ['ASCOM.FLI.FilterWheel1', 'ASCOM.FLI.FilterWheel2'],   #  'ASCOM.QHYFWRS232.FilterWheel',  #"Maxim",   #['ASCOM.FLI.FilterWheel1', 'ASCOM.FLI.FilterWheel2'],
            'startup_script':  None,
            'recover_script':  None,
            'shutdown_script':  None,
            'ip_string': "",
            'settings': {
                'filter_count': 23,
                'home_filter':  2,
                'default_filter':  'w',
                'filter_reference': 2,
                'filter_data': [['filter', 'filter_index', 'filter_offset', 'sky_gain', 'screen_gain', 'abbreviation'],
                                ['air',     [0, 0], -1000,  280,  [2, 17], 'ai'], # 0
                                ['dif',     [4, 0],     0,  260,  [2, 17], 'df'], # 1
                                ['w',       [2, 0],     0,  249,  [2, 17], 'w '], # 2
                                ['CR',      [1, 0],     0,  .8,   [2, 17], 'CR'], # 3
                                ['N2',      [3, 0],     0,  .7,   [2, 17], 'N2'], # 4
                                ['up',      [0, 5],     0,  .1,   [1, 17], 'up'], # 5
                                ['gp',      [0, 6],     0,  130,  [2, 17], 'gp'], # 6
                                ['rp',      [0, 7],     0,  45,   [2, 17], 'rp'], # 7
                                ['ip',      [0, 8],     0,  12,   [2, 17], 'ip'], # 8
                                ['z',       [5, 0],     0,  4,    [2, 17], 'z'], # 9
                                ['PL',      [0, 4],     0,  250,  [2, 17], "PL"], # 10
                                ['PR',      [0, 3],     0,  45,   [2, 17], 'PR'], # 11
                                ['PG',      [0, 2],     0,  40,   [2, 17], 'PG'], # 12
                                ['PB',      [0, 1],     0,  60,   [2, 17], 'PB'], # 13
                                ['O3',      [7, 0],     0,  2.6,  [2, 17], '03'], # 14
                                ['HA',      [6, 0],     0,  0.6,  [2, 17], 'HA'], # 15
                                ['S2',      [8, 0],     0,  0.6,  [2, 17], 'S2'], # 16
                                ['difup',   [4, 5],     0,  0.01, [2, 17], 'du'], # 17
                                ['difgp',   [4, 6],     0,  0.01, [2, 17], 'dg'], # 18
                                ['difrp',   [4, 7],     0,  0.01, [2, 17], 'dr'], # 19
                                ['difip',   [4, 8],     0,  0.01, [2, 17], 'di'], # 20
                                ['dark',   [10, 9],     0,  0.01, [2, 17], 'dk']],# 21
                                #Screen = 100; QHY400 ~ 92% DQE   HDR Mode    Screen = 160 sat  20190825 measured.
                'filter_screen_sort':  [0, 1, 2, 10, 7, 19, 6, 18, 12, 11, 13, 8, 20, 3, \
                                        14, 15, 4, 16],   #  9, 21],  # 5, 17], #Most to least throughput, \
                                #so screen brightens, skipping u and zs which really need sky.
                'filter_sky_sort':     [15, 3, 14,  8, 13, 11, 12, \
                                         6,  7, 10, 2, 1, 0]  #Least to most throughput  5, 9, 4, 16, 

            },
        },
        # "filter_wheel2": {
        #     "parent": "telescope1",
        #     "alias": "CWL2",
        #     "desc":  'QHYRS232 5 Position COM22',
        #     "driver": 'ASCOM.QHYFWRS232.FilterWheel',  #"Maxim",   #['ASCOM.FLI.FilterWheel1', 'ASCOM.FLI.FilterWheel2'],
        #     'startup_script':  'None',
        #     'recover_script':  'None',
        #     'shutdown_script':  'None',  
        #     'settings': {
        #         'filter_count': '5',
        #         'filter_reference': '0',
        #         'filter_data': [['filter', 'filter_index', 'filter_offset', 'sky_gain', 'screen_gain', 'abbreviation'],
        #                         ['lpr',   '(0,  0)', '0.000', '0.01', ['2', '17'], 'lp'],  # 0
        #                         ['tri',   '(1,  0)', '0.000', '0.01', ['2', '17'], 'tr'],  # 1
        #                         ['air',   '(2,  0)', '-0.779', '0.01', ['2', '17'], 'ai'],  #  2
        #                         ['dark1', '(3,  0)', '0.000', '0.00', ['2', '17'], 'dk'],  # 4
        #                         ['dark2', '(4,  0)', '-0.779', '0.00', ['2', '17'], 'dk']],  # 5
 
        #         'filter_screen_sort':  ['2', '0', '1'],
        #         'filter_sky_sort':     ['1', '0', '2']  #

        #     },
        # },
    },






    # A site may have many cameras registered (camera1, camera2, camera3, ...) each with unique aliases -- which are assumed
    # to be the name an owner has assigned and in principle that name "kb01" is labeled and found on the camera.  Between sites,
    # there can be overlap of camera names.  LCO convention is letter of cam manuf, letter of chip manuf, then 00, 01, 02, ...
    # However this code will treat the camera name/alias as a string of arbitrary length:  "saf_Neyle's favorite_camera" is
    # perfectly valid as an alias.


    'camera': {
        #'#available': ['camera_1_1'],
        #'default': 'camera_1_1',
        'camera_1_1': {
            'parent': 'telescope1',
            'name': 'sq01',      #Important because this points to a server file structure by that name.
            'desc':  'QHY 600M Pro',
            'driver':  "ASCOM.QHYCCD.Camera", #"Maxim.CCDCamera",   #'ASCOM.FLI.Kepler.Camera', "ASCOM.QHYCCD.Camera",   #
            'detector':  'Sony IMX455',
            'manufacturer':  'QHY',
            'use_file_mode':  False,
            'file_mode_path':  'D:/archive/sq01/maxim/',
            
            'settings': {
                'temp_setpoint': -25,
                'calib_setpoints': [25, -22.5, 20, -17.5 ],  #  Picked by day-of-year mod len(list)
                'day_warm': False,
                'cooler_on': True,
                'x_start':  0,
                'y_start':  0,
                'x_width':  4800,   #NB Should be set up with overscan, which this camera is!  20200315 WER
                'y_width':  3211,
                'x_chip':  9576,   #NB Should specify the active pixel area.   20200315 WER
                'y_chip':  6388,
                'x_trim_offset':  8,   #  NB these four entries are guesses.
                'y_trim_offset':  8,
                'x_bias_start':  9577,
                'y_bias_start' : 6389,
                'x_active': 4784,
                'y_active': 3194,
                'x_pixel':  3.76,
                'y_pixel':  3.76,
                'pix_scale': 0.6051648849005071,
                'x_field_deg': round(4784*0.6051648849005071/3600, 4),   #48 X 32 AMIN  3MIN X 0.5 DEG  
                'y_field_deg': round(3194*0.6051648849005071/3600, 4),
                'overscan_x': 24,
                'overscan_y': 34,
                'north_offset': 0.0,    #  These three are normally 0.0 for the primary telescope
                'east_offset': 0.0,
                'rotation': 0.0,
                'min_exposure': 0.0001,
                'max_exposure': 180.,
                'can_subframe':  True,
                'min_subframe':  [[128,128], '4, 4'],
                'cycle_time':  [18, 15, 15],
                'rbi_delay':  0,      # This being zero says RBI is not available, eg. for SBIG.
                'is_cmos':  True,
                'can_set_gain':  True,
                'reference_gain': [28, 28, 28, 28],     #One val for each binning.
                'reference_noise': [3.2, 3.2, 3.2, 3.2],    #  NB Guess
                'reference_dark': [0.2, 0.0, 0.0, 0.0],    #Guesses?
                'saturate':  55000,
                'max_linearity':  55000.,
                'fullwell_capacity': 85000,
                'read_mode':  'Normal',
                'readout_mode': 'Normal',
                'readout_speed':  0.4,
                'square_detector': False,
                'areas_implemented': ["600%", "450%", "300%", "250%", "150%", "133%", "Full", "Sqr", '71%', '50%',  '35%', '25%', '12%'],
                'default_area':  "Full",
                'bin_modes':  [[2, 2], [1,1]],     #Meaning fixed binning if list has only one entry
                'default_bin':  [2, 2],     #Always square and matched to seeing situation by owner
                'has_darkslide':  True,
                'darkslide_com':  'COM15',
                'has_screen': True,
                'screen_settings':  {
                    'screen_saturation':  157.0,
                    'screen_x4':  -4E-12,  #  'y = -4E-12x4 + 3E-08x3 - 9E-05x2 + 0.1285x + 8.683     20190731'
                    'screen_x3':  3E-08,
                    'screen_x2':  -9E-05,
                    'screen_x1':  .1258,
                    'screen_x0':  8.683
                },
            },
        
        },
        # 'camera_2_1': {
        #     'parent': 'telescope1',
        #     'name': 'sq22',      #Important because this points to a server file structure by that name.
        #     'desc':  'QHY 600M Pro',
        #     'driver':  "ASCOM.QHYCCD.Camera", #"Maxim.CCDCamera",   #'ASCOM.FLI.Kepler.Camera', "ASCOM.QHYCCD.Camera",   #
        #     'detector':  'Sony IMX455',
        #     'manufacturer':  'QHY',
        #     'use_file_mode':  False,
        #     'file_mode_path':  'D:/archive/sq22/maxim/',
        #     'settings': {
        #         'temp_setpoint': -25,
        #         'calib_setpoints': [25, -22.5, 20, -17.5 ],  #  Picked by day-of-year mod len(list)
        #         'day_warm': False,
        #         'cooler_on': True,
        #         'x_start':  0,
        #         'y_start':  0,
        #         'x_width':  4800,   #NB Should be set up with overscan, which this camera is!  20200315 WER
        #         'y_width':  3211,
        #         'x_chip':  9576,   #NB Should specify the active pixel area.   20200315 WER
        #         'y_chip':  6388,
        #         'x_trim_offset':  8,   #  NB these four entries are guesses.
        #         'y_trim_offset':  8,
        #         'x_bias_start':  9577,
        #         'y_bias_start' : 6389,
        #         'x_active': 4784,
        #         'y_active': 3194,
        #         'x_pixel':  3.76,
        #         'y_pixel':  3.76,
        #         'pix_scale': .605,
        #         'x_field_deg': round(4784*1.214/3600, 4),
        #         'y_field_deg': round(3194*1.214/3600, 4),
        #         'overscan_x': 24,
        #         'overscan_y': 34,
        #         'north_offset': 0.0,    #  These three are normally 0.0 for the primary telescope
        #         'east_offset': 0.0,
        #         'rotation': 0.0,
        #         'min_exposure': 0.0001,
        #         'max_exposure': 180.,
        #         'can_subframe':  True,
        #         'min_subframe':  [[128,128], '4, 4'],
        #         'cycle_time':  [18, 15, 15],
        #         'rbi_delay':  0,      # This being zero says RBI is not available, eg. for SBIG.
        #         'is_cmos':  True,
        #         'can_set_gain':  True,
        #         'reference_gain': [28, 28, 28, 28],     #One val for each binning.
        #         'reference_noise': [3.2, 3.2, 3.2, 3.2],    #  NB Guess
        #         'reference_dark': [0.2, 0.0, 0.0, 0.0],    #Guesses?
        #         'saturate':  55000,               
        #         'areas_implemented': ["600%", "450%", "300%", "250%", "150%", "133%", "Full", "Sqr", '71%', '50%',  '35%', '25%', '12%'],
        #         'default_area':  "Full",
        #         'bin_modes':  [[2, 2], [1,1]],     #Meaning fixed binning if list has only one entry
        #         'default_bin':  [2, 2],     #Always square and matched to seeing situation by owner
        #         'has_darkslide':  False,
        #         'darkslide_com':  'COM26',
        #         'has_screen': False,
        #         'screen_settings':  {
        #             'screen_saturation':  157.0,
        #             'screen_x4':  -4E-12,  #  'y = -4E-12x4 + 3E-08x3 - 9E-05x2 + 0.1285x + 8.683     20190731'
        #             'screen_x3':  3E-08,
        #             'screen_x2':  -9E-05,
        #             'screen_x1':  .1258,
        #             'screen_x0':  8.683
        #         },
        #     },
        
        # },
        
    },

    'sequencer': {
        'sequencer1': {
            'parent': 'site',
            'name': 'Sequencer',
            'desc':  'Automation Control',
            'driver': None,
            'startup_script':  None,
            'recover_script':  None,
            'shutdown_script':  None, 
        },
    },
    #As aboove, need to get this sensibly suported on GUI and in fits headers.
    'web_cam': {

        'web_cam3 ': {
            'parent': 'mount1',
            'name': 'FLIR',
            'desc':  'FLIR NIR 10 micron 15deg, sidecam',
            'driver': 'http://10.15.0.17',
            'startup_script':  None,
            'recover_script':  None,
            'shutdown_script':  None,  
            'fov':  15.0,
            'settings': {
                'offset_collimation': 0.0,
                'offset_declination': 0.0,
                'offset_flexure': 0.0

                },
            },

    },


    #Need to put switches here for above devices.

    #Need to build instrument selector and multi-OTA configurations.

    #AWS does not need this, but my configuration code might make use of it. VALENTINA this device will probably
    #alwys be custom per installation. In my case Q: points to a 40TB NAS server in the basement. WER
    'server': {
        'server1': {
            'name': 'QNAP',
            'win_url': 'archive (\\10.15.0.82) (Q:)',
            'redis':  '(host=10.15.0.15, port=6379, db=0, decode_responses=True)',
            'startup_script':  None,
            'recover_script':  None,
            'shutdown_script':  None,  
        },
    },
}    #This brace closes the while configuration dictionary. Match found up top at:  site_config = {

get_ocn_status = None
get_enc_status = None
if __name__ == '__main__':
    '''
    This is a simple test to send and receive via json.
    '''

    j_dump = json.dumps(site_config)
    site_unjasoned = json.loads(j_dump)
    if str(site_config)  == str(site_unjasoned):
        print('Strings matched.')
    if site_config == site_unjasoned:
        print('Dictionaries matched.')
<|MERGE_RESOLUTION|>--- conflicted
+++ resolved
@@ -1,11 +1,7 @@
 0# -*- coding: utf-8 -*-
 '''
 Created on Fri Aug  2 11:57:41 2019
-<<<<<<< HEAD
-Updates 20200911b   WER
-=======
 Updates 20220102 20:32 WER
->>>>>>> bd90a5cc
 
 @author: wrosing
 '''
@@ -14,13 +10,8 @@
 
 '''
 Ports.txt
-<<<<<<< HEAD
-Tested 20200925  
-
-=======
 Tested 202009
 25  
->>>>>>> bd90a5cc
 COM8    SkyRoof
 COM9    PWI4
 COM10   PWI4
@@ -122,11 +113,7 @@
         'sequencer': 'sequencer1'
         },
     'device_types': [
-<<<<<<< HEAD
-        'observing_conditions',
-=======
         'observing_conditions1',
->>>>>>> bd90a5cc
         'enclosure',
         'mount',
         'telescope',
