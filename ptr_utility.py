
# -*- coding: utf-8 -*-
"""
Created on Sun Dec 11 23:27:31 2016

@author: obs
"""

'''

This code is confusing because it is mixing degree, hour and radian measure in
a way that is not obvious.  Hungarian might help here or append _d, _r, _h, _am, _as, _m, _s
Conversion constants could be CAP-case as in R2D, R2AS, H2S, etc.

'''

import math
from datetime import datetime, timedelta


#import threading
import time
from numpy import arange

#import ccd

import datetime as datetime
from datetime import timedelta
import socket
#import struct
import os
import shelve
from collections import namedtuple
from astropy.time import Time
from astropy import units as u
from astropy.coordinates import SkyCoord, FK5, ICRS, FK4, Distance, \
                         EarthLocation, AltAz
from astroquery.vizier import Vizier
from astroquery.simbad import Simbad
#from mpl_toolkits.basemap import Basemap


#from ptr_config import *
import ephem
from config import site_config
from global_yard import g_dev
#from ptr_astrometrics import *
siteCoordinates = EarthLocation(lat=site_config['latitude']*u.deg, \
                                 lon=site_config['longitude']*u.deg,
                                 height=site_config['elevation']*u.m)

Target = namedtuple('Target',['ra', 'dec', 'name', 'simbad', 'obj', 'mag', \
                               'size', 'pa', 'ly', 'cdist']) \
#                              #last a string with unit

DEG_SYM = '°'
PI = math.pi
TWOPI = math.pi*2
PIOVER2 = math.pi/2.
DTOR = math.pi/180.
RTOD = 180/math.pi
STOR = math.pi/180./3600.
RTOS = 3600.*180./math.pi
RTOH = 12./math.pi
HTOR = math.pi/12.
HTOS = 15*3600.
DTOS = 3600.
STOD = 1/3600.
STOH = 1/3600/15.
SecTOH = 1/3600.
APPTOSID = 1.00273811906 #USNO Supplement
MOUNTRATE = 15*APPTOSID  #15.0410717859
KINGRATE = 15.029
try:
<<<<<<< HEAD
    RefrOn = site_config['mount']['mount1']['refraction_on'] 
    ModelOn = site_config['mount']['mount1']['model_on'] 
    RatesOn = site_config['mount']['mount1']['rates_on'] 
=======
    RefrOn = False #site_config['mount']['mount1']['settings']['refraction_on'] 
    ModelOn = site_config['mount']['mount1']['settings']['model_on'] 
    RatesOn = False #site_config['mount']['mount1']['settings']['rates_on'] 

>>>>>>> 6ead43b2
except:
    RefrOn = False
    ModelOn = False
    RatesOn = False
    
    

HORIZON = 9.999   #Lower than actual mrc values.


ALTAZ = False

if ALTAZ:
    MOUNT = 'PW L500'
    INTEGRATOR_SIZE = 3
else:
    MOUNT = 'AP1600GOTO'
    INTEGRATOR_SIZE = 3

model = {}    #Note model starts out zero, need to persist actual model.
wmodel = {}
  
#NB Currently this is where the working model is stored.
<<<<<<< HEAD
model['IH'] = 193. 
model['ID'] = -15.45 
model['WH'] = 0.
model['WD'] = 0.
model['MA'] = 59. 
model['ME'] = 24.14
model['CH'] = -17.66 
model['NP'] = 0.
model['TF'] = 0.
model['TX'] = 10.7 
=======
model['IH'] = 0#3-178.35 
model['ID'] = 0#-310.41 
model['WH'] = 0
model['WD'] = 0
model['MA'] = -304.43 
model['ME'] = -69.92
model['CH'] =0# -34.95
model['NP'] =0# -54.48
model['TF'] =0# 79.78
model['TX'] =0# -8.44 
>>>>>>> 6ead43b2
model['HCES'] = 0
model['HCEC'] =0# -192.59 
model['DCES'] = 0.
model['DCEC'] = 0.

wmodel['IH'] = 0. 
wmodel['ID'] = 0. 
wmodel['WH'] = 0.
wmodel['WD'] = 0.
wmodel['MA'] = 0. 
wmodel['ME'] = 0.
wmodel['CH'] = 0. 
wmodel['NP'] = 0.
wmodel['TF'] =  0.
wmodel['TX'] =  -0. 
wmodel['HCES'] = 0.
wmodel['HCEC'] = 0. 
wmodel['DCES'] = 0.
wmodel['DCEC'] = 0.

model['IA'] = 0
model['IE'] = 0
model['AN'] = 0
model['AW'] = 0
model['CA'] = 0
model['NPAE'] = 0
model['ACES'] = 0
model['ACEC'] = 0
model['ECES'] = 0
model['ECEC'] = 0

modelChanged = False

#Trensfer globals for G_ptr_utility.  This is terrible form!
raCorr = 0.0
decCorr = 0.0
raRefr = 0.0
decRefr = 0.0
refAsec = 0.0
raVel = 0.0
decVel = 0.0

#A series of useful module globals:

jYear = None
JD = None
MJD = None
unixEpochOf = None
jEpoch = 2018.3
gSimulationOffset = 0
gSimulationFlag = False
gSimulationStep = 120           #seconds.

intDay = int(ephem.now())
dayFrac = ephem.now() - intDay
if dayFrac < 0.20833:
    dayNow = intDay - 0.55
else:
    dayNow = intDay + 0.45
ephem.date = ephem.Date(dayNow)
dayStr = str(ephem.date).split()[0]
dayStr = dayStr.split('/')
print('Day String', dayStr)
if len(dayStr[1]) == 1:
    dayStr[1] = '0' + dayStr[1]
if len(dayStr[2]) == 1:
    dayStr[2] = '0' + dayStr[2]
print('Day String', dayStr)
DAY_Directory = dayStr[0] + dayStr[1] + dayStr[2]

#Here is the key code to update a parallel GUI module. These are
#referenced via GUI module via a dedicated import of utility as _ptr_utility.
#NOTE these must be set up by the Gui

ui = None             #for reference to GUI elements
doEvents = None       #path to QApplication.updateEvent function.
modelChanged = False

def zeroModel():
    global modelChanged
    model = {}    #Note model starts out zero
    model['IH'] = 0
    model['ID'] = 0
    model['WH'] = 0
    model['WD'] = 0
    model['MA'] = 0
    model['ME'] = 0
    model['CH'] = 0
    model['NP'] = 0
    model['TF'] = 0
    model['TX'] = 0
    model['HCES'] = 0
    model['HCEC'] = 0
    model['DCES'] = 0
    model['DCEC'] = 0
    model['IA'] = 0
    model['IE'] = 0
    model['AN'] = 0
    model['AW'] = 0
    model['CA'] = 0
    model['NPAE'] = 0
    model['ACES'] = 0
    model['ACEC'] = 0
    model['ECES'] = 0
    model['ECEC'] = 0
    modelChanged = False
    return model

modelChanged = False

def ephemSimNow(offset=None):
    local = ephem.now()
    if gSimulationFlag:
        local += gSimulationOffset/86400.
    if offset is not None:
        local += float(offset)/86400.
    return round(local, 5)

def updateGui():      #What to call from non-GUI modules.
    if doEvents is not None:
        #print('doEvents called in ptr_utility')
        doEvents()

def sleepEvents(pTime):     #Updates GUI often but still returns the required
    st = time.time()        #delay to caller.  Essentially a non-blocking sleep.
    try:
        updateGui()
    except:
        pass
    #pTime = round(pTime, 2)
    while time.time() < st + pTime:
        time.sleep(0.05)
        try:
            updateGui()
        except:
            pass
        continue
    try:
        updateGui()
    except:
        pass



#the init>>> below take a list, query Simbad and assemble currently accurate
#are discarded becuase they are never visible.  The point of these lists
#to to chache the Simbad lookup for speed.


targetList = []
typeList= []
sky2000_list= []
def initNavStars():
    '''
    Get a list of very bright stars, plus a few others, and cull any too
    low to be visible.

    Also obtain official Simbad star name



    '''
    global targetList
    targetList = []
    nav = open ('navigation.txt', 'r')
    j = Simbad()
    j.add_votable_fields('pmra','pmdec')
    for line in nav:
        entry = line.split(',')
        sub = None
        #The following names are not regognized by Simbad. So we fake them.
        if entry[0] == 'Eltanin':
            sub = 'Eltanin'
            entry[0] = 'gam Dra'
        if entry[0] == 'Rigil Kentaurus':
            sub = 'Rigil Kentaurus'
            entry[0] = 'alpha Cen'
        if entry[0] == 'Hadar':
            sub = 'Hadar'
            entry[0] = 'bet Cen'
        if entry[0] == 'Gienah':
            sub = 'Geinah'
            entry[0] = 'gam Crv'

        h = j.query_object(entry[0])
        time.sleep(0.250)
        if sub is not None:
            entry[0] = sub
        #print(entry[0], fromTableHMS(h['RA'].data[0]), fromTableDMS(h['DEC'].data[0]), h['MAIN_ID'].data[0].decode())

        cullDec = -(90 - siteLatitude - HORIZON/2.)
        if float(fromTableDMS(h['DEC'].data[0])) <= cullDec:
            continue
        targetList.append((fromTableHMS(h['RA'].data[0]), fromTableDMS(h['DEC'].data[0]),  '*' + entry[0],  h['MAIN_ID'].data[0].decode()))
    #print(targetList)
    make_target_list("Navigation Stars")
    return targetList

def initSky2000():
    global target_list
    target_list = []
    sky2000_handle = open('Q:\\astrocatalogs\\skycat\\SKYCAT.DAT', 'rb')
    sky_names_handle = open('Q:\\astrocatalogs\\skycat\\NAMES.DAT', 'rb')
    line_count = 1
    equator_count = 0
    named = 0
    eq = float(equinox_now[3:])
    for line in range(45269):   #45269
        SAO = sky2000_handle.read(6).decode()
        ra = sky2000_handle.read(7).decode()
        ras = float(ra[-3:])/36000.     #36000 is correct.
        ram = float(ra[2:4])/60.
        ra = float(ra[0:2]) + ram + ras

        dec = sky2000_handle.read(7).decode().strip()
       #print(dec)
        decsgn = dec.split('-')
        #print(decsgn)
        if len(decsgn) == 2:
            ds = -1
            decmag = int(decsgn[1])
        else:
           ds = 1
           decmag = int(decsgn[0])
        #print(decmag)
        des = decmag % 100.
        #print(des)
        decmag = (decmag - des)//100
        #print(decmag)
        dem = decmag % 100
        #print (dem)
        decmag = (decmag - dem)//100
        #print(decmag)
        dec = ds*(decmag + dem/60 + des/3600)
        #print(dec)
#


        radot = sky2000_handle.read(5).decode()#()*eq/1000
        decdot = sky2000_handle.read(4).decode()#)*eq/1000

        #print (radot*float(equinox_now[2:]), decdot*float(equinox_now[2:]))
        vmag = sky2000_handle.read(4).decode()
        vmag = vmag[0:2] + '.' + vmag[3:]
        try:
            fvmag = float(vmag)
        except:
            print('Err:  ', line)
        if vmag[0] == '-':
            pass
#        if -15000 <= int(dec) <= 15000:
#            print(line)#+1)
        inList = False
        if -.2 <= int(dec) <= .2 and fvmag <= 6:
            #print(equator_count, ra, len(radot), "'"+radot+"'", dec, len(decdot), "'"+decdot+"'", vmag)

            if radot == '     ': radot = 0.0
            if decdot == '    ': decdot = 0.0
            radot = float(radot)*jNow/1000/3600
            decdot = float(decdot)*jNow/100/3600
            ra = reduceRa(ra + radot)
            dec = reduceDec(dec + decdot)
            print(equator_count, ra, ra + radot, dec, dec + decdot, vmag)
            target_list.append((ra, dec, str(equator_count), str(vmag).strip()))
            equator_count += 1

            inList = True
        b_v = sky2000_handle.read(4).decode()
        spec =  sky2000_handle.read(2).decode()
        rv =  sky2000_handle.read(4).decode()
        dist =  sky2000_handle.read(4).decode()
        dist_flag =  sky2000_handle.read(1).decode()
        index =  sky2000_handle.read(4).decode()
        entry = ''
        if index != '    ':
            int_index = int(index)
            rec_size = 33
            vector = (int_index - 1)*rec_size
            sky_names_handle.seek(vector, 0)
            entry = sky_names_handle.read(rec_size).decode()
            #print(line_count, index, entry)
            if entry[0] != 'A' and inList:
                named += 1

                print('         ',  entry, named)#, vmag, ra,  radot, dec, decdot)
                inList = False
        line_count +=1
        if line >= 45269:
            break
    sky2000_handle.close()
    sky_names_handle.close()
    #print(SAO, b_v, ra)
    return target_list


def init200stars():
    global targetList
    targetList = []
    big = open('TwoHundredStars.txt', 'r+b')
    for line in big:
        entry = line.decode().strip().split()
        print(entry)
        h = Simbad.query_object(entry[0])
        cullDec = -(90 - siteLatitude - HORIZON/2.)
        print(h, '\n', cullDec, fromTableDMS(h['DEC'].data[0]))
        if float(fromTableDMS(h['DEC'].data[0])) <= cullDec:
            continue
        if '*' + entry[1] == '* ':
            targetList.append((fromTableHMS(h['RA'].data[0]), fromTableDMS(h['DEC'].data[0]), h['MAIN_ID'].data[0].decode(),  h['MAIN_ID'].data[0].decode(), entry[-3], entry[-2], entry[-1]))
        else:
            targetList.append((fromTableHMS(h['RA'].data[0]), fromTableDMS(h['DEC'].data[0]),  '*' + entry[1],  h['MAIN_ID'].data[0].decode(), entry[-3], entry[-2], entry[-1]))
    make_target_list("200 Stars")
    return targetList

def init300stars():
    global targetList
    targetList = []
    big = open('ThreeHundredStars.txt', 'r+b')
    triples = ('Majoris', 'Minoris', 'Borealis', 'Australis', 'Austrini', 'Venaticorum')
    for line in big:
        entry = line.decode().strip().split()
        #print(entry)
        if len(entry) == 18:
            bayer = entry[1] + ' ' + entry[2]
            name = entry[3] + ' ' + entry[4] + ' ' + entry[5] + ' ' + entry[6]
            #print(len(entry), bayer, '|', name)
            entry = entry[-11:]
        if len(entry) == 17:
            if entry[3] in triples:
                bayer = entry[1] + ' ' + entry[2] + ' ' + entry[3]
                name = entry[4] + ' ' + entry[5]
            else:
                bayer = entry[1] + ' ' + entry[2]
                name = entry[3] + ' ' +entry[4] + ' ' + entry[5]
            #print(len(entry), bayer, '|', name)
            entry = entry[-11:]
        if len(entry) == 16:
            if entry[3] in triples:
                bayer = entry[1] + ' ' + entry[2] + ' ' + entry[3]
                name = entry[4]
            else:
                bayer = entry[1] + ' ' + entry[2]
                name = entry[3] + ' ' +entry[4]
            #print(len(entry), bayer, '|', name)
            entry = entry[-11:]
        if len(entry) == 15:
            if entry[3] in triples:
                bayer = entry[1] + ' ' + entry[2] + ' ' + entry[3]
                name = None
            else:
                bayer = entry[1] + ' ' + entry[2]
                name = entry[3]
            #print(len(entry), bayer, '|', name)
            entry = entry[-11:]
        if len(entry) == 14:
            if entry[3] in triples:
                bayer = entry[1] + ' ' + entry[2]
                name = None
            else:
                bayer = entry[1] + ' ' + entry[2]
                name =None
            #print(len(entry), bayer, '|', name)
            entry = entry[-11:]
        if len(entry) == 13:
            if entry[3] in triples:
                bayer = entry[1] + ' ' + entry[2]
                name = "None"
            else:
                bayer = entry[1] + ' ' + entry[2]
                name = None
            #print(len(entry), bayer, '|', name)
            entry = entry[-11:]
        h = Simbad.query_object(bayer)
#        print(h)
        cullDec = -(90 - siteLatitude - HORIZON/2.)
#        print(h, '\n', cullDec, fromTableDMS(h['DEC'].data[0]))
        if float(fromTableDMS(h['DEC'].data[0])) <= cullDec:
            continue
        #print(entry[1])
        simName = h['MAIN_ID'].data[0].decode()
        if simName[0:4] == 'NAME':
            simName = simName[4:]
        if simName[0] == 'V':
            simName = simName[1:]
            if entry[5][-1] != 'v':
                entry[-5] = entry[-5] + 'v'
        if name is None:
            targetList.append((fromTableHMS(h['RA'].data[0]), \
                            fromTableDMS(h['DEC'].data[0]), \
                            simName,  \
                            simName, ' *', \
                            entry[-6], entry[-5]))#, entry[-2], entry[-1]))
        else:
            targetList.append((fromTableHMS(h['RA'].data[0]), \
                            fromTableDMS(h['DEC'].data[0]), \
                            name,  \
                            simName, ' *', \
                            entry[-6], entry[-5]))#, entry[-2], entry[-1]))
    big.close()
    make_target_list("300 Stars")
    return targetList

def initMessier():
    global targetList, typeList
    targetList = []
    mess = open('Messier.txt', 'r')
    count = 0
    for obj in mess:
        entry = obj.split()
        if count < 19:
            ab = entry[0][:2]
            out =''
            for word in range(len(entry[1:])):
                out += entry[1 + word] + ' '
            out = out.strip()
            typeList.append((ab,out))
        if 19 <= count <= 128:
             h = Simbad.query_object(entry[0])
             #print(entry[0], fromTableHMS(h['RA'].data[0]), fromTableDMS(h['DEC'].data[0]), entry[1:6], len(entry[12:]))
             cullDec = -(90 - siteLatitude - HORIZON/2.)
             if float(fromTableDMS(h['DEC'].data[0])) <= cullDec:
                 continue
             if len(entry[12:]) > 0:
                 out = ''
                 for word in range(len(entry[12:])):
                     #print(entry[12 + word])
                     out += entry[12 + word] + ' '
                 targetList.append((fromTableHMS(h['RA'].data[0]), fromTableDMS(h['DEC'].data[0]), out.strip(), entry[0], entry[2], entry[3], entry[4]))
             else:
                 out = ''
                 targetList.append((fromTableHMS(h['RA'].data[0]), fromTableDMS(h['DEC'].data[0]), entry[0], entry[0], entry[2], entry[3], entry[4]))#, entry[4], entry[5], entry[8],   out.strip() ))
        if 129 <= count:
            skip = False
            s = entry[1][0]
            if s == '*' or s == '-':
                skip = True
            elif s == 'I':
                query = 'IC ' + entry[1][1:]
            elif s == 'S':
                query = entry[1]
            else:
                query = 'NGC ' + entry[1]
            #print(query)
            if not skip:
                h = Simbad.query_object(query)
                #print(entry[0], fromTableHMS(h['RA'].data[0]), fromTableDMS(h['DEC'].data[0]), entry[1:6], len(entry[12:]))
                dec = float(fromTableDMS(h['DEC'].data[0]))
                ha = fromTableHMS(h['RA'].data[0])
            else:
                sgn = 1
                if entry[8][0] =='-':
                    sgn = -1
                dec = round(sgn*(float(entry[8][1:]) + float(entry[9])/60.), 4)
                ha = round(float(entry[6]) + float(entry[7])/60., 5)
            cullDec = -(90 - siteLatitude - HORIZON/2)
            if dec <= cullDec:
                continue
            if len(entry[12:]) > 0:
                out = ''
                for word in range(len(entry[12:])):
                    #print(entry[12 + word])
                    out += entry[12 + word] + ' '
                if out.strip()[0:7] =='winter ':
                    out = out.strip()[7:]
                if not skip:
                    targetList.append((fromTableHMS(h['RA'].data[0]), fromTableDMS(h['DEC'].data[0]), out.strip(), query, entry[2], entry[3], entry[4]))# entry[6], entry[10],   out.strip() ))
                else:
                    targetList.append((ha, dec,   out.strip(), query, entry[2], entry[3], entry[4]))
            else:
                out = ''
                if not skip:
                    targetList.append((fromTableHMS(h['RA'].data[0]), fromTableDMS(h['DEC'].data[0]), entry[0], query, entry[2], entry[3], entry[4]))# entry[6], entry[10],   out.strip() ))
                else:
                    print(count, entry)
                    targetList.append((ha, dec,  query, entry[2], entry[3], entry[4]))#, entry[6], entry[10],   out.strip() ))
        count += 1
    make_target_list("Messier-Caldwell")
    return targetList

def initParty():
    global targetList, typeList
    targetList = []
    mess = open('HRW20180408.txt', 'r')
    count = 0
    for obj in mess:
        entry = obj.split()
        if count < 19:
            ab = entry[0][:2]
            out =''
            for word in range(len(entry[1:])):
                out += entry[1 + word] + ' '
            out = out.strip()
            typeList.append((ab,out))
        if 19 <= count <= 36:
             #print(count, entry[0])
             h = Simbad.query_object(entry[0])
             #print(entry[0], fromTableHMS(h['RA'].data[0]), fromTableDMS(h['DEC'].data[0]), entry[1:6], len(entry[12:]))
             cullDec = -(90 - siteLatitude - HORIZON/2.)
             #print(count, entry, h)
             if float(fromTableDMS(h['DEC'].data[0])) <= cullDec:
                 continue
             if len(entry[12:]) > 0:
                 out = ''
                 for word in range(len(entry[12:])):
                     #print(entry[12 + word])
                     out += entry[12 + word] + ' '
                 targetList.append((fromTableHMS(h['RA'].data[0]), fromTableDMS(h['DEC'].data[0]), out.strip(), entry[0], entry[2], entry[3], entry[4]))
             else:
                 out = ''
                 targetList.append((fromTableHMS(h['RA'].data[0]), fromTableDMS(h['DEC'].data[0]), entry[0], entry[0], entry[2], entry[3], entry[4]))#, entry[4], entry[5], entry[8],   out.strip() ))
        if 37 <= count:
            #print(count, entry)
            skip = False
            s = entry[1][0]
            if s == '*' or s == '-':
                skip = True
            elif s == 'I':
                query = 'IC ' + entry[1][1:]
            elif s == 'S':
                query = entry[1]
            else:
                query = 'NGC ' + entry[1]
            #print(query)
            #print(count, entry, query)
            if not skip:
                #print(count, entry)
                h = Simbad.query_object(query)
                #print(entry[0], fromTableHMS(h['RA'].data[0]), fromTableDMS(h['DEC'].data[0]), entry[1:6], len(entry[12:]))
                dec = float(fromTableDMS(h['DEC'].data[0]))
                ha = fromTableHMS(h['RA'].data[0])
            else:
                sgn = 1
                if entry[8][0] =='-':
                    sgn = -1
                dec = round(sgn*(float(entry[8][1:]) + float(entry[9])/60.), 4)
                ha = round(float(entry[6]) + float(entry[7])/60., 5)
            cullDec = -(90 - siteLatitude - HORIZON/2)
            if dec <= cullDec:
                continue
            if len(entry[8:]) > 0:
                out = ''
                for word in range(len(entry[12:])):
                    #print(entry[12 + word])
                    out += entry[12 + word] + ' '
                if out.strip()[0:7] =='winter ':
                    out = out.strip()[7:]
                #print('1: ', count, entry, query, out.strip(), skip)
                if not skip:
                    targetList.append((fromTableHMS(h['RA'].data[0]), fromTableDMS(h['DEC'].data[0]), out.strip(), query, entry[2], entry[3], entry[4]))# entry[6], entry[10],   out.strip() ))
                else:
                    targetList.append((ha, dec, entry[0],  out.strip(), entry[2], entry[3], entry[4]))
            else:
                out = ''
                #print('2: ', count, entry, query, skip)
                if not skip:
                    targetList.append((fromTableHMS(h['RA'].data[0]), fromTableDMS(h['DEC'].data[0]), entry[0], query, entry[2], entry[3], entry[4]))# entry[6], entry[10],   out.strip() ))
                else:
                    targetList.append((ha, dec, entry[0], query, entry[2],  entry[3], entry[4]))#, entry[6], entry[10],   out.strip() ))
        count += 1
    make_target_list('HRW20180408')
    return targetList

#Creates a shelved preculled target list.
def make_target_list(targetListName):
    global targetList
    targetShelf = shelve.open('Q:\\ptr_night_shelf\\' + str(targetListName))
    targetShelf['Targets'] = targetList
    targetShelf.close()
    return targetList

def get_target_list(targetListName):
    global targetList
    targetShelf = shelve.open('Q:\\ptr_night_shelf\\' + str(targetListName))
    targetList =targetShelf['Targets']
    targetShelf.close()
    return targetList


def distSortTargets(pRa, pDec, pSidTime):
    '''
    Given incoming Ra and Dec produce a list of tuples sorted by distance
    of Nav Star from that point, closest first. In additon full site
    Horizon cull is applied.
    '''
    #print(pRa, pDec, pSidTime)
    global targetList

    c1 = SkyCoord(ra=pRa*u.hr, dec=pDec*u.deg)
    sortedTargetList = []
    for star in targetList:
        if horizonCheck(star[0], star[1], pSidTime):
            c2 = SkyCoord(ra=star[0]*u.hr, dec=star[1]*u.deg)
            sep = c1.separation(c2)
            sortedTargetList.append((sep.degree, star))
    sortedTargetList. sort()
    #print('distSortTargets', len(targetList), targetList, '\n\n')
    #print('distSortTargets', len(sortedTargetList), SortedTargetList, '\n\n')
    return sortedTargetList

def zSortTargets(pRa, pDec, pSidTime):
    '''
    Given incoming Ra and Dec produce a list of tuples sorted by distance
    of Nav Star from that point, closest first. In additon full site
    Horizon cull is applied.
    '''
    #print(pRa, pDec, pSidTime)
    global targetList
    c1 = SkyCoord(ra=pRa*u.hr, dec=pDec*u.deg)
    sortedNavList = []
    for star in targetList:
        if horizonCheck(star[0], star[1], pSidTime):
            c2 = SkyCoord(ra=star[0]*u.hr, dec=star[1]*u.deg)
            sep = c1.separation(c2)
            sortedNavList.append((sep.degree, star))
    sortedNavList.sort()
    #print(sortedNavList)
    return sortedNavList

def haSortTargets(pSidTime):
    '''
    Given incoming Ra and Dec produce a list of tuples sorted by distance
    of Nav Star from that point, closest first. In additon full site
    Horizon cull is applied.
    '''
    #print(pRa, pDec, pSidTime)
    global targetList
    haSortedTargets = []
    for star in targetList:
        if horizonCheck(star[0], star[1], pSidTime):
            #print(star)
            ha = reduceHa(pSidTime - star[0])
            haSortedTargets.append((ha, star))
    #print(haSortedTargets)
    haSortedTargets.sort()
    haSortedTargets.reverse()
    #print(sortedNavList)
    return haSortedTargets

def riseSortTargets(pRa, pDec, pSidTime):
    '''
    Given incoming Ra and Dec produce a list of tuples sorted by distance
    of Nav Star from that point, closest first. In additon full site
    Horizon cull is applied.
    '''
    #print(pRa, pDec, pSidTime)
    global targetList
    riseSortedTargets= []
    for star in targetList:
        up, rise, set = riseHorizonCheck(star[0], star[1],  pSidTime)
        if up or rise:
            ha = reduceHa(pSidTime - star[0])
            riseSortedTargets.append((ha, rise, set, star))
    riseSortedTargets.sort()
    return riseSortedTargets

def horizonCheck(pRa, pDec, pSidTime):
    '''
    Check if incoming Ra and Dec object is visible applying the site horizon,
    returning True if it is.  Note temporary added restriction on HA.
    '''
    iHa = reduceHa(pSidTime - pRa)
    if abs(iHa) <= 9:
        az, alt = transform_haDec_to_azAlt(iHa, pDec)
        horizon = calculate_ptr_horizon(az,alt)
        if alt >= horizon:
            #print('found one: ', alt, iHa)
            return True
        else:
            return False
    else:
        return False

def riseHorizonCheck(pRa, pDec, pSidTime):
    '''
    Check if incoming Ra and Dec object is visible applying the site horizon,
    returning True if it is.  differnt criteria E vs. W.
    '''
    iHa = reduceHa(pSidTime - pRa)
    #if abs(iHa) <= 5.75:
    az, alt = transform_haDec_to_azAlt(iHa, pDec, siteLatitude)
    horizon = calculate_ptr_horizon(az,alt)
    rise = False
    set = False
    up = False
    if alt >= horizon:
        #print('found one')
        up = True
    if az < 180 and (horizon - 15) <= alt < horizon:
        rise = True
    if az >= 180 and horizon <  alt <= (horizon + 15):
        set = True
    return up, rise, set


lastBright = 0
def getSkyBright():

    '''
    Correcct Unihedron to be linear compared to
    calculated sky, with one breakpoint at about 7150 Unihedron counts.

    Light leakage is a farily complex function of brightness and is
    basically not predicable.
    data taken June 28, 2017
    '''
    global lastBright
#    bright = open('Q:\\unihedron1\\uniBright.txt', 'r')
#    skyBright = bright.read()
#    bright.close()
    skyBright = c1r.get('unihedron1').decode().split(',')
    #print('inget, raw: ', skyBright)
 #   skyBright = skyBright.split(',')
    #print("raw Read:  ", skyBright[1][:-1])
    #print('getSkyBright  1 try:  ',skyBright)
    if len(skyBright) == 2:
        lastBright = int(skyBright[0])
#        if lastBright <= 7150:
#            lastBright  = int(1.0E-08*lastBright*lastBright + \
#                          0.0051*lastBright +90.592)
#            #A modest correction.
#        else:
#            lastBright = int( 0.0153*lastBright*lastBright - \
#                         16589*lastBright + 5.0E09)
#            #Very non-linear and insensitive above break.
        return lastBright, float(skyBright[1])
    else:
        print('this code needs fixing!  Returned: ', skyBright)
#        bright = open('Q:\\unihedron1\\uniBright.txt', 'r')
#        skyBright = bright.read().split(',')
#        #print('SKYBRIGHT:  ', skyBright)
#        bright.close()
#        lastBright = int(skyBright[1])
#        print('getSkyBright  second try, using:  ', skyBright)
##        if len(skyBright) == 2:
##            return int(skyBright[1][:-1])
##        else:
        return lastBright, '999999.'


lastBoltReading = ['2016-11-10', '18:19:10.27', 'C','K', '', \
'-99.9', '', '', '33.8', '', '', '48.7', '', '', '', '0.0', \
'', '23', '', '', '', '9.5', '', '', '0', '0', '0', '00002', \
'042684.76331', '1', '1', '1', '3', '1\n']
def getBoltwood():
    global lastBoltReading
    bolt = open('Q:\\boltwood1\\boltwood1.txt', 'r')
    boltSky = bolt.read().split(' ')
    bolt.close()
    if len(boltSky) == 33:
        #print('Boltwood  1 try:  ', boltSky, len(boltSky))
        lastBoltReading = boltSky
        return boltSky
    else:
        bolt = open('Q:\\boltwood1\\boltwood1.txt', 'r')
        boltSky = bolt.read().split(' ')
        bolt.close()
        lastBoltReading = boltSky
        #print('Last Boltwood reading was replaced by this; ', lastBoltReading)
        return lastBoltReading


def getBoltwood2():
    bws = getBoltwood()
    time = bws[1]
    sky = (bws[5])
    temp = (bws[8])
    wind = float(bws[15])
    if wind < 0:
        wind = "0.0"
    else:
        wind = bws[15]
    hum = (bws[17])
    dew = (bws[20])
    cld  = bws[28]
    wc = bws[29]
    rc = bws[30]
    d = bws[31]
    close = bws[32][0]
    if close == '1':
        close= "True"
    else:
        close = "False"
    return time, sky, temp, dew, hum, wind, close


##FOLOWING ARE MOSTLY STRING FORMAT COVERSIONS

DEGSPLIT = ['d', 'D', '*', '°', ':', ';', '   ', '  ', ' ', "'", '"', 'M', 'm', 'S', 's']
HOURSPLIT = ['h', 'H', ':', ';', '   ', '  ', ' ', 'M', 'm', 'S', 's', "'", '"']


def clean(p):
    return p.strip('#')

def multiSplit(pStr, pChrList):
    #This function is intended to return a split list retruning
    #parsed numeric fields with varoius possible seperators.
    for splitChr in pChrList:
        s_str = pStr.split(splitChr)
        if len(s_str) > 1:
            return (s_str, splitChr)
    return [s_str]



def zFill(pNum, sign=False, left=0, mid=0, right=0):
    #Assume an incoming string with truncated leading zero, leading +, or
    #or trailing 0 to fill out a length.
    if right > 1:
        fFactor= right - len(str(pNum))
        return str(pNum) + '0'*fFactor
    elif mid > 1:
        fFactor = mid - len(str(pNum))
        return '0'*fFactor + str(pNum)
    elif left >1:
        fFactor = left - len(str(pNum))
        return '0'*fFactor + str(pNum)

def fromTableDMS(p):
    sgn = 1
    if p[0] == '-':
        sgn = -1
    p = p[1:].split()
    if len(p) == 2:
        p.append('00')
    d = sgn*(abs(float(p[0])) + (float(p[2])/60. + float(p[1]))/60)
    return round(d, 4)

def fromTableHMS(p):
    p = p.split()
    if len(p) == 2:
        p.append('00')
    h = (abs(float(p[0])) + (float(p[2])/60. + float(p[1]))/60)
    if h > 24:
        h -=  24
    if h < 0:
        h += 24
    return round(h,5)

def getBlankZero(p):
    try:
        bz = float(p)
    except:
        bz = 0.0
        print('ptest: ', '|'+p+'|', len(p))
        if len(p) >= 1 and p[0] == '-':
            bz = bz    #This code can be eliminated
    return bz

def fromDMS(p):

#    #NBNBNB THIS CODE NEEDS FIXING AS BELOW WAS repaired.
#
#    d_ms = multiSplit(clean(p), DEGSPLIT)
#    d = d_ms[0][0]
#    ds = d_ms[0][0][0]
#    dr = abs(float(d))
#    #print(d[0]
#    m=0
#    s = 0
#    if len(d_ms[0]) >= 2:
#        m = float(d_ms[0][1])
#    if len(d_ms[0]) == 3:
#        m = float(d_ms[0][2])
#    if ds != '-':
#        deg = float(dr) + float(m)/60. + float(s)/3600.
#    else:
#        deg = -(float(dr) + float(m)/60. + float(s)/3600.)
#    return deg
    #print('p: ', p)
    sign = 1
    d_ms = multiSplit(clean(p.strip()), DEGSPLIT)
    if d_ms[0][0][0] == '-':
        sign = -1
        d_ms[0][0] = d_ms[0][0][1:]
    #print('d_ms: ', d_ms)

    if len(d_ms[0]) == 3:
        #This is an h m s format
        if d_ms[0][0][-1] in DEGSPLIT:
             d_ms[0][0] = d_ms[0][0][:-1]
        if d_ms[0][1][-1] in DEGSPLIT:
             d_ms[0][1] = d_ms[0][1][:-1]
        if d_ms[0][2][-1] in DEGSPLIT:
            d_ms[0][2] = d_ms[0][2][:-1]
        hr = getBlankZero(d_ms[0][0]) + getBlankZero(d_ms[0][1])/60 + getBlankZero(d_ms[0][2])/3600
        #print('1dms.0: ', hr)
    if len(d_ms[0]) == 2:
        #print('d_ms: ', d_ms)
        m_s = multiSplit(clean(d_ms[0][1]), DEGSPLIT)
       # print ('m_s: ', m_s)
        if m_s[0][0] == '':
            m_s = (m_s[0][1:], m_s[1])

        if len(m_s[0]) == 2:
            if m_s[0][0][-1] in DEGSPLIT:
                m_s[0][0] = m_s[0][0][:-1]
            if m_s[0][1][-1] in DEGSPLIT:
                m_s[0][1] = m_s[0][1][:-1]
            hr =  getBlankZero(d_ms[0][0]) + getBlankZero(m_s[0][0])/60 + getBlankZero(m_s[0][1])/3600
           # print('2dms.0: ', hr)
        if len(m_s[0]) == 1:
            if d_ms[0][0][-1] in DEGSPLIT:
                d_ms[0][0] = d_ms[0][0][:-1]
            if m_s[0][0][-1] in DEGSPLIT:
                m_s[0][0] = m_s[0][0][:-1]
            hr =  getBlankZero(d_ms[0][0]) + getBlankZero(m_s[0][0])/60
            #print('3dms.0: ', hr)
        if len(d_ms[0]) == 1:
            if d_ms[0][0][-1] in DEGSPLIT:
                d_ms[0][0] = d_ms[0][0][:-1]
            hr = getBlankZero(d_ms[0][0])
            #print('4dms.0: ', hr)

    return round(sign*hr, 4)

def fromHMS(p):
    #get frome one to three fields.
    #leading with + or - indicates HA  NOT IMPLEMENTED
    #Empty input means -- Enter LST for RA or Ha = 0  NOT IMPLEMENTED

    #print('p: ', p)
    h_ms = multiSplit(clean(p.strip()), HOURSPLIT)
    #print('h_ms: ', h_ms)

    if len(h_ms[0]) == 3:
        #This is an h m s format
        if h_ms[0][0][-1] in HOURSPLIT:
             h_ms[0][0] = h_ms[0][0][:-1]
        if h_ms[0][1][-1] in HOURSPLIT:
             h_ms[0][1] = h_ms[0][1][:-1]
        if h_ms[0][2][-1] in HOURSPLIT:
            h_ms[0][2] = h_ms[0][2][:-1]
        hr = getBlankZero(h_ms[0][0]) + getBlankZero(h_ms[0][1])/60 + getBlankZero(h_ms[0][2])/3600
        #print('1hms.0: ', hr)
    if len(h_ms[0]) == 2:
        #print('h_ms: ', h_ms)
        m_s = multiSplit(clean(h_ms[0][1]), HOURSPLIT)
        #print ('m_s: ', m_s)
        if m_s[0][0] == '':
            m_s = (m_s[0][1:], m_s[1])

        if len(m_s[0]) == 2:
            if m_s[0][0][-1] in HOURSPLIT:
                m_s[0][0] = m_s[0][0][:-1]
            if m_s[0][1][-1] in HOURSPLIT:
                m_s[0][1] = m_s[0][1][:-1]
            hr =  getBlankZero(h_ms[0][0]) + getBlankZero(m_s[0][0])/60 + getBlankZero(m_s[0][1])/3600
            #print('2hms.0: ', hr)
        if len(m_s[0]) == 1:
            if h_ms[0][0][-1] in HOURSPLIT:
                h_ms[0][0] = h_ms[0][0][:-1]
            if m_s[0][0][-1] in HOURSPLIT:
                m_s[0][0] = m_s[0][0][:-1]
            hr =  getBlankZero(h_ms[0][0]) + getBlankZero(m_s[0][0])/60
            #print('3hms.0: ', hr)
        if len(h_ms[0]) == 1:
            if h_ms[0][0][-1] in HOURSPLIT:
                h_ms[0][0] = h_ms[0][0][:-1]
            hr = getBlankZero(h_ms[0][0])
            #print('4hms.0: ', hr)

    return round(hr, 5)

    #round(fromHMS(p), 5)


def fromDate(p):
    m_d_y = clean(p).split('/')
    #print(m_d_y
    y = int(m_d_y[2])
    if y >= 97:
        y +=1900
    else:
        y +=2000
    d = int(m_d_y[1])
    m = int(m_d_y[0])
    return str(y*10000 + m*100 + d)

def dToHMS(p, short=False):
    while p < 0:
       p += 360
    signed = ''
    if p < 0:
        signed = '-'
    h = abs(p)
    h = h/15.
    ih = int(h)
    h -= ih
    h *= 60
    im = int(h)
    h -= im
    h *= 60
    if short:
        s = int(h)
    else:
        s = int(h*1000)/1000.
    #print(signed, ih, im, s3
    return signed + str(ih) + "h" + str(im) + "m" + zFill(s, left=2) + "s"

def hToHMS(p, short=False):
    while p >=24:
       p -= 24.
    signed = ''
    if p < 0:
        signed = '-'
    h = abs(p)
    ih = int(h)
    h -= ih
    h *= 60
    im = int(h)
    h -= im
    h *= 60
    if short:
        s = int(h)
    else:
        s = int(h*1000)/1000.
    #print(signed, ih, im, s
    return signed + str(ih) + "h" + str(im) + "m" + zFill(s, left=2) + "s"

def hToH_MS(p, short=False):
    while p >=24:
       p -= 24.
    signed = ''
    if p < 0:
        signed = '-'
    h = abs(p)
    ih = int(h)
    h -= ih
    h *= 60
    im = int(h)
    h -= im
    h *= 60
    if short:
        s = int(h)
    else:
        s = int(h*1000)/1000.
    #print(signed, ih, im, s
    return signed + str(ih) + " " + str(im) + " " + zFill(s, left=2)

def hToH_MStup(p, short=False):
    while p >=24:
       p -= 24.
    signed = ''
    if p < 0:
        signed = '-'
    h = abs(p)
    ih = int(h)
    h -= ih
    h *= 60
    im = int(h)
    h -= im
    h *= 60
    if short:
        s = int(h)
    else:
        s = int(h*1000)/1000.
    #print(signed, ih, im, s
    return (signed + str(ih), str(im), str(s))

def hToH_M(p, short=False):
    while p >=24:
       p -= 24.
    signed = ''
    if p < 0:
        signed = '-'
    h = abs(p)
    ih = int(h)
    h -= ih
    h *= 60
    im = int(h)
    h -= im
    h *= 60
#    if short:
#        s = int(h)
#    else:
#        s = int(h*1000)/1000.
    #print(signed, ih, im, s
    return signed + str(ih) + " " + str(im)    # + " " + str(s)

#NBNB Does anyone call this?
def toDMS(p, short=False):
    signed = '+'
    if p < 0:
        signed = '-'
    d = abs(p)
    ideg = int(d)
    d -= ideg
    d *= 60
    im = int(d)
    d -= im
    d *= 60
    s = int(d*10)/10.
    if short:
        s = int(d)
    else:
        s = int(d*100)/100.
    #print(signed + str(idec)+ " " + str(im)+ " " + str(s)
    return signed + str(ideg) + "*" + str(im) + "m" + zFill(s, left=2) + 's'

def dToDMS(p, short=False):
    signed = '+'
    if p < 0:
        signed = '-'
    d = abs(p)
    ideg = int(d)
    d -= ideg
    d *= 60
    im = int(d)
    d -= im
    d *= 60
    s = int(d*10)/10.
    if short:
        s = int(d)
    else:
        s = int(d*100)/100.
    #print(signed + str(idec)+ " " + str(im)+ " " + str(s)
    return signed + str(ideg) + DEG_SYM + str(im) + "m" + zFill(s, left=2) + 's'

def dToDMSdsym(p, short=False):
    signed = '+'
    if p < 0:
        signed = '-'
    d = abs(p)
    ideg = int(d)
    d -= ideg
    d *= 60
    im = int(d)
    d -= im
    d *= 60
    s = int(d*10)/10.
    if short:
        s = int(d)
    else:
        s = int(d*100)/100.
    #print(signed + str(idec)+ " " + str(im)+ " " + str(s)
    return signed + str(ideg) + DEG_SYM + str(im) + "m" + zFill(s, left=2) + 's'


def dToD_MS(p, short=False):
    signed = '+'
    if p < 0:
        signed = '-'
    d = abs(p)
    ideg = int(d)
    d -= ideg
    d *= 60
    im = int(d)
    d -= im
    d *= 60
    s = int(d*10)/10.
    if short:
        s = int(d)
    else:
        s = int(d*100)/100.
    #print(signed + str(idec)+ " " + str(im)+ " " + str(s)
    return signed + str(ideg) + " " + str(im) + " " + zFill(s, left=2)

def dToD_MStup(p, short=False):
    signed = '+'
    if p < 0:
        signed = '-'
    d = abs(p)
    ideg = int(d)
    d -= ideg
    d *= 60
    im = int(d)
    d -= im
    d *= 60
    s = int(d*10)/10.
    if short:
        s = int(d)
    else:
        s = int(d*100)/100.
    #print(signed + str(idec)+ " " + str(im)+ " " + str(s)
    return (signed + str(ideg), str(im), str(s))

def toPier(pSideOfPier):
    if pSideOfPier == False:
        return 'WEST'
    else:
        return 'EAST'

#NBNBNB THis should be a configuration
def toTel(pSideOfPier):
    if pSideOfPier == EASTSIDE:
        return EastSideDesc
    else:
        return WestSideDesc

def toMechHMS(p, short=False):
    while p < 0:
       p += 360
    signed = ' '
    if p < 0:
        signed = '-'
    h = abs(p)
    h = h/15.
    ih = int(h)
    h -= ih
    h *= 60
    im = int(h)
    h -=im
    h *= 60
    if short:
        s = int(h)
    else:
        s = int(h*1000)/1000.
    #print(signed + str(ih)+ "" + str(im)+ " " + str(s)
    return signed + str(ih) + ":" + str(im) + ":" + str(s)

def toMechDMS(p, short=False):
    signed = '+'
    if p < 0:
        signed = '-'
    d = abs(p)
    ideg = int(d)
    d -= ideg
    d *= 60
    im = int(d)
    d -= im
    d *= 60
    s = int(d*10)/10.
    if short:
        s = int(d)
    else:
        s = int(d*100)/100.
    #print(signed + str(idec)+ " " + str(im)+ " " + str(s)
    return signed + str(ideg) + ":" + str(im) + ":" + str(s)

def fixTail(p):
    while p[-1] == '#':
         p.pop(-1)
    return(p)

#These function do not work for mechanical coordinates.
def reduce_ha_h(pHa):
    while pHa <= -12:
        pHa += 24.0
    while pHa > 12:
        pHa -= 24.0
    return pHa

def reduce_ra_h(pRa):
    while pRa < 0:
        pRa += 24.0
    while pRa >= 24:
        pRa -= 24.0
    return pRa

def reduce_dec_d( pDec):
    if pDec > 90.0:
        pDec = 90.0
    if pDec < -90.0:
        pDec = -90.0
    return pDec

def reduce_alt_(pAlt):
    if pAlt > 90.0:
        pAlt = 90.0
    if pAlt < -90.0:
        pAlt = -90.0
    return pAlt

def reduce_az_d(pAz):
    while pAz < 0.0:
        pAz += 360
    while pAz >= 360.0:
        pAz -= 360.0
    return pAz


def reduce_ha_r(pHa):
    while pHa <= -PI:
        pHa += TWOPI
    while pHa > PI:
        pHa -= TWOPI
    return pHa

def reduce_ra_r(pRa):
    while pRa < 0:
        pRa += TWOPI
    while pRa >=TWOPI:
        pRa -= TWOPI
    return pRa

def reduce_dec_r(pDec):
    if pDec > PIOVER2:
        pDec =  PIOVER2
    if pDec < - PIOVER2:
        pDec = - PIOVER2
    return pDec

def reduce_alt_r(pAlt):
    if pAlt >  PIOVER2:
        pAlt =  PIOVER2
    if pAlt < - PIOVER2:
        pAlt = - PIOVER2
    return pAlt

def reduce_az_r(pAz):
    while pAz < 0.0:
        pAz += TWOPI
    while pAz >= TWOPI:
        pAz -= TWOPI
    return pAz

def ra_avg_h(pFirst,pNext):
    '''Creates a correct average over 0 to 23.999 hour transition'''

    #Note to average RAa/Dec pairs requires considering overpole travel.
    #That is best done with direction cosines and report the average vector.

    delta = abs(pFirst - pNext)
    if delta >= 12:
        small = min(pFirst, pNext)
        small += 24
        avg = (small + max(pFirst, pNext))/2.
        while avg >= 24:
            avg -= 24
        return avg
    else:
        return (pFirst + pNext)/2. #Note there are two possible answers in this situation.
    return

def az_avg_deg(pFirst,pNext):
    '''Creates a correct average over 0 to 359.999 hour transition'''
    delta = abs(pFirst - pNext)
    if delta >= 180:
        small = min(pFirst, pNext)
        small += 360
        avg = (small + max(pFirst, pNext))/2.
        while avg >= 360:
            avg -= 360
        return avg
    else:
        return (pFirst + pNext)/2.
    return




class Pointing(object):

   def __init__(self):
       self.ra = 0.0            #hours
       self.raDot = 0.0         #asec/s
       self.raDotDot = 0.0      #asec/s/s  Dot-Dots computed over end period
       self.dec = 0.0           #degrees
       self.decDot = 0.0        #asec/s
       self.decDotDot = 0.0     #asec/s/s
       self.sys = 'ICRS'        #The coordinate system
       self.epoch = None        # eg ephem.now()  When the pointing was last
                                #                 computed exactly with Dot
       self.end = None          #seconds, eg 3600 implies valid for 1 hour.
       self.name = 'undefined'  #The name of the pointing.
       self.cat = None          #The catalog Name
       self.cat_no = ''         #A string representing catalog entry


   def haAltAz(self):
       pass      #Some calculations here
       return (ha, alt, az)         #hours, degrees, degrees

   def haAltAzDot(self):
       pass      #Some calculations here
       return (haDot, altDot, azDot)         #asec/s, asec/s, asec/ss

def get_current_times():
    ut_now = Time(datetime.datetime.now(), scale='utc', location=siteCoordinates)   #From astropy.time
    sid_now = ut_now.sidereal_time('apparent')  #Should convert this to a value.
    sidTime = sid_now
# =============================================================================
#     THIS NEEDS FIXING! Sloppy
# =============================================================================
    iso_day = datetime.date.today().isocalendar()
    doy = ((iso_day[1]-1)*7 + (iso_day[2] ))
    equinox_now = 'J' +str(round((iso_day[0] + ((iso_day[1]-1)*7 + (iso_day[2] ))/365), 2))
    return(ut_now, sid_now, equinox_now, doy)

def calculate_ptr_horizon_d(pAz,pAlt):
    if pAz  <= 30:
        hor = 35.
    elif pAz <= 36.5:
        hor = 39
    elif pAz <= 43:
        hor = 42.7
    elif pAz <= 59:
        hor = 32.7
    elif pAz <= 62:
        hor = 28.6
    elif pAz <= 65:
        hor = 25.2
    elif pAz <= 74:
        hor = 22.6
    elif pAz <= 82:
        hor = 20
    elif pAz <= 95.5:
        hor =17.2
    elif pAz <= 101.5:
        hor = 14
    elif pAz <= 107.5:
        hor = 10
    elif pAz <=130:
        hor = 11
    elif pAz <= 150:
        hor = 20
    elif pAz <= 172:
        hor = 28
    elif pAz <= 191:
        hor = 25
    elif pAz <= 213:
        hor = 20
    elif pAz <= 235:
        hor = 15.3
    elif pAz <= 260:
        hor = 10.5
    elif pAz <= 272:
        hor = 17
    elif pAz <= 294:
        hor = 16.5
    elif pAz <= 298.5:
        hor = 18.6
    elif pAz <= 303:
        hor = 20.6
    elif pAz <= 309:
        hor =27
    elif pAz <= 315:
        hor =32
    elif pAz <= 360.1:
        hor = 32
    else:
        hor = 15
    if hor < 17:
        hor =17  #Temporary fix for L500
    return hor

def convert_to_mechanical_h_d(pRa, pDec, pFlip):
    if pFlip == 'East':
        return (pRa, pDec)
    else:
        fDec = 180. - pDec
        pRa += 12.
        while pRa >= 24:
            pRa -= 24.
        while pRa < 0.:
            pRa += 24.
        return (pRa, fDec)

def rect_sph_d(pX, pY, pZ):
    rSq = pX*pX + pY*pY + pZ*pZ
    return math.degrees(math.atan2(pY, pX)), math.degrees(math.asin(pZ/rSq))

def sph_rect_d(pRoll, pPitch):
    pRoll = math.radians(pRoll)
    pPitch = math.radians(pPitch)
    cPitch = math.cos(pPitch)
    return math.cos(pRoll)*cPitch, math.sin(pRoll)*cPitch, math.sin(pPitch)

def rotate_r(pX, pY, pTheta):
    cTheta = math.cos(pTheta)
    sTheta = math.sin(pTheta)
    return pX * cTheta - pY * sTheta, pX * sTheta + pY * cTheta

def centration_d (theta, a, b):
    theta = math.radians(theta)
    return math.degrees(math.atan2(math.sin(theta) - STOR*b, math.cos(theta) - STOR*a))

def centration_r (theta, a, b):
    # = math.radians(theta)
    return (math.atan2(math.sin(theta) - STOR*b, math.cos(theta) - STOR*a))

def transform_raDec_to_haDec_r(pRa, pDec, pSidTime):
    return (reduce_ha_r(pSidTime - pRa), reduce_dec_r(pDec))

def transform_haDec_to_raDec_r(pHa, pDec, pSidTime):
    return (reduce_ra_r(pSidTime - pHa), reduce_dec_r(pDec))

def transform_haDec_to_azAlt_r(pLocal_hour_angle, pDec, latr):
    sinLat = math.sin(latr)
    cosLat = math.cos(latr)
    decr = pDec
    sinDec = math.sin(decr)
    cosDec = math.cos(decr)
    mHar = pLocal_hour_angle
    sinHa = math.sin(mHar)
    cosHa = math.cos(mHar)
    altitude = math.asin(sinLat*sinDec + cosLat*cosDec*cosHa)
    y = sinHa
    x = cosHa*sinLat - math.tan(decr)*cosLat
    azimuth = math.atan2(y, x) + PI
    azimuth = reduce_az_r(azimuth)
    altitude = reduce_alt_r(altitude)
    return (azimuth, altitude)#, local_hour_angle)

def transform_azAlt_to_haDec_r(pAz, pAlt, latr):
    sinLat = math.sin(latr)
    cosLat = math.cos(latr)
    alt = pAlt
    sinAlt = math.sin(alt)
    cosAlt = math.cos(alt)
    az = pAz - PI
    sinAz = math.sin(az)
    cosAz = math.cos(az)
    if abs(abs(alt) - PIOVER2) < 1.0*STOR:
        return (0.0, reduce_dec_r(latr))     #by convention azimuth points South at local zenith
    else:
        dec = math.asin(sinAlt*sinLat - cosAlt*cosAz*cosLat)
        ha = math.atan2(sinAz, (cosAz*sinLat + math.tan(alt)*cosLat))
        return (reduce_ha_r(ha), reduce_dec_r(dec))

def transform_azAlt_to_raDec_r(pAz, pAlt, pLatitude, pSidTime):
    ha, dec = transform_azAlt_to_haDec_r(pAz, pAlt, pLatitude)
    return transform_haDec_to_raDec_r(ha, dec, pSidTime)

def test_haDec_altAz_haDec():
    lHa = [-12, -11.99, -6, -5, -4, -3, -2, -1, 0, 1, 3, 5, 7, 9, 11.999, 12]
    lDec = [-50, -40, -30, -10, 0, 30, siteLatitude, 40, 70, 89.99, 90]
    for ha in lHa:
        for dec in lDec:
            print('Starting:  ', ha, dec)
            site_latitude =  config['latitude']
            lAz, lAlt = transform_haDec_to_azAlt(ha, dec, siteLatitude)
            tHa, tDec = transform_azAlt_to_HaDec(lAz, lAlt, siteLatitude)
            print (ha, tHa, dec, tDec)

def apply_refraction_inEl_r(pAppEl, pSiteRefTemp, pSiteRefPress): #Deg, C. , mmHg
    #From Astronomical Algorithms.  Max error 0.89" at 0 elev.
    #20210328   This code does not the right thing if star is below the Pole and is refracted above it.
    if not RefrOn:
        return pAppEl, 0.0
    elif pAppEl > 0:
        pAppEl *= RTOD   #Formular assume elevgvation in degrees
        ref = 1/math.tan(DTOR*(pAppEl + 7.31/(pAppEl + 4.4))) + 0.001351521673756295
        ref -= 0.06*math.sin((14.7*ref +13.)*DTOR) - 0.0134970632606319
        ref *= 283/(273 + pSiteRefTemp)
        ref *= pSiteRefPress/1010.0
        obsEl = pAppEl + ref/60.
        obsEl *= DTOR
        #print('El, ref (amin): ', obsEl, ref)
        return reduce_alt_r(obsEl), ref*60.
    else:
        ref = 1/math.tan(DTOR*(7.31/(pAppEl + 4.4))) + 0.001351521673756295
        ref -= 0.06*math.sin((14.7*ref +13.)*DTOR) - 0.0134970632606319
        ref *= 283/(273 + pSiteRefTemp)
        ref *= pSiteRefPress/1010.0
        obsEl = pAppEl + ref/60.
        obsEl *= DTOR
        #print('El, ref: ', obsEl, ref)
        return reduce_alt_r(obsEl), ref*60.

def correct_refraction_inEl_r(pObsEl, pSiteRefTemp, pSiteRefPress): #Deg, C. , mmHg
    if not RefrOn:
        return pObsEl, 0.0
    else:
        ERRORlimit = 0.01*STOR
        count = 0
        error = 10
        trial= pObsEl
        while abs(error) > ERRORlimit:
            appTrial, ref = apply_refraction_inEl_r(trial, pSiteRefTemp, pSiteRefPress)
            error = appTrial - pObsEl
            trial -= error
            count += 1
            if count > 25:   #count about 12 at-0.5 deg.  3 at 45deg.
                return reduce_dec_r(pObsEl)
                print('correct_refraction_inEl()  FAILED!')
        #print('Count:  ', count)
        return reduce_dec_r(trial), reduce_dec_r(pObsEl - trial)*RTOD*3600.

def test_refraction():   #passes 20170104   20180909
    for el in range(90, -1, -1):
        siteRefTemp = 0.0
        siteRefPress = 1010
        refEl, ref = apply_refraction_inEl_r(el, siteRefTemp, siteRefPress)
        resultEl, ref2 = correct_refraction_inEl_r(refEl, siteRefTemp, siteRefPress)
        print(el, refEl, resultEl, (el-resultEl)*DTOS, ref, ref2)

def appToObsRaHa(appRa, appDec, pSidTime):
    global raRefr, decRefr, refAsec
    from obs import g_dev
    appHa, appDec = transform_raDec_to_haDec_r(appRa, appDec, pSidTime)
    appAz, appAlt = transform_haDec_to_azAlt_r(appHa, appDec, site_config['latitude']*DTOR)
    obsAlt, refAsec = apply_refraction_inEl_r(appAlt,  g_dev['ocn'].temperature,  g_dev['ocn'].pressure)
    obsHa, obsDec = transform_azAlt_to_haDec_r(appAz, obsAlt, site_config['latitude']*DTOR)
    raRefr = reduce_ha_r(appHa - obsHa)*HTOS
    decRefr = -reduce_dec_r(appDec - obsDec)*DTOS
    return reduce_ha_r(obsHa), reduce_dec_r(obsDec), refAsec

def obsToAppHaRa(obsHa, obsDec, pSidTime):
    global raRefr, decRefr
    obsAz, obsAlt = transform_haDec_to_azAlt_r(obsHa, obsDec, site_config['latitude']*DTOR)
    refr = 0.0
    try:
        appAlt, refr = correct_refraction_inEl_r(obsAlt, g_dev['ocn'].temperature,  g_dev['ocn'].pressure)
    except:
        #breakpoint()  #THis should not fail.
        appAlt = 0
        pass
    appHa, appDec = transform_azAlt_to_haDec_r(obsAz, appAlt, site_config['latitude']*DTOR)
    appRa, appDec = transform_haDec_to_raDec_r(appHa, appDec, pSidTime)
    raRefr = reduce_ha_r(-appHa + obsHa)*HTOS
    decRefr = -reduce_dec_r(-appDec + obsDec)*DTOS
    return reduce_ra_r(appRa), reduce_dec_r(appDec), refr

def appToObsRaDec(appRa, appDec, pSidTime):
    obsHa, obsDec, refR = appToObsRaHa(appRa, appDec, pSidTime)
    obsRa, obsDec = transform_haDec_to_raDec_r(obsHa, obsDec, pSidTime)
    return reduce_ra_r(obsRa), reduce_dec_r(obsDec), refR

def obsToAppRaDec(obsRa, obsDec, pSidTime):
    obsHa, obsDec = transform_raDec_to_haDec_r(obsRa, obsDec, pSidTime.value)
    appRa, appDec, refr =  obsToAppHaRa(obsHa, obsDec, pSidTime.value)
    return reduce_ra_r(appRa), reduce_dec_r(appDec), refr


def test_app_obs_app():
    ra = [0, 5 ,4, 3, 2, 1, 0, 24, 23, 22, 21, 21, 20]
    dec =[0, -35, -20, -5, 0, 10, 25, siteLatitude, 40, 55, 70, 85, 89.999, 90]
    for pRa in ra:
        for pDec in dec:
            pHa, pDec = transform_raDec_to_haDec(pRa, pDec, 0)
            az, alt = transform_haDec_to_azAlt(pHa, pDec, 34)
            if alt > 0:
                oRa, oDec = appToObs(pRa, pDec, 0.0, 34)
                #print(pRa, oRa, pDec, oDec)
                aRa, aDec = obsToApp(oRa, oDec, 0.0, 34)
                #print(pRa, oRa, aRa, pDec, oDec, aDec, (pRa - aRa)*HTOS, (pDec - aDec)*DTOS)
                #print((pRa - aRa)*HTOS,( pDec - aDec)*DTOS)


def transform_mount_to_observed_r(pRoll, pPitch, pPierSide, loud=False):
    #I am amazed this works so well even very near the celestrial pole.
    #input is Ha in hours and pitch in degrees.
    if not ModelOn:
        return (pRoll, pPitch)
    else:

        cosDec = math.cos(pPitch)
        ERRORlimit = 0.01*STOR
        count = 0
        error = 10
        rollTrial = pRoll
        pitchTrial = pPitch
        while abs(error) > ERRORlimit:
            obsRollTrial, obsPitchTrial = transform_observed_to_mount_r(rollTrial, \
                          pitchTrial, pPierSide)
            errorRoll = reduce_ha_r(obsRollTrial - pRoll)
            errorPitch = reduce_dec_r(obsPitchTrial - pPitch)
            #THis needs a unit checkout.
            error = math.sqrt(cosDec*(errorRoll)**2 + (errorPitch)**2)  #Removed *15 from errorRoll
            rollTrial -= errorRoll
            pitchTrial -= errorPitch
            count +=1
            if count > 500:   #count about 12 at-0.5 deg.  3 at 45deg.
                return pRoll, pPitch
                if loud: print('correct_mount_to_observedl()  FAILED!')
        return reduce_ha_r(rollTrial), reduce_dec_r(pitchTrial)


def transform_observed_to_mount_r(pRoll, pPitch, pPierSide, loud=False, enable=False):
    #This routine is diectly invertible. input in radians.
    '''
    Long-run probably best way to do this in inherit a model dictionary.

    NBNBNB improbable minus sign of ID, WD

    #This implements a basic 7 term TPOINT transformation.

    '''
    global raCorr, decCorr, model


    if enable:
        pass
       # breakpoint()
    if not ModelOn:
        return (pRoll, pPitch)
    else:
        if True:
            ih = model['IH']
            idec = model['ID']
            Wh = model['WH']
            Wd = model['WD']
            ma = model['MA']
            me = model['ME']
            ch = model['CH']
            np = model['NP']
            tf = model['TF']
            tx = model['TX']
            hces = model['HCES']
            hcec = model['HCEC']
            dces = model['DCES']
            dcec = model['DCEC']
        else:
            ih = wmodel['IH']
            idec = wmodel['ID']
            Wh = wmodel['WH']
            Wd = wmodel['WD']
            ma = wmodel['MA']
            me = wmodel['ME']
            ch = wmodel['CH']
            np = wmodel['NP']
            tf = wmodel['TF']
            tx = wmodel['TX']
            hces = wmodel['HCES']
            hcec = wmodel['HCEC']
            dces = wmodel['DCES']
            dcec = wmodel['DCEC']
        ia = model['IA']
        ie = model['IE']
        an = model['AN']
        aw = model['AW']
        ca = model['CA']
        npae = model['NPAE']
        aces = model['ACES']
        acec = model['ACEC']
        eces = model['ECES']
        ecec = model['ECEC']
        #R to HD convention
        pRoll *= RTOH
        pPitch *= RTOD
        #Apply IJ and ID to incoming coordinates, and if needed GEM correction.
        rRoll = math.radians(pRoll*15 - ih /3600.)
        rPitch = math.radians(pPitch - idec /3600.)
        siteLatitude = site_config['latitude']
        if not ALTAZ:
           
            if pPierSide == 0:

                rRoll += math.radians(Wh/3600.)
                rPitch -= math.radians(Wd/3600.)  #NB Adjust signs to normal EWNS view
                #print("PIERSIDE IS BEING APPLIED:  ", pPierSide, Wh, Wd)
            if loud:
                print(ih, idec, Wh, Wd, ma, me, ch, np, tf, tx, hces, hcec, dces, dcec)
                # Do these need flipping?  I do not think so.
            ch = -ch/3600.
            np = -np/3600.
            #This is exact trigonometrically:
            if loud: print('Pre CN; roll, pitch:  ', rRoll*RTOH, rPitch*RTOD)
            cnRoll =  rRoll + math.atan2(math.cos(math.radians(np)) \
                            * math.tan(math.radians(ch)) \
                            + math.sin(math.radians(np))*math.sin(rPitch) \
                            , math.cos(rPitch))
            cnPitch=  math.asin(math.cos(math.radians(np)) \
                            * math.cos(math.radians(ch)) \
                            * math.sin(rPitch) - math.sin(math.radians(np)) \
                            * math.sin(math.radians(ch)))
            if loud:  print('Post CN; roll, pitch:  ', cnRoll*RTOH, cnPitch*RTOD)
            x, y, z = sph_rect_d(math.degrees(cnRoll), math.degrees(cnPitch))
            if loud: print('To spherical:  ', x, y, z, x*x+y*y+z*z)
            #Apply MA error:
            #breakpoint()
            #enable = True
            #if True and enable: print('Pre  MA:       ', x, y, z, math.radians(-ma/3600.))
            y, z = rotate_r(y, z, math.radians(-ma/3600.))#/math.cos(math.radians(siteLatitude)))
            #if True and enable : print('Post MA:       ', x, y, z, x*x+y*y+z*z)
            #Apply ME error:
            x, z = rotate_r(x, z, math.radians(-me/3600.))
            if loud: print('Post ME:       ', x, y, z, x*x+y*y+z*z)
            #Apply latLtude
            x, z = rotate_r(x, z, math.radians(90.0 - siteLatitude))
            if loud: print('Post-Lat:  ', x, y, z, x*x+y*y+z*z)
            #Apply TF, TX
            az, el = rect_sph_d(x, y, z)  #math.pi/2. -
            if loud: print('Az El:  ',  az+180., el)
            #flexure causes mount to sag so a shift in el, apply then
            #move back to other coordinate system
            zen = 90 - el
            if zen >= 89:
                clampedTz = 57.289961630759144  #tan(89)
            else:
                clampedTz = math.tan(math.radians(zen))
            defl= math.radians(tf/3600.)*math.sin(math.radians(zen)) + math.radians(tx/3600.)*clampedTz
            el += defl*RTOD
            if loud: print('Post Tf,Tx; az, el, z, defl:  ',  az+180., el, z*RTOD, defl*RTOS)
            #The above is dubious but close for small deflections.
            #Unapply Latitude

            x, y, z = sph_rect_d(az , el)
            if loud: print('Back:  ', x, y, z, x*x+y*y+z*z)
            x,z = rotate_r(x, z, -math.radians(90.0 - siteLatitude))
            if loud: print('Back-Lat:  ', x, y, z, x*x+y*y+z*z)
            fRoll, fPitch = rect_sph_d(x, y, z)
            if loud: print('Back-Sph:  ', fRoll*RTOH, fPitch*RTOD)
            cRoll = centration_d(fRoll, -hces, hcec)
            if loud: print('f,c Roll: ', fRoll, cRoll)
            cPitch = centration_d(fPitch, -dces, dcec)

            if loud: print('f, c Pitch: ', fPitch, cPitch)
            corrRoll = reduce_ha_h(cRoll/15.)
            corrPitch = reduce_dec_d(cPitch)
            if loud: print('Final:   ', fRoll*RTOH, fPitch*RTOD)
            raCorr = reduce_ha_h(corrRoll - pRoll)*15*3600
            decCorr = reduce_dec_d(corrPitch - pPitch)*3600
            #20210328  Note this may not work at Pole.
<<<<<<< HEAD
            #print('Corrections:  ', raCorr, decCorr)
            return(-corrRoll*HTOR, corrPitch*DTOR)
=======
            if enable:
                print('Corrections in asec:  ', raCorr, decCorr)
            return(corrRoll*HTOR, corrPitch*DTOR)
>>>>>>> 6ead43b2
        elif ALTAZ:
            if loud:
                print(ih, idec, ia, ie, an, aw, tf, tx, ca, npae, aces, acec, eces, ecec)
            '''
            Convert Incoming Ha, Dec to Alt-Az system, apply corrections then
            convert back to equitorial.  At this stage we assume positioning  of
            the mounting is still done in Ra/Dec coordianates so the canonical
            velocites are generated by the mounting, not any Python level code.
            '''
            loud=False
            az, alt = transform_haDec_to_azAlt_r(pRoll, pPitch)
            #Proably a units problem here.
            rRoll = math.radians(az + ia /3600.)
            rPitch = math.radians(alt - ie /3600.)
            ch = ca/3600.
            np = npae/3600.
            #This is exact trigonometrically:
            if loud: print('Pre CANPAE; roll, pitch:  ', rRoll*RTOH, rPitch*RTOD)
            cnRoll =  rRoll + math.atan2(math.cos(math.radians(np)) \
                            * math.tan(math.radians(ch)) \
                            + math.sin(math.radians(np))*math.sin(rPitch) \
                            , math.cos(rPitch))
            cnPitch=  math.asin(math.cos(math.radians(np)) \
                            * math.cos(math.radians(ch)) \
                            * math.sin(rPitch) - math.sin(math.radians(np)) \
                            * math.sin(math.radians(ch)))
            if loud:  print('Post CANPAE; roll, pitch:  ', cnRoll*RTOH, cnPitch*RTOD)
            x, y, z = sph_rect_d(math.degrees(cnRoll), math.degrees(cnPitch))
            if loud: print('To spherical:  ', x, y, z, x*x+y*y+z*z)
            #Apply AN error:
            if loud: print('Pre  AW:       ', x, y, z, math.radians(aw/3600.))
            y, z = rotate_r(y, z, math.radians(-aw/3600.))#/math.cos(math.radians(siteLatitude)))
            if loud: print('Post AW:       ', x, y, z, x*x+y*y+z*z)
            #Apply AW error:
            if loud: print('Pre  AN:       ', x, y, z, math.radians(an/3600.))
            x, z = rotate_r(x, z, math.radians(an/3600.))
            if loud: print('Post AN:       ', x, y, z, x*x+y*y+z*z)
#            #Apply latLtude
#            x, z = rotate(x, z, math.radians(90.0 - siteLatitude))
#            if loud: print('Post-Lat:  ', x, y, z, x*x+y*y+z*z)
            #Apply TF, TX
            az, el = rect_sph_d(x, y, z)  #math.pi/2. -
            if loud: print('Az El:  ',  az+180., el)
            #flexure causes mount to sag so a shift in el, apply then
            #move back to other coordinate system
            zen = 90 - el
            if zen >= 89:
                clampedTz = 57.289961630759144  #tan(89)
            else:
                clampedTz = math.tan(math.radians(zen))
            defl= math.radians(tf/3600.)*math.sin(math.radians(zen)) + math.radians(tx/3600.)*clampedTz
            el += defl*RTOD
            if loud: print('Post Tf,Tx; az, el, z, defl:  ',  az+180., el, z*RTOD, defl*RTOS)
            #The above is dubious but close for small deflections.
            #Unapply Latitude

            x, y, z = sph_rect_d(az , el)
            if loud: print('Back:  ', x, y, z, x*x+y*y+z*z)
#            x,z = rotate(x, z, -math.radians(90.0 - siteLatitude))
#            if loud: print('Back-Lat:  ', x, y, z, x*x+y*y+z*z)
            fRoll, fPitch = rect_sph_d(x, y, z)
            if loud: print('Back-Sph:  ', fRoll*RTOH, fPitch*RTOD)
            cRoll = centration_d(fRoll, aces, acec)
            if loud: print('f,c Roll: ', fRoll, cRoll)
            cPitch = centration_d(fPitch, -eces, ecec)
            if loud: print('f, c Pitch: ', fPitch, cPitch)
            corrRoll = reduce_az_r(cRoll)
            corrPitch = reduce_alt_r(cPitch)
            if loud: print('Final Az, ALT:   ', corrRoll, corrPitch)
            haH, decD = transform_azAlt_to_haDec_r(corrRoll, corrPitch)
            raCorr = reduce_ha_h(haH - pRoll)*15*3600
            decCorr = reduce_dec_d(decD - pPitch)*3600
            if loud: print('Corrections:  ', raCorr, decCorr)
            return(haH, decD)

def seedAltAzModel():
    global ALTAZ
    model['IH'] =0
    model['ID'] = 0
    model['WH'] = 0
    model['WD'] = 0
    model['MA'] = 0
    model['ME'] = 0
    model['CH'] = 0
    model['NP'] = 0
    model['TF'] = 70
    model['TX'] = -10
    model['HCES'] = 0
    model['HCEC'] = 0
    model['DCES'] = 0
    model['DCEC'] = 0
    model['IA'] = 100
    model['IE'] = -100
    model['AN'] = 30
    model['AW'] = -40
    model['CA'] = 50
    model['NPAE'] = 60
    model['ACES'] = 80
    model['ACEC'] = -90
    model['ECES'] = -85
    model['ECEC'] = 74
    ALTAZ = True
    test_misAlign()


def seedEquModel():
    global ALTAZ
    model['IH'] = 35
    model['ID'] = -30
    model['WH'] = 4
    model['WD'] = 0
    model['MA'] = 50
    model['ME'] =-70
    model['CH'] = 85
    model['NP'] = -40
    model['TF'] = 20
    model['TX'] = 5
    model['HCES'] = 100
    model['HCEC'] = -80
    model['DCES'] = 125
    model['DCEC'] = -45
    model['IA'] = 0
    model['IE'] = 0
    model['AN'] = 0
    model['AW'] = 0
    model['CA'] = 0
    model['NPAE'] = 0
    model['ACES'] = 0
    model['ACEC'] = 0
    model['ECES'] = 0
    model['ECEC'] = 0
    ALTAZ = False
    test_misAlign()

def getTpointModel(pDDmod=None):
    '''
    This fetches a model from TPOINT directory.  Note Toint does NOT produce
    EH ED.  This can be sorted by deciding if there is one model and an EH ED
    correction, or a model per flip side.  TPOINT can be set up to script
    those calculations.
    '''
    global model, modelChanged
    try:
        if pDDmod == None:
            pPath = 'C:\\Users\\User\\Dropbox\\PyWork\\PtrObserver\\PTR\\TPOINT\\ptr_mod.dat'
            WHP = 0.0
            WDP = 0.0
            print('Using ptr-Mod from TPOINT.')
        else:
            pPath = 'C:\\Users\\User\\Dropbox\\PyWork\\PtrObserver\\PTR\\TPOINT\\' + pDDmod + '.dat'
            #NOTE assumed a custom model deals with WHP
        modelf = open(pPath, 'r')
        print('Model: '+ pPath +'\n', modelf.readline(), modelf.readline())
        for line in modelf:
            if line != 'END' or len(line) > 7:
                print(line)
                items = line.split()
                try:
                    items[1] = float(items[1])
                    if abs(items[1]/float(items[2])) >= 2:  #reject low sigma terms
                        #store as needed.
                        if items[0] =='IH':
                            model['IH'] = items[1]
                        if items[0] =='ID':
                            model['ID'] = items[1]
                        if items[0] =='WH':
                            model['WH'] = items[1]
                        if items[0] =='WD':
                           model['WD'] = items[1]
                        if items[0] =='MA':
                            model['MA'] = items[1]
                        if items[0] =='ME':
                            model['ME'] = items[1]
                        if items[0] =='CH':
                            model['CH'] = items[1]
                        if items[0] =='NP':
                            model['NP'] = items[1]
                        if items[0] =='TF':
                            model['TF'] = items[1]
                        if items[0] =='TX':
                            model['TX']= items[1]
                        if items[0] =='HCES':
                            model['HCES'] = items[1]
                        if items[0] =='HCEC':
                            model['HCEC'] = items[1]
                        if items[0] =='DCES':
                            model['DCES'] = items[1]
                        if items[0] =='DCEC':
                            model['DCEC'] = items[1]
                        if items[0] =='IA':
                            model['IA'] = items[1]
                        if items[0] =='IE':
                            model['IE'] = items[1]
                        if items[0] =='AN':
                            model['AN'] = items[1]
                        if items[0] =='AW':
                            model['AW'] = items[1]
                        if items[0] =='CA':
                            model['CA'] = items[1]
                        if items[0] =='NPAE':
                            model['NPAE'] = items[1]
                        if items[0] =='ACES':
                            model['ACES'] = items[1]
                        if items[0] =='ACEC':
                            model['ACEC'] = items[1]
                        if items[0] =='ECES':
                            model['ECES'] = items[1]
                        if items[0] =='ECEC':
                            model['ECEC'] = items[1]
                except:
                    pass
        modelf.close()

    except:
        print('No model file found!  Please look elsewhere.')
    modelChanged = False


def writeTpointModel():
    global model, modelChanged
    pPath = 'C:\\Users\\User\\Dropbox\\PyWork\\PtrObserver\\PTR\\TPOINT\\ptr_mod.dat'
    modelf = open(pPath, 'w')
    modelf.write('0.18m AP Starfire on  AP-1600 \n')
    modelf.write('T  0  0.00    0.000   0.0000\n')
    modelf.write('     IH       ' + str(round(float(model['IH']), 2)) + '     3.0  \n')
    modelf.write('     ID       ' + str(round(float(model['ID']), 2)) + '     3.0  \n')
    modelf.write('     WH       ' + str(round(float(model['WH']), 2)) + '     3.0  \n')
    modelf.write('     WD       ' + str(round(float(model['WD']), 2)) + '     3.0  \n')
    modelf.write('     MA       ' + str(round(float(model['MA']), 2)) + '     3.0  \n')
    modelf.write('     ME       ' + str(round(float(model['ME']), 2)) + '     3.0  \n')
    modelf.write('     CH       ' + str(round(float(model['CH']), 2)) + '     3.0  \n')
    modelf.write('     NP       ' + str(round(float(model['NP']), 2)) + '     3.0  \n')
    modelf.write('     TF       ' + str(round(float(model['TF']), 2)) + '     3.0  \n')
    modelf.write('     TX       ' + str(round(float(model['TX']), 2)) + '     3.0  \n')
    modelf.write('     HCES     ' + str(round(float(model['HCES']), 2)) + '     3.0  \n')
    modelf.write('     HCEC     ' + str(round(float(model['HCEC']), 2)) + '     3.0  \n')
    modelf.write('     DCES     ' + str(round(float(model['DCES']), 2)) + '     3.0  \n')
    modelf.write('     DCEC     ' + str(round(float(model['DCEC']), 2)) + '     3.0  \n')
    modelf.write('     IA       ' + str(round(float(model['IA']), 2)) + '     3.0  \n')
    modelf.write('     IE       ' + str(round(float(model['IE']), 2)) + '     3.0  \n')
    modelf.write('     AN       ' + str(round(float(model['AN']), 2)) + '     3.0  \n')
    modelf.write('     AW       ' + str(round(float(model['AW']), 2)) + '     3.0  \n')
    modelf.write('     CA       ' + str(round(float(model['CA']), 2)) + '     3.0  \n')
    modelf.write('     NPAE     ' + str(round(float(model['NPAE']), 2)) + '     3.0  \n')
    modelf.write('     ACES     ' + str(round(float(model['ACES']), 2)) + '     3.0  \n')
    modelf.write('     ACEC     ' + str(round(float(model['ACEC']), 2)) + '     3.0  \n')
    modelf.write('     ECES     ' + str(round(float(model['ECES']), 2)) + '     3.0  \n')
    modelf.write('     ECEC     ' + str(round(float(model['ECEC']), 2)) + '     3.0  \n')
    modelf.write('END\n')
    modelf.close()


def getCorrs():
    global raCorr, decCorr, raRefr, decRefr, refAsec
    return (raCorr, decCorr, raRefr, decRefr, refAsec)

def getVels():
    global raVel, decVel
    return (raVel, decVel)

def setVels(pRaVel, pDecVel):
    global raVel, decVel
    raVel = pRaVel
    decVel = pDecVel



def test_misAlign():
    stars = open('C:\\Users\\obs\\Dropbox\\a_wer\\TPOINT\\perfct_ptr.dat', 'r')
    out = open('C:\\Users\\obs\\Dropbox\\a_wer\\TPOINT\\misalign.dat', 'w')
    for line in stars:
        if len(line) < 53:
            out.write(line)
            #print(line)
            continue
        entry = line[:]
        entry = entry.split()
        #print(entry)
        h = float(entry[0]) + (float(entry[1])/60. + float(entry[2])/3600.)
        d = float(entry[3][1:]) + (float(entry[4])/60. + float(entry[5])/3600.)
        sid = float(entry[12]) + float(entry[13])/60.
        if entry[3][0] == '-':
            d = -d
        ha = reduceHa(sid - h)
        iroll, npitch = transformObsToMount(ha, d, 0)
        nroll = reduceRa(sid - iroll)
        #print('misalign:  ', h, ha, d, nroll,iroll, npitch)

        mh, mm, ms = hToH_MStup(nroll)
        md, dm, ds = dToD_MStup(npitch)
        entry[6] = mh
        entry[7] = mm
        entry[8] = ms
        entry[9] = md
        entry[10] = dm
        entry[11] = ds
        #print('entry', entry)
        outStr = ''
        for field in range(len(entry)):
            outStr += entry[field] +"  "
        outStr = outStr[:-2]
        #NBNBNB Fix to copy over Sidtime and Aux variables.
        out.write(outStr +'\n' )
        #print(outStr+ '  00  00 \n')
    stars.close()
    out.close()




#20160316 OK
def transform_mount_to_Icrs(pCoord, pCurrentPierSide, pLST=None, loud=False):

    if pLST is not None:
        lclSid = pLST
    else:
        lclSid =sidTime    #@)@!)#@*  Wild gloable refernce here.
    if loud: print('Pcoord:  ', pCoord)
    roll, pitch = transform_raDec_to_haDec_r(pCoord[0], pCoord[1], sidTime)
    if loud: print('MountToICRS1')
    obsHa, obsDec = transform_mount_to_observed_hd(roll, pitch, pCurrentPierSide)
    if loud: print('MountToICRS2')
    appRa, appDec = obsToAppHaRa(obsHa, obsDec, sidTime)
    if loud: print('Out:  ', appRa, appDec, jYear)
    pCoordJnow = SkyCoord(appRa*u.hour, appDec*u.degree, frame='fk5', \
                          equinox=equinox_now)
    if loud: print('pCoord:  ', pCoordJnow)
    t = pCoordJnow.transform_to(ICRS)
    if loud: print('returning ICRS:  ', t)
    return (reduce_ra_r(fromHMS(str(t.ra.to_string(u.hour)))),  \
            reduce_dec_r(fromDMS(str(t.dec.to_string(u.degree)))))


def test_icrs_mount_icrs():
    ra = [11]#10, 11, 12, 13, 14, 15, 16, 17, 18, 19, 20]
    dec = [0]#-40, -31, -20, -10, -5, 0, 10, 25, 40, 55, 70, 85, 88]
    for pRa in ra:
        for pDec in dec:
            for lst in [11 ]:#0.0001, 0, 24, 24.9999]:
                print('Starting:  ', pRa, pDec)
                Coord = (pRa,pDec)
                pierSide = 0
                toMount = transform_icrs_to_mount(Coord, pierSide, pLST=lst)
                print('ToMount:  ', toMount)

                back = transform_mount_to_Icrs(toMount, pierSide, pLST=lst)
                ra_err = reduceHa(back[0]-Coord[0])*HTOS
                dec_err = reduceDec(back[1]- Coord[1])*DTOS
                if abs(ra_err) > 0.1 or abs(dec_err) > 0.1:
                    print( pRa, pDec, lst, ra_err, dec_err)
                #print( pRa, pDec, lst, ra_err, dec_err)


# def getwIHwID():
#     #global IHP, IDP
#     print('IH, ID:  ', model['IH'] ,  model['ID'] )
#     return   model['IH'] ,  model['ID']

# def incwIHwID(h, d):
#     #global IHP, IDP
#     model['IH']  += h
#     model['ID']  += d
#     modelChanged = True
#     print("I's incremented")

# def resetwIHwID():
#     #global IHP, IDP
#     model['IH']  = 0.0
#     model['ID']  = 0.0
#     modelChanged = True
#     print("I's reset")
# ###Below is incorrect.



# def geteCHeID():
#     #global EHP, EDP, CHP
#     print('EH, ED, CH:  ',  model['EH'] ,  model['ED'] ,  model['CH'] )
#     return   model['CH'] ,  model['ED']

# def inceCHeID(h, d):
#     #global EHP, EDP, CHP
#     model['EH']  -= h/2.
#     model['ED']  += d
#     model['CH']  += h
#     modelChanged = True
#     print("E's incremented")

# def reseteCHeID():
#     #global EHP, EDP, CHP
#     model['EH']  = 0.0
#     model['ED']  = 0.0
#     model['CH'] = 0.0
#     modelChanged = True
#     print("E's reset")
    
    
#def test_misAlign():
#    stars = open('TPOINT\\perfct34.dat', 'r')
#    out = open('TPOINT\\misalign.dat', 'w')
#    for line in stars:
#        if len(line) < 53:
#            out.write(line)
#            #print(line)
#            continue
#        entry = line[:]
#        entry = entry.split()
#        #print(entry)
#        h = float(entry[0]) + (float(entry[1]) + float(entry[2])/60.)/60.
#        d = float(entry[3][1:]) + (float(entry[4]) + float(entry[5])/60.)/60.
#        sid = float(entry[12]) + float(entry[13])/60.
#        if entry[3][0] == '-':
#            d = -d
#        ha = reduceHa(sid - h)
##        if ha < 0: pFlip = True
#        pFlip = False
#        iroll, npitch = transformObsToMount(ha, d, False)
###       print(h, d, ha, iroll, npitch)
##        #nroll = reduceRa(sid - iroll)
##        if ha < 0:
##            #print(h, d, ha, iroll, 180 - npitch)
##            nroll = 180 - npitch
##        else:
##        if ha >= 0:
#        nroll = reduceRa(sid - iroll)
##        print(h, d, ha, nroll, npitch)
##        nroll = iroll
#        mh, mm, ms = hToH_MStup(nroll)
#        md, dm, ds = dToD_MStup(npitch)
#        entry[6] = mh
#        entry[7] = mm
#        entry[8] = ms
#        entry[9] = md
#        entry[10] = dm
#        entry[11] = ds
#        #print('entry', entry)
#        outStr = ''
#        for field in range(len(entry)):
#            outStr += entry[field] +"  "
#        outStr = outStr[:-2]
#        #NBNBNB Fix to copy over Sidtime and Aux variables.
#        out.write(outStr +'\n' )
#        #print(outStr+ '  00  00 \n')
#    stars.close()
#    out.close()

#20160316  Seems OK.
#def transform_icrs_to_mount(pCoord, pCurrentPierSide, pLST=None, \
#                            pRaDot=0.0, pDecDot=0.0, pName=None, nominalExp=0, \
#                            loud=True, pTwoStep=False):
#
#    if loud: print('transform_icrs_to_mount -- entered')
#
## =============================================================================
## NBNBNB This is not including proper motions so these coordinates are bad!
## NB raDot, etc., is for rapidly moving objects.
##
##    Temporarily remoinv any effect of rates and motions.
## =============================================================================
#    pRaDot = 0
#    pDecDot = 0
#    meanCoord = SkyCoord(pCoord[0]*u.hour, pCoord[1]*u.degree, frame='icrs')
#    t = meanCoord.transform_to(FK5(equinox=equinox_now))
#    print('T:  ', t)
#    appRa = fromHMS(str(t.ra.to_string(u.hour)))
#    appDec = fromDMS(str(t.dec.to_string(u.degree)))
#    print('Apparent:  ', hToHMS(appRa), toDMS(appDec))
#    if loud: print('\n transform_icrs_to_mount:  \n J2000 to now:  ',  \
#                   reduceHa(pCoord[0] - appRa)*HTOS, \
#                   reduceDec(pCoord[1] - appDec)*DTOS, \
#                   reduceHa(pCoord[0] - appRa)*HTOS/60, 'amin',
#                   reduceDec(pCoord[1] - appDec)*DTOS/60, 'amin', '\n')
#    nominalExp = abs(nominalExp)
#    if nominalExp < 1:
#        nominalExp = 1
#    if pLST is not  None:
#        lclSid = pLST
#    else:
#        lclSid =sidTime
#    if loud: print('In:   sidTime, appRa, appDec, RaDot, DecDot:  ', lclSid, appRa, appDec, pRaDot, pDecDot, '\n')
#    obsHa, obsDec, refDelta = appToObsRaHa(appRa, appDec, lclSid)
#    if pTwoStep:
#        obsHa -= 1
#        print('TwoStep adjust made:  ', obsHa)
#        if obsHa < WESTEASTLIMIT:
#            obsHa = WESTEASTLIMIT-0.25
#
#    if loud: print('appToObs: ha, dec, refDelta:  ', obsHa, obsDec, refDelta, '\n')
#    roll, pitch = transformObsToMount(obsHa, obsDec, pCurrentPierSide)
#    mountRa, mountDec = transformHatoRaDec(roll, pitch, lclSid)
#    if loud: print('mount ra, dec, deltas:  ',  mountRa, mountDec, reduceHa(appRa - mountRa)*HTOS, reduceDec(appDec - mountDec)*DTOS, '\n')
#
#    obsHa, obsDec, advRefDelta = appToObsRaHa(appRa, appDec, reduceRa(lclSid + nominalExp*SecTOH*APPTOSID))    #NBNBNB is apptosid correct?
#    if loud: print('PRE: advToObs delta Ha, Dec, RefDelta  :  ',  obsHa, obsDec, advRefDelta, '\n')
#    advRoll, advPitch = transformObsToMount(obsHa, obsDec, pCurrentPierSide)
#    if loud: print('Post: advRoll advPitch  :  ',  advRoll, advPitch, '\n')
#    advMountRa, advMountDec = transformHatoRaDec(advRoll, advPitch, lclSid)
#    if loud:  print('Adv mount ra, dec, deltas:  ',  advMountRa, advMountDec, reduceHa(-appRa + advMountRa)*HTOS, reduceDec(-appDec + advMountDec)*DTOS, '\n')
#    deltaRoll = (reduceHa(mountRa - advMountRa) )*HTOS/nominalExp - MOUNTRATE
#    deltaPitch = -reduceDec(mountDec - advMountDec)*DTOS/nominalExp
#    if loud: print('delta Roll, Pitch: asec/s ', deltaRoll, deltaPitch, '\n')
#    slewAz, slewAlt = transform_haDec_to_azAlt(roll, mountDec) #roll is mount HA
#    if loud: print('slewAzAlt:  ', slewAz, slewAlt)
#    if loud: print('slew about to go to: ra/dec/az/alt.RatesOn ',  mountRa, mountDec, slewAz, slewAlt, RatesOn, '\n')
#    if RatesOn:
#        if loud:  print('Rates: asec/s ', float((pRaDot + deltaRoll)), float(pDecDot + deltaPitch), '\n')
#    else:
#        if loud:  print('Rates are off.')
#    #retCoord = SkyCoord(mountRa*u.hour, mountDec*u.degree, frame='icrs')
#    #icrsCoord = retCoord.transform_to(ICRS)
#    #
#    if loud:  print('Final: rah,decDeg, asec/s, asec/s', reduceRa(mountRa), reduceDec(mountDec),  float(pRaDot + deltaRoll), float(pDecDot + deltaPitch), '\n')
#    return reduceRa(mountRa), reduceDec(mountDec),  float(pRaDot + deltaRoll), float(pDecDot + deltaPitch) #NBNBNB investigate AppptoSid conversion


ut_now, sid_now, equinox_now, day_of_year = get_current_times()
sidTime = round(sid_now.hour , 7)
print('Ut, Sid, Jnow:  ',  ut_now, sid_now, equinox_now)
press = 970*u.hPa
temp = 10*u.deg_C
hum = 0.5           #50%

print('Utility module loaded at: ', ephem.now(), round((ephem.now()), 4))
print('Local system Sidereal time is:  ', sidTime)
#SEQ_Counter = '000000'  #Should this be longer and persistently increasing?
if __name__ == '__main__':
    print('Welcome to the utility module.')

<|MERGE_RESOLUTION|>--- conflicted
+++ resolved
@@ -71,17 +71,12 @@
 APPTOSID = 1.00273811906 #USNO Supplement
 MOUNTRATE = 15*APPTOSID  #15.0410717859
 KINGRATE = 15.029
+
 try:
-<<<<<<< HEAD
-    RefrOn = site_config['mount']['mount1']['refraction_on'] 
-    ModelOn = site_config['mount']['mount1']['model_on'] 
-    RatesOn = site_config['mount']['mount1']['rates_on'] 
-=======
     RefrOn = False #site_config['mount']['mount1']['settings']['refraction_on'] 
     ModelOn = site_config['mount']['mount1']['settings']['model_on'] 
     RatesOn = False #site_config['mount']['mount1']['settings']['rates_on'] 
 
->>>>>>> 6ead43b2
 except:
     RefrOn = False
     ModelOn = False
@@ -105,18 +100,6 @@
 wmodel = {}
   
 #NB Currently this is where the working model is stored.
-<<<<<<< HEAD
-model['IH'] = 193. 
-model['ID'] = -15.45 
-model['WH'] = 0.
-model['WD'] = 0.
-model['MA'] = 59. 
-model['ME'] = 24.14
-model['CH'] = -17.66 
-model['NP'] = 0.
-model['TF'] = 0.
-model['TX'] = 10.7 
-=======
 model['IH'] = 0#3-178.35 
 model['ID'] = 0#-310.41 
 model['WH'] = 0
@@ -127,7 +110,6 @@
 model['NP'] =0# -54.48
 model['TF'] =0# 79.78
 model['TX'] =0# -8.44 
->>>>>>> 6ead43b2
 model['HCES'] = 0
 model['HCEC'] =0# -192.59 
 model['DCES'] = 0.
@@ -1924,14 +1906,9 @@
             raCorr = reduce_ha_h(corrRoll - pRoll)*15*3600
             decCorr = reduce_dec_d(corrPitch - pPitch)*3600
             #20210328  Note this may not work at Pole.
-<<<<<<< HEAD
-            #print('Corrections:  ', raCorr, decCorr)
-            return(-corrRoll*HTOR, corrPitch*DTOR)
-=======
             if enable:
                 print('Corrections in asec:  ', raCorr, decCorr)
             return(corrRoll*HTOR, corrPitch*DTOR)
->>>>>>> 6ead43b2
         elif ALTAZ:
             if loud:
                 print(ih, idec, ia, ie, an, aw, tf, tx, ca, npae, aces, acec, eces, ecec)
