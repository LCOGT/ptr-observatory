--- conflicted
+++ resolved
@@ -57,28 +57,13 @@
 KINGRATE = 15.029
 
 try:
-<<<<<<< HEAD
     RefrOn = site_config["mount"]["mount1"]["settings"]["refraction_on"]
     ModelOn = site_config["mount"]["mount1"]["settings"]["model_on"]
     RatesOn = site_config["mount"]["mount1"]["settings"]["rates_on"]
-=======
-    RefrOn = site_config['mount']['mount1']['settings']['refraction_on']
-    ModelOn = site_config['mount']['mount1']['settings']['model_on']
-    RatesOn = site_config['mount']['mount1']['settings']['rates_on']
-
->>>>>>> 3ea69060
 except:
     RefrOn = False
     ModelOn = False
     RatesOn = False
-<<<<<<< HEAD
-=======
-
-
-
-HORIZON = 9.999   #Lower than actual mrc values.
-
->>>>>>> 3ea69060
 
 HORIZON = 9.999  # Lower than actual mrc values.
 ALTAZ = False
@@ -93,7 +78,6 @@
 model = {}  # Note model starts out zero, need to persist actual model.
 wmodel = {}
 
-<<<<<<< HEAD
 # NB Currently this is where the working model is stored.
 model["IH"] = 0
 model["ID"] = 0
@@ -135,49 +119,6 @@
 model["ACEC"] = 0
 model["ECES"] = 0
 model["ECEC"] = 0
-=======
-#NB Currently this is where the working model is stored.
-model['IH'] =0
-model['ID'] = 0
-model['WH'] = 0
-model['WD'] = 0
-model['MA'] =0
-model['ME'] = 0
-model['CH'] =0   #Value not clear after a flip.
-model['NP'] = 0
-model['TF'] = 0
-model['TX'] = 0
-model['HCES'] = 0
-model['HCEC'] = 0
-model['DCES'] = 0.
-model['DCEC'] = 0.
-
-wmodel['IH'] = 0.
-wmodel['ID'] = 0.
-wmodel['WH'] = 0.
-wmodel['WD'] = 0.
-wmodel['MA'] = 0.
-wmodel['ME'] = 0.
-wmodel['CH'] = 0.
-wmodel['NP'] = 0.
-wmodel['TF'] =  0.
-wmodel['TX'] =  -0.
-wmodel['HCES'] = 0.
-wmodel['HCEC'] = 0.
-wmodel['DCES'] = 0.
-wmodel['DCEC'] = 0.
-
-model['IA'] = 0
-model['IE'] = 0
-model['AN'] = 0
-model['AW'] = 0
-model['CA'] = 0
-model['NPAE'] = 0
-model['ACES'] = 0
-model['ACEC'] = 0
-model['ECES'] = 0
-model['ECEC'] = 0
->>>>>>> 3ea69060
 
 modelChanged = False
 
@@ -1824,16 +1765,17 @@
     decr = math.radians(pDec)
     sinDec = math.sin(decr)
     cosDec = math.cos(decr)
-    mHar = math.radians(15.*pLocal_hour_angle)
+    mHar = math.radians(15.0 * pLocal_hour_angle)
     sinHa = math.sin(mHar)
     cosHa = math.cos(mHar)
-    altitude = math.degrees(math.asin(sinLat*sinDec + cosLat*cosDec*cosHa))
+    altitude = math.degrees(math.asin(sinLat * sinDec + cosLat * cosDec * cosHa))
     y = sinHa
-    x = cosHa*sinLat - math.tan(decr)*cosLat
+    x = cosHa * sinLat - math.tan(decr) * cosLat
     azimuth = math.degrees(math.atan2(y, x)) + 180
-    #azimuth = reduceAz(azimuth)
-    #altitude = reduceAlt(altitude)
-    return (azimuth, altitude)#, local_hour_angle)
+    # azimuth = reduceAz(azimuth)
+    # altitude = reduceAlt(altitude)
+    return (azimuth, altitude)  # , local_hour_angle)
+
 
 def reduceAlt(pAlt):
     if pAlt > 90.0:
@@ -1842,12 +1784,14 @@
         pAlt = -90.0
     return pAlt
 
+
 def reduceAz(pAz):
     while pAz < 0.0:
         pAz += 360
     while pAz >= 360.0:
         pAz -= 360.0
     return pAz
+
 
 def transform_azAlt_to_haDec_r(pAz, pAlt, latr):
     sinLat = math.sin(latr)
@@ -2064,7 +2008,6 @@
     if not ModelOn:
         return (pRoll, pPitch)
     else:
-<<<<<<< HEAD
         if True:  # TODO needs to specify, else statement unreachable.
             ih = model["IH"]
             idec = model["ID"]
@@ -2080,24 +2023,6 @@
             hcec = model["HCEC"]
             dces = model["DCES"]
             dcec = model["DCEC"]
-=======
-        if True:
-
-            ih = model['IH']
-            idec = model['ID']
-            Wh = model['WH']
-            Wd = model['WD']
-            ma = model['MA']
-            me = model['ME']
-            ch = model['CH']
-            np = model['NP']
-            tf = model['TF']
-            tx = model['TX']
-            hces = model['HCES']
-            hcec = model['HCEC']
-            dces = model['DCES']
-            dcec = model['DCEC']
->>>>>>> 3ea69060
         else:
             ih = wmodel["IH"]
             idec = wmodel["ID"]
@@ -2132,7 +2057,6 @@
         siteLatitude = site_config["latitude"]
 
         if not ALTAZ:
-<<<<<<< HEAD
             if pPierSide == 0:
                 ch = -ch / 3600.0
                 np = -np / 3600.0
@@ -2140,15 +2064,6 @@
                 rPitch -= math.radians(
                     Wd / 3600.0
                 )  # NB Adjust signs to normal EWNS view
-=======
-
-            if pPierSide == 0:
-                ch = -ch/3600.      #Trying this 20210612
-                np = -np/3600.
-                rRoll += math.radians(Wh/3600.)
-                rPitch -= math.radians(Wd/3600.)  #NB Adjust signs to normal EWNS view
-                #print("PIERSIDE IS BEING APPLIED:  ", pPierSide, Wh, Wd)
->>>>>>> 3ea69060
             if loud:
                 print(ih, idec, Wh, Wd, ma, me, ch, np, tf, tx, hces, hcec, dces, dcec)
 
@@ -2624,7 +2539,6 @@
                 ra_err = reduceHa(back[0] - Coord[0]) * HTOS
                 dec_err = reduceDec(back[1] - Coord[1]) * DTOS
                 if abs(ra_err) > 0.1 or abs(dec_err) > 0.1:
-<<<<<<< HEAD
                     print(pRa, pDec, lst, ra_err, dec_err)
 
 
@@ -2639,184 +2553,4 @@
 print("Local system Sidereal time is:  ", sidTime)
 
 if __name__ == "__main__":
-    print("Welcome to the utility module.")
-=======
-                    print( pRa, pDec, lst, ra_err, dec_err)
-                #print( pRa, pDec, lst, ra_err, dec_err)
-
-
-# def getwIHwID():
-#     #global IHP, IDP
-#     print('IH, ID:  ', model['IH'] ,  model['ID'] )
-#     return   model['IH'] ,  model['ID']
-
-# def incwIHwID(h, d):
-#     #global IHP, IDP
-#     model['IH']  += h
-#     model['ID']  += d
-#     modelChanged = True
-#     print("I's incremented")
-
-# def resetwIHwID():
-#     #global IHP, IDP
-#     model['IH']  = 0.0
-#     model['ID']  = 0.0
-#     modelChanged = True
-#     print("I's reset")
-# ###Below is incorrect.
-
-
-
-# def geteCHeID():
-#     #global EHP, EDP, CHP
-#     print('EH, ED, CH:  ',  model['EH'] ,  model['ED'] ,  model['CH'] )
-#     return   model['CH'] ,  model['ED']
-
-# def inceCHeID(h, d):
-#     #global EHP, EDP, CHP
-#     model['EH']  -= h/2.
-#     model['ED']  += d
-#     model['CH']  += h
-#     modelChanged = True
-#     print("E's incremented")
-
-# def reseteCHeID():
-#     #global EHP, EDP, CHP
-#     model['EH']  = 0.0
-#     model['ED']  = 0.0
-#     model['CH'] = 0.0
-#     modelChanged = True
-#     print("E's reset")
-
-
-#def test_misAlign():
-#    stars = open('TPOINT\\perfct34.dat', 'r')
-#    out = open('TPOINT\\misalign.dat', 'w')
-#    for line in stars:
-#        if len(line) < 53:
-#            out.write(line)
-#            #print(line)
-#            continue
-#        entry = line[:]
-#        entry = entry.split()
-#        #print(entry)
-#        h = float(entry[0]) + (float(entry[1]) + float(entry[2])/60.)/60.
-#        d = float(entry[3][1:]) + (float(entry[4]) + float(entry[5])/60.)/60.
-#        sid = float(entry[12]) + float(entry[13])/60.
-#        if entry[3][0] == '-':
-#            d = -d
-#        ha = reduceHa(sid - h)
-##        if ha < 0: pFlip = True
-#        pFlip = False
-#        iroll, npitch = transformObsToMount(ha, d, False)
-###       print(h, d, ha, iroll, npitch)
-##        #nroll = reduceRa(sid - iroll)
-##        if ha < 0:
-##            #print(h, d, ha, iroll, 180 - npitch)
-##            nroll = 180 - npitch
-##        else:
-##        if ha >= 0:
-#        nroll = reduceRa(sid - iroll)
-##        print(h, d, ha, nroll, npitch)
-##        nroll = iroll
-#        mh, mm, ms = hToH_MStup(nroll)
-#        md, dm, ds = dToD_MStup(npitch)
-#        entry[6] = mh
-#        entry[7] = mm
-#        entry[8] = ms
-#        entry[9] = md
-#        entry[10] = dm
-#        entry[11] = ds
-#        #print('entry', entry)
-#        outStr = ''
-#        for field in range(len(entry)):
-#            outStr += entry[field] +"  "
-#        outStr = outStr[:-2]
-#        #NBNBNB Fix to copy over Sidtime and Aux variables.
-#        out.write(outStr +'\n' )
-#        #print(outStr+ '  00  00 \n')
-#    stars.close()
-#    out.close()
-
-#20160316  Seems OK.
-#def transform_icrs_to_mount(pCoord, pCurrentPierSide, pLST=None, \
-#                            pRaDot=0.0, pDecDot=0.0, pName=None, nominalExp=0, \
-#                            loud=True, pTwoStep=False):
-#
-#    if loud: print('transform_icrs_to_mount -- entered')
-#
-## =============================================================================
-## NBNBNB This is not including proper motions so these coordinates are bad!
-## NB raDot, etc., is for rapidly moving objects.
-##
-##    Temporarily remoinv any effect of rates and motions.
-## =============================================================================
-#    pRaDot = 0
-#    pDecDot = 0
-#    meanCoord = SkyCoord(pCoord[0]*u.hour, pCoord[1]*u.degree, frame='icrs')
-#    t = meanCoord.transform_to(FK5(equinox=equinox_now))
-#    print('T:  ', t)
-#    appRa = fromHMS(str(t.ra.to_string(u.hour)))
-#    appDec = fromDMS(str(t.dec.to_string(u.degree)))
-#    print('Apparent:  ', hToHMS(appRa), toDMS(appDec))
-#    if loud: print('\n transform_icrs_to_mount:  \n J2000 to now:  ',  \
-#                   reduceHa(pCoord[0] - appRa)*HTOS, \
-#                   reduceDec(pCoord[1] - appDec)*DTOS, \
-#                   reduceHa(pCoord[0] - appRa)*HTOS/60, 'amin',
-#                   reduceDec(pCoord[1] - appDec)*DTOS/60, 'amin', '\n')
-#    nominalExp = abs(nominalExp)
-#    if nominalExp < 1:
-#        nominalExp = 1
-#    if pLST is not  None:
-#        lclSid = pLST
-#    else:
-#        lclSid =sidTime
-#    if loud: print('In:   sidTime, appRa, appDec, RaDot, DecDot:  ', lclSid, appRa, appDec, pRaDot, pDecDot, '\n')
-#    obsHa, obsDec, refDelta = appToObsRaHa(appRa, appDec, lclSid)
-#    if pTwoStep:
-#        obsHa -= 1
-#        print('TwoStep adjust made:  ', obsHa)
-#        if obsHa < WESTEASTLIMIT:
-#            obsHa = WESTEASTLIMIT-0.25
-#
-#    if loud: print('appToObs: ha, dec, refDelta:  ', obsHa, obsDec, refDelta, '\n')
-#    roll, pitch = transformObsToMount(obsHa, obsDec, pCurrentPierSide)
-#    mountRa, mountDec = transformHatoRaDec(roll, pitch, lclSid)
-#    if loud: print('mount ra, dec, deltas:  ',  mountRa, mountDec, reduceHa(appRa - mountRa)*HTOS, reduceDec(appDec - mountDec)*DTOS, '\n')
-#
-#    obsHa, obsDec, advRefDelta = appToObsRaHa(appRa, appDec, reduceRa(lclSid + nominalExp*SecTOH*APPTOSID))    #NBNBNB is apptosid correct?
-#    if loud: print('PRE: advToObs delta Ha, Dec, RefDelta  :  ',  obsHa, obsDec, advRefDelta, '\n')
-#    advRoll, advPitch = transformObsToMount(obsHa, obsDec, pCurrentPierSide)
-#    if loud: print('Post: advRoll advPitch  :  ',  advRoll, advPitch, '\n')
-#    advMountRa, advMountDec = transformHatoRaDec(advRoll, advPitch, lclSid)
-#    if loud:  print('Adv mount ra, dec, deltas:  ',  advMountRa, advMountDec, reduceHa(-appRa + advMountRa)*HTOS, reduceDec(-appDec + advMountDec)*DTOS, '\n')
-#    deltaRoll = (reduceHa(mountRa - advMountRa) )*HTOS/nominalExp - MOUNTRATE
-#    deltaPitch = -reduceDec(mountDec - advMountDec)*DTOS/nominalExp
-#    if loud: print('delta Roll, Pitch: asec/s ', deltaRoll, deltaPitch, '\n')
-#    slewAz, slewAlt = transform_haDec_to_azAlt(roll, mountDec) #roll is mount HA
-#    if loud: print('slewAzAlt:  ', slewAz, slewAlt)
-#    if loud: print('slew about to go to: ra/dec/az/alt.RatesOn ',  mountRa, mountDec, slewAz, slewAlt, RatesOn, '\n')
-#    if RatesOn:
-#        if loud:  print('Rates: asec/s ', float((pRaDot + deltaRoll)), float(pDecDot + deltaPitch), '\n')
-#    else:
-#        if loud:  print('Rates are off.')
-#    #retCoord = SkyCoord(mountRa*u.hour, mountDec*u.degree, frame='icrs')
-#    #icrsCoord = retCoord.transform_to(ICRS)
-#    #
-#    if loud:  print('Final: rah,decDeg, asec/s, asec/s', reduceRa(mountRa), reduceDec(mountDec),  float(pRaDot + deltaRoll), float(pDecDot + deltaPitch), '\n')
-#    return reduceRa(mountRa), reduceDec(mountDec),  float(pRaDot + deltaRoll), float(pDecDot + deltaPitch) #NBNBNB investigate AppptoSid conversion
-
-
-ut_now, sid_now, equinox_now, day_of_year = get_current_times()
-sidTime = round(sid_now.hour , 7)
-print('Ut, Sid, Jnow, DoY:  ',  ut_now, sid_now, equinox_now, day_of_year)
-# press = 970*u.hPa
-# temp = 10*u.deg_C
-# hum = 0.5           #50%
-
-print('UPTR utility module loaded at: ', ephem.now(), round((ephem.now()), 4))
-print('Local system Sidereal time is:  ', sidTime)
-#SEQ_Counter = '000000'  #Should this be longer and persistently increasing?
-if __name__ == '__main__':
-    print('Welcome to the utility module.')
->>>>>>> 3ea69060
+    print("Welcome to the utility module.")