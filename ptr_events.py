--- conflicted
+++ resolved
@@ -44,15 +44,9 @@
             self.wema_config=reqs.get(uri_status, timeout=20).json()['configuration']
         except:
             self.wema_config={}
-<<<<<<< HEAD
             self.wema_config['latitude']=7.378917
-
             self.wema_config['longitude']=-135.257229
 
-=======
-            self.wema_config['latitude']=7.378917            
-            self.wema_config['longitude']=-135.257229            
->>>>>>> 04fb7ddf
             self.wema_config['elevation']=20
             self.wema_config['reference_ambient']=20
             self.wema_config['reference_pressure']=20
@@ -64,13 +58,8 @@
             self.wema_config['morn_close_and_park'] = float(32.0) # How many minutes after sunrise to close. Default 32 minutes = enough time for narrowband flats
 
             plog ("Failed to get wema_config")
-<<<<<<< HEAD
             plog(traceback.format_exc())
 
-
-=======
-            plog(traceback.format_exc())        
->>>>>>> 04fb7ddf
 
         self.siteLatitude = round(float(self.wema_config['latitude']), 8)  # 34 20 34.569   #34 + (20 + 34.549/60.)/60.
         self.siteLongitude = round(float(self.wema_config['longitude']), 8)  # -(119 + (40 + 52.061/60.)/60.) 119 40 52.061 W
@@ -306,7 +295,7 @@
         DecDot = round(3600*degrees(FlatEndDec - FlatStartDec)/span, 4)
         plog('Morn Rates:  ', RaDot, DecDot, '\n')
         return (degrees(FlatStartRa)/15, degrees(FlatStartDec),
-                degrees(FlatEndRa)/15, degrees(FlatEndDec), RaDot, DecDot)    
+                degrees(FlatEndRa)/15, degrees(FlatEndDec), RaDot, DecDot)
 
     #############################
     ###     Public Methods   ####
@@ -339,19 +328,7 @@
         altazframe=AltAz(obstime=Time.now(), location=self.site_coordinates)
         sun_coords=get_sun(Time.now()).transform_to(altazframe)
         return sun_coords.az.degree, sun_coords.alt.degree
-<<<<<<< HEAD
-
-
-    # def sun_az_alt_now(self):
-    #     '''
-    #     Return a tuple with the (az, alt) of the flattest part of the sky.
-    #     '''
-    #     ra, dec, sun_alt, sun_az, *other = self._sunNow()
-    #     return sun_az, sun_alt
-
-=======
-        
->>>>>>> 04fb7ddf
+
     def illuminationNow(self):
 
         sunRa, sunDec, sunElev, sunAz, moonRa, moonDec, moonElev, moonDia \
@@ -497,14 +474,7 @@
                 self.sunrise = self.sunrise - 24*ephem.hour
             if ephem.Date(self.cool_down_open) > self.endNightTime:
                 self.cool_down_open = self.cool_down_open - 24*ephem.hour
-<<<<<<< HEAD
-
-        # we want the end of eve bias dark to be at least 2* dark exposure before the roof opens
-        dark_exposure_in_minutes = self.config['camera']['camera_1_1']['settings']['dark_exposure'] /60
-        #self.endNightTime = ephem.Date(self.sunrise + self.config['end_of_night_delay']/1440.)
-=======
-                
->>>>>>> 04fb7ddf
+
 
         self.cool_down_open = self.sunset + self.wema_config['eve_cool_down_open']/1440
         self.close_and_park = self.sunrise + self.wema_config['morn_close_and_park']/1440
@@ -519,14 +489,6 @@
                      ('Sun Set            ', ephem.Date(self.sunset)),
                      ('Civil Dusk         ', ephem.Date(self.civilDusk)),
                      ('End Eve Sky Flats  ', ephem.Date(self.civilDusk + self.config['end_eve_sky_flats_offset']/1440)),
-<<<<<<< HEAD
-                     #('Clock & Auto Focus ', ephem.Date(self.nautDusk_plus_half - 8/1440.)),
-
-                     #('Observing Begins   ', ephem.Date(self.nautDusk_plus_half)),
-                     # ('Observing Begins   ', ephem.Date(obs_window := self.astroDark - self.config['astro_dark_buffer']/1440)),
-                     # ('Clock & Auto Focus ', ephem.Date(obs_window + self.config['clock_and_auto_focus_offset']/1440)),
-=======
->>>>>>> 04fb7ddf
                      ('Observing Begins   ', ephem.Date(self.astroDark - self.config['astro_dark_buffer']/1440)),
                      ('Clock & Auto Focus ', ephem.Date(self.nauticalDusk - self.config['clock_and_auto_focus_offset']/1440)),
                      ('Naut Dusk          ', ephem.Date(self.nauticalDusk)),
@@ -552,7 +514,7 @@
                      ('Moon Rise          ', ephem.Date(self.next_moonrise)),
                      ('Moon Transit       ', ephem.Date(self.next_moontransit)),
                      ('Moon Set           ', ephem.Date(self.next_moonset))]
-        
+
         self.evnt_sort = self._sortTuple(self.evnt)
         day_dir = self.compute_day_directory()
 
