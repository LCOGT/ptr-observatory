--- conflicted
+++ resolved
@@ -74,11 +74,7 @@
         self.prior_status = None
         self.prior_status_2 = None
         self.wmd_fail_counter = 0
-<<<<<<< HEAD
-        if self.site in ['mrc', 'wmd2']:
-=======
         if self.site in ['MRC', 'MRC2']:
->>>>>>> c9c11314
             self.redis_server = redis.StrictRedis(host='10.15.0.109', port=6379, db=0,
                                                   decode_responses=True)
             self.observing_conditions_connected = True
@@ -267,13 +263,8 @@
                     #print("Wx log did not write.")
             self.status = status
             
-<<<<<<< HEAD
-        #  Note we are now in mrc specific code.
-        elif self.site == 'mrc' or self.site == 'wmd2':
-=======
         #  Note we are now in MRC specific code.
         elif self.site == 'MRC' or self.site == 'MRC2':
->>>>>>> c9c11314
             
             try:
                 #breakpoint()
@@ -514,11 +505,7 @@
                 self.meas_sky_lux = linearize_unihedron(uni_measure)
                 quick.append(float(self.meas_sky_lux))     # intended for Unihedron
             return quick
-<<<<<<< HEAD
-        elif self.site == 'mrc':
-=======
         elif self.site == 'MRC':
->>>>>>> c9c11314
             wx = eval(self.redis_server.get('<ptr-wx-1_state'))
             quick.append(time.time())
             quick.append(float(wx["sky C"]))
