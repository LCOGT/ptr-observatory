
import win32com.client
import redis
import time
# import requests
import json
import socket
from global_yard import g_dev
#breakpoint()

import datetime

from site_config import get_ocn_status

from pprint import pprint
# import ptr_events


'''

This module contains the weather class.  When get_status() is called the weather situation
is evaluated and self.wx_is_ok  and self.open_is_ok is evaluated and published along
with self.status, a dictionary.

This module should be expanded to integrate multiple Wx sources, particularly Davis and
SkyAlert.

Weather holds are counted only when they INITIATE within the Observing window. So if a
hold started just before the window and opening was late that does not count for anti-
flapping purposes.

This is module sends 'signals' through the Events layer then TO the enclosure by checking
as sender that an OPEN for example can get through the Events layer. It is Mandatory
the receiver (the enclosure in this case) also checks the Events layer.  The events layer
is populated once per observing day with default values.  However the dictionary entries
can be modified for debugging or simulation purposes.

'''


def linearize_unihedron(uni_value):  # Need to be coefficients in config.
    #  Based on 20180811 data
    uni_value = float(uni_value)
    if uni_value < -1.9:
        uni_corr = 2.5**(-5.85 - uni_value)
    elif uni_value < -3.8:
        uni_corr = 2.5**(-5.15 - uni_value)
    elif uni_value <= -12:
        uni_corr = 2.5**(-4.88 - uni_value)
    else:
        uni_corr = 6000
    return uni_corr


def f_to_c(f):
    return round(5*(f - 32)/9, 2)


class ObservingConditions:

    def __init__(self, driver: str, name: str, config: dict, astro_events):
        #  We need a way to specify whihc computer in the wema in the
        #  the singular config file or we have two configurations.
        #  import socket
        #  print(socket.gethostname())

        self.name = name
        self.astro_events = astro_events
        self.site = config['site']
        #g_dev['redis'].get('wx_state')
        g_dev['ocn'] = self
        self.config = config
        g_dev['ocn'] = self
        self.sample_time = 0
        self.ok_to_open = 'No'
        self.observing_condtions_message = '-'
        self.wx_is_ok = False
        self.wx_hold = False
        self.wx_to_go = 0.0
        self.wx_hold_last_updated = time.time()   # This is meant for a stale check on the Wx hold report
        self.wx_hold_tally = 0
        self.wx_clamp = False
        self.clamp_latch = False
        self.wait_time = 0        # A countdown to re-open
        self.wx_close = False     # If made true by Wx code, a 15 minute timeout will begin when Wx turns OK
        self.wx_hold_until_time = None
        self.wx_hold_count = 0     # if >=5 inhibits reopening for Wx
        self.wait_time = 0        # A countdown to re-open
        self.wx_close = False     # If made true by Wx code, a 15 minute timeout will begin when Wx turns OK
        self.wx_system_enable = True   # Purely a debugging aid.
        self.wx_test_cycle = 0
        self.prior_status = None
        self.prior_status_2 = None
        self.wmd_fail_counter = 0
        self.temperature = self.config['reference_ambient']  # Index needs
        self.pressure = self.config['reference_pressure']  # to be months.
        self.unihedron_connected = True  # NB NB NB His needs improving, driving from config
        self.hostname = socket.gethostname()
        self.site_is_specific = False




        # =============================================================================
        #         Note site_in_automatic found in the Enclosure object.
        # =============================================================================
        if self.hostname in self.config['wema_hostname']:
            self.is_wema = True
        else:
            self.is_wema = False
        if self.config['wema_is_active']:
            self.site_has_proxy = True  # NB Site is proxy needs a new name.
        else:
            self.site_has_proxy = False
        if self.site in ['simulate',  'dht']:  # DEH: added just for testing purposes with ASCOM simulators.
            self.observing_conditions_connected = True
            self.site_is_proxy = False
            print("observing_conditions: Simulator drivers connected True")
        elif self.config['site_is_specific']:
            self.site_is_specific = True
            #  Note OCN has no associated commands.
            #  Here we monkey patch
            self.get_status = get_ocn_status
            #self.get_status = config.get_ocn_status  #NB THis line is bogus
            # Get current ocn status just as a test.
            self.status = self.get_status(g_dev)
            # breakpoint()  # All test code
            # quick = []
            # self.get_quick_status(quick)
            # print(quick)
        elif (self.is_wema or self.site_is_specific):
            #  This is meant to be a generic Observing_condition code
            #  instance that can be accessed by a simple site or by the WEMA,
            #  assuming the transducers are connected to the WEMA.
            self.site_is_generic = True
            win32com.client.pythoncom.CoInitialize()
            self.sky_monitor = win32com.client.Dispatch(driver)
            self.sky_monitor.connected = True   # This is not an ASCOM device.
            driver_2 = config['observing_conditions']['observing_conditions1']['driver_2']
            self.sky_monitor_oktoopen = win32com.client.Dispatch(driver_2)
            self.sky_monitor_oktoopen.Connected = True
            driver_3 = config['observing_conditions']['observing_conditions1']['driver_3']
            if driver_3 is not None:
                self.sky_monitor_oktoimage = win32com.client.Dispatch(driver_3)
                self.sky_monitor_oktoimage.Connected = True
            print("observing_conditions: sky_monitors connected = True")
            if config['observing_conditions']['observing_conditions1']['has_unihedron']:
                self.unihedron_connected = True
                try:
                    driver = config['observing_conditions']['observing_conditions1']['uni_driver']
                    port = config['observing_conditions']['observing_conditions1']['unihedron_port']
                    self.unihedron = win32com.client.Dispatch(driver)
                    self.unihedron.Connected = True
                    print("observing_conditions: Unihedron connected = True, on COM" + str(port))
                except:
                    print("Unihedron on Port 10 is disconnected.  Observing will proceed.")
                    self.unihedron_connected = False
                    # NB NB if no unihedron is installed the status code needs to not report it.
        #self.status = None   # This **may** need to have a first status if site_specific is True.
        self.last_wx = None

    def get_status(self):   # This is purely generic code for a generic site.
                            # It may be overwritten with a monkey patch found
                            # in the appropriate config.py
        '''
        Regularly calling this routine returns weather status dict for AWS, evaluates the Wx
        reporting and manages temporary closes, known as weather-holds.



        Returns
        -------
        status : TYPE
            DESCRIPTION.

        '''
<<<<<<< HEAD
        breakpoint()
        if not self.is_wema and self.site_has_proxy:   #This code is meant for SRO
=======





        if not self.is_wema and self.site_has_proxy:
>>>>>>> fb6cc212
            if self.config['site_IPC_mechanism'] == 'shares':
                try:
                    weather = open(g_dev['wema_share_path'] + 'weather.txt', 'r')
                    status = json.loads(weather.readline())
                    weather.close()
                    self.status = status
                    self.prior_status = status
                    g_dev['ocn'].status = status
                    return status
                except:
                    try:
                        time.sleep(3)
                        weather = open(g_dev['wema_share_path'] + 'weather.txt', 'r')
                        status = json.loads(weather.readline())
                        weather.close()
                        self.status = status
                        self.prior_status = status
                        g_dev['ocn'].status = status
                        return status
                    except:
                        try:
                            time.sleep(3)
                            weather = open(g_dev['wema_share_path'] + 'weather.txt', 'r')
                            status = json.loads(weather.readline())
                            weather.close()
                            self.status = status
                            self.prior_status = status
                            g_dev['ocn'].status = status
                            return status
                        except:
                            print("Using prior OCN status after 4 failures.")
                            g_dev['ocn'].status =self.prior_status
                            return self.prior_status
            elif self.config['site_IPC_mechanism'] == 'redis':
                 try:
                     status = eval(g_dev['redis'].get('wx_state'))
                 except:
                     status = g_dev['redis'].get('wx_state')
                 self.status = status
                 self.prior_status = status
                 g_dev['ocn'].status = status
                 try:
                     self.current_ambient = self.status['temperature_C']
                 except:
                     pass
                 return status
            else:
                #breakpoint()
                try:
                    self.current_ambient = self.status['temperature_C']
                except:
                    pass
                self.status = status
            try:
                self.current_ambient = self.status['temperature_C']
            except:
                pass
            return status


        if self.site_is_generic or self.is_wema:  #These operations are common to a generic single computer or wema site.
            status= {}
            illum, mag = self.astro_events.illuminationNow()
            #illum = float(redis_monitor["illum lux"])
            if illum > 500:
                illum = int(illum)
            else:
                illum = round(illum, 3)
            if self.unihedron_connected:
                try:
                    uni_measure = self.unihedron.SkyQuality   #  Provenance of 20.01 is dubious 20200504 WER
                except:
                    #print("Unihedron did not read.")
                    uni_measure = 0
            if uni_measure == 0:
                uni_measure = round((mag - 20.01),2)   #  Fixes Unihedron when sky is too bright
                status["meas_sky_mpsas"] = uni_measure
                self.meas_sky_lux = illum
            else:
                self.meas_sky_lux = linearize_unihedron(uni_measure)
                status["meas_sky_mpsas"] = uni_measure

            self.temperature = round(self.sky_monitor.Temperature, 2)
            try:  #  NB NB Boltwood vs. SkyAlert difference.  What about SRO?
                self.pressure = self.sky_monitor.Pressure,  #978   #Mbar to mmHg  #THIS IS A KLUDGE
            except:
                self.pressure = self.config['reference_pressure']
            # NB NB NB This is a very odd problem which showed up at MRC.
            try:
                self.new_pressure = round(float(self.pressure[0]), 2)
            except:
                self.new_pressure = round(float(self.pressure), 2)
            try:
                status = {"temperature_C": round(self.temperature, 2),
                          "pressure_mbar": self.new_pressure,
                          "humidity_%": self.sky_monitor.Humidity,
                          "dewpoint_C": self.sky_monitor.DewPoint,
                          "sky_temp_C": round(self.sky_monitor.SkyTemperature,2),
                          "last_sky_update_s":  round(self.sky_monitor.TimeSinceLastUpdate('SkyTemperature'), 2),
                          "wind_m/s": abs(round(self.sky_monitor.WindSpeed, 2)),
                          'rain_rate': self.sky_monitor.RainRate,
                          'solar_flux_w/m^2': None,
                          'cloud_cover_%': str(self.sky_monitor.CloudCover),
                          "calc_HSI_lux": illum,
                          "calc_sky_mpsas": round(uni_measure,2),    #  Provenance of 20.01 is dubious 20200504 WER
                          #"wx_ok": wx_str,  #str(self.sky_monitor_oktoimage.IsSafe),
                          "open_ok": self.ok_to_open,
                          'wx_hold': self.wx_hold,
                          'hold_duration': self.wx_to_go
                          }
            except:
                status = {"temperature_C": round(self.temperature, 2),
                          "pressure_mbar": self.new_pressure,
                          "humidity_%": self.sky_monitor.Humidity,
                          "dewpoint_C": self.sky_monitor.DewPoint,
                          "sky_temp_C": round(self.sky_monitor.SkyTemperature,2),
                          "last_sky_update_s":  round(self.sky_monitor.TimeSinceLastUpdate('SkyTemperature'), 2),
                          "wind_m/s": abs(round(self.sky_monitor.WindSpeed, 2)),
                          'rain_rate': self.sky_monitor.RainRate,
                          'solar_flux_w/m^2': None,
                          'cloud_cover_%': 'unknown',    #str(self.sky_monitor.CloudCover), # Soetimes faults.
                          "calc_HSI_lux": illum,
                          "calc_sky_mpsas": round(uni_measure,2),    #  Provenance of 20.01 is dubious 20200504 WER
                          #"wx_ok": wx_str,  #str(self.sky_monitor_oktoimage.IsSafe),
                          "open_ok": self.ok_to_open,
                          'wx_hold': self.wx_hold,
                          'hold_duration': self.wx_to_go
                          }
            self.current_ambient = round(self.temperature, 2)
            dew_point_gap = not (self.sky_monitor.Temperature  - self.sky_monitor.DewPoint) < 2
            temp_bounds = not (self.sky_monitor.Temperature < -15) or (self.sky_monitor.Temperature > 42)
            wind_limit = self.sky_monitor.WindSpeed < 35/2.235   #sky_monitor reports m/s, Clarity may report in MPH
            sky_amb_limit  = (self.sky_monitor.SkyTemperature - self.sky_monitor.Temperature) < -8   #"""NB THIS NEEDS ATTENTION>
            humidity_limit = 1 < self.sky_monitor.Humidity < 85
            rain_limit = self.sky_monitor.RainRate <= 0.001


            self.wx_is_ok = dew_point_gap and temp_bounds and wind_limit and sky_amb_limit and \
                            humidity_limit and rain_limit
            #  NB  wx_is_ok does not include ambient light or altitude of the Sun
            if self.wx_is_ok:
                wx_str = "Yes"
                status["wx_ok"] = "Yes"
            else:
                wx_str = "No"   #Ideally we add the dominant reason in priority order.
                status["wx_ok"] = "Yes"

            g_dev['wx_ok']  =  self.wx_is_ok
            if self.config['site_IPC_mechanism'] == 'shares':
                try:
                    weather = open(self.config['wema_write_share_path'] + 'weather.txt', 'w')
                    weather.write(json.dumps(status))
                    weather.close()
                except:
                    print("1st try to write weather status failed.")
                    time.sleep(3)
                    try:
                        weather = open(self.config['wema_write_share_path'] + 'weather.txt', 'w')
                        weather.write(json.dumps(status))
                        weather.close()
                    except:
                        print("2nd try to write weather status failed.")
                        time.sleep(3)
                        try:
                            weather = open(self.config['wema_write_share_path'] +'weather.txt', 'w')
                            weather.write(json.dumps(status))
                            weather.close()
                        except:
                            print("3rd try to write weather status failed.")
                            time.sleep(3)
                            weather = open(self.config['wema_write_share_path'] + 'weather.txt', 'w')
                            weather.write(json.dumps(status))
                            weather.close()
                            print("4th try to write weather status.")
            elif self.config['site_IPC_mechanism'] == 'redis':

                g_dev['redis'].set('wx_state', status)  #THis needs to become generalized IP

            # Only write when around dark, put in CSV format, used to calibrate Unihedron.
            sunZ88Op, sunZ88Cl, sunrise, ephemNow = g_dev['obs'].astro_events.getSunEvents()
            two_hours = 2/24    #  Note changed to 2 hours.   NB NB NB The times need changing to bracket skyflats.
            if  (sunZ88Op - two_hours < ephemNow < sunZ88Cl + two_hours) and (time.time() >= \
                  self.sample_time + 60):    #  Once a minute.
                try:
                    wl = open('C:/ptr/unihedron/wx_log.txt', 'a')
                    wl.write(str(time.time()) + ', ' + str(illum) + ', ' + str(mag - 20.01) + ', ' \
                             + str(uni_measure) + ", \n")
                    wl.close()
                    #print('Unihedron log worked.')
                    self.sample_time = time.time()
                except:
                    self.sample_time = time.time() - 61
                    #print("redis_monitor log did not write.")
            '''
            Now lets compute Wx hold condition.  Class is set up to assume Wx has been good.
            The very first time though at Noon, self.open_is_ok will always be False but the
            Weather, which does not include ambient light, can be good.  We will assume that
            changes in ambient light are dealt with more by the Events module.

            We want the wx_hold signal to go up and down as a guage on the quality of the
            afternoon.  If there are a lot of cycles, that indicates unsettled conditons even
            if any particular instant is perfect.  So we set self.wx_hold to false during class
            __init__().

            When we get to this point of the code first time we expect self.wx_is_ok to be true
            '''
            obs_win_begin, sunset, sunrise, ephemNow = self.astro_events.getSunEvents()
            wx_delay_time = 900
            if (self.wx_is_ok and self.wx_system_enable) and not self.wx_hold:     #Normal condition, possibly nothing to do.
                self.wx_hold_last_updated = time.time()
            elif not self.wx_is_ok and not self.wx_hold:     #Wx bad and no hold yet.
                #Bingo we need to start a cycle
                self.wx_hold = True
                self.wx_hold_until_time = (t := time.time() + wx_delay_time)    #15 minutes   Make configurable
                self.wx_hold_tally += 1     #  This counts all day and night long.
                self.wx_hold_last_updated = t
                if obs_win_begin <= ephemNow <= sunrise:     #Gate the real holds to be in the Observing window.
                    self.wx_hold_count += 1
                    #We choose to let the enclosure manager handle the close.
                    print("Wx hold asserted, flap#:", self.wx_hold_count, self.wx_hold_tally)
                else:
                    print("Wx Hold -- out of Observing window.", self.wx_hold_count, self.wx_hold_tally)
            elif not self.wx_is_ok and self.wx_hold:     #WX is bad and we are on hold.
                self.wx_hold_last_updated = time.time()
                #Stay here as long as we need to.
                self.wx_hold_until_time = (t := time.time() + wx_delay_time)
                if self.wx_system_enable:
                    #print("In a wx_hold.")
                    pass
                    #self.wx_is_ok = True
            elif self.wx_is_ok  and self.wx_hold:     #Wx now good and still on hold.
                if self.wx_hold_count < 3:
                    if time.time() >= self.wx_hold_until_time and not self.wx_clamp:
                        #Time to release the hold.
                        self.wx_hold = False
                        self.wx_hold_until_time = time.time() + wx_delay_time  #Keep pushing the recovery out
                        self.wx_hold_last_updated = time.time()
                        print("Wx hold released, flap#, tally#:", self.wx_hold_count, self.wx_hold_tally)
                        #We choose to let the enclosure manager diecide it needs to re-open.
                else:
                    #Never release the THIRD  hold without some special high level intervention.
                    if not self.clamp_latch:
                        print('Sorry, Tobor is clamping enclosure shut for the night.')
                    self.clamp_latch = True
                    self.wx_clamp = True

                self.wx_hold_last_updated = time.time()
            self.status = status
            g_dev['ocn'].status = status
            return status

    def get_quick_status(self, quick):

        if self.site_is_specific:
            self.status = self.get_status(g_dev)  # Get current stat.
        else:
            self.status = self.get_status()
        illum, mag = g_dev['evnt'].illuminationNow()
          # NB NB NB it is safer to make this a dict rather than a positionally dependant list.
        quick.append(time.time())
        quick.append(float(self.status['sky_temp_C']))
        quick.append(float(self.status['temperature_C']))
        quick.append(float(self.status['humidity_%']))
        quick.append(float(self.status['dewpoint_C']))
        quick.append(float(abs(self.status['wind_m/s'])))
        quick.append(float(self.status['pressure_mbar']))   # 20200329 a SWAG!
        quick.append(float(illum))     # Add Solar, Lunar elev and phase
        if self.unihedron_connected:
            uni_measure = 0#wx['meas_sky_mpsas']   #NB NB note we are about to average logarithums.
        else:
            uni_measure  = 0
        if uni_measure == 0:
            uni_measure = round((mag - 20.01),2)   #  Fixes Unihedron when sky is too bright
            quick.append(float(uni_measure))
            self.meas_sky_lux = illum
        else:
            self.meas_sky_lux = linearize_unihedron(uni_measure)
            quick.append(float(self.meas_sky_lux))     # intended for Unihedron
        return quick

    def get_average_status(self, pre, post):
        average = []
        average.append(round((pre[0] + post[0])/2, 3))
        average.append(round((pre[1] + post[1])/2, 1))
        average.append(round((pre[2] + post[2])/2, 1))
        average.append(round((pre[3] + post[3])/2, 1))
        average.append(round((pre[4] + post[4])/2, 1))
        average.append(round((pre[5] + post[5])/2, 1))
        average.append(round((pre[6] + post[6])/2, 2))
        average.append(round((pre[7] + post[7])/2, 3))
        average.append(round((pre[8] + post[8])/2, 1))
        return average

    def parse_command(self, command):
        #The only possible Wx command is test Wx hold.
        req = command['required_params']
        opt = command['optional_params']
        action = command['action']
        if action is not None:
            pass
            #self.move_relative_command(req, opt)   ???
        else:
            print(f"Command <{action}> not recognized.")

    # ###################################
    #   Observing Conditions Commands  #
    # ###################################

    def empty_command(self, req: dict, opt: dict):
        ''' does nothing '''
        print(f"obseving conditions cmd: empty command")
        pass


if __name__ == '__main__':
    pass<|MERGE_RESOLUTION|>--- conflicted
+++ resolved
@@ -7,8 +7,6 @@
 import socket
 from global_yard import g_dev
 #breakpoint()
-
-import datetime
 
 from site_config import get_ocn_status
 
@@ -97,10 +95,6 @@
         self.unihedron_connected = True  # NB NB NB His needs improving, driving from config
         self.hostname = socket.gethostname()
         self.site_is_specific = False
-
-
-
-
         # =============================================================================
         #         Note site_in_automatic found in the Enclosure object.
         # =============================================================================
@@ -174,17 +168,7 @@
             DESCRIPTION.
 
         '''
-<<<<<<< HEAD
-        breakpoint()
-        if not self.is_wema and self.site_has_proxy:   #This code is meant for SRO
-=======
-
-
-
-
-
-        if not self.is_wema and self.site_has_proxy:
->>>>>>> fb6cc212
+        if not self.is_wema and self.site_has_proxy:   #This code is meant for SRO, which has a weather proxy.
             if self.config['site_IPC_mechanism'] == 'shares':
                 try:
                     weather = open(g_dev['wema_share_path'] + 'weather.txt', 'r')
