--- conflicted
+++ resolved
@@ -457,18 +457,7 @@
                     wx_str = "No"   #Ideally we add the dominant reason in priority order.
                     status["wx_ok"] = "No"
                 
-<<<<<<< HEAD
-                g_dev['wx_ok']  =  self.wx_is_ok             
-                uni_measure, hz, lux_u = eval(self.redis_server.get('unihedron1'))   #  Provenance of 20.01 is dubious 20200504 WER
-                if uni_measure == 0:
-                    uni_measure = round((mag - 19.01),2)   #  Fixes Unihedron when sky is too bright
-                    status["meas_sky_mpsas"] = uni_measure
-                    #status2["meas_sky_mpsas"] = uni_measure
-                    self.meas_sky_lux = illum
-                else:
-                    self.meas_sky_lux = linearize_unihedron(uni_measure)
-                    status["meas_sky_mpsas"] = uni_measure
-=======
+
                 g_dev['wx_ok']  =  self.wx_is_ok
                 # breakpoint()
                 # uni_measure, hz, lux_u = eval(self.redis_server.get('unihedron1'))   #  Provenance of 20.01 is dubious 20200504 WER
@@ -482,7 +471,7 @@
                 #     self.meas_sky_lux = linearize_unihedron(uni_measure)
                 # NB NB NB THIS needs fixing
                 status["meas_sky_mpsas"] = 22.0# uni_measure
->>>>>>> 1c836ec3
+
                     #status2["meas_sky_mpsas"] = uni_measure
                         # Only write when around dark, put in CSV format
                 # sunZ88Op, sunZ88Cl, ephem_now = g_dev['obs'].astro_events.getSunEvents()
