
import win32com.client
import time
import serial
from global_yard import g_dev
#import config_east as config
import shelve
import datetime
import requests
import json
from pprint import pprint



'''
class Probe(object):

    def __init__(self, pCom):
        self.probePosition = None
        print('Probe class called with:  ', pCom)
        self.commPort = pCom

    def probeRead(self):
       with serial.Serial(self.commPort, timeout=0.3) as com:
           com.write(b'R1\n')
           self.probePosition = float(com.read(7).decode())  #check # significant digits.
           print(self.probePosition)


def probeRead(com_port):
       with serial.Serial(com_port, timeout=0.3) as com:
           com.write(b'R1\n')
           probePosition = float(com.read(7).decode())  #check # significant digits.
           print(probePosition)


probeRead('COM31')
-6.846

'''


#  Unused except for WMD
def probeRead(com_port):
       with serial.Serial(com_port, timeout=0.3) as com:
           com.write(b'R1\n')
           probePosition = float(com.read(7).decode())*994.96 - 137 #Corrects Probe to Stage. Up and down, lash = 5000 enc.
           print(round(probePosition, 1))

class Focuser:

    def __init__(self, driver: str, name: str, config: dict):
        self.site = config['site']
        self.name = name
        self.site_path = config['client_path']
        self.camera_name = config['camera']['camera_1_1']['name']
        g_dev['foc'] = self
        self.config = config['focuser']['focuser1']
        win32com.client.pythoncom.CoInitialize()
        self.focuser = win32com.client.Dispatch(driver)
        time.sleep(4)

        self.focuser.Connected = True
        #self.focuser.TempComp = False
        self.micron_to_steps= float(config['focuser']['focuser1']['unit_conversion'])   #  Note tis can be a bogus value
        self.steps_to_micron = 1/self.micron_to_steps
        self.focuser_message = '-'
        print("Focuser connected,  at:  ", round(self.focuser.Position*self.steps_to_micron, 1))
        self.reference = None
        self.last_known_focus = None
        self.last_temperature = None
        self.last_source = None

        try:
            self.get_af_log()
        except:
            self.set_focal_ref_reset_log(config['focuser']['focuser1']['reference'])
        try:   #  NB NB NB This mess neads cleaning up.
            try:

                self.last_temperature = self.focuser.Temperature
                self.reference = self.calculate_compensation(self.focuser.Temperature)   #need to change to config supplied
                print("Focus position set from temp compensated value:  ", self.reference)
                self.last_known_focus = self.reference
                self.last_source = "Focuser__init__  Calculate Comp references Config"
            except:
                #breakpoint()
                self.reference = float(self.get_focal_ref())   #need to change to config supplied
                self.last_known_focus = self.reference
                print("Focus reference updated from Night Shelf:  ", self.reference)
                #Is this of any real value except to persist self.last_known...?
        except:
            self.reference = int(self.config['reference'])
            self.last_known_focus = self.reference
            print("Focus reference derived from supplied config file for 10C:  ", self.reference)
            #The config reference should be a table of value
        self.focuser.Move(int(float(self.reference)*self.micron_to_steps))





    def calculate_compensation(self, temp_primary):

        if -20 <= temp_primary <= 45:
            trial = round(float(self.config['coef_0'] + float(self.config['coef_c'])*temp_primary), 1)

            trial = max(trial, 500)  #These values are for an Optec Gemini.
            trial = min(trial, 12150)
            # NB NB Numbers should all come fron site config.
            
            #print('Calculated focus compensated position:  ', trial)
            return int(trial)
        else:
            print('Primary out of range -20C to 45C, using reference focus')
            return float(self.config['reference'])

    def get_status(self):
        try:
            status = {
                "focus_position": round(self.focuser.Position*self.steps_to_micron, 1),       #THIS occasionally glitches, usually no temp probe on Gemini
                "focus_temperature": self.focuser.Temperature,
                "focus_moving": self.focuser.IsMoving,
                'comp': self.config['coef_c'],
                'filter_offset': g_dev['fil'].filter_offset
                #"focus_temperature": self.focuser.Temperature
                }

        except:
            try:
                temp = g_dev['ocn'].cuurent_ambient
            except:
                temp = 10.0   #NB NB NB this needs to be a proper monthly config file default.
            status = {
                "focus_position": round(self.focuser.Position*self.steps_to_micron, 1),       
                "focus_temperature":  temp,
                "focus_moving": self.focuser.IsMoving,
                'comp': self.config['coef_c'],
                'filter_offset':  "n.a"# g_dev['fil'].filter_offset  #NB NB NB A patch
                #"focus_temperature": self.focuser.Temperature
                }
        return status

    def get_quick_status(self, quick):
        quick.append(time.time())
        quick.append(self.focuser.Position*self.steps_to_micron)
        try:
            quick.append(self.focuser.Temperature)
        except:
            quick.append(10.0)   
        quick.append(self.focuser.IsMoving)
        return quick

    def get_average_status(self, pre, post):
        average = []
        average.append(round((pre[0] + post[0])/2, 3))
        average.append(round((pre[1] + post[1])/2, 3))
        average.append(round((pre[2] + post[2])/2, 3))
        if pre[3] or post[3]:
            average.append(True)
        else:
            average.append(False)
        return average

    def update_job_status(self, cmd_id, status, seconds_remaining=-1):
        """
        Update the status of a job.
        Args:
            cmd_id (string): the ulid that identifies the job to update
            status (string): the new status (eg. "STARTED")
            seconds_remaining (int): time estimate until job is updated as "COMPLETE".
                Note: value of -1 used when no estimate is provided.
        """
        url = "https://jobs.photonranch.org/jobs/updatejobstatus"
        body = {
            "site": self.site,
            "ulid": cmd_id,
            "secondsUntilComplete": seconds_remaining,
            "newStatus": status,
        }
        response = requests.request('POST', url, data=json.dumps(body))
        print(response)
        return response


    def parse_command(self, command):
        req = command['required_params']
        opt = command['optional_params']
        action = command['action']

        if action == "move_relative":
            # Mark a job as "STARTED" just before starting it.
            # Include a time estmiate if possible. This is sent to the UI.
            self.update_job_status(command['ulid'], 'STARTED', 5)

            # Do the command. Additional job updates can be sent in this function too.
            self.move_relative_command(req, opt)

            # Mark the job "COMPLETE" when finished.
            self.update_job_status(command['ulid'], 'COMPLETE')

        elif action == "move_absolute":
            self.update_job_status(command['ulid'], 'STARTED', 5)
            self.move_absolute_command(req, opt)
            self.update_job_status(command['ulid'], 'COMPLETE')
        elif action == "go_to_reference":
            self.update_job_status(command['ulid'], 'STARTED', 5)
            reference = self.get_focal_ref()
            self.focuser.Move(reference*self.micron_to_steps)
            time.sleep(0.1)
            while self.focuser.IsMoving:
                time.sleep(0.5)
                print('>')
            self.update_job_status(command['ulid'], 'COMPLETE')
        elif action == "go_to_compensated":
            reference = self.calculate_compensation(self.focuser.Temperature)
            self.focuser.Move(reference*self.micron_to_steps)
            time.sleep(0.1)
            while self.focuser.IsMoving:
                time.sleep(0.5)
                print('>')
        elif action == "save_as_reference":
            self.set_focal_ref(self.focuser.Position*self.steps_to_micron)  #Need to get the alias properly
            # NB NB NB This needs to remove filter offset and save the temperature to be of any value.
        else:
            print(f"Command <{action}> not recognized:", command)


    ###############################
    #       Focuser Commands      #
    ###############################

    def get_position(self, counts=False):
        if not counts:
            return int(self.focuser.Position*self.steps_to_micron)
        
    def adjust_focus(self, loud=False):
        #Note the adjustment is relative to the last formal focus procedure where
        #self.last_termperature was used to position the focuser.  Do not use
        #move_relative()  Functionally dependent of temp, coef_c and filter thickness.

        try:
            if self.site != 'sro':
                temp_delta = self.focuser.Temperature - self.last_temperature
            else:
                try:
                    temp_delta = g_dev['ocn'].status['temperature_C'] - self.last_temperature
                except:
                    temp_delta = 0.0

            adjust = 0.0
            if abs(temp_delta)> 0.1 and self.last_temperature is not None:
                adjust = round(temp_delta*float(self.config['coef_c']), 1)
            adjust += g_dev['fil'].filter_offset
            try:
                self.last_temperature = g_dev['ocn'].status['temperature_C']  #Save this for next adjustment
            except:
                pass
            req = {'position':  str(self.last_known_focus + adjust)}
            opt = {}
            if loud: print('Adjusting focus by:  ', adjust, ' microns, to:  ', int(self.last_known_focus + adjust))
            self.move_absolute_command(req, opt)
        except:
            print("Something went wrong in focus-adjust.")
            
    def guarded_move(self, to_focus):
<<<<<<< HEAD

=======
        
>>>>>>> 157e575b
        try:
            self.focuser.Move(int(to_focus))
            time.sleep(0.1)
            while self.focuser.IsMoving:
                time.sleep(0.3)
                print('>f')
        except:
            print("AF Guarded move failed.")

    def move_relative_command(self, req: dict, opt: dict):
        ''' set the focus position by moving relative to current position '''
        #The string must start with a + or a - sign, otherwize treated as zero and no action.

        position_string = req['position']
        position = int(self.focuser.Position*self.steps_to_micron)
        if position_string[0] != '-':
            relative = int(position_string)
            position += relative
            self.focuser.Move(int(position*self.micron_to_steps))
            time.sleep(0.1)
            while self.focuser.IsMoving:
                time.sleep(0.5)
                print('>f++')
        elif position_string[0] =='-':
            relative = int(position_string[1:])
            position -= relative
            self.focuser.Move(int(position*self.micron_to_steps))
            time.sleep(0.1)
            while self.focuser.IsMoving:
                time.sleep(0.5)
                print('>f rel')
        else:
            print('Supplied relative move is lacking a sign; ignoring.')
        #print(f"focuser cmd: move_relative:  ", req, opt)
    def move_absolute_command(self, req: dict, opt: dict):
        ''' set the focus position by moving to an absolute position '''
        print("focuser cmd: move_absolute:  ", req, opt)
        position = int(float(req['position']))
        current_position =self.focuser.Position*self.steps_to_micron
        if current_position > position:
            tag = '>f abs'
        else:
            tag = '<f abs'
        self.focuser.Move(int(position*self.micron_to_steps))
        print(tag)
        time.sleep(0.3)
        while self.focuser.IsMoving:
            time.sleep(0.3)
            print(tag)
        #Here we could spin until the move is completed, simplifying other devices.  Since normally these are short moves,
        #that may make the most sense to keep things seperated.
        '''
        A new seek *may* cause a mount move, a filter, rotator, and focus change.  How do we launch all of these in parallel, then
        send status until each completes, then move on to exposing?

        '''
    def stop_command(self, req: dict, opt: dict):
        ''' stop focuser movement '''
        print(f"focuser cmd: stop")
        
    def home_command(self, req: dict, opt: dict):
        ''' set the focuser to the home position'''
        print(f"focuser cmd: home")
        
    def auto_command(self, req: dict, opt: dict):
        ''' autofocus '''
        print(f"focuser cmd: auto")

    def set_focal_ref_reset_log(self, ref):
        cam_shelf = shelve.open(self.site_path + 'ptr_night_shelf/' + self.camera_name)
        cam_shelf['focus_ref'] = ref
        cam_shelf['af_log'] = []
        cam_shelf.close()
        return
    
    def af_log(self, ref, fwhm, solved):   #  Note once focus comp is in place this data is lame and
                                           #  need to be combined with great care.
        cam_shelf = shelve.open(self.site_path + 'ptr_night_shelf/' + self.camera_name, writeback=True)
        try:
            f_temp = self.focuser.Temperature   #NB refering a quantity possibly from WEMA if no focus temp available.
        except:
            f_temp = g_dev['ocn'].status['temperature_C']

        cam_shelf['af_log'].append((f_temp, ref, fwhm, solved, datetime.datetime.now().isoformat()))
        cam_shelf.close()
        return
    
    def get_af_log(self):
        cam_shelf = shelve.open(self.site_path + 'ptr_night_shelf/' + self.camera_name, writeback=True)
        for item in cam_shelf['af_log']:
            print(str(item))
        
    def get_focal_ref(self):
        cam_shelf = shelve.open(self.site_path + 'ptr_night_shelf/' + self.camera_name)
        focus_ref = cam_shelf['focus_ref']  # NB Shoudl we also return and use the ref temp?
        cam_shelf.close()
        return focus_ref

if __name__ == '__main__':
    pass
<|MERGE_RESOLUTION|>--- conflicted
+++ resolved
@@ -264,11 +264,6 @@
             print("Something went wrong in focus-adjust.")
             
     def guarded_move(self, to_focus):
-<<<<<<< HEAD
-
-=======
-        
->>>>>>> 157e575b
         try:
             self.focuser.Move(int(to_focus))
             time.sleep(0.1)
