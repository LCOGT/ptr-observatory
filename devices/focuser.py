--- conflicted
+++ resolved
@@ -55,13 +55,8 @@
             10000  # Set images since last focus as sillyvalue
         )
         self.last_focus_fwhm = None
-<<<<<<< HEAD
-        self.focus_tracker = [np.nan,np.nan,np.nan,np.nan,np.nan,np.nan,np.nan,np.nan,np.nan,np.nan]
-
-=======
         self.focus_tracker = [np.nan] * 10
         self.focus_needed = False # A variable that if the code detects that the focus has worsened it can trigger an autofocus
->>>>>>> f3d7e618
         try:
             self.get_af_log()
         except:
