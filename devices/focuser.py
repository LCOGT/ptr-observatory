--- conflicted
+++ resolved
@@ -91,16 +91,13 @@
         self.last_focus_fwhm = None
         self.focus_tracker = [np.nan] * 10
         self.focus_needed = False # A variable that if the code detects that the focus has worsened it can trigger an autofocus
-<<<<<<< HEAD
-        try:            
-            best_previous_focus_point, last_successful_focus_time=self.get_af_log()
-=======
+
         self.focus_temp_slope = None
         self.focus_temp_intercept = None
         self.best_previous_focus_point = None
         try:
             self.best_previous_focus_point, last_successful_focus_time, self.focus_temp_slope, self.focus_temp_intercept=self.get_af_log()
->>>>>>> 8f564bad
+
             if last_successful_focus_time != None:
                 self.time_of_last_focus=parser.parse(last_successful_focus_time)
 
