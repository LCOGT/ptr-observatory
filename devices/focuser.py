import datetime
import json
<<<<<<< HEAD
import shelve
import time
=======
from pprint import pprint
import numpy



'''
class Probe(object):
>>>>>>> 3ea69060

import numpy as np
import requests
import serial
import win32com.client

from global_yard import g_dev


# Unused except for WMD
def probeRead(com_port):
    with serial.Serial(com_port, timeout=0.3) as com:
        com.write(b"R1\n")
        probePosition = (
            float(com.read(7).decode()) * 994.96 - 137
        )  # Corrects Probe to Stage. Up and down, lash = 5000 enc.
        print(round(probePosition, 1))


class Focuser:
    def __init__(self, driver: str, name: str, config: dict):
        self.site = config["site"]
        self.name = name
        self.site_path = config["client_path"]
        self.camera_name = config["camera"]["camera_1_1"]["name"]
        g_dev["foc"] = self
        self.config = config["focuser"]["focuser1"]
        self.throw = int(config["focuser"]["focuser1"]["throw"])
        win32com.client.pythoncom.CoInitialize()
        self.focuser = win32com.client.Dispatch(driver)
        time.sleep(4)

        self.focuser.Connected = True
        self.micron_to_steps = float(
            config["focuser"]["focuser1"]["unit_conversion"]
        )  #  Note this can be a bogus value
        self.steps_to_micron = 1 / self.micron_to_steps
        self.focuser_message = "-"
        print(
            "Focuser connected, at:  ",
            round(self.focuser.Position * self.steps_to_micron, 1),
        )
        self.reference = None
        self.last_known_focus = None
        self.last_temperature = None
        self.last_source = None
<<<<<<< HEAD
        self.time_of_last_focus = datetime.datetime.now() - datetime.timedelta(
            days=1
        )  # Initialise last focus as yesterday
        self.images_since_last_focus = (
            10000  # Set images since last focus as sillyvalue
        )
        self.last_focus_fwhm = None
        self.focus_tracker = np.array(10 * [np.nan])
=======
        self.time_of_last_focus = datetime.datetime.now() - datetime.timedelta(days=1) # Initialise last focus as yesterday
        self.images_since_last_focus = 10000 # Set images since last focus as sillyvalue
        self.last_focus_fwhm = None
        self.focus_tracker=[numpy.nan,numpy.nan,numpy.nan,numpy.nan,numpy.nan,numpy.nan,numpy.nan,numpy.nan,numpy.nan,numpy.nan]
>>>>>>> 3ea69060

        try:
            self.get_af_log()
        except:
            self.set_focal_ref_reset_log(config["focuser"]["focuser1"]["reference"])

        try:
<<<<<<< HEAD
            self.z_compression = config["focuser"]["focuser1"]["z_compression"]
        except:
            self.z_compression = 0.0

        try:  #  NB NB NB This mess neads cleaning up.
=======
            self.z_compression = config['focuser']['focuser1']['z_compression']
        except:
            self.z_compression = 0.0

        try:   #  NB NB NB This mess neads cleaning up.
>>>>>>> 3ea69060
            try:
                # TODO no site-specific code!
                if not self.site in ["sro"]:
                    self.last_temperature = self.focuser.Temperature
                    self.reference = self.calculate_compensation(
                        self.focuser.Temperature
                    )  # need to change to config supplied
                else:
                    self.last_temperature = g_dev["ocn"].temperature
                    self.reference = self.calculate_compensation(
                        g_dev["ocn"].temperature
                    )

                print(
                    "Focus position set from temp compensated value:  ",
                    self.reference,
                    ".  Temp used:  ",
                    self.last_temperature,
                )
                self.last_known_focus = self.reference
                self.last_source = "Focuser__init__  Calculate Comp references Config"
            except:
                self.reference = float(
                    self.get_focal_ref()
                )  # need to change to config supplied
                self.last_known_focus = self.reference
                print("Focus reference updated from Night Shelf:  ", self.reference)
                # Is this of any real value except to persist self.last_known...?
        except:
            self.reference = int(self.config["reference"])
            self.last_known_focus = self.reference
            print(
                "Focus reference derived from supplied config file for 10C:  ",
                self.reference,
            )
            # The config reference should be a table of value
        self.focuser.Move(int(float(self.reference) * self.micron_to_steps))

    def calculate_compensation(self, temp_primary):

        if -20 <= temp_primary <= 45:
            trial = round(
                float(
                    self.config["coef_0"] + float(self.config["coef_c"]) * temp_primary
                ),
                1,
            )
            trial = max(trial, 500)  # These values are for an Optec Gemini.
            trial = min(trial, 12150)
            # NB NB Numbers should all come from site config.
            return int(trial)
        print("Primary out of range -20C to 45C, using reference focus.")
        return float(self.config["reference"])

    def get_status(self):
        try:
            status = {
                "focus_position": round(
                    self.focuser.Position * self.steps_to_micron, 1
                ),  # THIS occasionally glitches, usually no temp probe on Gemini
                "focus_temperature": self.focuser.Temperature,
                "focus_moving": self.focuser.IsMoving,
                "comp": self.config["coef_c"],
                "filter_offset": g_dev["fil"].filter_offset,
            }

        except:
            try:
                temp = g_dev["ocn"].current_ambient
            except:
                temp = 10.0  # NB NB NB this needs to be a proper monthly config file default.
            status = {
                "focus_position": round(
                    self.focuser.Position * self.steps_to_micron, 1
                ),
                "focus_temperature": temp,
                "focus_moving": self.focuser.IsMoving,
                "comp": self.config["coef_c"],
                "filter_offset": "n.a",  # g_dev['fil'].filter_offset  # NB A patch
            }
        return status

    def get_quick_status(self, quick):
        quick.append(time.time())
        quick.append(self.focuser.Position * self.steps_to_micron)
        try:
            quick.append(self.focuser.Temperature)
        except:
            quick.append(10.0)
        quick.append(self.focuser.IsMoving)
        return quick

    def get_average_status(self, pre, post):
        average = []
        average.append(round((pre[0] + post[0]) / 2, 3))
        average.append(round((pre[1] + post[1]) / 2, 3))
        average.append(round((pre[2] + post[2]) / 2, 3))
        if pre[3] or post[3]:
            average.append(True)
        else:
            average.append(False)
        return average

    def update_job_status(self, cmd_id, status, seconds_remaining=-1):
        """Updates the status of a job.

        Args:
            cmd_id (string): the ulid that identifies the job to update.
            status (string): the new status (eg. "STARTED").
            seconds_remaining (int): time estimate until job is updated as "COMPLETE".
                Note: value of -1 used when no estimate is provided.
        """

        url = "https://jobs.photonranch.org/jobs/updatejobstatus"
        body = {
            "site": self.site,
            "ulid": cmd_id,
            "secondsUntilComplete": seconds_remaining,
            "newStatus": status,
        }
        response = requests.request("POST", url, data=json.dumps(body))
        if response:
            print(response.status_code)
        return response

    def parse_command(self, command):
        req = command["required_params"]
        opt = command["optional_params"]
        action = command["action"]

        if action == "move_relative":
            # Mark a job as "STARTED" just before starting it.
            # Include a time estmiate if possible. This is sent to the UI.
            self.update_job_status(command["ulid"], "STARTED", 5)

            # Do the command. Additional job updates can be sent in this function too.
            self.move_relative_command(req, opt)

            # Mark the job "COMPLETE" when finished.
            self.update_job_status(command["ulid"], "COMPLETE")

        elif action == "move_absolute":
            self.update_job_status(command["ulid"], "STARTED", 5)
            self.move_absolute_command(req, opt)
            self.update_job_status(command["ulid"], "COMPLETE")
        elif action == "go_to_reference":
            self.update_job_status(command["ulid"], "STARTED", 5)
            reference = self.get_focal_ref()
            self.focuser.Move(reference * self.micron_to_steps)
            time.sleep(0.1)
            while self.focuser.IsMoving:
                time.sleep(0.5)
                print(">")
            self.update_job_status(command["ulid"], "COMPLETE")
        elif action == "go_to_compensated":
            reference = self.calculate_compensation(self.focuser.Temperature)
            self.focuser.Move(reference * self.micron_to_steps)
            time.sleep(0.1)
            while self.focuser.IsMoving:
                time.sleep(0.5)
                print(">")
        elif action == "save_as_reference":
            self.set_focal_ref(
                self.focuser.Position * self.steps_to_micron
            )  # Need to get the alias properly
            # NB NB NB This needs to remove filter offset and save the temperature to be of any value.
        else:
            print(f"Command <{action}> not recognized:", command)

    ###############################
    #       Focuser Commands      #
    ###############################

    def get_position(self, counts=False):
        if not counts:
            return int(self.focuser.Position * self.steps_to_micron)

    def adjust_focus(self):
        """Adjusts the focus relative to the last formal focus procedure.

        This uses te most recent focus procedure that used last_temperature
        to focus. Functionally dependent of temp, coef_c, and filter thickness."""

        # NB NB NB this routine may build up a rounding error so consider making it more
        # absolute.  However if the user adjusted the focus then appling just a delta to their setpoint
        # makes more sense than a full recalcutatin of ax + b...

        # NB NB NB this routine may build up a rounding error so consider making it more
        #absolute.  However if the user adjusted the focus then appling just a delta to their setpoint
        # makes more sense than a full recalcutatin of ax + b...

        try:
            if self.site != "sro":
                temp_delta = self.focuser.Temperature - self.last_temperature
            else:
                try:
                    temp_delta = (
                        g_dev["ocn"].status["temperature_C"] - self.last_temperature
                    )
                except:
                    temp_delta = 0.0

            adjust = 0.0
<<<<<<< HEAD
            if abs(temp_delta) > 0.1 and self.last_temperature is not None:
                adjust = round(temp_delta * float(self.config["coef_c"]), 1)
            adjust += g_dev["fil"].filter_offset
=======
            if abs(temp_delta)> 0.1 and self.last_temperature is not None:
                adjust = round(temp_delta*float(self.config['coef_c']), 1)
            adjust += g_dev['fil'].filter_offset

            try:
                z_distance = 90.0 - g_dev['mnt'].mount.Altitude
                adjust += self.z_compression*z_distance
                print ('Adjust focus by:  ', round(adjust, 1), '  microns')
            except:
                pass    #no need to add a zero adjustment
>>>>>>> 3ea69060

            try:
                self.last_temperature = g_dev["ocn"].status[
                    "temperature_C"
                ]  # Save this for next adjustment
            except:
                pass
            req = {"position": str(self.last_known_focus + adjust)}
            opt = {}
            self.move_absolute_command(req, opt)
        except:
            print("Focus-adjust: no changes made.")

    def guarded_move(self, to_focus):
        try:
            self.focuser.Move(int(to_focus))
            time.sleep(0.1)
            while self.focuser.IsMoving:
                time.sleep(0.3)
                print(">f")
        except:
            print("AF Guarded move failed.")

    def move_relative_command(self, req: dict, opt: dict):
        """Sets the focus position by moving relative to current position."""
        # The string must start with a + or a - sign, otherwise treated as zero and no action.

        position_string = req["position"]
        position = int(self.focuser.Position * self.steps_to_micron)
        if position_string[0] != "-":
            relative = int(position_string)
            position += relative
            self.focuser.Move(int(position * self.micron_to_steps))
            time.sleep(0.1)
            while self.focuser.IsMoving:
                time.sleep(0.5)
                print(">f++")
        elif position_string[0] == "-":
            relative = int(position_string[1:])
            position -= relative
            self.focuser.Move(int(position * self.micron_to_steps))
            time.sleep(0.1)
            while self.focuser.IsMoving:
                time.sleep(0.5)
                print(">f rel")
        else:
            print("Supplied relative move is lacking a sign; ignoring.")

    def move_absolute_command(self, req: dict, opt: dict):
        """Sets the focus position by moving to an absolute position."""

        position = int(float(req["position"]))
        current_position = self.focuser.Position * self.steps_to_micron
        if current_position > position:
            tag = ">f abs"
        else:
            tag = "<f abs"
        self.focuser.Move(int(position * self.micron_to_steps))
        print(tag)
        time.sleep(0.3)
        while self.focuser.IsMoving:
            time.sleep(0.3)
            print(tag)

        # Here we could spin until the move is completed, simplifying other devices.
        # Since normally these are short moves,
        # that may make the most sense to keep things seperated.
        # A new seek *may* cause a mount move, a filter, rotator, and focus change.
        # How do we launch all of these in parallel, then
        # send status until each completes, then move on to exposing?

    def stop_command(self, req: dict, opt: dict):
        """stop focuser movement"""
        print(f"focuser cmd: stop")

    def home_command(self, req: dict, opt: dict):
        """set the focuser to the home position"""
        print(f"focuser cmd: home")

    def auto_command(self, req: dict, opt: dict):
        """autofocus"""
        print(f"focuser cmd: auto")

    def set_focal_ref(self, ref):
        cam_shelf = shelve.open(self.site_path + "ptr_night_shelf/" + self.camera_name)
        cam_shelf["focus_ref"] = ref
        cam_shelf.close()
        return

    def set_focal_ref_reset_log(self, ref):
        cam_shelf = shelve.open(self.site_path + "ptr_night_shelf/" + self.camera_name)
        cam_shelf["focus_ref"] = ref
        cam_shelf["af_log"] = []
        cam_shelf.close()
        return

    def af_log(self, ref, fwhm, solved):
        """Logs autofocus data to the night shelf."""

        # Note once focus comp is in place this data
        # needs to be combined with great care.
        cam_shelf = shelve.open(
            self.site_path + "ptr_night_shelf/" + self.camera_name, writeback=True
        )
        try:
            f_temp = (
                self.focuser.Temperature
            )  # NB refering a quantity possibly from WEMA if no focus temp available.
        except:  # Note above in temp comp, sro has no temp probe on gemini
            f_temp = g_dev["ocn"].status["temperature_C"]

        cam_shelf["af_log"].append(
            (f_temp, ref, fwhm, solved, datetime.datetime.now().isoformat())
        )
        cam_shelf.close()
        return

    def get_af_log(self):
        """Retrieves the autofocus log."""

        try:
            cam_shelf = shelve.open(
                self.site_path + "ptr_night_shelf/" + self.camera_name, writeback=True
            )
            for item in cam_shelf["af_log"]:
                print(str(item))
        except:
<<<<<<< HEAD
            print("There is no focus log on the night shelf.")
=======
            print ("There is no focus log on the night shelf.")


>>>>>>> 3ea69060

    def get_focal_ref(self):
        cam_shelf = shelve.open(self.site_path + "ptr_night_shelf/" + self.camera_name)
        focus_ref = cam_shelf["focus_ref"]
        # NB Should we also return and use the ref temp?
        cam_shelf.close()
        return focus_ref


if __name__ == "__main__":
    pass<|MERGE_RESOLUTION|>--- conflicted
+++ resolved
@@ -1,17 +1,7 @@
 import datetime
 import json
-<<<<<<< HEAD
 import shelve
 import time
-=======
-from pprint import pprint
-import numpy
-
-
-
-'''
-class Probe(object):
->>>>>>> 3ea69060
 
 import numpy as np
 import requests
@@ -58,7 +48,6 @@
         self.last_known_focus = None
         self.last_temperature = None
         self.last_source = None
-<<<<<<< HEAD
         self.time_of_last_focus = datetime.datetime.now() - datetime.timedelta(
             days=1
         )  # Initialise last focus as yesterday
@@ -67,12 +56,6 @@
         )
         self.last_focus_fwhm = None
         self.focus_tracker = np.array(10 * [np.nan])
-=======
-        self.time_of_last_focus = datetime.datetime.now() - datetime.timedelta(days=1) # Initialise last focus as yesterday
-        self.images_since_last_focus = 10000 # Set images since last focus as sillyvalue
-        self.last_focus_fwhm = None
-        self.focus_tracker=[numpy.nan,numpy.nan,numpy.nan,numpy.nan,numpy.nan,numpy.nan,numpy.nan,numpy.nan,numpy.nan,numpy.nan]
->>>>>>> 3ea69060
 
         try:
             self.get_af_log()
@@ -80,19 +63,11 @@
             self.set_focal_ref_reset_log(config["focuser"]["focuser1"]["reference"])
 
         try:
-<<<<<<< HEAD
             self.z_compression = config["focuser"]["focuser1"]["z_compression"]
         except:
             self.z_compression = 0.0
 
         try:  #  NB NB NB This mess neads cleaning up.
-=======
-            self.z_compression = config['focuser']['focuser1']['z_compression']
-        except:
-            self.z_compression = 0.0
-
-        try:   #  NB NB NB This mess neads cleaning up.
->>>>>>> 3ea69060
             try:
                 # TODO no site-specific code!
                 if not self.site in ["sro"]:
@@ -296,22 +271,9 @@
                     temp_delta = 0.0
 
             adjust = 0.0
-<<<<<<< HEAD
             if abs(temp_delta) > 0.1 and self.last_temperature is not None:
                 adjust = round(temp_delta * float(self.config["coef_c"]), 1)
             adjust += g_dev["fil"].filter_offset
-=======
-            if abs(temp_delta)> 0.1 and self.last_temperature is not None:
-                adjust = round(temp_delta*float(self.config['coef_c']), 1)
-            adjust += g_dev['fil'].filter_offset
-
-            try:
-                z_distance = 90.0 - g_dev['mnt'].mount.Altitude
-                adjust += self.z_compression*z_distance
-                print ('Adjust focus by:  ', round(adjust, 1), '  microns')
-            except:
-                pass    #no need to add a zero adjustment
->>>>>>> 3ea69060
 
             try:
                 self.last_temperature = g_dev["ocn"].status[
@@ -439,13 +401,7 @@
             for item in cam_shelf["af_log"]:
                 print(str(item))
         except:
-<<<<<<< HEAD
             print("There is no focus log on the night shelf.")
-=======
-            print ("There is no focus log on the night shelf.")
-
-
->>>>>>> 3ea69060
 
     def get_focal_ref(self):
         cam_shelf = shelve.open(self.site_path + "ptr_night_shelf/" + self.camera_name)
