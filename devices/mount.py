
"""
20200310 WER
General comments.  Note use of double quotes.  Maybe this is our convention for polemics and trading opinions then we strip
out of the Production source?

'''   use single quotes and # for code documentation and standaing comments

      use double quotes for talking to each other, or for actual quotes, document references and the like.
#"    in-line version of a polemic.   Does not go to production source.  A 'team-quote.'

      NB (nota bene) means "someone should fix this eventually!"   Please add your initials.   A valid fix is to delete the
      message.  They can go to production source.

The missing thing is mount management is more uniform treatement of the frame of reference of pointing, and the astrometric
solutions provided.  This is probably a WER task to sort out.  From the AWS user point of view we want to start with Modern
catalog positions, nominally ICRS, particularly as realized by the current GAIA release.  Other objects (Messier) as an example
we always try to go through Strassbourg to get coordinates.  Updates to those happen but they are carefully vetted.  We can
start with nominal published catalogs which generally give names, Ra and dec, Season, mag etc but update them IFF the
Strassborug data is more current.  Star charts are harder.  But there is some new stuff in the Pixinsight realse we might
want to take advantage of.

Refraction and mount models need to be added, but the problem is the state of mounting code over various manufactures is a
complete mess.  I have done this now for four different mountings and telescope setups so I think I can abstract things in a
way that the user experience can be uniform.  The goal is to get the best unguided tracking possible.  Although observing > 60
degt Zenith is inadvisable, if the Comet is here you are going to go for it right down to the horizon.  So getting refraction
right is important.

For pretty pictures one thing I would like to add to the 'coordinates' for an object is specification of Ra and Dec offset and
a Rotation (in the form of a Position Angle) that we have selected once we have imaged the object.  The user can of course
specify something different by selecting Catalog (N up, E to the left, PA = 0), Recommened( blah list here), or user (blah
list here retained in user account.)

"""


import threading
import win32com.client
import pythoncom
import serial
import time, json
import datetime
import shelve
from math import cos, radians    #"What plan do we have for making some imports be done this way, elg, import numpy as np...?"
from global_yard import g_dev    #"Ditto guestion we are importing a single object instance."

from astropy.time import Time

from astropy import units as u
from astropy.coordinates import SkyCoord, FK5, ICRS, FK4, Distance, \
                         EarthLocation, AltAz
                         #This should be removed or put in a try

import ptr_utility
from config import site_config
import math

# =============================================================================
# from astropy.utils.iers import conf
# #conf.auto_max_age = None
# =============================================================================
#from astroquery.vizier import Vizier
#from astroquery.simbad import Simbad
#from devices.pywinusb_paddle import *



# siteLatitude = 34.342930277777775    #  34 20 34.569   #34 + (20 + 34.549/60.)/60.
# siteLongitude = -119.68112805555556  #-(119 + (40 + 52.061/60.)/60.) 119 40 52.061 W
# siteElevation = 317.75
# siteRefTemp = 15.0         #These should be a monthly average data.
# siteRefPress = 973.0       #mbar
# siteName = "Photon Ranch"
# siteAbbreviation = "PTR"
# siteCoordinates = EarthLocation(lat=siteLatitude*u.deg, \
#                                 lon=siteLongitude*u.deg,
#                                 height=siteElevation*u.m)
#ptr = EarthLocation(lat=siteLatitude*u.deg, lon=siteLongitude*u.deg, height=siteElevation*u.m)
DEG_SYM = '°'
PI = math.pi
TWOPI = math.pi*2
PIOVER2 = math.pi/2.
DTOR = math.pi/180.
RTOD = 180/math.pi
STOR = math.pi/180./3600.
RTOS = 3600.*180./math.pi
RTOH = 12./math.pi
HTOR = math.pi/12.
HTOS = 15*3600.
DTOS = 3600.
STOD = 1/3600.
STOH = 1/3600/15.
SecTOH = 1/3600.
HTOSec = 3600
APPTOSID = 1.00273811906 #USNO Supplement
MOUNTRATE = 15*APPTOSID  #15.0410717859
KINGRATE = 15.029
RefrOn = True

ModelOn = True
RatesOn = True
tzOffset = -7
loop_count = 0

mountOne = "PW_L600"
mountOneAscom = None

siteCoordinates = EarthLocation(lat=site_config['latitude']*u.deg, \
                                 lon=site_config['longitude']*u.deg,
                                 height=site_config['elevation']*u.m)
    #The mount is not threaded and uses non-blocking seek.

def ra_fix_r(ra):
    while ra >= TWOPI:
        ra -= TWOPI
    while ra < 0:
        ra += TWOPI
    return ra

def ra_dec_fix_r(ra, dec): #Note this is not a mechanical (TPOINT) transformation of dec
    if dec > PIOVER2:
        dec = PI - dec
        ra -= PI
    if dec < -PIOVER2:
        dec = -PI - dec
        ra += PI
    if ra < 0:
        ra += TWOPI
    if ra >= TWOPI:
        ra -= TWOPI
    return ra, dec

def ra_dec_fix_h(ra, dec):
    if dec > 90:
        dec = 180 - dec
        ra -= 12
    if dec < -90:
        dec = -180 - dec
        ra += 12
    if ra >= 24:
        ra -= 24
    if ra < 0:
        ra = 24
    return ra, dec

def ra_fix_h(ra):
    if ra >= 24:
        ra -= 24
    if ra < 0:
        ra = 24
    return ra


class Mount:
    '''
    Note the Mount is a purely physical device , while the telescope reflects
    the optical pointing of the respective telescope.  However a reference tel=False
    is used to set up the mount.  Ideally this should be a very rigid stable telescope
    that is rarely disturbed or removed.
    '''

    def __init__(self, driver: str, name: str, settings: dict, config: dict, astro_events, tel=False):
        self.name = name
        self.astro_events = astro_events
        g_dev['mnt'] = self
        self.site = config['site']
        self.site_path = config['site_path']
        self.config = config
        self.device_name = name
        self.settings = settings
        win32com.client.pythoncom.CoInitialize()
        self.mount = win32com.client.Dispatch(driver)
        self.mount.Connected = True
#       print('Can Asynch:  ', self.mount.CanSlewAltAzAsync)

        #hould put config Lat, lon, etc into mount, or at least check it is correct.
        self.site_coordinates = EarthLocation(lat=float(config['latitude'])*u.deg, \
                                lon=float(config['longitude'])*u.deg,
                                height=float(config['elevation'])*u.m)
        self.rdsys = 'J.now'
        self.inst = 'tel1'
        self.tel = tel   #for now this implies the primary telescope on a mounting.
        self.mount_message = "-"
        if self.config['agent_wms_enc_active']:
            self.site_is_proxy = True
        else:
            self.site_is_proxy = False
        if self.site == 'MRC2':
            self.has_paddle = config['mount']['mount2']['has_paddle']
        else:
            self.has_paddle = config['mount']['mount1']['has_paddle']
        self.object = "Unspecified"
        self.current_icrs_ra = "Unspecified_Ra"
        self.current_icrs_dec = " Unspecified_Dec"
        self.delta_t_s = HTOSec/12   #5 minutes
        self.prior_roll_rate = 0
        self.prior_pitch_rate = 0
        self.offset_received = False
        self.west_ha_correction_r = config['mount']['mount1']['west_ha_correction_r']
        self.west_dec_correction_r = config['mount']['mount1']['west_dec_correction_r']
        self.refraction = 0
        self.ha_corr = 0
        self.dec_corr = 0
        self.seek_commanded = False
        
        #self.mount.Park()
        if abs(self.west_ha_correction_r) > 0 or abs(self.west_dec_correction_r) > 0:
            self.flip_correction_needed = True
            print("Flip correction needed.")
        else:
            self.flip_correction_needed = False
        if not tel:
            print("Mount connected.")
        else:
            print("Auxillary Tel/OTA connected.")
        print(self.mount.Description)
        self.ra_offset = 0.0
        self.dec_offset = 0.0   #NB these should always start off at zero.
        if not self.mount.AtPark or self.mount.Tracking:
            #self.mount.RightAscensionRate = 0.0
            #self.mount.DeclinationRate = 0.0
            pass
        #breakpoint()
        #self.reset_mount_reference()
        #self.site_in_automatic = config['site_in_automatic_default']
        #self.automatic_detail = config['automatic_detail_default']
        self.move_time = 0
        try:
            ra1, dec1 = self.get_mount_reference()
            print("Mount reference:  ", ra1 ,dec1)
        except:
            print("No mount ref found.")
            pass

        #NB THe paddle needs a re-think and needs to be cast into its own thread. 20200310 WER
        if self.has_paddle:
            self._paddle = serial.Serial('COM28', timeout=0.1)
            self._paddle.write(b'ver\n')
            print(self._paddle.read(13).decode()[-8:])

    #        self._paddle.write(b"gpio iodir 00ff\n")
    #        self._paddle.write(b"gpio readall\n")
            self.paddleing = True
    #        print('a:',self._paddle.read(20).decode())
    #        print('b:',self._paddle.read(20).decode())
    #        print('c:',self._paddle.read(20).decode())
    #        print("Paddle  not operational??")
            self._paddle.close()
        else:
            self.paddeling = False
            #self.paddle_thread = threading.Thread(target=self.paddle, args=())
            #self.paddle_thread.start()
        print("exiting mount _init")
 

#    def get_status(self):
#        m = self.mount
#        status = {
#            "name": self.name,
#            "type":"mount",
#            "RightAscension": str(m.RightAscension),
#            "Declination": str(m.Declination),
#            "RightAscensionRate": str(m.RightAscensionRate),
#            "DeclinationRate": str(m.DeclinationRate),
#            "AtHome": str(m.AtHome),
#            "AtPark": str(m.AtPark),
#            "Azimuth": str(m.Azimuth),
#            "GuideRateDeclination":  str(0.0), #str(m.GuideRateDeclination),
#            "GuideRateRightAscension": str(0.0), #(m.GuideRateRightAscension),
#            "IsPulseGuiding": str(m.IsPulseGuiding),
#            "SideOfPier": str(m.SideOfPier),
#            "Slewing": str(m.Slewing),
#            "Tracking": str(m.Tracking),
#            "TrackingRate": str(0.0), #(m.TrackingRate),
#            # Target ra and dec throws error if they have not been set.
#            # Maybe we don't even need to include them in the status...
#            #"TargetDeclination": str(m.TargetDeclination),
#            #"TargetRightAscension": str(m.TargetRightAscension),
#        }
#        return status

    def check_connect(self):
        try:
            if self.mount.Connected:
                return
            else:
                print('Found mount not connected, reconnecting.')
                self.mount.Connected = True
                return
        except:
            print('Found mount not connected via try: block fail, reconnecting.')
            self.mount.Connected = True
            return

    def get_mount_coordinates(self):
        global loop_count
        '''
        Build up an ICRS coordinate from mount reported coordinates,
        removing offset and pierside calibrations.  From either flip
        the ICRS coordiate returned should be that of the object
        commanded, hence removing the offsets that are needed to
        position the mount on the axis.

        Returns
        -------
        ra : TYPE
            DESCRIPTION.
        dec : TYPE
            DESCRIPTION.

        '''
        if self.seek_commanded:    #Used for debugging.
            pass

        ra_cal_offset, dec_cal_offset = self.get_mount_reference()   #Get from shelf.
        if ra_cal_offset or dec_cal_offset:
            #breakpoint()
            pass
        look_west = 0    # == 0  self.flip_correction_needed
        if self. mount.EquatorialSystem == 1:
            loop_count += 1
            if loop_count == 5:
               # breakpoint()
                pass
            self.get_current_times()
            if self.mount.sideOfPier == 1:
                pierside = 1    #West side looking East   #Make this assignment a code-wide convention.
            else:
                pierside = 0   #East looking West
            uncorr_mech_ra_h = self.mount.RightAscension
            uncorr_mech_dec_d = self.mount.Declination

            uncorr_mech_ha_r, uncorr_mech_dec_r = ptr_utility.transform_raDec_to_haDec_r(uncorr_mech_ra_h*HTOR, uncorr_mech_dec_d*DTOR, self.sid_now_r)
            roll_obs_r, pitch_obs_r = ptr_utility.transform_mount_to_observed_r(uncorr_mech_ha_r, uncorr_mech_dec_r, pierside, loud=False)
            app_ra_r, app_dec_r, refr_asec = ptr_utility.obsToAppHaRa(roll_obs_r, pitch_obs_r, self.sid_now_r)
            self.refraction_rev = refr_asec
            '''
            # NB NB Read status could be used to recalculate and apply more accurate and current roll and pitch rates.
            '''
            jnow_ra_r = ptr_utility.reduce_ra_r(app_ra_r - ra_cal_offset*HTOR)    # NB the mnt_refs are subtracted here.  Check units are correct.
            jnow_dec_r = ptr_utility.reduce_dec_r( app_dec_r - dec_cal_offset*DTOR)

            # try:
            #     if not self.mount.AtPark:   #Applying rates while parked faults.
            #         if self.mount.CanSetRightAscensionRate and self.prior_roll_rate != 0 :
            #             self.mount.RightAscensionRate =self.prior_roll_rate
            #         if self.mount.CanSetDeclinationRate and self.prior_pitch_rate != 0:
            #             self.mount.DeclinationRate = self.prior_pitch_rate
            #             #print("Rate found:  ", self.prior_roll_rate, self.prior_pitch_rate, self.ha_corr, self.dec_corr)
            # except:
            #     print("mount status rate adjust exception.")
   
            if self.mount.sideOfPier == look_west \
                and self.flip_correction_needed:
                jnow_ra_r -=  self.west_ha_correction_r   #Brought in from local calib.py file correction is subtracted.  #This is meant to handle a flip klunk.
                jnow_dec_r -= self.west_dec_correction_r
            jnow_ra_r, jnow_dec_r = ra_dec_fix_r(jnow_ra_r, jnow_dec_r)
            jnow_coord = SkyCoord(jnow_ra_r*RTOH*u.hour, jnow_dec_r*RTOD*u.degree, frame='fk5', \
                      equinox=self.equinox_now)
            icrs_coord = jnow_coord.transform_to(ICRS)
            self.current_icrs_ra = icrs_coord.ra.hour
            self.current_icrs_dec = icrs_coord.dec.degree
        else:
            breakpoint()
            #NB This is an unused and not completely implemented path, or does Planwave PWI-4 use it?
            #breakpoint()   #20201230 WE should not get here.
            self.current_icrs_ra = ra_fix_r(self.mount.RightAscension - ra_cal_offset)    #May not be applied in positioning
            self.current_icrs_dec = self.mount.Declination - dec_cal_offset
        return self.current_icrs_ra, self.current_icrs_dec

    def get_status(self):
        #This is for now 20201230, the primary place to source mount/tel status, needs fixing.
        self.check_connect()
        self.paddle()   # NB Should ohly be called if in config.
        alt = self.mount.Altitude
        zen = round((90 - alt), 3)
        if zen > 90:
            zen = 90.0
        if zen < 0.1:    #This can blow up when zen <=0!
            new_z = 0.1
        else:
            new_z = zen
        sec_z = 1/cos(radians(new_z))
        airmass = abs(round(sec_z - 0.0018167*(sec_z - 1) - 0.002875*((sec_z - 1)**2) - 0.0008083*((sec_z - 1)**3),3))
        if airmass > 10: airmass = 10.0
        airmass = round(airmass, 4)
        #Be careful to preserve order
        #print(self.device_name, self.name)
        if self.site_is_proxy:
            self.site_is_proxy = True

# =============================================================================
#       The notion of multiple telescopes has not been implemented yet.
#       For now, 20201230 we use calls to mounting
# =============================================================================
        if self.tel == False:
            #breakpoint()
            status = {
                'timestamp': round(time.time(), 3),
#                f'right_ascension': str(self.mount.RightAscension),
#                f'declination': str(self.mount.Declination),
#                f'sidereal_time': str(self.mount.SiderealTime),
#                f'tracking_right_ascension_rate': str(self.mount.RightAscensionRate),
#                f'tracking_declination_rate': str(self.mount.DeclinationRate),
#                f'azimuth': str(self.mount.Azimuth),
#                f'altitude': str(alt),
#                f'zenith_distance': str(zen),
#                f'airmass': str(airmass),
#                f'coordinate_system': str(self.rdsys),
                'pointing_telescope': self.inst,  #needs fixing
                'is_parked': self.mount.AtPark,
                'is_tracking': self.mount.Tracking,
                'is_slewing': self.mount.Slewing,
                'message': self.mount_message[:32]
            }
        elif self.tel == True:
            self.current_sidereal = self.mount.SiderealTime
            icrs_ra, icrs_dec = self.get_mount_coordinates()  #20210430  Looks like thie faulted during a slew.
            if self.seek_commanded:
                #print('In Status:  ', self.prior_roll_rate, self.prior_pitch_rate)
                #print('From Mnt :  ', self.mount.RightAscensionRate, self.mount.DeclinationRate)
                pass
            status = {
                'timestamp': round(time.time(), 3),
                'right_ascension': round(icrs_ra, 5),
                'declination': round(icrs_dec, 4),
                'sidereal_time': round(self.current_sidereal, 5),  #Should we add HA?
                'refraction': round(self.refraction_rev, 2),
                'correction_ra': round(self.ha_corr, 4),  #If mount model = 0, these are very small numbers.
                'correction_dec': round(self.dec_corr, 4),

                'demand_right_ascension_rate': round(self.prior_roll_rate, 9),
                'mount_right_ascension_rate': round(self.mount.RightAscensionRate, 9),   #Will use sec-RA/sid-sec
                'demand_declination_rate': round(self.prior_pitch_rate, 8),
                'mount_declination_rate': round(self.mount.DeclinationRate, 8),
                'azimuth': round(self.mount.Azimuth, 3),
                'altitude': round(alt, 3),
                'zenith_distance': round(zen, 3),
                'airmass': round(airmass,4),
                'coordinate_system': str(self.rdsys),
                'equinox':  self.equinox_now,
                'pointing_instrument': str(self.inst),  # needs fixing
                'is_parked': str(self.mount.AtPark),     #  Send strings to AWS so JSON does not change case
                'is_tracking': str(self.mount.Tracking),
                'is_slewing': str(self.mount.Slewing),
                'message': str(self.mount_message[:54]),
                #'site_in_automatic': self.site_in_automatic,
                #'automatic_detail': str(self.automatic_detail),
                'move_time': self.move_time
            }
        else:
            print('Proper device_name is missing, or tel == None')
            status = {'defective':  'status'}

        return status  #json.dumps(status)

# =============================================================================
# #20160316 OK
# def transform_mount_to_Icrs(pCoord, pCurrentPierSide, pLST=None, loud=False):
#
#     if pLST is not None:
#         lclSid = pLST
#     else:
#         lclSid =sidTime
#     if loud: print('Pcoord:  ', pCoord)
#     roll, pitch = transform_raDec_to_haDec(pCoord[0], pCoord[1], sidTime)
#     if loud: print('MountToICRS1')
#     obsHa, obsDec = transform_mount_to_observed(roll, pitch, pCurrentPierSide)
#     if loud: print('MountToICRS2')
#     appRa, appDec = obsToAppHaRa(obsHa, obsDec, sidTime)
#     if loud: print('Out:  ', appRa, appDec, jYear)
#     pCoordJnow = SkyCoord(appRa*u.hour, appDec*u.degree, frame='fk5', \
#                           equinox=equinox_now)
#     if loud: print('pCoord:  ', pCoordJnow)
#     t = pCoordJnow.transform_to(ICRS)
#     if loud: print('returning ICRS:  ', t)
#     return (reduceRa(fromHMS(str(t.ra.to_string(u.hour)))),  \
#             reduceDec(fromDMS(str(t.dec.to_string(u.degree)))))
# =============================================================================



    def get_quick_status(self, pre):

        self.check_connect()
        alt = self.mount.Altitude
        zen = round((90 - alt), 3)
        if zen > 90:
            zen = 90.0
        if zen < 0.1:    #This can blow up when zen <=0!
            new_z = 0.1
        else:
            new_z = zen
        sec_z = 1/cos(radians(new_z))
        airmass = abs(round(sec_z - 0.0018167*(sec_z - 1) - 0.002875*((sec_z - 1)**2) - 0.0008083*((sec_z - 1)**3),3))
        if airmass > 10: airmass = 10
        airmass = round(airmass, 4)
        ra_off, dec_off = self.get_mount_reference()
        # NB NB THis code would be safer as a dict or other explicity named structure
        pre.append(time.time())
        icrs_ra, icrs_dec = self.get_mount_coordinates()
        pre.append(icrs_ra)
        pre.append(icrs_dec)
        pre.append(self.mount.SiderealTime)
        pre.append(self.mount.RightAscensionRate)
        pre.append(self.mount.DeclinationRate)
        pre.append(self.mount.Azimuth)
        pre.append(alt)
        pre.append(zen)
        pre.append(airmass)
        pre.append(self.mount.AtPark)
        pre.append(self.mount.Tracking)
        pre.append(self.mount.Slewing)
        #print(pre)
        return pre

    @classmethod
    def two_pi_avg(cls, pre, post, half):
        if abs(pre - post) > half:
            if pre > half:
                pre = pre - 2*half
            if post > half:
                post = post - 2*half

        avg = (pre + post)/2
        while avg < 0:
            avg = avg + 2*half
        while avg >= 2*half:
            avg = avg - 2*half
        return avg



    def get_average_status(self, pre, post):    #Add HA to this calculation.

        self.check_connect()
        t_avg = round((pre[0] + post[0])/2, 3)
        #print(t_avg)
        ra_avg = round(Mount.two_pi_avg(pre[1],  post[1], 12), 6)
        dec_avg = round((pre[2] + post[2])/2, 4)
        sid_avg = round(Mount.two_pi_avg(pre[3],  post[3], 12), 5)
        rar_avg = round((pre[4] + post[4])/2, 6)
        decr_avg = round((pre[5] + post[5])/2, 6)
        az_avg = round(Mount.two_pi_avg(pre[6],  post[6], 180), 3)
        alt_avg = round((pre[7] + post[7])/2, 3)
        zen_avg = round((pre[8] + post[8])/2, 3)
        air_avg = abs(round((pre[9] + post[9])/2, 4))
        if air_avg > 20.0:
            air_avg = 20.0
        if pre[10] and post[10]:
            park_avg = True
        else:
            park_avg = False
        if pre[11] or post[11]:
            track_avg = True
        else:
            track_avg = False
        if pre[12] or post[12]:
            slew_avg = True
        else:
            slew_avg = False

        status = {
            'timestamp': t_avg,
            'right_ascension': ra_avg,
            'declination': dec_avg,
            'sidereal_time': sid_avg,
            'tracking_right_ascension_rate': rar_avg,
            'tracking_declination_rate': decr_avg,
            'azimuth':  az_avg,
            'altitude': alt_avg,
            'zenith_distance': zen_avg,
            'airmass': air_avg,
            'coordinate_system': str(self.rdsys),
            'instrument': str(self.inst),
            'is_parked': park_avg,
            'is_tracking': track_avg,
            'is_slewing': slew_avg,
            'move_time': self.move_time

        }
        return status  #json.dumps(status)

    def parse_command(self, command):
        breakpoint()
        req = command['required_params']
        opt = command['optional_params']
        action = command['action']
<<<<<<< HEAD

=======
>>>>>>> 90d0e535
        self.check_connect()
        if action == "go":
            self.go_command(req, opt)   #  Entered from Target Explorer or Telescope tabs.
        elif action == "stop":
            self.stop_command(req, opt)
        elif action == "home":
            self.home_command(req, opt)
        elif action == "home":
            self.home_command(req, opt)
        elif action == "set_site_manual":
            self.site_in_automatic = False
            self.automatic_detail = "Site & Enclosure set to Manual"
        elif action == "set_site_automatic":
            self.site_in_automatic = True
            self.automatic_detail = "Site set to Night time Automatic"
        elif action == "tracking":
            self.tracking_command(req, opt)
        elif action in ["pivot", 'zero', 'ra=sid, dec=0']:
            req['ra'] = self.mount.SiderealTime
            req['dec'] = 0.0
            self.go_command(req, opt, offset=False)
        elif action == "park":
            self.park_command(req, opt)
        elif action == "unpark":
            self.unpark_command(req, opt)
        elif action == 'center_on_pixels':
            print (command)
            self.go_command(req, opt, offset=True, calibrate=False)
        elif action == 'calibrateAtFieldCenter':
            print (command)
            #breakpoint()
            self.go_command(req, opt, calibrate=True)
        elif action == 'sky_flat_position':
            self.slewToSkyFlatAsync()
        else:
            print(f"Command <{action}> not recognized.")


    def get_current_times(self):
        self.ut_now = Time(datetime.datetime.now(), scale='utc', location=self.site_coordinates)   #From astropy.time
        self.sid_now_h = self.ut_now.sidereal_time('apparent').value
        self.sid_now_r = self.sid_now_h*HTOR

        iso_day = datetime.date.today().isocalendar()
        self.day = ((iso_day[1]-1)*7 + (iso_day[2] ))
        self.equinox_now = 'J' +str(round((iso_day[0] + ((iso_day[1]-1)*7 + (iso_day[2] ))/365), 2))
        return
    ###############################
    #        Mount Commands       #
    ###############################

    '''
    Having two similar functions here is consing and error prone.
    Go Command responds to commands from AWS.  Go Coords responds to
    internal changes of pointing occasion by the program and passed
    in as ra and dec direc tparameters, not dictionaries.

    '''

    def go_command(self, req, opt,  offset=False, calibrate=False):
        ''' Slew to the given ra/dec coordinates. '''
        print("mount cmd. slewing mount, req, opt:  ", req, opt)

        ''' unpark the telescope mount '''  #  NB can we check if unparked and save time?

        if self.mount.CanPark:
            #print("mount cmd: unparking mount")
            self.mount.Unpark()
        try:
            icrs_ra, icrs_dec = self.get_mount_coordinates()
            if offset:   #This offset version supplies offsets as a fraction of the Full field.
                #note it is based on mount coordinates.
                #Note we never look up the req dictionary ra or dec.
                if self.offset_received:
                    print("This is a second offset, are you sure you want to do this?")
                #
                offset_x = float(req['image_x']) - 0.5   #Fraction of field.
                offset_y = float(req['image_y']) - 0.5
                x_field_deg = g_dev['cam'].config['camera']['camera_1_1']['settings']['x_field_deg']
                y_field_deg = g_dev['cam'].config['camera']['camera_1_1']['settings']['y_field_deg']
                field_x = x_field_deg/15.   #  /15 for hours.
                field_y = y_field_deg
                #20210317 Changed signs fron Neyle.  NEEDS CONFIG File level or support.
                breakpoint()
                self.ra_offset += offset_x*field_x/4   #NB NB 20201230 Signs needs to be verified.
                self.dec_offset += -offset_y*field_y/4
                print("Offsets:  ", round(self.ra_offset, 5), round(self.dec_offset, 4))
                if not self.offset_received:
                    self.ra_prior, self.dec_prior = icrs_ra, icrs_dec #Do not let this change.
                self.offset_received = True   # NB Above we are accumulating offsets, but should not need to.
                #NB NB Position angle may need to be taken into account 20201230
                #apply this to the current telescope position(which may already incorporate a calibration)
                #need to get the ICRS telescope position.

                #Set up to go to the new position.
                ra, dec = ra_dec_fix_h(icrs_ra + self.ra_offset, icrs_dec + self.dec_offset)

            elif calibrate:  #Note does not need req or opt
                #breakpoint()
                if self.offset_received:

                    ra_cal_offset, dec_cal_offset = self.get_mount_reference()
                    print("Stored calibration offsets:  ",round(ra_cal_offset, 5), round(dec_cal_offset, 4))
                    icrs_ra, icrs_dec = self.get_mount_coordinates()
                    accum_ra_offset = icrs_ra - self.ra_prior
                    accum_dec_offset = icrs_dec - self.dec_prior
                    ra_cal_offset += accum_ra_offset #self.ra_offset  #NB WE are adding an already correctly signed offset.The offset is positive to right of screen therefore a smaller numer on the RA line.
                    dec_cal_offset += accum_dec_offset #self.dec_offset
                    self.set_mount_reference(ra_cal_offset, dec_cal_offset)
                    self.ra_offset = 0
                    self.dec_offset = 0
                    self.offset_received = False
                    icrs_ra, icrs_dec = self.get_mount_coordinates()  #20210116 THis is returning some form of apparent
                    ra = self.ra_prior #icrs_ra
                    dec = self.dec_prior #icrs_dec
                    #We could just return but will seek just to be safe
                else:
                    print("No outstanding offset available for calibration, reset existing calibration.")
                    # NB We currently use this path to clear a calibration.  But should be ad explicit Command instead. 20201230
                    # breakpoint()
                    self.reset_mount_reference()
                    self.ra_offset = 0
                    self.dec_offset = 0
                    self.offset_received = False
                    icrs_ra, icrs_dec = self.get_mount_coordinates()
                    ra = self.ra_prior #icrs_ra
                    dec = self.dec_prior #icrs_dec

                    #We could just return but will seek just to be safe
            else:
                'Here we DO read the req dictiary ra and Dec.'
                try:
                    ra = float(req['ra'])
                    dec = float(req['dec'])
                    self.ra_offset = 0  #NB Not adding in self.ra_offset is correct unless a Calibrate occured.
                    self.dec_offset = 0
                    self.offset_received = False
                    ra_dec = True
                except:
                    az = float(req['az'])
                    alt = float(req['alt'])
                    self.ra_offset = 0  #NB Not adding in self.ra_offset is correct unless a Calibrate occured.
                    self.dec_offset = 0
                    self.offset_received = False
                    ra_dec = False
        except:
            print("Bad coordinates supplied.")
            self.message = "Bad coordinates supplied, try again."
            self.offset_received = False
            self.ra_offset = 0
            self.dec_offset = 0
            return
        # Tracking rate offsets from sidereal in arcseconds per SI second, default = 0.0
        tracking_rate_ra = opt.get('tracking_rate_ra', 0)
        tracking_rate_dec = opt.get('tracking_rate_dec', 0)
        delta_ra, delta_dec =self.get_mount_reference()
        #breakpoint()
        ra, dec = ra_dec_fix_h(ra + delta_ra, dec + delta_dec)   #Plus compensates for measured offset
        self.move_time = time.time()
        self.go_coord(ra, dec, tracking_rate_ra=tracking_rate_ra, tracking_rate_dec = tracking_rate_dec)
        self.object = opt.get("object", "")
        if self.object == "":
            print("Go to unamed target.")
        else:
            print("Going to:  ", self.object)   #NB Needs cleaning up.
            
    def re_seek(self, dither):
        if dither == 0:
            self.go_coord(self.last_ra, self.last_dec, self.last_tracking_rate_ra, self.last_tracking_rate_dec)
        else:
            breakpoint()
            
            
            

    def go_coord(self, ra, dec, tracking_rate_ra=0, tracking_rate_dec=0):  #Note these rates need a system specification
        '''
        Slew to the given ra/dec coordinates, supplied in ICRS
        Note no dependency on current position.
        unpark the telescope mount
        '''  #  NB can we check if unparked and save time?
        self.last_ra = ra
        self.last_dec = dec
        self.last_tracking_rate_ra = tracking_rate_ra
        self.last_tracking_rate_dec = tracking_rate_dec
        self.last_seek_time = time.time()

        if self.mount.CanPark:
            #print("mount cmd: unparking mount")
            self.mount.Unpark()
        ra_cal_offset, dec_cal_offset = self.get_mount_reference() # This is a Shelved basic offset, may be zero if a full model is in place.
        if self.mount.EquatorialSystem == 1:
            self.get_current_times()   #  NB We should find a way to refresh this once a day, esp. for status return.
            icrs_coord = SkyCoord(ra*u.hour, dec*u.degree, frame='icrs')
            jnow_coord = icrs_coord.transform_to(FK5(equinox=self.equinox_now))
            ra = jnow_coord.ra.hour
            dec = jnow_coord.dec.degree
            if self.offset_received:
                ra +=  ra_cal_offset + self.ra_offset          #Offsets are J.now and used to get target on Browser Crosshairs.
                dec +=  dec_cal_offset + self.dec_offset              
        pier_east = 1
        if self.flip_correction_needed:   #self.config.flip_correction_needed woul dbe more readable.
            pier_east = 0
            #pier_west = 1
            #pier_unknown = -1
            try:
                new_pierside = self.mount.DestinationSideOfPier(ra, dec)  # A tuple gets returned.
                if new_pierside[0] == pier_east:
                    ra += self.east_ra_correction  #NB it takes a restart to pick up a new correction which is also J.now.
                    dec += self.east_dec_correction
            except:
                #DestSide... not implemented in PWI_4
                pass
        ra_app_h, dec_app_d = ra_dec_fix_h(ra, dec)
        

        
        #'This is the "Forward" calculation of pointing.
        #Here we add in refraction and the TPOINT compatible mount model

        self.ha_obs_r, self.dec_obs_r, self.refr_asec = ptr_utility.appToObsRaHa(ra_app_h*HTOR, dec_app_d*DTOR, self.sid_now_r)
        #ra_obs_r, dec_obs_r = ptr_utility.transformHatoRaDec(ha_obs_r, dec_obs_r, self.sid_now_r)
        #Here we would convert to model and calculate tracking rate correction.
        self.ha_mech, self.dec_mech = ptr_utility.transform_observed_to_mount_r(self.ha_obs_r, self.dec_obs_r, pier_east, loud=False, enable=True)       
        self.ra_mech, self.dec_mech = ptr_utility.transform_haDec_to_raDec_r(self.ha_mech, self.dec_mech, self.sid_now_r)
        self.ha_corr = ptr_utility.reduce_ha_r(self.ha_mech -self. ha_obs_r)*RTOS
        self.dec_corr = ptr_utility.reduce_dec_r(self.dec_mech - self.dec_obs_r)*RTOS
        self.mount.Tracking = True
        self.move_time = time.time()
        print('MODEL HA, DEC, Refraction:  (asec)  ', self.ha_corr, self.dec_corr, self.refr_asec)

        self.mount.SlewToCoordinatesAsync(self.ra_mech*RTOH, self.dec_mech*RTOD)  #Is this needed?
        ###  figure out velocity  Apparent place is unchanged.
        self.sid_next_r = (self.sid_now_h + self.delta_t_s*STOH)*HTOR    #delta_t_s is five minutes
        self.ha_obs_adv, self.dec_obs_adv, self.refr_adv = ptr_utility.appToObsRaHa(ra_app_h*HTOR, dec_app_d*DTOR, self.sid_next_r)   #% minute advance
        self.ha_mech_adv, self.dec_mech_adv = ptr_utility.transform_observed_to_mount_r(self.ha_obs_adv, self.dec_obs_adv, pier_east, loud=False)
        self.ra_adv, self.dec_adv = ptr_utility.transform_haDec_to_raDec_r(self.ha_mech_adv, self.dec_mech_adv, self.sid_next_r)
        self.adv_ha_corr = ptr_utility.reduce_ha_r(self.ha_mech_adv - self.ha_obs_adv)*RTOS     #These are mechanical values, not j.anything
        self.adv_dec_corr = ptr_utility.reduce_dec_r(self.dec_mech_adv - self.dec_obs_adv)*RTOS
        self.prior_seek_ha_h = self.ha_mech
        self.prior_seek_dec_d = self.dec_mech
        self.prior_seek_time = time.time()
        self.prior_sid_time =  self.sid_now_r
        '''
        The units of this property are arcseconds per SI (atomic) second.
        Please note that for historic reasons the units of the
        RightAscensionRate property are seconds of RA per sidereal second.
        '''
        if self.mount.CanSetRightAscensionRate:
            self.prior_roll_rate = -((self.ha_mech_adv - self. ha_mech)*RTOS*MOUNTRATE/self.delta_t_s - MOUNTRATE)/(APPTOSID*15)    #Conversion right 20219329
            self.mount.RightAscensionRate = self.prior_roll_rate  #Neg number makes RA decrease
        else:
            self.prior_roll_rate = 0.0
        if self.mount.CanSetDeclinationRate:
           self.prior_pitch_rate = -(self.dec_mech_adv - self.dec_mech)*RTOS/self.delta_t_s    #20210329 OK 1 hour from zenith.  No Appsid correction per ASCOM spec.
           self.mount.DeclinationRate = self.prior_pitch_rate  #Neg sign makes Dec decrease
           print("rates:  ", self.prior_roll_rate, self.prior_pitch_rate, self.refr_asec)
        else:
            self.prior_pitch_rate = 0.0
        #print(self.prior_roll_rate, self.prior_pitch_rate, refr_asec)
       # time.sleep(.5)
       # self.mount.SlewToCoordinatesAsync(ra_mech*RTOH, dec_mech*RTOD)
        time.sleep(1)   #fOR SOME REASON REPEATING THIS HELPS!
        if self.mount.CanSetRightAscensionRate:
            self.mount.RightAscensionRate = self.prior_roll_rate

        if self.mount.CanSetDeclinationRate:
            self.mount.DeclinationRate = self.prior_pitch_rate

        print("Rates set:  ", self.prior_roll_rate, self.prior_pitch_rate,self.refr_adv)
        self.seek_commanded = True
        #I think to reliable establish rates, set them before the slew.
        #self.mount.Tracking = True
        #self.mount.SlewToCoordinatesAsync(ra_mech*RTOH, dec_mech*RTOD)
        #self.current_icrs_ra = icrs_coord.ra.hour   #NB this assignment is incorrect
        #self.current_icrs_dec = icrs_coord.dec.degree

    def slewToSkyFlatAsync(self):
        az, alt = self.astro_events.flat_spot_now()
        self.unpark_command()
        self.mount.Tracking = False
        self.move_time = time.time()
        self.mount.SlewToAltAzAsync(az, alt)


    def stop_command(self, req, opt):
        print("mount cmd: stopping mount")
        self.mount.AbortSlew()

    def home_command(self, req, opt):
        ''' slew to the home position '''
        print("mount cmd: homing mount")
        if self.mount.AtHome:
            print("Mount is at home.")
        elif False: #self.mount.CanFindHome:    # NB what is this all about?
            print(f"can find home: {self.mount.CanFindHome}")
            self.mount.Unpark()
            #home_alt = self.settings["home_altitude"]
            #home_az = self.settings["home_azimuth"]
            #self.mount.SlewToAltAzAsync(home_alt, home_az)
            self.move_time = time.time()
            self.mount.FindHome()
        else:
            print("Mount is not capable of finding home. Slewing to zenith.")
            self.move_time = time.time()
            self.mount.SlewToAltAzAsync(88., 0.)

    def flat_panel_command(self, req, opt):
        ''' slew to the flat panel if it exists '''
        print("mount cmd: slewing to flat panel")
        pass

    def tracking_command(self, req, opt):
        ''' set the tracking rates, or turn tracking off '''
        print("mount cmd: tracking changed")
        pass

    def park_command(self, req=None, opt=None):
        ''' park the telescope mount '''
        print(self.mount.CanPark)
        if self.mount.CanPark:
            print("mount cmd: parking mount")
            self.move_time = time.time()
            self.mount.Park()

    def unpark_command(self, req=None, opt=None):
        ''' unpark the telescope mount '''
        if self.mount.CanPark:
            print("mount cmd: unparking mount")
            self.mount.Unpark()

    def paddle(self):
        return
        '''
        The real way this should work is monitor if a speed button is pushed, then log the time and
        start the thread.  If no button pushed for say 30 seconds, stop thread and re-join.  That way
        image operations are minimally disrupted.

        Normally this will never be started, unless we are operating locally in the observatory.
        '''
#         return    #Temporary disable 20200817

#         self._paddle = serial.Serial('COM28', timeout=0.1)
#         self._paddle.write(b"gpio iodir 00ff\n")  #returns  16
#         self._paddle.write(b"gpio readall\n")     #  returns 13
#         temp_0 = self._paddle.read(21).decode()   #  This is a restate of read, a toss
#         temp_1 = self._paddle.read(21).decode()
#         print(len(temp_1))
#         self._paddle.close()
#         #print ('|' + temp[16:18] +'|')
#         button = temp_1[14]
#         spd= temp_1[13]
#         direc = ''
#         speed = 0.0
#         print("Btn:  ", button, "Spd:  ", speed, "Dir:  ", direc)
#         if button == 'E': direc = 'N'
#         if button == 'B': direc = 'S'
#         if button == 'D': direc = 'E'
#         if button == '7': direc = 'W'
#         if button == 'C': direc = 'NE'
#         if button == '9': direc = 'SE'
#         if button == '3': direc = 'SW'
#         if button == '6': direc = 'NW'
#         if spd ==  'C':
#             speed = 0.
#             EW = 1
#             NS = 1
#         if spd == '8':
#             speed = 15.
#             EW = 1
#             NS = 1
#         if spd ==  '4':
#             speed = 45.
#             EW = 1
#             NS = 1
#         if spd ==  '0':
#             speed = 135.
#             EW = 1
#             NS = 1
#         if spd ==  'D':
#             speed = 0.
#             EW = -1
#             NS = 1
#         if spd == '9':
#             speed = 15.
#             EW = -1
#             NS = 1
#         if spd ==  '5':
#             speed = 45.
#             EW = -1
#             NS = 1
#         if spd ==  '1':
#             speed = 135.
#             EW = -1
#             NS = 1
#         if spd ==  'E':
#             speed = 0.
#             EW = 1
#             NS = -1
#         if spd == 'A':
#             speed = 15.
#             EW = 1
#             NS = -1
#         if spd ==  '6':
#             speed = 45.
#             EW = 1
#             NS = -1
#         if spd ==  '2':
#             speed = 135.
#             EW = 1
#             NS = -1
#         if spd ==  'F':
#             speed = 0.
#             EW = -1
#             NS = -1
#         if spd == 'B':
#             speed = 15.
#             EW = -1
#             NS = -1
#         if spd == '7':
#             speed = 45.
#             EW = -1
#             NS = -1
#         if spd == '3':
#             speed = 135.
#             EW = -1
#             NS = -1

#         print(button, spd, direc, speed)
# #            if direc != '':
#         #print(direc, speed)
#         _mount = self.mount
#         #Need to add diagonal moves
#         if direc == 'N':
#             try:
#                 _mount.DeclinationRate = NS*speed
#                 self.paddleing = True
#             except:
#                 pass
#             print('cmd:  ', direc,  NS*speed)
#         if direc == 'S':
#             try:
#                 _mount.DeclinationRate = -NS*speed
#                 self.paddleing = True
#             except:
#                 pass
#             print('cmd:  ',direc,  -NS*speed)
#         if direc == 'E':
#             try:
#                 _mount.RightAscensionRate = EW*speed/15.   #Not quite the correct divisor.
#                 self.paddleing = True
#             except:
#                 pass
#             print('cmd:  ',direc, EW*speed/15.)
#         if direc == 'W':
#             try:
#                 _mount.RightAscensionRate = -EW*speed/15.
#                 self.paddleing = True
#             except:
#                 pass
#             print('cmd:  ',direc, -EW*speed/15.)
#         if direc == '':
#             try:
#                 _mount.DeclinationRate = 0.0
#                 _mount.RightAscensionRate = 0.0
#             except:
#                 print("Rate set excepetion.")
#             self.paddleing = False
#         self._paddle.close()
#         return

    def set_mount_reference(self, delta_ra, delta_dec):
        mnt_shelf = shelve.open(self.site_path + 'ptr_night_shelf/' + 'mount1')
        mnt_shelf['ra_cal_offset'] = delta_ra
        mnt_shelf['dec_cal_offset'] = delta_dec
        mnt_shelf.close()
        return

    def get_mount_reference(self):
        mnt_shelf = shelve.open(self.site_path + 'ptr_night_shelf/' + 'mount1')
        delta_ra = mnt_shelf['ra_cal_offset']
        delta_dec = mnt_shelf['dec_cal_offset']
        mnt_shelf.close()
        return delta_ra, delta_dec

    def reset_mount_reference(self):
        mnt_shelf = shelve.open(self.site_path + 'ptr_night_shelf/' + 'mount1')
        mnt_shelf['ra_cal_offset'] = 0.000
        mnt_shelf['dec_cal_offset'] = 0.000
        return

        '''
         class Darkslide(object):

           def __init__(self, pCOM):
               self.slideStatus = 'unknown'

           def openDarkslide(self):
               self._com = serial.Serial(pCom, timeout=0.1)
               self._com.write(b'@')
               self.slideStatus = 'open'
               self._com.close()

           def closeDarkslide(self):
               self._com = serial.Serial(pCom, timeout=0.1)
               self._com.write(b'A')
               self.slideStatus = 'closed'
               self._com.close()

           def darkslideStatus(self):
               return self.slideStatus


        class Probe(object):

            def __init__(self, pCom):
                self.probePosition = None
                print('Probe class called with:  ', pCom)
                self.commPort = pCom

            def probeRead(self):
               with serial.Serial(self.commPort, timeout=0.3) as com:
                   com.write(b'R1\n')
                   self.probePosition = float(com.read(6).decode())
                   com.close()
                   print(self.probePosition)
        '''


if __name__ == '__main__':
    req = {'time': 1,  'alias': 'ea03', 'frame': 'Light', 'filter': 2}
    opt = {'area': 50}
    m = Mount('ASCOM.PWI4.Telescope', "mnt1", {})
    m.paddle()
#    pre=[]
#    post=[]
#    m.get_quick_status(pre)
#    time.sleep(2)
#    m.get_quick_status(post)
#    print(m.get_average_status(pre, post))
    #print(c.get_ascom_description())<|MERGE_RESOLUTION|>--- conflicted
+++ resolved
@@ -586,10 +586,6 @@
         req = command['required_params']
         opt = command['optional_params']
         action = command['action']
-<<<<<<< HEAD
-
-=======
->>>>>>> 90d0e535
         self.check_connect()
         if action == "go":
             self.go_command(req, opt)   #  Entered from Target Explorer or Telescope tabs.
