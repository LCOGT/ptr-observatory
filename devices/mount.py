'''

Docstring here??

'''

"""
20200310 WER
General comments.  Note use of double quotes.  Maybe this is our convention for polemics and trading opinions then we strip
out of the Production source?

'''   use single quotes and # for code documentation and standaing comments

      use double quotes for talking to each other, or for actual quotes, document references and the like.
#"    in-line version of a polemic.   Does not go to production source.  A 'team-quote.'
      
      NB (nota bene) means "someone should fix this eventually!"   Please add your initials.   A valid fix is to delete the 
      message.  They can go to production source.

The missing thing is mount management is more uniform treatement of the frame of reference of pointing, and the astrometric 
solutions provided.  This is probably a WER task to sort out.  From the AWS user point of view we want to start with Modern
catalog positions, nominally ICRS, particularly as realized by the current GAIA release.  Other objects (Messier) as an example
we always try to go through Strassbourg to get coordinates.  Updates to those happen but they are carefully vetted.  We can 
start with nominal poblished catalogs whihc generally give names, Ra and dec, Season, mag etc but update them IFF the 
Strassborug data is more current.  Star charts are harder.  But there is some new stuff in the Ppixinsight realse we might 
want to take advantage of.

Refraction and mount models need to be added, but the problem is the state of mounting code over various manufactures is a
complete mess.  I have done this now for four different mountings and telescope setups so I think I can abstract things in a
way that the user experience can be uniform.  The goal is to get the best unguided tracking possible.  Although observing > 60 
degt Zenith is inadvisable, if the Comet is here you are going to go for it right down to the horizon.  So getting refraction
right is important.

For pretty pictures one thing I would like to add to the 'coordinates' for an object is specification of Ra and Dec offset and
a Rotation (in the form of a Position Angle) that we have selected once we have imaged the object.  The user can of course 
specify something different by selecting Catalog (N up, E to the left, PA = 0), Recommened( blah list here), or user (blah 
list here retained in user account.)

"""


import threading
import win32com.client
import pythoncom
import serial
import time, json
from math import cos, radians    #"What plan do we have for making some imports be done this way, elg, import numpy as np...?"
from global_yard import g_dev    #"Ditto guestion we are importing a single object instance."
import ptr_events
#from devices.pywinusb_paddle import *

#The mount is not threaded and uses non-blocking seek.     "Note no doule quotes.
class Mount:

    def __init__(self, driver: str, name: str, settings: dict, tel=False):
        self.name = name
        g_dev['mnt'] = self
        self.device_name = name
        self.settings = settings
        win32com.client.pythoncom.CoInitialize()
        self.mount = win32com.client.Dispatch(driver)
        self.mount.Connected = True
#        print('Can Asynch:  ', self.mount.CanSlewAltAzAsync)
        self.rdsys = 'J.now'
        self.inst = 'tel1'
        self.tel = tel
        #print('Can Move Axis is Possible.', self.mount.CanMoveAxis(0), self.mount.CanMoveAxis(1))
        

        if not tel:
            print(f"Mount connected.")
        else:
            print(f"Tel/OTA connected.")
        print(self.mount.Description)
        #NB THe paddle needs a re-think and needs to be cast into its own thread. 20200310 WER
#        self._paddle = serial.Serial('COM10', timeout=0.1)
#        self._paddle.write(b'ver\n')
#        print(self._paddle.read(13).decode()[-8:])
#        self._paddle.write(b"gpio iodir 00ff\n")
#        self._paddle.write(b"gpio readall\n")
        self.paddleing = False
#        print('a:',self._paddle.read(20).decode())
#        print('b:',self._paddle.read(20).decode())
#        print('c:',self._paddle.read(20).decode())
        print("Paddle  not operational??")
#        self.paddle_thread = threading.Thread(target=self.paddle( self._paddle, self.mount), args=())
        #self.paddle_thread.start()
        print("exiting mount _init")


#    def get_status(self):
#        m = self.mount
#        status = {
#            "name": self.name,
#            "type":"mount",
#            "RightAscension": str(m.RightAscension),
#            "Declination": str(m.Declination),
#            "RightAscensionRate": str(m.RightAscensionRate),
#            "DeclinationRate": str(m.DeclinationRate),
#            "AtHome": str(m.AtHome),
#            "AtPark": str(m.AtPark),
#            "Azimuth": str(m.Azimuth),
#            "GuideRateDeclination":  str(0.0), #str(m.GuideRateDeclination),
#            "GuideRateRightAscension": str(0.0), #(m.GuideRateRightAscension),
#            "IsPulseGuiding": str(m.IsPulseGuiding),
#            "SideOfPier": str(m.SideOfPier),
#            "Slewing": str(m.Slewing),
#            "Tracking": str(m.Tracking),
#            "TrackingRate": str(0.0), #(m.TrackingRate),
#            # Target ra and dec throws error if they have not been set. 
#            # Maybe we don't even need to include them in the status...
#            #"TargetDeclination": str(m.TargetDeclination),
#            #"TargetRightAscension": str(m.TargetRightAscension),
#        }
#        return status

    def check_connect(self):
        
        try:
            if self.mount.Connected:
                return
            else:
                print('Found mount not connected, reconnecting.')
                self.mount.Connected = True
                return
        except:
            print('Found mount not connected via try: block fail, reconnecting.')
            self.mount.Connected = True
            return
        
    def get_status(self):
        self.check_connect()
        #self.paddle()
        alt = self.mount.Altitude
        zen = round((90 - alt), 3)
        if zen > 90:
            zen = 90.0
        if zen < 0.1:    #This can blow up when zen <=0!
            new_z = 0.1
        else:
            new_z = zen
        sec_z = 1/cos(radians(new_z))
        airmass = abs(round(sec_z - 0.0018167*(sec_z - 1) - 0.002875*((sec_z - 1)**2) - 0.0008083*((sec_z - 1)**3),3))
        if airmass > 10: airmass = 10.0
        airmass = round(airmass, 4)
        #Be careful to preserve order
        #print(self.device_name, self.name)
        if self.tel == False:
            status = {            
                f'timestamp': str(round(time.time(), 3)),
#                f'right_ascension': str(self.mount.RightAscension),
#                f'declination': str(self.mount.Declination),
#                f'sidereal_time': str(self.mount.SiderealTime),
#                f'tracking_right_ascension_rate': str(self.mount.RightAscensionRate),
#                f'tracking_declination_rate': str(self.mount.DeclinationRate),
#                f'azimuth': str(self.mount.Azimuth),
#                f'altitude': str(alt),
#                f'zenith_distance': str(zen),
#                f'airmass': str(airmass),                
#                f'coordinate_system': str(self.rdsys),
                f'pointing_telescope': str(self.inst),  #needs fixing
                f'is_parked': str(self.mount.AtPark).lower(),
                f'is_tracking': str(self.mount.Tracking).lower(),
                f'is_slewing': str(self.mount.Slewing).lower()
            }
        elif self.tel == True:
            status = {            
                f'timestamp': str(round(time.time(), 3)),
                f'right_ascension': str(round(self.mount.RightAscension, 5)),  #RA reported as decimal hours.  Needs to be
                                                                               #decimal degees or Sexagesimal in FITS header.
                                                                               #HA can be reported as decimal hours in FITS.
                f'declination': str(round(self.mount.Declination,4)),
                f'sidereal_time': str(round(self.mount.SiderealTime, 5)),
                f'tracking_right_ascension_rate': str(self.mount.RightAscensionRate),   #Will use asec/s not s/s as ASCOM does.
                f'tracking_declination_rate': str(self.mount.DeclinationRate),
                f'azimuth': str(round(self.mount.Azimuth, 3)),
                f'altitude': str(round(alt, 3)),
                f'zenith_distance': str(round(zen, 3)),
                f'airmass': str(round(airmass,4)),                
                f'coordinate_system': str(self.rdsys),
                f'pointing_instrument': str(self.inst),  #needs fixing
#                f'is_parked': (self.mount.AtPark),
#                f'is_tracking': str(self.mount.Tracking),
#                f'is_slewing': str(self.mount.Slewing)
            }
        else:
            print('Proper device_name is missing, or tel == None')
            status = {'defective':  'status'}
        return status  #json.dumps(status)
    

        
    
    def get_quick_status(self, pre):
        self.check_connect()
        alt = self.mount.Altitude
        zen = round((90 - alt), 3)
        if zen > 90:
            zen = 90.0
        if zen < 0.1:    #This can blow up when zen <=0!
            new_z = 0.1
        else:
            new_z = zen
        sec_z = 1/cos(radians(new_z))
        airmass = abs(round(sec_z - 0.0018167*(sec_z - 1) - 0.002875*((sec_z - 1)**2) - 0.0008083*((sec_z - 1)**3),3))
        if airmass > 10: airmass = 10
        airmass = round(airmass, 4)
        pre.append(time.time())
        pre.append(self.mount.RightAscension)
        pre.append(self.mount.Declination)
        pre.append(self.mount.SiderealTime)
        pre.append(self.mount.RightAscensionRate)
        pre.append(self.mount.DeclinationRate)
        pre.append(self.mount.Azimuth)
        pre.append(alt)
        pre.append(zen)
        pre.append(airmass)
        pre.append(self.mount.AtPark)
        pre.append(self.mount.Tracking)
        pre.append(self.mount.Slewing)
        #print(pre)
        return pre
    
    @classmethod
    def two_pi_avg(cls, pre, post, half):
        if abs(pre - post) > half:
            if pre > half:
                pre = pre - 2*half
            if post > half:
                post = post - 2*half

        avg = (pre + post)/2
        while avg < 0:
            avg = avg + 2*half
        while avg >= 2*half:
            avg = avg - 2*half
        return avg
            
        
        
    def get_average_status(self, pre, post):    #Add HA to this calculation.
        self.check_connect()
        t_avg = round((pre[0] + post[0])/2, 3)
        #print(t_avg)
        ra_avg = round(Mount.two_pi_avg(pre[1],  post[1], 12), 6)
        dec_avg = round((pre[2] + post[2])/2, 4)
        sid_avg = round(Mount.two_pi_avg(pre[3],  post[3], 12), 5)
        rar_avg = round((pre[4] + post[4])/2, 6)
        decr_avg = round((pre[5] + post[5])/2, 6)
        az_avg = round(Mount.two_pi_avg(pre[6],  post[6], 180), 3)
        alt_avg = round((pre[7] + post[7])/2, 3)
        zen_avg = round((pre[8] + post[8])/2, 3)
        air_avg = abs(round((pre[9] + post[9])/2, 4))
        if air_avg > 20.0:
            air_avg = 20.0
        if pre[10] and post[10]:
            park_avg = "T"
        else:
            park_avg = "F"
        if pre[11] or post[11]:
            track_avg = "T"
        else:
            track_avg = "F"
        if pre[12] or post[12]:
            slew_avg = "T"
        else:
            slew_avg = "F"

        status = {
<<<<<<< HEAD
            "name": self.name,
            "type":"mount",
            "RightAscension": f"{m.RightAscension:.4f}",
            "Declination": f"{m.Declination:.4f}",
            "RightAscensionRate": f"{m.RightAscensionRate:.4f}",
            "DeclinationRate": f"{m.DeclinationRate:.4f}",
            "AtHome": str(m.AtHome),
            "AtPark": str(m.AtPark),
            "Azimuth": f"{m.Azimuth:.4f}",
            "Altitude": f"{m.Altitude:.4f}", 
            "GuideRateDeclination": f"{m.GuideRateDeclination:.4f}",
            "GuideRateRightAscension": f"{m.GuideRateRightAscension:.4f}",
            "IsPulseGuiding": str(m.IsPulseGuiding),
            "SideOfPier": str(m.SideOfPier),
            "Slewing": str(m.Slewing),
            "Tracking": str(m.Tracking),
            "TrackingRate": str(m.TrackingRate),
            # Target ra and dec throws error if they have not been set. 
            # Maybe we don't even need to include them in the status...
            #"TargetDeclination": str(m.TargetDeclination),
            #"TargetRightAscension": str(m.TargetRightAscension),
=======
            f'timestamp': t_avg,
            f'right_ascension': ra_avg,
            f'declination': dec_avg,
            f'sidereal_time': sid_avg,
            f'tracking_right_ascension_rate': rar_avg,
            f'tracking_declination_rate': decr_avg,
            f'azimuth':  az_avg,
            f'altitude': alt_avg,
            f'zenith_distance': zen_avg,
            f'airmass': air_avg,            
            f'coordinate_system': str(self.rdsys),
            f'instrument': str(self.inst),
            f'is_parked': park_avg,
            f'is_tracking': track_avg,
            f'is_slewing': slew_avg
            
>>>>>>> c47eea8d
        }
        return status  #json.dumps(status)
    
    def parse_command(self, command):
        req = command['required_params']
        opt = command['optional_params']
        action = command['action']
        self.check_connect()
        if action == "go": 
            self.go_command(req, opt) 
        elif action == "stop":
            self.stop_command(req, opt)
        elif action == "home": 
            self.home_command(req, opt)
        elif action == "flat_panel":
            self.flat_panel_command(req, opt)
        elif action == "tracking":
            self.tracking_command(req, opt)
        elif action == "park":
            self.park_command(req, opt)
        elif action == 'center_on_pixels':
            print (command)
        elif action == 'sky_flat_position':
            print (command)
            ptr_events.flat_spot_now(go=True)
        else:
            print(f"Command <{action}> not recognized.")

    ###############################
    #        Mount Commands       #
    ###############################

    def go_command(self, req, opt):
        ''' Slew to the given ra/dec coordinates. '''
        print("mount cmd: slewing mount", req, opt)

        ra = req['ra']
        dec = req['dec']

        # Offset from sidereal in arcseconds per SI second, default = 0.0
        tracking_rate_ra = opt.get('tracking_rate_ra', 0)

        # Arcseconds per SI second, default = 0.0
        tracking_rate_dec = opt.get('tracking_rate_dec', 0)

        self.mount.Tracking = True
        self.mount.SlewToCoordinatesAsync(ra, dec)

        self.mount.RightAscensionRate = tracking_rate_ra
        self.mount.DeclinationRate = tracking_rate_dec


    def stop_command(self, req, opt):
        print("mount cmd: stopping mount")
        self.mount.AbortSlew()

    def home_command(self, req, opt):
        ''' slew to the home position '''
        print("mount cmd: homing mount")
        if self.mount.AtHome:
            print(f"Mount is at home.")
        elif False: #self.mount.CanFindHome:
            print(f"can find home: {self.mount.CanFindHome}")
            self.mount.Unpark()
            #home_alt = self.settings["home_altitude"]
            #home_az = self.settings["home_azimuth"]
            #self.mount.SlewToAltAzAsync(home_alt, home_az)
            self.mount.FindHome()
        else:
            self.mount.Tracking = False
            print(f"Mount is not capable of finding home. Slewing to zenith.")
            self.mount.SlewToAltAzAsync(88., 0.)

    def flat_panel_command(self, req, opt):
        ''' slew to the flat panel if it exists '''
        print("mount cmd: slewing to flat panel")
        pass

    def tracking_command(self, req, opt):
        ''' set the tracking rates, or turn tracking off '''
        print("mount cmd: tracking changed")
        pass

    def park_command(self, req, opt):
        ''' park the telescope mount '''
        print("mount cmd: parking mount")
        print(self.mount.CanPark)
        self.mount.Park()
        
    def paddle(self):
        '''
        The real way this should work is monitor if a speed button is pushed, then log the time and
        start the thread.  If no button pushed for say 30 seconds, stop thread and re-join.  That way
        image operations are minimally disrupted.
        
        Normally this will never be started, unless we are operating locally in the observatory.
        '''

        self._paddle.write(b"gpio readall\n")
        temp = self._paddle.read(21).decode()
        #print ('|' + temp[16:18] +'|')
        button = temp[17]
        spd= temp[16]
        direc = ''
        speed = 0.0
        #print("Btn:  ", button, "Spd:  ", speed, "Dir:  ", direc)
        if button == 'E': direc = 'N'
        if button == 'B': direc = 'S'
        if button == 'D': direc = 'E'
        if button == '7': direc = 'W'
        if button == 'C': direc = 'NE'
        if button == '9': direc = 'SE'
        if button == '3': direc = 'SW'
        if button == '6': direc = 'NW'
        if spd ==  'C': 
            speed = 0.
            EW = 1
            NS = 1
        if spd == '8': 
            speed = 15.
            EW = 1
            NS = 1
        if spd ==  '4': 
            speed = 45.
            EW = 1
            NS = 1
        if spd ==  '0': 
            speed = 135.
            EW = 1
            NS = 1
        if spd ==  'D': 
            speed = 0.
            EW = -1
            NS = 1
        if spd == '9': 
            speed = 15.
            EW = -1
            NS = 1
        if spd ==  '5': 
            speed = 45.
            EW = -1
            NS = 1
        if spd ==  '1': 
            speed = 135.
            EW = -1
            NS = 1
        if spd ==  'E': 
            speed = 0.
            EW = 1
            NS = -1
        if spd == 'A': 
            speed = 15.
            EW = 1
            NS = -1
        if spd ==  '6': 
            speed = 45.
            EW = 1
            NS = -1
        if spd ==  '2': 
            speed = 135.
            EW = 1
            NS = -1
        if spd ==  'F': 
            speed = 0.
            EW = -1
            NS = -1
        if spd == 'B': 
            speed = 15.
            EW = -1
            NS = -1
        if spd == '7': 
            speed = 45.
            EW = -1
            NS = -1
        if spd == '3': 
            speed = 135.
            EW = -1
            NS = -1

        #print(button, spd, direc, speed)
#            if direc != '':
        #print(direc, speed)
        _mount = self.mount
        #Need to add diagonal moves
        if direc == 'N':
            _mount.DeclinationRate = NS*speed
            self.paddleing = True
            print('cmd:  ', direc,  NS*speed)
        if direc == 'S':
            _mount.DeclinationRate = -NS*speed
            self.paddleing = True
            print('cmd:  ',direc,  -NS*speed)
        if direc == 'E':
            _mount.RightAscensionRate = EW*speed/15.   #Not quite the correct divisor.
            self.paddleing = True
            print('cmd:  ',direc, EW*speed/15.)
        if direc == 'W': 
            _mount.RightAscensionRate = -EW*speed/15.
            self.paddleing = True
            print('cmd:  ',direc, -EW*speed/15.)
        if direc == '': 
            _mount.DeclinationRate = 0.0
            _mount.RightAscensionRate = 0.0
            self.paddleing = False
        return

            
            
        
        '''
         class Darkslide(object):
        
           def __init__(self, pCOM):
               self.slideStatus = 'unknown'
        
           def openDarkslide(self):
               self._com = serial.Serial(pCom, timeout=0.1)
               self._com.write(b'@')
               self.slideStatus = 'open'
               self._com.close()
        
           def closeDarkslide(self):
               self._com = serial.Serial(pCom, timeout=0.1)
               self._com.write(b'A')
               self.slideStatus = 'closed'
               self._com.close()
        
           def darkslideStatus(self):
               return self.slideStatus
        
        
        class Probe(object):
        
            def __init__(self, pCom):
                self.probePosition = None
                print('Probe class called with:  ', pCom)
                self.commPort = pCom
        
            def probeRead(self):
               with serial.Serial(self.commPort, timeout=0.3) as com:
                   com.write(b'R1\n')
                   self.probePosition = float(com.read(6).decode())
                   com.close()
                   print(self.probePosition)
        '''

        
if __name__ == '__main__':
    req = {'time': 1,  'alias': 'ea03', 'frame': 'Light', 'filter': 2}
    opt = {'area': 50}
    m = Mount('ASCOM.PWI4.Telescope', "mnt1", {})
    m.paddle()
#    pre=[]
#    post=[]
#    m.get_quick_status(pre)
#    time.sleep(2)
#    m.get_quick_status(post)
#    print(m.get_average_status(pre, post))
    #print(c.get_ascom_description())
<|MERGE_RESOLUTION|>--- conflicted
+++ resolved
@@ -267,29 +267,6 @@
             slew_avg = "F"
 
         status = {
-<<<<<<< HEAD
-            "name": self.name,
-            "type":"mount",
-            "RightAscension": f"{m.RightAscension:.4f}",
-            "Declination": f"{m.Declination:.4f}",
-            "RightAscensionRate": f"{m.RightAscensionRate:.4f}",
-            "DeclinationRate": f"{m.DeclinationRate:.4f}",
-            "AtHome": str(m.AtHome),
-            "AtPark": str(m.AtPark),
-            "Azimuth": f"{m.Azimuth:.4f}",
-            "Altitude": f"{m.Altitude:.4f}", 
-            "GuideRateDeclination": f"{m.GuideRateDeclination:.4f}",
-            "GuideRateRightAscension": f"{m.GuideRateRightAscension:.4f}",
-            "IsPulseGuiding": str(m.IsPulseGuiding),
-            "SideOfPier": str(m.SideOfPier),
-            "Slewing": str(m.Slewing),
-            "Tracking": str(m.Tracking),
-            "TrackingRate": str(m.TrackingRate),
-            # Target ra and dec throws error if they have not been set. 
-            # Maybe we don't even need to include them in the status...
-            #"TargetDeclination": str(m.TargetDeclination),
-            #"TargetRightAscension": str(m.TargetRightAscension),
-=======
             f'timestamp': t_avg,
             f'right_ascension': ra_avg,
             f'declination': dec_avg,
@@ -306,7 +283,6 @@
             f'is_tracking': track_avg,
             f'is_slewing': slew_avg
             
->>>>>>> c47eea8d
         }
         return status  #json.dumps(status)
     
