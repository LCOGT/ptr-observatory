--- conflicted
+++ resolved
@@ -1441,7 +1441,7 @@
                 #dome_azimuth= GET FROM wema
                 dome_timeout_timer=time.time()
                 #dome_open_or_opening=True
-<<<<<<< HEAD
+
                 dome_is_slewing=wema_enclosure_status.json()['status']['enclosure']['enclosure1']['dome_slewing']['val'] 
                 
                 # silly 360 degrees. who invented it.
@@ -1452,11 +1452,7 @@
                 
                 while (actual_deviation > 30 or dome_is_slewing) and time.time() - dome_timeout_timer < 180 and not self.rapid_park_indicator: # and dome_open_or_opening:
                     
-=======
-                dome_is_slewing=wema_enclosure_status.json()['status']['enclosure']['enclosure1']['dome_slewing']['val']
-                while (abs(obs_azimuth - dome_azimuth) > 15 or dome_is_slewing) and time.time() - dome_timeout_timer < 300 and not self.rapid_park_indicator: # and dome_open_or_opening:
-
->>>>>>> fc75c933
+
                     #plog ("making sure dome is positioned correct.")
                     rd = SkyCoord(ra=self.right_ascension_directly_from_mount*u.hour, dec=self.declination_directly_from_mount*u.deg)
                     aa = AltAz(location=self.site_coordinates, obstime=Time.now())
@@ -1472,7 +1468,7 @@
                         dome_is_slewing=wema_enclosure_status.json()['status']['enclosure']['enclosure1']['dome_slewing']['val']
                     except:
                         plog ("Some error in getting the wema_enclosure")
-<<<<<<< HEAD
+
                     
                     # silly 360 degrees. who invented it.
                     actual_deviation=abs(obs_azimuth - dome_azimuth)
@@ -1480,9 +1476,7 @@
                         actual_deviation = actual_deviation - 360
                     print (actual_deviation)
                         
-=======
-
->>>>>>> fc75c933
+
                 #plog ("Dome Arrived")
             else:
                 plog ("Why wait for the dome if it isn't even open?")
