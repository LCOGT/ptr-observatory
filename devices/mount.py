--- conflicted
+++ resolved
@@ -1117,7 +1117,7 @@
                         self.mount_updates=self.mount_updates + 1
                         self.mount_update_timer=time.time()
                     else:
-<<<<<<< HEAD
+
                         if not self.dummy:
                             #  Starting here ae tha vari0us mount commands and reads...
                             try:
@@ -1160,134 +1160,7 @@
                                     self.slewtoAsyncRequested=False
     
                                     # Don't slew while exposing!
-=======
-                        #  Starting here ae tha vari0us mount commands and reads...
-                        try:
-
-                            if self.can_sync_mount:
-                                if self.sync_mount_requested:
-                                    self.sync_mount_requested=False
-                                    #breakpoint()
-                                    self.mount_update_wincom.SyncToCoordinates(self.syncToRA,self.syncToDEC)
-
-                            if self.unpark_requested:
-                                self.unpark_requested=False
-                                self.mount_update_wincom.Unpark()
-                                self.rapid_park_indicator=False
-
-                            if self.park_requested:
-                                self.park_requested=False
-                                self.mount_update_wincom.Park()
-                                self.rapid_park_indicator=True
-
-                            if self.find_home_requested:
-                                self.find_home_requested=False
-                                if self.mount_update_wincom.AtHome:
-                                    plog("Mount is at home.")
-                                else:
-                                    g_dev['obs'].time_of_last_slew=time.time()
-                                    if self.mount_update_wincom.AtPark:
-                                        self.mount_update_wincom.Unpark()
-
-                                    while self.mount_update_wincom.Slewing:
-                                        plog("waiting for slew before homing")
-                                        time.sleep(0.2)
-                                    self.mount_update_wincom.FindHome()
-
-                            if self.abort_slew_requested:
-                                self.abort_slew_requested=False
-                                self.mount_update_wincom.AbortSlew()
-
-                            if self.slewtoAsyncRequested:
-                                self.slewtoAsyncRequested=False
-
-                                # Don't slew while exposing!
-                                try:
-                                    while g_dev['cam'].shutter_open:
-                                        plog ("mount thread waiting for camera")
-                                        time.sleep(0.2)
-                                except:
-                                    plog ("mount thread camera wait failed.")
-                                try:
-                                    self.mount_update_wincom.SlewToCoordinatesAsync(self.slewtoRA , self.slewtoDEC)
-                                except:
-                                    plog(traceback.format_exc())
-                                    if self.theskyx:
-                                        
-                                        #if not self.mount_update_wincom.AtHome:
-                                        plog ("Occasionally theskyx clunks out when the scope isn't homed, so trying a home first")
-                                        try:
-                                            self.mount_update_wincom.FindHome()
-                                            self.mount_update_wincom.SlewToCoordinatesAsync(self.slewtoRA , self.slewtoDEC)
-                                        except:
-                                            plog ("failed the find home then slew")
-                                            plog(traceback.format_exc())
-                                        
-                                self.currently_slewing=True
-
-                            # If we aren't slewing this update and we haven't
-                            # updated the position for half a minute, update the position.
-                            elif (time.time() - self.inverse_icrs_and_rates_timer) > 30:
-
-                                if self.model_on:
-
-                                    self.inverse_icrs_ra, self.inverse_icrs_dec, self.inverse_ra_vel, self.inverse_dec_vel = self.transform_mechanical_to_icrs(self.right_ascension_directly_from_mount, self.declination_directly_from_mount,  self.rapid_pier_indicator)
-                                    self.inverse_icrs_and_rates_timer=time.time()
-
-                                    if self.CanSetRightAscensionRate:
-                                        self.request_set_RightAscensionRate=False
-                                        try:
-                                            self.mount_update_wincom.RightAscensionRate=self.inverse_ra_vel
-                                            #plog ("new RA rate set: " +str(self.RightAscensionRate))
-                                        except:
-                                            pass  #This faults if mount is parked.
-                                        self.RightAscensionRate=self.inverse_ra_vel
-                                        #plog ("new RA rate set: " +str(self.RightAscensionRate))
-
-                                    if self.CanSetDeclinationRate:
-                                        self.request_set_DeclinationRate=False
-                                        try:
-                                            self.mount_update_wincom.DeclinationRate=self.inverse_dec_vel
-                                            #plog ("new DEC rate set: " +str(self.DeclinationRate))
-                                        except:
-                                            pass  #This faults if mount is parked.
-                                        self.DeclinationRate=self.inverse_dec_vel
-
-                            if self.request_tracking_on:
-                                self.request_tracking_on = False
-                                if  self.can_set_tracking:
-                                    self.mount_update_wincom.Tracking = True
-
-                            if self.request_tracking_off:
-                                self.request_tracking_off = False
-                                if  self.can_set_tracking:
-                                    self.mount_update_wincom.Tracking = False
-
-                            if self.request_new_pierside:
-                                self.request_new_pierside=False
-                                if self.can_report_destination_pierside:
-                                    self.new_pierside=self.mount_update_wincom.DestinationSideOfPier(self.request_new_pierside_ra, self.request_new_pierside_dec)
-
-                            if self.request_set_RightAscensionRate and self.CanSetRightAscensionRate:
-                                self.request_set_RightAscensionRate=False
-                                self.mount_update_wincom.RightAscensionRate=self.request_new_RightAscensionRate
-                                self.RightAscensionRate=self.request_new_RightAscensionRate
-                                #plog ("new RA rate set: " +str(self.RightAscensionRate))
-
-                            if self.request_set_DeclinationRate and self.CanSetDeclinationRate:
-                                self.request_set_DeclinationRate=False
-                                self.mount_update_wincom.DeclinationRate=self.request_new_DeclinationRate
-                                self.DeclinationRate=self.request_new_DeclinationRate
-                                #plog ("new DEC rate set: " +str(self.DeclinationRate))
-
-                            if self.request_find_home:
-                                self.request_find_home=False
-                                try:
-                                    self.mount_update_wincom.FindHome()
-                                except:
-                                    plog("Perhaps Mount cannot find home?")
-                                    plog(traceback.format_exc())
->>>>>>> e5eba387
+
                                     try:
                                         while g_dev['cam'].shutter_open:
                                             plog ("mount thread waiting for camera")
