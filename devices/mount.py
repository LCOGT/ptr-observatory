--- conflicted
+++ resolved
@@ -252,7 +252,6 @@
             print("No mount ref found.")
             pass
         print("Reset Mount Reference.")
-
         self.reset_mount_reference()
         #NB THe paddle needs a re-think and needs to be cast into its own thread. 20200310 WER
         if self.has_paddle:
@@ -1214,11 +1213,7 @@
         #old_ha, old_dec = self.get_mount_reference()
         mnt_shelf = shelve.open(self.site_path + 'ptr_night_shelf/' + 'mount1')
         init_ra = mnt_shelf['flip_ra_cal_offset']
-<<<<<<< HEAD
-        init_dec = mnt_shelf['flip_dec_cal_offset']     # NB NB THese need to be modulo corrected, maybe limited
-=======
         init_dec = mnt_shelf['flip dec_cal_offset']     # NB NB THese need to be modulo corrected, maybe limited
->>>>>>> 27b55c34
    
         print("initial:  ", init_ra, init_dec)
         mnt_shelf['flip_ra_cal_offset'] = init_ra + err_ha    #NB NB NB maybe best to reverse signs here??
