--- conflicted
+++ resolved
@@ -388,7 +388,7 @@
             #             #print("Rate found:  ", self.prior_roll_rate, self.prior_pitch_rate, self.ha_corr, self.dec_corr)
             # except:
             #     print("mount status rate adjust exception.")
-<<<<<<< HEAD
+
             try:
                 if self.mount.sideOfPier == look_west:
                     ra_cal_offset, dec_cal_offset = self.get_mount_reference()
@@ -398,13 +398,13 @@
                 ra_cal_offset=0
                 dec_cal_offset=0
                 print ("Mount does not report pier side")
-=======
-
-            if self.mount.sideOfPier == look_west:
-                ra_cal_offset, dec_cal_offset = self.get_mount_reference()
-            else:
-                ra_cal_offset, dec_cal_offset = self.get_flip_reference()
->>>>>>> ab2727e4
+
+
+            #if self.mount.sideOfPier == look_west:
+            ##    ra_cal_offset, dec_cal_offset = self.get_mount_reference()
+            #else:
+            #    ra_cal_offset, dec_cal_offset = self.get_flip_reference()
+
             jnow_ra_r = ptr_utility.reduce_ra_r(app_ra_r - ra_cal_offset*HTOR)    # NB the mnt_refs are subtracted here.  Units are correct.
             jnow_dec_r = ptr_utility.reduce_dec_r( app_dec_r - dec_cal_offset*DTOR)
             jnow_ra_r, jnow_dec_r = ra_dec_fix_r(jnow_ra_r, jnow_dec_r)
@@ -416,16 +416,16 @@
             #breakpoint()
             #NB This is an unused and not completely implemented path, or does Planwave PWI-4 use it?
             #breakpoint()   #20201230 WE should not get here.
-<<<<<<< HEAD
+
             try:
                 ra_cal_offset, dec_cal_offset = self.get_mount_reference() 
             except:
                 ra_cal_offset=0
                 dec_cal_offset=0
                 print ("Mount does not report pier side")
-=======
-            ra_cal_offset, dec_cal_offset = self.get_mount_reference()
->>>>>>> ab2727e4
+
+            #ra_cal_offset, dec_cal_offset = self.get_mount_reference()
+
             self.current_icrs_ra = ra_fix_r(self.mount.RightAscension - ra_cal_offset)    #May not be applied in positioning
             self.current_icrs_dec = self.mount.Declination - dec_cal_offset
         return self.current_icrs_ra, self.current_icrs_dec
@@ -993,13 +993,10 @@
         #flip offset.  So a GEM could track into positive HA territory without a problem but the next reseek should
         #result in a flip.  So first figure out if there will be a flip:
 
-<<<<<<< HEAD
-       
-=======
-
-        new_pierside =  self.mount.DestinationSideOfPier(ra, dec) #  A tuple gets returned: (pierside, Ra.h and dec.d)
-
->>>>>>> ab2727e4
+
+
+        #new_pierside =  self.mount.DestinationSideOfPier(ra, dec) #  A tuple gets returned: (pierside, Ra.h and dec.d)
+
         try:
             new_pierside =  self.mount.DestinationSideOfPier(ra, dec) #  A tuple gets returned: (pierside, Ra.h and dec.d)
         
