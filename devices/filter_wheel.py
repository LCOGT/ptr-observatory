import win32com.client
from global_yard import g_dev
import time
import serial
import requests
import json
from pprint import pprint


class FilterWheel:

    def __init__(self, driver: str, name: str, config: dict):
        self.name = name
        g_dev['fil']= self
        self.config = config['filter_wheel']
        breakpoint()
        #print("FW:  ", self.config)
     
        self.dual_filter = self.config['filter_wheel1']['dual_wheel']
        self.ip = str(self.config['filter_wheel1']['ip_string'])
        self.filter_data = self.config['filter_wheel1']['settings']['filter_data'][1:]  #  Stips off column heading entry
        self.filter_screen_sort = self.config['filter_wheel1']['settings']['filter_screen_sort']
        self.filter_reference = int(self.config['filter_wheel1']['settings']['filter_reference'])
   
        #  THIS CODE DOES NOT implement a filter via the Maxim application which is passed in
        #  as a valid instance of class camera.
        self.filter_message = '-'
        print('Please NOTE: Filter wheel may block for many seconds while first connecting & homing.')
        if driver == 'LCO.dual':
            '''
            home the wheel and get responses, hat indicates it is connected.
            set current_0 and _1 to [0, 0]
            position to default of w/L filter.
            
            '''

            r0 = requests.get(self.ip + '/filterwheel/0/position')
            r1 = requests.get(self.ip + '/filterwheel/1/position')
            if str(r0) == str(r1) == '<Response [200]>':
                print ("LCO Wheel present and connected.")

            r0 = json.loads(r0.text)
            r1 = json.loads(r1.text)
            self.r0 = r0
            self.r1 = r1
            r0['filterwheel']['position'] = 0
            r1['filterwheel']['position'] = 7
            r0_pr = requests.put(self.ip + '/filterwheel/0/position', json=r0)
            r1_pr = requests.put(self.ip + '/filterwheel/1/position', json=r1)
            if str(r0_pr) == str(r1_pr) == '<Response [200]>':
                print ("Set up default filter configuration.")
            self.maxim = False
            self.ascom = False
            self.dual = True
            self.custom = True
            self.filter_selected = self.filter_data[self.filter_reference][0]   #This is the default expected after a
            self.filter_number = self.filter_reference
            self.filter_offset = self.filter_data[self.filter_reference][2]
        elif driver == 'ASCOM.FLI.FilterWheel' and self.dual_filter:  #   == list:
            self.maxim = False
            self.dual = True

<<<<<<< HEAD
            win32com.client.pythoncom.CoInitialize()
            self.filter_front = win32com.client.Dispatch(driver[0])
            self.filter_front.Connected = True
            win32com.client.pythoncom.CoInitialize()
            self.filter_back = win32com.client.Dispatch(driver[1])
=======
            #win32com.client.pythoncom.CoInitialize()
            #breakpoint()
            fw0 = win32com.client.Dispatch(driver)  #  Closest to Camera
            fw1 = win32com.client.Dispatch(driver)  #  Closest to Telescope
            print(fw0, fw1)
            actions0 = fw0.SupportedActions
            actions1 = fw1.SupportedActions
            for action in actions0:
                pass #print("action0:   " + action)
            for action in actions1:
                pass #print("action1:   " + action)
            device_names0 = fw0.Action('GetDeviceNames', '')
            #print ('action0:    ' + device_names0)
            devices0 = device_names0.split(';')
            device_names1 = fw1.Action('GetDeviceNames', '')
            #print ('action1:    ' + device_names1)
            devices1 = device_names1.split(';')
            fw0.Action("SetDeviceName", devices0[0])
            fw1.Action('SetDeviceName', devices1[1])
            fw0.Connected = True
            fw1.Connected = True
            #print("Conn 1,2:  ", fw0.Connected, fw1.Connected)
            #print('Pos  1,2:  ', fw0.Position, fw1.Position)
            #breakpoint()
            
            
            
            self.filter_back = fw1 #win32com.client.Dispatch(driver)  #  Closest to Camera
            self.filter_front = fw0 #win32com.client.Dispatch(driver)  #  Closest to Telescope
>>>>>>> 679f9785
            self.filter_back.Connected = True
            self.filter_front.Connected = True
#            flifil1 or flifil3?
#            HKEY_LOCAL_MACHINE\SOFTWARE\Wow6432Node\ASCOM\FilterWheel Drivers\ASCOM.FLI.FilterWheel1
            print("filters are connected:  ", self.filter_front.Connected, self.filter_back.Connected)
            print("filter positions:  ", self.filter_front.Position, self.filter_back.Position)
            # self.filter_front.Position = 0
            # self.filter_back.Position  = 0
            # print("filter positions should be 0, 0:  ", self.filter_front.Position, self.filter_back.Position)
            # self.filter_front.Position = 4
            # self.filter_back.Position  = 2
            # print("filter positions should be 4, 2:  ", self.filter_front.Position, self.filter_back.Position) 
            # self.filter_front.Position = 2
            # self.filter_back.Position  = 4
            # print("filter positions should be 2, 4:  ", self.filter_front.Position, self.filter_back.Position)
            # breakpoint()
            #abooove back upplugged
            #now frront unplugged.
            #4 is diffuser, ok. #0 is air, #2 is w with blue tape wedge.
            
            #Now plug both in after both out.
            #Restart code.
            
            #back is in 2, see tape. Position reports 0.  Command to 3
            
            #THE FRONT WHEEL RESPONDS EVEN THOUGH I DID NOT CONNECT TO IT!self.
            self.dual = True
            self.custom = False
            self.filter_selected = self.filter_data[self.filter_reference][0]
            self.filter_number = self.filter_reference
            self.filter_offset = self.filter_data[self.filter_reference][2]
            #First setup:
            time.sleep(1)
            while self.filter_front.Position == -1:
                time.sleep(0.2)
            self.filter_front.Position = self.filter_data[self.filter_reference][1][1]
            time.sleep(1)
            while self.filter_back.Position == -1:
                time.sleep(0.2)
            self.filter_back.Position = self.filter_data[self.filter_reference][1][0]
            time.sleep(1)
            print(self.filter_selected, self.filter_offset)   #self.filter_front.Names, self.filter_back.Names, 
        elif driver.lower() in ["maxim.ccdcamera", 'maxim', 'maximdl', 'maximdlpro']:
            #print('Maxim controlled filter (ONLY) is initializing.')
            win32com.client.pythoncom.CoInitialize()
            self.filter = win32com.client.Dispatch(driver)
            #Monkey patch in Maxim specific methods.
            self._connected = self._maxim_connected
            self._connect = self._maxim_connect
            self._setpoint = self._maxim_setpoint
            #self._temperature = self._maxim_temperature
            #self._expose = self._maxim_expose
            #self._stop_expose = self._maxim_stop_expose
            self.description = 'Maxim is Filter Controller.'
            print('Maxim is connected:  ', self._connect(True))
            self._setpoint(float(-100))
            #self.app = win32com.client.Dispatch("Maxim.Application")
            #self.app.TelescopeConnected = True
            #print("Maxim Telescope Connected: ", self.app.TelescopeConnected)
            print('Filter control is via Maxim filter interface.')
            print("Initial filter reported is:  ", self.filter.Filter)
            self.maxim = True
            self.ascom = False
            self.dual = False
            self.custom = False
            self.filter_selected = self.filter_data[self.filter_reference][0]   #This is the default expected after a
                                                                                #Home or power-up cycle.
            self.filter_number = self.filter_reference
            self.filter_offset = self.filter_data[self.filter_reference][2]
            #We assume camera object has been created before the filter object.
            #Note filter may be commanded directly by AWS or provided in an expose
            #command as an optional parameter.
        elif driver.lower() == 'com22':
            self.custom = True
            try:
                ser = serial.Serial("COM22", timeout=12)
                filter_pos = str(ser.read().decode())
                print("QHY filter is Home", filter_pos )
                self.filter_number = 0
                self.filter_name = 'lpr'
            except:
                print("QHY Filter not connected.")
                
                ###ser.write(b'1') get you to Duo
                # 0 is lpr
                # 2 is air
                # 3 in dark
                
                
                
            
        else:
            '''
            We default here to setting up a single wheel ASCOM driver.
            
            We need to distinguish here between an independent ASCOM filter wheel
            and a filter that is supported by maxim.  That is specified if a Maxim
            based driver is supplied. IF so it is NOT actually Dispatched, instead
            we assume access is via the Maxim camera application.  So basically we
            fake having an independnet filter wheel.  IF the filter supplied is
            an ASCOM.filter then we set this device up normally.  Eg., SAF is an
            example of this version of the setup.

            '''
            self.maxim = False
            self.dual = False
            self.custom = False
            win32com.client.pythoncom.CoInitialize()
            self.filter_front = win32com.client.Dispatch(driver)
            self.filter_front.Connected = True
            print("Currently QHY RS232 FW")

    #The patches.   Note these are essentially a getter-setter/property constructs.
    #  NB we are here talking to Maxim acting only as a filter controller.
    def _maxim_connected(self):
        return self.filter.LinkEnabled

    def _maxim_connect(self, p_connect):
        self.filter.LinkEnabled = p_connect
        return self.filter.LinkEnabled

    # def _maxim_temperature(self):
    #     return self.camera.Temperature

    def _maxim_setpoint(self, p_temp):
        self.filter.TemperatureSetpoint = float(p_temp)
        self.filter.CoolerOn = True
        return self.filter.TemperatureSetpoint

    # def _maxim_expose(self, exposure_time, imtypeb):
    #     self.camera.Expose(exposure_time, imtypeb)

    # def _maxim_stop_expose(self):
    #     self.camera.AbortExposure()



    def get_status(self):

        # if self.custom is True:
        #     status = {
        #         'filter_name': str(self.filter_name),
        #         'filter_number': str(self.filter_number),
        #         'filter_offset': str(0),
        #         'wheel_is_moving': 'false'
        #         }
        #     return status
            
        try:
            # if self.dual and (self.filter_front.Position == -1 or self.filter_back.Position == -1):
            #     f_move = True
            #     print("At least one, of possibly two, filter wheels is moving.")
            # elif not self.dual and self.filter.Position == -1:
            #     f_move = True
            #     print('Maxim Filter is moving.')
            # else:
            f_move = False
            status = {
                'filter_name': self.filter_selected,
                'filter_number': self.filter_number,
                'filter_offset': self.filter_offset,
                'wheel_is_moving': f_move
                }
            return status
        except:
            f_move = False
            status = {
                'filter_name': None,
                'filter_number': 0,
                'filter_offset': 0.0,
                'wheel_is_moving': f_move
                }
            return status
    def parse_command(self, command):
        req = command['required_params']
        opt = command['optional_params']
        action = command['action']
        if action == "set_position":
            self.set_position_command(req, opt)
        elif action == "set_name":
            self.set_name_command(req, opt)
        elif action == "home":
            self.home_command(req, opt)
        else:
            print("Command <{action}> not recognized.")


    ###############################
    #        Filter Commands      #
    ###############################

    def set_number_command(self, filter_number):
        ''' set the filter position by numeric filter position index '''
        #print("filter cmd: set_number")
        filter_selections = self.filter_data[int(filter_number)][1]   #used to have an eval in front!
        #print('Selections:  ', filter_selections)
        self.filter_number = filter_number
        self.filter_selected = self.filter_data[filter_number][0]
        if self.dual and self.custom:

            r0 = self.r0
            r1 = self.r1
            r0['filterwheel']['position'] = filter_selections[0]
            r1['filterwheel']['position'] = filter_selections[1]
            r0_pr = requests.put(self.ip + '/filterwheel/0/position', json=r0)
            r1_pr = requests.put(self.ip + '/filterwheel/1/position', json=r1)
            if str(r0_pr) == str(r1_pr) == '<Response [200]>':
                print ("Set up filter configuration;  ", filter_selections)
            
            
        elif self.dual and not self.custom:  #Dual FLI

        
        
            #NB the order of the filter_selected [1] may be incorrect
            try:
                while self.filter_front.Position == -1:
                    time.sleep(0.4)
                self.filter_front.Position = self.filter_selected[1]
                time.sleep(0.2)
            except:
                pass#breakpoint()
            try:
                while self.filter_back.Position == -1:
                    time.sleep(0.4)
                self.filter_back.Position = self.filter_selected[0]
                time.sleep(0.2)
            except:
                pass#breakpoint()
            self.filter_offset = float(self.filter_data[filter_number][2])
        elif self.maxim:
            g_dev['cam'].camera.Filter = filter_selections[0]
            time.sleep(0.1)
            g_dev['cam'].camera.GuiderFilter = filter_selections[1]

    def set_position_command(self, req: dict, opt: dict):
        ''' set the filter position by  param string filter position index '''
        'NBNBNB This routine may not be correct'
        #print("filter cmd: set_position")

        filter_selections = self.filter_data[int(req['filter_num'])][1]
        #print('Selections:  ', filter_selections)
        if self.dual and self.custom:
            r0 = self.r0
            r1 = self.r1
            r0['filterwheel']['position'] = filter_selections[0]
            r1['filterwheel']['position'] = filter_selections[1]
            r0_pr = requests.put(self.ip + '/filterwheel/0/position', json=r0)
            r1_pr = requests.put(self.ip + '/filterwheel/1/position', json=r1)
            if str(r0_pr) == str(r1_pr) == '<Response [200]>':
                print ("Set up filter configuration;  ", filter_selections)
            
            
        elif self.dual and not self.custom:
            try:
                while self.filter_front.Position == -1:
                    time.sleep(0.4)
                self.filter_front.Position = filter_selections[1]
                time.sleep(0.2)
            except:
                pass#breakpoint()
            try:
                while self.filter_back.Position == -1:
                    time.sleep(0.4)
                self.filter_back.Position = filter_selections[0]
                time.sleep(0.2)
            except:
                pass#breakpoint()
            self.filter_offset = float(self.filter_data[filter_selections][2])
        elif self.maxim:
            g_dev['cam'].camera.Filter = filter_selections[0]
            time.sleep(0.2)
            g_dev['cam'].camera.GuiderFilter = filter_selections[1]

    def set_name_command(self, req: dict, opt: dict):
        ''' set the filter position by filter name '''
        #print("filter cmd: set_name", req, opt)
        try:
            filter_name = req['filter']
        except:
            try:
                filter_name = req['filter']
            except:
                print("filter dictionary is screwed up big time.")

        # if filter_name =="W":     #  NB This is a temp patch
        #     filter_name = 'w'
        # if filter_name in ["Exo", "EXO", 'exo']:
        #     filter_name = 'exo'
        # if filter_name =="Rc":
        #     filter_name = 'R'
        # if filter_name =="r":
        #     filter_name = 'rp'
        # if filter_name =="g":
        #     filter_name = 'gp'
        # if filter_name =="i":
        #     filter_name = 'ip'
        # if filter_name =="u":
        #     filter_name = 'up'
        for match in range(int(self.config['filter_wheel1']['settings']['filter_count'])):  #NB Filter count MUST be correct in Config.
            if filter_name in self.filter_data[match][0]:

                filt_pointer = match
                break
        print('Filter name is:  ', self.filter_data[match][0])
        g_dev['obs'].send_to_user('Filter set to:  ' + str(self.filter_data[match][0]))
        #print('Filter pointer:  ', filt_pointer)
        self.filter_number = filt_pointer
        self.filter_selected = filter_name
        filter_selections = self.filter_data[filt_pointer][1]
        #print('Selections:  ', filter_selections)
        self.filter_offset = float(self.filter_data[filt_pointer][2])
        if self.dual and self.custom:
            r0 = self.r0
            r1 = self.r1
            r0['filterwheel']['position'] = filter_selections[0]
            r1['filterwheel']['position'] = filter_selections[1]
            r0_pr = requests.put(self.ip + '/filterwheel/0/position', json=r0)
            r1_pr = requests.put(self.ip + '/filterwheel/1/position', json=r1)
            if str(r0_pr) == str(r1_pr) == '<Response [200]>':
                print ("Set up filter configuration;  ", filter_selections)
                print('Status:  ', r0_pr.text, r1_pr.text)
            while True:
                r0_t = int(requests.get(self.ip + '/filterwheel/0/position').text.split('"position":')[1].split('}')[0])
                r1_t = int(requests.get(self.ip + '/filterwheel/1/position').text.split('"position":')[1].split('}')[0])
                print(r0_t,r1_t)
                if r0_t == 808 or r1_t == 808:
                    time.sleep(1)
                    continue
                else:
                    print('Filters:  ',r0_t,r1_t)
                    break
                    

            
            
        elif self.dual:
             try:
                 while self.filter_front.Position == -1:
                     time.sleep(0.4)
                 self.filter_front.Position = filter_selections[1]
                 time.sleep(0.2)
             except:
                 pass#breakpoint()
             try:
                 while self.filter_back.Position == -1:
                     time.sleep(0.4)
                 self.filter_back.Position = filter_selections[0]
                 time.sleep(0.2)
             except:
                 pass#breakpoint()
             self.filter_offset = float(self.filter_data[filt_pointer][2])
        elif self.maxim:
            
# =============================================================================
#             flifil0 is closest to telescope,???
#             flifil1 is closest to camera.???
# =============================================================================
            #g_dev['cam'].camera.Filter = filter_selections[0]   #  Pure Maxim mrc
            self.filter.Filter = filter_selections[0]
            time.sleep(0.1)
            if self.dual_filter:
                self.filter.GuiderFilter = filter_selections[1]
                time.sleep(0.1)
            #g_dev['cam'].camera.GuiderFilter = filter_selections[1]
        else:
            try:
                while self.filter_front.Position == -1:
                    time.sleep(0.4)
                self.filter_front.Position = filter_selections[0]
            except:
                pass#breakpoint()

            self.filter_offset = float(self.filter_data[filt_pointer][2])

    def home_command(self, req: dict, opt: dict):
        ''' set the filter to the home position '''  #NB this is setting to default not Home.
        print("filter cmd: home", req, opt)
        #breakpoint()
        while self.filter_back.Position == -1:
            time.sleep(0.1)
        self.filter_back.Position = 2
        while self.filter_back.Position == -1:
            time.sleep(0.1)
        self.filter_selected = 'w'
        self.filter_reference = 2
        self.filter_offset = int(self.filter_data[2][2])


if __name__ == '__main__':
    import config
    filt = FilterWheel(['ASCOM.FLI.FilterWheel', 'ASCOM.FLI.FilterWheel1'], "Dual filter wheel", config.site_config)<|MERGE_RESOLUTION|>--- conflicted
+++ resolved
@@ -13,7 +13,6 @@
         self.name = name
         g_dev['fil']= self
         self.config = config['filter_wheel']
-        breakpoint()
         #print("FW:  ", self.config)
      
         self.dual_filter = self.config['filter_wheel1']['dual_wheel']
@@ -60,13 +59,6 @@
             self.maxim = False
             self.dual = True
 
-<<<<<<< HEAD
-            win32com.client.pythoncom.CoInitialize()
-            self.filter_front = win32com.client.Dispatch(driver[0])
-            self.filter_front.Connected = True
-            win32com.client.pythoncom.CoInitialize()
-            self.filter_back = win32com.client.Dispatch(driver[1])
-=======
             #win32com.client.pythoncom.CoInitialize()
             #breakpoint()
             fw0 = win32com.client.Dispatch(driver)  #  Closest to Camera
@@ -96,7 +88,6 @@
             
             self.filter_back = fw1 #win32com.client.Dispatch(driver)  #  Closest to Camera
             self.filter_front = fw0 #win32com.client.Dispatch(driver)  #  Closest to Telescope
->>>>>>> 679f9785
             self.filter_back.Connected = True
             self.filter_front.Connected = True
 #            flifil1 or flifil3?
