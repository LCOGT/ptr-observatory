"""
The FilterWheel class represents and controls a filter wheel instrument
at an observatory site, which houses a site's filter set.

Given a non-homogenous distribution of filters across the network, a site
must be able to handle requests for filters it may not have. Most sites
have at least a minimum set of generic filters. The FilterWheel will attempt
to determine a substitute filter first, and skip the request if no subs can
be found.
"""
import json
import time

import requests
import serial
import win32com.client
import numpy as np
import threading
import copy
import traceback
from global_yard import g_dev
from ptr_utility import plog

class FilterWheel:
    """A filter wheel instrument."""

    def __init__(self, driver, name: str, config: dict):
        self.name = name
        g_dev["fil"] = self
        self.config = config["filter_wheel"]
        self.previous_filter_name='none'

        self.driver = driver
        # Load filter offset shelf if avaiable
        self.filter_offsets={}

<<<<<<< HEAD
=======
        # Initialise variable
        self.filter_selected = 'none'
>>>>>>> d5a5e356

        if driver is not None:
            self.null_filterwheel = False
            self.dual_filter = self.config["filter_wheel1"]["dual_wheel"]
            self.ip = str(self.config["filter_wheel1"]["ip_string"])
            self.filter_data = self.config["filter_wheel1"]["settings"]["filter_data"]
            # self.filter_screen_sort = self.config["filter_wheel1"]["settings"][
            #     "filter_screen_sort"
            # ]
            self.wait_time_after_filter_change=self.config["filter_wheel1"]["filter_settle_time"]

            self.filter_message = "-"
            plog("Please NOTE: Filter wheel may block for many seconds while first connecting \
                 & homing.")

            self.filter_change_requested=False
            self.filter_changing=False
            self.filterwheel_update_period=0.2
            self.filterwheel_update_timer=time.time() - 2* self.filterwheel_update_period
            self.filterwheel_updates=0
            #self.focuser_update_thread_queue = queue.Queue(maxsize=0)
            self.filterwheel_update_thread=threading.Thread(target=self.filterwheel_update_thread)
            self.filterwheel_update_thread.start()

            if driver == "LCO.dual":
                # home the wheel and get responses, which indicates it is connected.
                # set current_0 and _1 to [0, 0] position to default of w/L filter.
                r0 = requests.get(self.ip + "/filterwheel/0/position", timeout=5)
                r1 = requests.get(self.ip + "/filterwheel/1/position", timeout=5)
                if str(r0) == str(r1) == "<Response [200]>":
                    plog("LCO Dual Layer Filter Wheel connected.")

                r0 = json.loads(r0.text)
                r1 = json.loads(r1.text)
                self.r0 = r0
                self.r1 = r1
                r0["filterwheel"]["position"] = 0
                r1["filterwheel"]["position"] = 7
                r0_pr = requests.put(self.ip + "/filterwheel/0/position", json=r0, timeout=5)
                r1_pr = requests.put(self.ip + "/filterwheel/1/position", json=r1, timeout=5)
                if str(r0_pr) == str(r1_pr) == "<Response [200]>":
                    plog("Set up default filter configuration.")
                self.maxim = False
                self.theskyx = False
                self.ascom = False
                self.dual = True
                self.custom = True

            elif isinstance(driver, list) and self.dual_filter:
                # TODO: Fix this, THIS IS A FAST KLUDGE TO GET MRC WORKING, NEED TO VERIFY THE FILTER ORDERING
                self.filter_back = win32com.client.Dispatch(driver[0])  # Closest to Camera
                self.filter_front = win32com.client.Dispatch(driver[1])  # Closest to Tel
                self.filter_back.Connected = True
                self.filter_front.Connected = True

                self.filter_front.Position = 0
                self.filter_back.Position = 0
                self.dual = True
                self.custom = False

                while self.filter_front.Position == -1:
                    time.sleep(0.1)
                self.filter_front.Position = self.filter_data[self.filter_reference][1][1]

                while self.filter_back.Position == -1:
                    time.sleep(0.1)
                self.filter_back.Position = self.filter_data[self.filter_reference][1][0]

                plog(self.filter_selected, self.filter_offset)
            elif driver == "ASCOM.FLI.FilterWheel" and self.dual_filter:
                self.maxim = False
                self.dual = True

                fw0 = win32com.client.Dispatch(driver)  # Closest to Camera
                fw1 = win32com.client.Dispatch(driver)  # Closest to Telescope
                plog(fw0, fw1)

                actions0 = fw0.SupportedActions
                actions1 = fw1.SupportedActions
                for action in actions0:
                    plog("action0:   " + action)
                for action in actions1:
                    plog("action1:   " + action)
                device_names0 = fw0.Action("GetDeviceNames", "")
                plog("action0:    " + device_names0)
                devices0 = device_names0.split(";")
                device_names1 = fw1.Action("GetDeviceNames", "")
                plog("action1:    " + device_names1)
                devices1 = device_names1.split(";")
                fw0.Action("SetDeviceName", devices0[0])
                fw1.Action("SetDeviceName", devices1[1])
                fw0.Connected = True
                fw1.Connected = True
                plog("Conn 1,2:  ", fw0.Connected, fw1.Connected)
                plog("Pos  1,2:  ", fw0.Position, fw1.Position)

                self.filter_back = fw1  # Closest to Camera
                self.filter_front = fw0  # Closest to Telescope
                self.filter_back.Connected = True
                self.filter_front.Connected = True
                plog(
                    "filters are connected:  ",
                    self.filter_front.Connected,
                    self.filter_back.Connected,
                )
                plog(
                    "filter positions:  ",
                    self.filter_front.Position,
                    self.filter_back.Position,
                )

                self.dual = True
                self.custom = False
                self.filter_selected = self.filter_data[self.filter_reference][0]
                self.filter_number = self.filter_reference
                self.filter_offset = self.filter_data[self.filter_reference][2]


                while self.filter_front.Position == -1:
                    time.sleep(0.1)
                self.filter_front.Position = self.filter_data[self.filter_reference][1][1]

                while self.filter_back.Position == -1:
                    time.sleep(0.1)
                self.filter_back.Position = self.filter_data[self.filter_reference][1][0]

                plog(self.filter_selected, self.filter_offset)

            elif driver.lower() in ["maxim.ccdcamera", "maxim", "maximdl", "maximdlpro"]:
                # NOTE: Changed since FLI Dual code is failing.
                # This presumes Maxim is filter wheel controller and
                # it may be the Aux-camera controller as well.
                win32com.client.pythoncom.CoInitialize()
                self.filter = win32com.client.Dispatch(driver)

                # Monkey patch in Maxim specific methods.
                self._connected = self._maxim_connected
                self._connect = self._maxim_connect
                self.description = "Maxim is Filter Controller."
                plog("Maxim is connected:  ", self._connect(True))
                plog("Filter control is via Maxim filter interface.")
                plog(
                    "Initial filters reported are:  ",
                    self.filter.Filter,
                    self.filter.GuiderFilter,
                )
                self.maxim = True
                self.ascom = False
                self.dual = True
                self.custom = False


            elif "com" in driver.lower():
                self.custom = True
                try:
                    ser = serial.Serial(str(driver), timeout=12)
                    filter_pos = str(ser.read().decode())
                    plog("QHY filter is Home", filter_pos)
                    self.filter_number = 0
                    self.filter_name = "lpr"
                except:
                    plog("QHY Filter not connected.")

            # This controls the filter wheel through TheSkyX
            elif driver == "CCDSoft2XAdaptor.ccdsoft5Camera":
                self.maxim = False
                self.dual = False
                self.custom = False
                self.theskyx = True
                win32com.client.pythoncom.CoInitialize()
                self.filter = win32com.client.Dispatch(driver)
                self.filter.Connect()
                #com_object = win32com.client.Dispatch(driver)

            else:
                # We default here to setting up a single wheel ASCOM driver.
                # We need to distinguish here between an independent ASCOM filter wheel
                # and a filter that is supported by Maxim. That is specified if a Maxim
                # based driver is supplied. IF so it is NOT actually Dispatched, instead
                # we assume access is via the Maxim camera application. So basically we
                # fake having an independnet filter wheel. IF the filter supplied is
                # an ASCOM.filter then we set this device up normally. Eg., SAF is an
                # example of this version of the setup.
                self.maxim = False
                self.dual = False
                self.custom = False
                win32com.client.pythoncom.CoInitialize()
                self.filter_front = win32com.client.Dispatch(driver)
                self.filter_front.Connected = True
                plog("Currently QHY RS232 FW")
        else:
            self.null_filterwheel = True

        if self.null_filterwheel == False:
            self.home_command(None)




    def wait_for_filterwheel_update(self):
        sleep_period= self.filterwheel_update_period / 4
        current_updates=copy.deepcopy(self.filterwheel_updates)
        while current_updates==self.filterwheel_updates:
            time.sleep(sleep_period)

    # Note this is a thread!
    def filterwheel_update_thread(self):

        if not self.driver == "LCO.dual":
            win32com.client.pythoncom.CoInitialize()

            self.filterwheel_update_wincom = win32com.client.Dispatch(self.driver)
            try:
                self.filterwheel_update_wincom.Connected = True
            except:
                # perhaps the AP mount doesn't like this.
                pass

            # If theskyx, then it needs a different connect command
            if self.driver== "CCDSoft2XAdaptor.ccdsoft5Camera":
                self.filterwheel_update_wincom.Connect()

            if self.driver.lower() in ["maxim.ccdcamera", "maxim", "maximdl", "maximdlpro"]:
                #breakpoint()
                time.sleep(1)
                try:
                    self.filterwheel_update_wincom.LinkEnabled = True
                except:
                    plog(traceback.format_exc())
       

        # This stopping mechanism allows for threads to close cleanly.
        while True:
            try:
                # update when a filter change is requested or every so often.
                if self.filter_change_requested or (self.filterwheel_update_timer < time.time() - self.filterwheel_update_period):

                    if self.filter_change_requested:
                        self.filter_change_requested=False
                        self.filter_changing=True
                        if self.dual and self.custom:
                            r0 = self.r0
                            r1 = self.r1
                            r0["filterwheel"]["position"] = self.filter_selections[0]
                            r1["filterwheel"]["position"] = self.filter_selections[1]
                            # Values to aim at
                            value_0 = r0["filterwheel"]["position"]
                            value_1 = r1["filterwheel"]["position"]
                            while True:
                                r0_pr = requests.put(self.ip + "/filterwheel/0/position", json=r0, timeout=5)
                                r1_pr = requests.put(self.ip + "/filterwheel/1/position", json=r1, timeout=5)
                                if str(r0_pr) == str(r1_pr) == "<Response [200]>":
                                    break
                                else:
                                    time.sleep(0.2)

                            while True:
                                r0_t = int(
                                    requests.get(self.ip + "/filterwheel/0/position", timeout=5)
                                    .text.split('"position":')[1]
                                    .split("}")[0]
                                )
                                r1_t = int(
                                    requests.get(self.ip + "/filterwheel/1/position", timeout=5)
                                    .text.split('"position":')[1]
                                    .split("}")[0]
                                )

                                if (value_0 == r0_t) and (value_1 == r1_t):
                                    break
                                else:
                                    time.sleep(0.5)

                        elif self.dual and not self.maxim:
                            try:
                                while self.filter_front.Position == -1:
                                    time.sleep(0.1)
                                self.filter_front.Position = self.filter_selections[1]

                            except:
                                pass
                            try:
                                while self.filter_back.Position == -1:
                                    time.sleep(0.1)
                                self.filter_back.Position = self.filter_selections[0]

                            except:
                                pass
                            self.filter_offset = float(self.filter_data[self.filt_pointer][2])
                            
                        elif self.maxim and self.dual:
                            try:
                                self.filterwheel_update_wincom.Filter = self.filter_selections[0]
                                if self.dual_filter:
                                    self.filterwheel_update_wincom.GuiderFilter = self.filter_selections[1]

                            except:
                                plog(traceback.format_exc())
                                
                        elif self.theskyx:

                            self.filterwheel_update_wincom.FilterIndexZeroBased = self.filter_data[self.filt_pointer][1][0]

                        else:
                            try:
                                while self.filter_front.Position == -1:
                                    time.sleep(0.1)
                                self.filter_front.Position = self.filter_selections[0]
                            except:
                                plog ("Failed to change filter")
                                pass

                            self.filter_offset = float(self.filter_data[self.filt_pointer][2])

                        if self.wait_time_after_filter_change != 0:
                            #plog ("Waiting " + str(self.wait_time_after_filter_change) + " seconds for filter wheel.")
                            time.sleep(self.wait_time_after_filter_change)

                        self.filter_changing=False

                    self.filterwheel_updates=self.filterwheel_updates+1

                else:
                    time.sleep(0.05)
            except Exception as e:
                plog ("some type of glitch in the mount thread: " + str(e))
                plog(traceback.format_exc())


    # The patches. Note these are essentially a getter-setter/property constructs.
    # NB we are here talking to Maxim acting only as a filter controller.
    def _maxim_connected(self):
        return self.filter.LinkEnabled

    def _maxim_connect(self, p_connect):
        self.filter.LinkEnabled = p_connect
        return self.filter.LinkEnabled

    def _maxim_setpoint(self, p_temp):
        self.filter.TemperatureSetpoint = float(p_temp)
        self.filter.CoolerOn = True
        return self.filter.TemperatureSetpoint

    def get_status(self):
        """Returns filter name, number, offset, and wheel movement status."""

        try:
            f_move = False
            status = {
                "filter_name": self.filter_selected,
                "filter_number": self.filter_number,
                "filter_offset": self.filter_offset,
                "wheel_is_moving": f_move,
            }
            return status
        except:
            f_move = False
            status = {
                "filter_name": "No filter",
                "filter_number": 0,
                "filter_offset": 0.0,
                "wheel_is_moving": f_move,
            }
            return status

    def parse_command(self, command):
        req = command["required_params"]
        opt = command["optional_params"]
        action = command["action"]
        if self.maxim:  # NB Annoying but Maxim sometimes disconnects.
            is_connected = self._maxim_connected()
            if not is_connected:
                plog("Found filter disconnected, reconnecting!")
                self.maxim_connect(True)
        if action == "set_position":
            self.set_position_command(req, opt)
        elif action == "set_name":
            self.set_name_command(req, opt)
        elif action == "home":
            self.home_command(req, opt)
        else:
            plog("Command <{action}> not recognized.")

    ###############################
    #        Filter Commands      #
    ###############################


    def return_filter_throughput(self, req: dict, opt: dict):
        """Returns the filter throughput given a filter name."""

        try:
            filter_name = str(req["filter"]).lower()
        except:
            filter_name = str(req["filter_name"]).lower()

        for match in range(
            len(self.filter_data)
        ):

            if filter_name in str(self.filter_data[match][0]).lower():
                self.filt_pointer = match
                break

        try:
            filter_throughput = float(self.filter_data[self.filt_pointer][3])
        except:
            plog("Could not find an appropriate throughput for " +str(filter_name))
            filter_throughput = np.nan

        return filter_throughput



    def set_name_command(self, req: dict, opt: dict):
        """Sets the filter position by filter name."""

        self.filter_changing=True

        try:
            filter_name = str(req["filter"]).lower()
        except:
            filter_name = str(req["filter_name"]).lower()
        filter_identified = 0

        for match in range(
            len(self.filter_data)
        ):

            if filter_name in str(self.filter_data[match][0]).lower():
                self.filt_pointer = match
                filter_identified = 1
                break

        # If filter was not identified, find a substitute filter
        if filter_identified == 0:

            filter_name = str(self.substitute_filter(filter_name)).lower()
            if "none" in filter_name:
                return "none", "none", "none"
            for match in range(
                len(self.filter_data)
            ):
                if filter_name in str(self.filter_data[match][0]).lower():
                    self.filt_pointer = match
                    filter_identified = 1
                    break

        if self.previous_filter_name==filter_name:
            self.filter_changing=False
            return self.previous_filter_name, self.previous_filter_match, self.filter_offset

        try:
            plog("Filter name is:  ", self.filter_data[match][0])
            g_dev["obs"].send_to_user("Filter set to:  " + str(self.filter_data[match][0]))
        except:
            pass  # This is usually when it is just booting up and obs doesn't exist yet

        try:
            self.filter_number = self.filt_pointer
            self.filter_selected = str(filter_name).lower()
            self.filter_selections = self.filter_data[self.filt_pointer][1]

            if filter_name in self.filter_offsets:
                self.filter_offset=self.filter_offsets[filter_name]

            else:
                self.filter_offset = 0
        except:
            plog("Failed to change filter. Returning.")
            self.filter_selected = 'none'
            self.filter_changing=False
            return None, None, None

        # Send in the filter change request
        self.filter_change_requested=True
        # Then force the focus adjustment to the right offset position for the filter
        try:
            if not g_dev['seq'].focussing:
                g_dev['foc'].adjust_focus(force_change=True)
        except:

            plog ("not adjusting focus for filter change on bootup")
       
        self.previous_filter_name=filter_name
        self.previous_filter_match=match

        return filter_name, match, self.filter_offset

    def home_command(self, opt: dict):
        """Sets the filter to the home position."""
        self.set_name_command({"filter": self.config["filter_wheel1"]["settings"]['default_filter']}, {})


    def get_starting_throughput_value(self, requested_filter: str):
        """Returns an approximate throughput value for a
        filter when a throughput has yet to be calculated during flats
        """

        requested_filter=requested_filter.lower()

        filter_default_throughputs = {}

        filter_default_throughputs['air'] = 2800.0
        filter_default_throughputs['bb'] = 750.0
        filter_default_throughputs['bi'] = 53.0
        filter_default_throughputs['br'] = 443.0
        filter_default_throughputs['bv'] = 623.0
        filter_default_throughputs['bu'] = 40.0

        filter_default_throughputs['clear'] = 2100.0
        filter_default_throughputs['cr'] = 8.0
        filter_default_throughputs['dif'] = 1000.0 #<< Much closer to 2000 WER
        filter_default_throughputs['exo'] = 1570.0
        filter_default_throughputs['gp'] = 1420.0

        filter_default_throughputs['ha'] = 8.0
        filter_default_throughputs['ip'] = 230.0

        filter_default_throughputs['jb'] = 750.0
        filter_default_throughputs['ji'] = 53.0
        filter_default_throughputs['jr'] = 443.0
        filter_default_throughputs['jv'] = 623.0
        filter_default_throughputs['ju'] = 40.0
        filter_default_throughputs['lum'] = 2100.0

        filter_default_throughputs['n2'] = 5.0
        filter_default_throughputs['nir'] = 81.0
        filter_default_throughputs['o3'] = 40.0
        filter_default_throughputs['pb'] = 1040.0
        filter_default_throughputs['pg'] = 575.0
        filter_default_throughputs['pl'] = 2090.0
        filter_default_throughputs['pr'] = 360.0

        filter_default_throughputs['rp'] = 460.0

        filter_default_throughputs['s2'] = 5.0
        filter_default_throughputs['up'] = 40.0
        filter_default_throughputs['v'] = 623.0
        filter_default_throughputs['w'] = 2100.0
        filter_default_throughputs['zp'] = 62
        filter_default_throughputs['z'] = 11.0  #  z and zp are the same so far.  Maybe we should
                                                #standardize on adding p <rime> on the Sloane's
        filter_default_throughputs['zs'] = 8.6
                                                # 'y' will eventually be in this list. Neyle has one., but it is defective and low throughput.

        try:
            plog ("found default filter throughput value: " + str(filter_default_throughputs[requested_filter] ))
            return filter_default_throughputs[requested_filter]
        except:
            plog ("did not find a default filter value for that filter, taking a swing with a standard 150.0 throughput value")
            return 150.0

    def substitute_filter(self, requested_filter: str):
        """Returns an alternative filter if requested filter not at site.

        Substitute filters with more than one option are sorted in a priority
        order and returns the highest priority sub first.
        Skips the requested exposure if no substitute filter can be found.
        """

        # Seriously dumb way to do this..... but quick!
        # Construct available filter list
        filter_names=[]
        for ctr in range(len(self.config["filter_wheel1"]["settings"]['filter_data'])):
            filter_names.append(self.config["filter_wheel1"]["settings"]['filter_data'][ctr][0])

        available_filters = list(map(lambda x: x.lower(), filter_names))


        # if asking for a pointing filter, but it is an osc, we actually need a lum filter
        try:
            # OSC cameras gain no benefit from ip filter
            if g_dev['cam'].is_osc and requested_filter=='pointing':
                requested_filter='w'

            # If the field of view is too small, then it becomes
            # disadvantageous to use a non-white filter
            if requested_filter=='pointing':
                max_length_pixels=max(g_dev['cam'].imagesize_x,g_dev['cam'].imagesize_y)
                max_length_arcminutes=(max_length_pixels * g_dev['cam'].pixscale)/60
                if max_length_arcminutes < 45:
                    requested_filter='w'

        except:
            pass
       
        # List of tuples containing ([requested filter groups], [priority order]).
        # If this list continues to grow, consider putting it in a separate file.
        # This is going to get messy when we add Stromgrens, so I suggest
        # Su, Sv, Sy, Sr, Hb and Hbc    -- WER
        # next we need to purge for out sites and set them up with the correct defaults.
        #other filters in the offing:  Duo, Quad, LPR and NEB.
        filter_groups = [
            (["U", "JU", "BU", "up"], ["up", "U", "BU","JU"]),  # U broadband
            (["Blue", "B", "JB", "BB", "PB"], ["JB", "BB","PB"]),  # B broadband
            (["Green", "JV", "BV", "PG"], ["JV", "BV","PG", "V"]),  # G broadband
            (["Red", "R", "BR", "r", "PR", "Rc", "rp"], ["rp", "Rc", "BR", "PR", "ip"]),  # R broadband
            (["i", "Ic", "ip", "BI"], ["ip", "Ic", "BI"]),  # infrared broadband
            (["z", "zs", "zp"], ["zp", "zs", "z"]),  # NB z broadband  z and zs are different.  Y?  WER
            (["gp", "g"], ["gp"]),  # generic sdss-g
            (["HA", "H", 'Ha', 'H2'], ["HA"]),  # generic H
            (["O3", "O"], ["O3"]),  # generic O
            (["S2", "S"], ["S2"]),  # generic S
            (["CR", "C"], ["CR"]),  # generic C
            (["N2", "N"], ["N2"]),  # generic N
            (["dark", "dk"], ["dark", "dk"]),  # generic dark
            #NB NB WE need to be sure a double filter = dark is not being changed to just S2...
            (["dark", 'drk','dk'], ['dk', "S2", "HA", "up", "U", "JU", 'BU']),  # generic C
            (
                ["Air, air, AIR"],
                ['air', 'clear', "w",'lum', "Lum", "PL",  'silica'],
            ),  # Nothing in the way!
            (
                ["EXO",  "Exo", "exo"],
                ["EXO", "ip", "Ic", "rp", "Rc", "PR", "w", "Lum", "clear"],
            ),  # exoplanet
            (
                ["w", "W", "L", "lum", "Lum", "LUM", "PL", "clear", "focus", 'silica'],
                ["w", 'lum', "Lum", "PL", "clear", 'silica'],
            ),  # white clear
            (
                ["pointing"],
                [ "ip", "Ic", "BI","JV", "BV" ,"V", "JB", "BB", "gp", "PG", "PB", "EXO", "w", "lum", "Lum", "PL", "clear", 'silica'],
            ),  # filters ordered in least affected by nebula for quality pointing estimates.
        ]

        priority_order = []
        for group in filter_groups:
            if requested_filter.lower() in list(map(lambda x: x.lower(), group[0])):
                priority_order = group[1]

        for sub in priority_order:
            if sub.lower() in available_filters:
                if not requested_filter == 'focus':
                    plog(
                        f"Found substitute {str(sub)} filter matching requested {str(requested_filter)}"
                    )
                return str(sub).lower()
        # NB I suggest we pick the default (w) filter instead of skipping. WER

        plog("No substitute filter found, skipping exposure.")
        return "none", None, None<|MERGE_RESOLUTION|>--- conflicted
+++ resolved
@@ -34,11 +34,8 @@
         # Load filter offset shelf if avaiable
         self.filter_offsets={}
 
-<<<<<<< HEAD
-=======
         # Initialise variable
         self.filter_selected = 'none'
->>>>>>> d5a5e356
 
         if driver is not None:
             self.null_filterwheel = False
