--- conflicted
+++ resolved
@@ -45,67 +45,4 @@
             return False
 
     def darkslideStatus(self):
-<<<<<<< HEAD
-        return self.slideStatus
-
-
-class ArcLampBox(object):
-
-    '''
-    COM Port must be set to 2400N1  Sequence copied with
-    ELTIMA Serial Port Monitor.
-    '''
-
-
-    def __init__(self, com_port):
-        self.thorium_mirror = bytes([0x0d, 0x01, 0x42, 0xa0, 0x10])
-        self.tungsten_mirror = bytes([0x0d, 0x01, 0x42, 0x90, 0x20])
-        self.blue_mirror = bytes([0x0d, 0x01, 0x42, 0xc0, 0xf0])
-        self.white_mirror = bytes([0x0d, 0x01, 0x42, 0xc0, 0xf0]) #Combining Blue and Tungsten_halogen
-        self.solar_mirror = bytes([0x0d, 0x01, 0x42, 0x90, 0x20])  #Wrong spec, just a placeholder.
-        self.dark_mirror = bytes([0x0d, 0x01, 0x42, 0xa0, 0x10])   #Mirror in AGU is deployed, No Light
-        self.no_light_no_mirror = bytes([0x0d, 0x01, 0x42, 0x00, 0xb0])    #Mirror in AGU out of the way
-        self.arc_status = 'unknown'
-        self.com_port = com_port
-        if com_port is not None:
-            #self.set_arc_box('Reset')
-            pass
-
-
-    def set_arc_box(self, cmd):
-        #breakpoint()
-        self._com = serial.Serial(self.com_port, baudrate=2400, bytesize=8, \
-                                  parity='N', stopbits=1, timeout=0.1)
-        if cmd == "Thorium":
-            cmd_arc = self.thorium_mirror
-        elif cmd == "Tungsten":
-            cmd_arc = self.tungsten_mirror
-        elif cmd == "Blue":
-            cmd_arc = self.blue_mirror
-        elif cmd == "White":
-            cmd_arc = self.white_mirror
-        elif cmd == "Solar":
-            cmd_arc = self.solar_mirror
-        elif cmd == 'Dark_mirror':
-            cmd_arc = self.dark_mirror
-        elif cmd == 'Reset':
-            cmd_arc = self.no_light_no_mirror
-        self._com.write(cmd_arc*2)
-        self.arc_status = cmd
-        self._com.close()
-        print('Arc_box:  ', cmd)
-
-
-    def arc_lamp_status(self):
-        return self.arc_status
-
-
-
-
-if __name__ == '__main__':
-
-    arc_lamp = ArcLampBox('COM11')
-    #breakpoint()
-=======
-        return self.slideStatus
->>>>>>> 04fb7ddf
+        return self.slideStatus