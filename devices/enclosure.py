import win32com.client
from global_yard import g_dev
import redis
import time
import shelve
import json
import socket
import config_file

'''
Curently this module interfaces to a Dome (az control) or a pop-top roof style enclosure.

This module contains a Manager, which is called during a normal status scan which emits
Commands to Open and close based on Events and the weather condition. Call the manager
if you want to do something with the dome since it coordinates with the Events dictionary.

The Events time periods apply a collar, if you will, around when automatic dome opening
is possible.  The event phases are found in g_dev['events'].  The basic window is defined
with respect to Sunset and Sunrise so it varies each day.

NB,  Dome refers to a rotating roof that presumably needs azimuth alignmnet of some form
Shutter, Roof, Slit, etc., are the same things.
'''

# =============================================================================
# This module has been modified into wema only code
# =============================================================================
def f_to_c(f):
    return round(5*(f - 32)/9, 2)

class Enclosure:

    def __init__(self, driver: str, name: str, config: dict, astro_events):
        self.name = name
        self.astro_events = astro_events
        self.site = config['site']
        self.config = config
        g_dev['enc'] = self
        if self.config['site_in_automatic_default'] == "Automatic":
            self.site_in_automatic = True
            self.mode = 'Automatic' 
        elif self.config['site_in_automatic_default'] == "Manual":
            self.site_in_automatic = False
            self.mode = 'Manual'
        else:
            self.site_in_automatic = False
            self.mode = 'Shutdown'
        self.is_dome = self.config['enclosure']['enclosure1']['is_dome']
    
        self.time_of_next_slew = time.time()
<<<<<<< HEAD
=======
        self.hostname = socket.gethostname()
        if self.hostname in self.config['wema_hostname']:
            self.is_wema = True
        else:
            self.is_wema = False
        if self.config['wema_is_active']:
            self.site_has_proxy = True  #NB Site is proxy needs a new name.
        else:
            self.site_has_proxy = False   
>>>>>>> d0792a66
        if self.site in ['simulate',  'dht']:  #DEH: added just for testing purposes with ASCOM simulators.
            self.observing_conditions_connected = True
            self.site_is_proxy = False   
            print("observing_conditions: Simulator drivers connected True")
        elif self.config['site_is_specific']:
            self.site_is_specific = True
            #  Note OCN has no associated commands.
            #  Here we monkey patch
            self.get_status = config_file.get_enc_status
            # Get current ocn status just as a test.
            self.status = self.get_status(g_dev)

        elif self.is_wema: # or self.site_is_generic:   
            #  This is meant to be a generic Observing_condition code
            #  instance that can be accessed by a simple site or by the WEMA,
            #  assuming the transducers are connected to the WEMA.
            
            win32com.client.pythoncom.CoInitialize()
            self.enclosure = win32com.client.Dispatch(driver)
            print(self.enclosure)
            try:
                if not self.enclosure.Connected:
                    self.enclosure.Connected = True
                print("ASCOM enclosure connected.")
            except:
                 print("ASCOM enclosure NOT connected, proabably the App is not connected to telescope.")
        else:
            self.site_is_generic = True
            # breakpoint()  # All test code
            # quick = []
            # self.get_quick_status(quick)
            # print(quick)
        #self.prior_status = self.status
        #self.status = None   #  May need a status seed if site specific.
        #self.state = 'Ok'
        
    def get_status(self) -> dict: 
        #<<<<The next attibute reference fails at saf, usually spurious Dome Ring Open report.
        #<<< Have seen other instances of failing.
        #core1_redis.set('unihedron1', str(mpsas) + ', ' + str(bright) + ', ' + str(illum), ex=600)
<<<<<<< HEAD
=======
        breakpoint()  # NB NB we should not get here at fat.  This needs proper conditioning.
        try:
            shutter_status = self.enclosure.ShutterStatus
        except:
            print("self.enclosure.Roof.ShutterStatus -- Faulted. ")
            shutter_status = 5
        try:
            self.dome_home = self.enclosure.AtHome
        except:
            self.come_home = True
        
        if shutter_status == 0:
            stat_string = "Open"
            self.shutter_is_closed = False
            g_dev['redis'].set('Shutter_is_open', True)
        elif shutter_status == 1:
             stat_string = "Closed"
             self.shutter_is_closed = True
             g_dev['redis'].set('Shutter_is_open', False)
        elif shutter_status == 2:
             stat_string = "Opening"
             self.shutter_is_closed = False
             g_dev['redis'].set('Shutter_is_open', False)
        elif shutter_status == 3:
             stat_string = "Closing"
             self.shutter_is_closed = False
             g_dev['redis'].set('Shutter_is_open', False)
        elif shutter_status == 4:
             stat_string = "Error"
             self.shutter_is_closed = False
             g_dev['redis'].set('Shutter_is_open', False)
        else:
             stat_string = "Software Fault"
             self.shutter_is_closed = False
             g_dev['redis'].set('Shutter_is_open', False)
        self.status_string = stat_string
        if shutter_status in [2, 3]:
            moving = True
        else:
            moving = False
        if moving:
            in_motion = True
        else:
            in_motion = False
        status = {'shutter_status': stat_string}
        status['dome_slewing'] = in_motion
        status['enclosure_mode'] = str(self.mode)
        status['dome_azimuth'] = 0.0
        g_dev['redis'].set('enc_status', status, ex=3600)  #This is occasionally used by mouning.

        if not self.is_dome:
            return status
        else:
            try:
                #Occasionally this property thrws an exception:
                current_az = self.enclosure.Azimuth
                slewing = self.enclosure.Slewing
                self.last_current_az = current_az
                self.last_slewing = slewing
            except:
                current_az = self.last_current_az
                slewing = self.last_slewing
                
            gap = current_az - self.last_az
            while gap >= 360:
                gap -= 360
            while gap <= -360:
                gap += 360
            if abs(gap) > 1.5:
                print("Azimuth change detected,  Slew:  ", self.enclosure.Slewing)
                slewing = True
            else:
                slewing = False
            self.last_az = current_az

            status = {'shutter_status': stat_string,
                      'enclosure_synchronized': self.following,
                      'dome_azimuth': round(self.enclosure.Azimuth, 1),
                      'dome_slewing': slewing,
                      'enclosure_mode': self.mode,
                      'enclosure_message': self.state}
            g_dev['redis'].set('roof_status', str(stat_string), ex=3600)
            g_dev['redis'].set('shutter_is_closed', self.shutter_is_closed, ex=3600)  #Used by autofocus
            g_dev['redis'].set("shutter_status", str(stat_string), ex=3600)
            g_dev['redis'].set('enclosure_synchronized', str(self.following), ex=3600)
            g_dev['redis'].set('enclosure_mode', str(self.mode), ex=3600)
            g_dev['redis'].set('enclosure_message', str(self.state), ex=3600)
            g_dev['redis'].set('dome_azimuth', str(round(self.enclosure.Azimuth, 1)))
            if moving or self.enclosure.Slewing:
                in_motion = True
            else:
                in_motion = False
            status['dome_slewing'] = in_motion
            # g_dev['redis'].set('dome_slewing', in_motion, ex=3600)
            # g_dev['redis'].set('enc_status', status, ex=3600)
        return status

        #if self.site == 'saf':
>>>>>>> d0792a66

        if self.config['agent_wms_enc_active'] and self.config['site_IPC_mechanism'] == 'share':
            breakpoint()
            try:
                enclosure = open(self.config['site_share_path'] + 'enclosure.txt', 'r')
                status = json.loads(enclosure.readline())
                enclosure.close()
                self.status = status
                self.prior_status = status
                return status
            except:
                try:
                    time.sleep(3)
                    enclosure = open(self.config['site_share_path'] + 'enclosure.txt', 'r')
                    enclosure.close()
                    status = json.loads(enclosure.readline())
                    self.status = status
                    self.prior_status = status
                    return status
                except:
                    try:
                        time.sleep(3)
                        enclosure = open(self.config['site_share_path'] + 'enclosure.txt', 'r')
                        status = json.loads(enclosure.readline())
                        enclosure.close()
                        self.status = status
                        self.prior_status = status
                        return status
                    except:
                        print("Prior enc status returned fter 3 fails.")
                        return self.prior_status
            
        elif self.site_is_proxy:
            breakpoint()
        else:
            breakpoint()
            #Usually fault here because WEMA is not running.
  
    
          
        #     try:

        #         stat_string = g_dev['redis'].get("shutter_status")
        #         self.status = eval(g_dev['redis'].get("enc_status"))
        #     except:
        #         print("\nWxEnc Agent WEMA not running. Please start it up.|n")
        #     if stat_string is not None:
        #         if stat_string == 'Closed':
        #             self.shutter_is_closed = True
        #         else:
        #             self.shutter_is_closed = False
        #         #print('Proxy shutter status:  ', status)
        #         return  stat_string
        #     else:
        #         self.shutter_is_closed = True
        #         return

    # def parse_command(self, command):
    #     if self.config['enc_is_specific']:
    #         return  #There is noting to do!
    #     #This gets commands from AWS, not normally used.
    #     req = command['required_params']
    #     opt = command['optional_params']
    #     action = command['action']
    #     cmd_list = []

    #     if action == "open":
    #         if self.site_is_proxy:
    #             #g_dev['redis'].set('enc_cmd', 'open', ex=300)
    #             cmd_list.append('open')
    #         else:
    #             self.open_command(req, opt)
    #     elif action == "close":
    #         if self.site_is_proxy:
    #             #g_dev['redis'].set('enc_cmd', 'close', ex=1200)
    #             cmd_list.append('close')
    #         else:
    #             self.close_command(req, opt)
    #     elif action == "setAuto":
    #         if self.site_is_proxy:
    #             #g_dev['redis'].set('enc_cmd', 'setAuto', ex=300)
    #             cmd_list.append('setAuto')
    #         else:
    #             self.mode = 'Automatic'
    #             g_dev['enc'].site_in_automatic = True
    #             g_dev['enc'].automatic_detail =  "Night Automatic"
    #             print("Site and Enclosure set to Automatic.")
    #     elif action == "setManual":
    #         if self.site_is_proxy:
    #             #g_dev['redis'].set('enc_cmd', 'setManual', ex=300)
    #             cmd_list.append('setManual')
    #         else:
    #             self.mode = 'Manual'
    #             g_dev['enc'].site_in_automatic = False
    #             g_dev['enc'].automatic_detail =  "Manual Only"
    #     elif action in ["setStayClosed", 'setShutdown', 'shutDown']:
    #         if self.site_is_proxy:
    #             #g_dev['redis'].set('enc_cmd', 'setShutdown', ex=300)
    #             cmd_list.append('setShutdown')
    #             self.mode = 'Shutdown'
    #             g_dev['enc'].site_in_automatic = False
    #             g_dev['enc'].automatic_detail =  "Site Shutdown"
    #             print("Site and Enclosure set to Shutdown.")
    #     # elif action == "slew_alt":
    #     #     self.slew_alt_command(req, opt)
    #     # elif action == "slew_az":
    #     #     self.slew_az_command(req, opt)
    #     # elif action == "sync_az":
    #     #     self.sync_az_command(req, opt)
    #     # elif action == "sync_mount":
    #     #     self.sync_mount_command(req, opt)
    #     # elif action == "park":
    #     #     self.park_command(req, opt)
    #     else:
    #         print("Command <{action}> not recognized.")

    #     if len(cmd_list) > 0:
    #         try:
    #             enclosure = open(self.config['wema_path']+'enc_cmd.txt', 'w')
    #             enclosure.write(json.dumps(cmd_list))
    #             enclosure.close()
    #         except:
    #             try:
    #                 time.sleep(3)
    #                 # enclosure = open(self.config['wema_path']+'enc_cmd.txt', 'r')
    #                 # enclosure.write(json.loads(status))
    #                 enclosure = open(self.config['wema_path']+'enc_cmd.txt', 'w')
    #                 enclosure.write(json.dumps(cmd_list))
    #                 enclosure.close()
    #             except:
    #                 try:
    #                     time.sleep(3)
    #                     enclosure = open(self.config['wema_path']+'enc_cmd.txt', 'w')
    #                     enclosure.write(json.dumps(cmd_list))
    #                     enclosure.close()
    #                 except:
    #                     enclosure = open(self.config['wema_path']+'enc_cmd.txt', 'w')
    #                     enclosure.write(json.dumps(cmd_list))
    #                     enclosure.close()
    #                     print("3rd try to append to enc-cmd  list.")


    ###############################
    #      Enclosure Commands     #
    ###############################

    # def open_command(self, req: dict, opt: dict):
    # #     ''' open the enclosure '''
    #       g_dev['redis'].set('enc_cmd', 'open', ex=1200)
    # #     #self.guarded_open()
    # #     self.manager(open_cmd=True)
    # #     print("enclosure cmd: open.")
    # #     self.dome_open = True
    # #     self.dome_home = True
    # #     pass

    # def close_command(self, req: dict, opt: dict):
    # #     ''' close the enclosure '''
    #       g_dev['redis'].set('enc_cmd', 'close', ex=1200)
    # #     self.manager(close_cmd=True)
    # #     print("enclosure cmd: close.")
    # #     self.dome_open = False
    # #     self.dome_home = True
    # #     pass

    # # def slew_alt_command(self, req: dict, opt: dict):
    # #     print("enclosure cmd: slew_alt")
    # #     pass

    # # def slew_az_command(self, req: dict, opt: dict):
    # #     print("enclosure cmd: slew_az")
    # #     self.dome_home = False    #As a general rule
    # #     pass

    # # def sync_az_command(self, req: dict, opt: dict):
    # #     print("enclosure cmd: sync_alt")
    # #     pass

    # # def sync_mount_command(self, req: dict, opt: dict):
    # #     print("enclosure cmd: sync_az")
    # #     pass

    # # def park_command(self, req: dict, opt: dict):
    # #     ''' park the enclosure if it's a dome '''
    # #     print("enclosure cmd: park")
    # #     self.dome_home = True
    # #     pass



# if __name__ =='__main__':
#     print('Enclosure class started locally')
#     enc = Enclosure('ASCOM.SkyRoof.Dome', 'enclosure1')
<|MERGE_RESOLUTION|>--- conflicted
+++ resolved
@@ -48,8 +48,6 @@
         self.is_dome = self.config['enclosure']['enclosure1']['is_dome']
     
         self.time_of_next_slew = time.time()
-<<<<<<< HEAD
-=======
         self.hostname = socket.gethostname()
         if self.hostname in self.config['wema_hostname']:
             self.is_wema = True
@@ -59,7 +57,6 @@
             self.site_has_proxy = True  #NB Site is proxy needs a new name.
         else:
             self.site_has_proxy = False   
->>>>>>> d0792a66
         if self.site in ['simulate',  'dht']:  #DEH: added just for testing purposes with ASCOM simulators.
             self.observing_conditions_connected = True
             self.site_is_proxy = False   
@@ -100,8 +97,6 @@
         #<<<<The next attibute reference fails at saf, usually spurious Dome Ring Open report.
         #<<< Have seen other instances of failing.
         #core1_redis.set('unihedron1', str(mpsas) + ', ' + str(bright) + ', ' + str(illum), ex=600)
-<<<<<<< HEAD
-=======
         breakpoint()  # NB NB we should not get here at fat.  This needs proper conditioning.
         try:
             shutter_status = self.enclosure.ShutterStatus
@@ -200,44 +195,38 @@
         return status
 
         #if self.site == 'saf':
->>>>>>> d0792a66
-
-        if self.config['agent_wms_enc_active'] and self.config['site_IPC_mechanism'] == 'share':
-            breakpoint()
-            try:
-                enclosure = open(self.config['site_share_path'] + 'enclosure.txt', 'r')
-                status = json.loads(enclosure.readline())
-                enclosure.close()
-                self.status = status
-                self.prior_status = status
-                return status
-            except:
-                try:
-                    time.sleep(3)
-                    enclosure = open(self.config['site_share_path'] + 'enclosure.txt', 'r')
-                    enclosure.close()
-                    status = json.loads(enclosure.readline())
-                    self.status = status
-                    self.prior_status = status
-                    return status
-                except:
-                    try:
-                        time.sleep(3)
-                        enclosure = open(self.config['site_share_path'] + 'enclosure.txt', 'r')
-                        status = json.loads(enclosure.readline())
-                        enclosure.close()
-                        self.status = status
-                        self.prior_status = status
-                        return status
-                    except:
-                        print("Prior enc status returned fter 3 fails.")
-                        return self.prior_status
+
+        #     try:
+        #         enclosure = open(self.config['wema_path'] + 'enclosure.txt', 'r')
+        #         status = json.loads(enclosure.readline())
+        #         enclosure.close()
+        #         self.status = status
+        #         self.prior_status = status
+        #         return status
+        #     except:
+        #         try:
+        #             time.sleep(3)
+        #             enclosure = open(self.config['wema_path'] + 'enclosure.txt', 'r')
+        #             enclosure.close()
+        #             status = json.loads(enclosure.readline())
+        #             self.status = status
+        #             self.prior_status = status
+        #             return status
+        #         except:
+        #             try:
+        #                 time.sleep(3)
+        #                 enclosure = open(self.config['wema_path'] + 'enclosure.txt', 'r')
+        #                 status = json.loads(enclosure.readline())
+        #                 enclosure.close()
+        #                 self.status = status
+        #                 self.prior_status = status
+        #                 return status
+        #             except:
+        #                 print("Prior enc status returned fter 3 fails.")
+        #                 return self.prior_status
             
-        elif self.site_is_proxy:
-            breakpoint()
-        else:
-            breakpoint()
-            #Usually fault here because WEMA is not running.
+        # elif self.site_is_proxy:
+        #     #Usually fault here because WEMA is not running.
   
     
           
