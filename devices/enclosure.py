--- conflicted
+++ resolved
@@ -192,10 +192,7 @@
         self.config = config
         g_dev['enc'] = self
         self.slew_latch = False
-<<<<<<< HEAD
-=======
-
->>>>>>> 679f9785
+
         if self.config['site_in_automatic_default'] == "Automatic":
             self.site_in_automatic = True
             self.mode = 'Automatic' 
@@ -209,7 +206,6 @@
     
         self.time_of_next_slew = time.time()
         self.hostname = socket.gethostname()
-
         if self.hostname in self.config['wema_hostname']:
             self.is_wema = True
         else:
@@ -222,7 +218,7 @@
         if self.config['dome_on_wema']:
             self.dome_on_wema  =True
         else:
-            self.dome_on_wema = False   #False if wema enc is not a dome.
+            self.dome_on_wema = False
         if self.site in ['simulate',  'dht']:  #DEH: added just for testing purposes with ASCOM simulators.
             self.observing_conditions_connected = True
             self.site_is_proxy = False   
@@ -258,7 +254,6 @@
         self.prior_status = {'enclosure_mode': 'Manual'}    #Just to initialze this rarely used variable.
         
     def get_status(self) -> dict:
-
         if not self.is_wema and self.site_has_proxy and self.dome_on_wema:
             if self.config['site_IPC_mechanism'] == 'shares':
                 try:
@@ -308,7 +303,7 @@
             g_dev['enc'].status = status
             return status
 
-        if self.site_is_generic and self.is_wema and not self.dome_on_wema:#  NB Should be AND?
+        if self.site_is_generic or self.is_wema or not self.dome_on_wema:#  NB Should be AND?
             try:
                 shutter_status = self.enclosure.ShutterStatus
             except:
