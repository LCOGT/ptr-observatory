--- conflicted
+++ resolved
@@ -73,15 +73,10 @@
             self.close_command(req, opt)
         elif action == "setAuto":
             self.mode = 'Automatic'
-<<<<<<< HEAD
-        elif action == "SetManual":
-            self.mode = 'Manual'
-=======
-            print("Enclosure set to Automatic.")
+ 	    print("Enclosure set to Automatic.")
         elif action == "setManual":
             self.mode = 'Manual'
             print("Enclosure set to Manual.")
->>>>>>> d7c1a624
         elif action == "slew_alt":
             self.slew_alt_command(req, opt)
         elif action == "slew_az":
