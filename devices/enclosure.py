import win32com.client
from global_yard import g_dev

import time

class Enclosure:

    def __init__(self, driver: str, name: str, config: dict, astro_events):
        self.name = name
        self.astro_events = astro_events
        self.site = config['site']
        self.config = config
        g_dev['enc'] = self
        win32com.client.pythoncom.CoInitialize()
        self.enclosure = win32com.client.Dispatch(driver)
        print(self.enclosure)
        self.enclosure.Connected = True
        print(f"enclosure connected.")
        print(self.enclosure.Description)
        breakpoint()
        self.is_dome = self.config['enclosure']['enclosure1']['is_dome']
        if self.is_dome in ['false', 'False', False]:
            self.is_dome = False
        else:
            self.is_dome = True
        self.state = 'Closed.  Initialized class property value.'
        self.mode = 'Manual'   #  Auto|User Control|User Close|Disable
        self.enclosure_message = '-'
        self.cycles = 0           #if >=3 inhibits reopening for Wx
        self.wait_time = 0        #A countdown to re-open
        self.wx_close = False     #If made true by Wx code, a 15 minute timeout will begin when Wx turns OK
        self.external_close = False   #If made true by operator system will not reopen for the night
        self.dome_opened = False   #memory of prior issued commands  Restarting code may close dome one time.
        self.dome_homed = False
        self.wx_test = False
        self.wx_hold_time = None


    def get_status(self) -> dict:
        #<<<<The next attibute reference fails at SAF, usually spurious Dome Ring Open report.
        #<<< Have seen other instances of failing.
        try:
            shutter_status = self.enclosure.ShutterStatus
        except:
            print("self.enclosure.Roof.ShutterStatus -- Faulted. ")
            shutter_status = 5
        if shutter_status == 0:
            stat_string = "Open"
        elif shutter_status == 1:
             stat_string = "Closed"
        elif shutter_status == 2:
             stat_string = "Opening"
        elif shutter_status == 3:
             stat_string = "Closing"
        elif shutter_status == 4:
             stat_string = "Error"
        else:
             stat_string = "Fault"

        if self.site == 'saf':
            status = {'shutter_status': stat_string,
                  'enclosure_slaving': str(self.enclosure.Slaved),
                  'dome_azimuth': str(round(self.enclosure.Azimuth, 1)),
                  'dome_slewing': str(self.enclosure.Slewing),
                  'enclosure_mode': str(self.mode),
                  'enclosure_message': str(self.state)}
        else:
            status = {'roof_status': stat_string,
                  'enclosure_slaving': str(self.enclosure.Slaved),
                  'enclosure_mode': str(self.mode),
                  'enclosure_message': str(self.state)}
        #print('Enclosure status:  ', status
        self.status_string = stat_string
        self.manager()   #There be monsters here. <<<<<<<<<<<<<<<<<<<<<<<<<<<<<<<<<<<<
        return status

    def parse_command(self, command):
        req = command['required_params']
        opt = command['optional_params']
        action = command['action']
        if action == "open":
            self.open_command(req, opt)
        elif action == "close":
            self.close_command(req, opt)
        elif action == "setAuto":
            self.mode = 'Automatic'
            print("Enclosure set to Automatic.")
        elif action == "setManual":
            self.mode = 'Manual'
            print("Enclosure set to Manual.")
        elif action == "slew_alt":
            self.slew_alt_command(req, opt)
        elif action == "slew_az":
            self.slew_az_command(req, opt)
        elif action == "sync_az":
            self.sync_az_command(req, opt)
        elif action == "sync_mount":
            self.sync_mount_command(req, opt)
        elif action == "park":
            self.park_command(req, opt)
        else:
            print(f"Command <{action}> not recognized.")


    ###############################
    #      Enclosure Commands     #
    ###############################

    def open_command(self, req: dict, opt: dict):
        ''' open the enclosure '''
        self.manager(open_cmd=True)
        print(f"enclosure cmd: open")
        self.dome_open = True
        self.dome_home = True
        pass

    def close_command(self, req: dict, opt: dict):
        ''' close the enclosure '''
        self.manager(close_cmd=True)
        print(f"enclosure cmd: close")
        self.dome_open = False
        self.dome_home = True
        pass

    def slew_alt_command(self, req: dict, opt: dict):
        print(f"enclosure cmd: slew_alt")
        pass

    def slew_az_command(self, req: dict, opt: dict):
        print(f"enclosure cmd: slew_az")
        self.dome_home = False    #As a general rule
        pass

    def sync_az_command(self, req: dict, opt: dict):
        print(f"enclosure cmd: sync_alt")
        pass

    def sync_mount_command(self, req: dict, opt: dict):
        print(f"enclosure cmd: sync_az")
        pass

    def park_command(self, req: dict, opt: dict):
        ''' park the enclosure if it's a dome '''
        print(f"enclosure cmd: park")
        self.dome_home = True
        pass

    def wx_is_ok(self):   #A placeholder for a proper weather class or ASCOM device.
        return True

    def manager(self, open_cmd=False, close_cmd=False):     #This is the place where the enclosure is autonomus during operating hours. Delicut Code!!!
        '''
        Now what if code hangs?  To recover from that ideally we need a deadman style timer operating on a
        separate computer.
        '''

        #  NB NB NB Gather some facts:
        obs_win_begin, sunset, sunrise, ephemNow = self.astro_events.getSunEvents()
        az = g_dev['evnt'].sun_az_now()
        az = az - 180.
        if az < 0:
            az += 360.
        if self.site == 'saf':
            shutter_str = "Dome."
        else:
            shutter_str = "Roof."

        if  (obs_win_begin <= ephemNow <= sunrise):  #NB obs_win_begin is abstruse
            if self.is_dome:
                self.enclosure.Slaved = True
            # nb tHIS SHOULD WORK DIFFERENT. Open then slew to Opposite az to Sun set.  Stay
            # there until telescope is unparked, then  slave the dome.  Or maybe leave it at
            # park, where Neyle can see it from house and always ready to respong to a Wx close.
        else:
            if self.is_dome:
                try:
                    self.enclosure.Slaved = False   #NB This logic os convoluted.
                except:
                    pass    #Megawan (roofs) do not slave

        wx_is_ok = g_dev['ocn'].wx_is_ok

        #  Check the Wx and go into the Wx hold sequence.   The third hold Closes and
        #  turns off Autmatic for owner re-enable.

        #  NB NB what do we want to do if Wx goes bad outside of the window?
<<<<<<< HEAD
        if (not wx_is_ok or self.wx_test) and self.status_string.lower() in ['open']: #  , 'opening']:
            self.enclosure.Slaved = False
            self.enclosure.CloseShutter()  # NB Problem here if shutter already active.
=======
        if (not wx_is_ok or self.wx_test) and self.status_string.lower() in ['open', 'opening']:
            if self.is_dome:
                self.enclosure.Slaved = False
                self.enclosure.CloseShutter()  # NB Problem here if shutter already active.
>>>>>>> 276a821e
            self.dome_opened = False
            self.dome_homed = True
            if self.wx_test:
                self.wx_hold_time = time.time() + 120    #2 minutes
            else:
                self.wx_hold_time = time.time() + 900    #15 minutes
            self.cycles += 1
            print("Weather close issued, cycle:  ", self.cycles)

        #NB NB First deal with the possible observing window being available or not.

        if  obs_win_begin <= ephemNow <= sunrise:
            #  We are now in the full operational window.
            if  obs_win_begin <= ephemNow <= sunset and self.mode == 'Automatic':
                print('\nSlew to opposite the azimuth of the Sun, open and cool-down. Az =  ', az)
                #NB There is no corresponding warm up phase in the Morning.
                if self.status_string.lower() in ['closed', 'closing']:
                    self.enclosure.OpenShutter()
                    self.dome_opened = True
                    self.dome_homed = True
                if self.status_string.lower() in ['open']:
                    if self.is_dome:
                        try:
                            self.enclosure.SlewToAzimuth(az)
                        except:
                            pass
                        self.dome_homed = False
                    else:
                        self.dome_homed = False  
                    #self.enclosure.Slaved = False


            if  (obs_win_begin < ephemNow < sunrise or open_cmd) \
                    and self.mode == 'Automatic' \
                    and wx_is_ok \
                    and self.wait_time <= 0 \
                    and self.enclosure.ShutterStatus == 1: #Closed
                if open_cmd:
                    self.state = 'User Opened the ' + shutter_str
                else:
                    self.state = 'Automatic nightime Open ' + shutter_str + '   Wx is OK; in Observing window.'
                self.cycles += 1           #if >=3 inhibits reopening for Wx  -- may need shelving so this persists.
                #A countdown to re-open
                if self.status_string.lower() in ['closed', 'closing']:
                    self.enclosure.OpenShutter()   #<<<<NB NB NB Only enable when code is fully proven to work.
                    if self.isDome:
                        self.enclosure.Slaved = True
                    print("Night time Open issued to the "  + shutter_str, +   '   Following Mounting.')
            elif (obs_win_begin >= ephemNow or ephemNow >= sunrise \
                    and self.mode == 'Automatic') or close_cmd:
                if close_cmd:
                    self.state = 'User Closed the '  + shutter_str
                else:
                    self.state = 'Daytime normally Closed the ' + shutter_str
                if self.status_string.lower() in ['open', 'opening']:
                    try:
                        if self.is_dome:      #NB a decorator could eliminate this overused if-statement.
                            self.enclosure.Slaved = False
                        self.enclosure.CloseShutter()
                        print("Daytime Close issued to the " + shutter_str  + "   No longer follwing Mount.")
                    except:
                        print("Shutter busy right now!")
        else:
            #  We are outside of the observing window so close the dome, with a one time command to
            #  deal with the case of software restarts. Do not pound on the dome because it makes
            #  off-hours entry difficult.
            #  NB this happens regardless of automatic mode.

            if not self.dome_homed:
                if self.is_dome:
                    self.enclosure.Slaved = False
                self.enclosure.CloseShutter()
                self.dome_opened = False
                self.dome_homed = True
                print("One time close of enclosure issued, normally after a code restart.")


if __name__ =='__main__':
    print('Enclosure class started locally')
    enc = Enclosure('ASCOM.SkyRoof.Dome', 'enclosure1')
<|MERGE_RESOLUTION|>--- conflicted
+++ resolved
@@ -184,16 +184,11 @@
         #  turns off Autmatic for owner re-enable.
 
         #  NB NB what do we want to do if Wx goes bad outside of the window?
-<<<<<<< HEAD
-        if (not wx_is_ok or self.wx_test) and self.status_string.lower() in ['open']: #  , 'opening']:
-            self.enclosure.Slaved = False
-            self.enclosure.CloseShutter()  # NB Problem here if shutter already active.
-=======
+
         if (not wx_is_ok or self.wx_test) and self.status_string.lower() in ['open', 'opening']:
             if self.is_dome:
                 self.enclosure.Slaved = False
                 self.enclosure.CloseShutter()  # NB Problem here if shutter already active.
->>>>>>> 276a821e
             self.dome_opened = False
             self.dome_homed = True
             if self.wx_test:
@@ -222,7 +217,7 @@
                             pass
                         self.dome_homed = False
                     else:
-                        self.dome_homed = False  
+                        self.dome_homed = False
                     #self.enclosure.Slaved = False
 
 
