import win32com.client
from global_yard import g_dev
#import redis
import time
import math as math
#import shelve
import json
import socket
import os
#import ptr_config

import urllib

#from site_config import get_enc_status

#from pprint import pprint
from ptr_utility import plog

'''
Curently this module interfaces to a Dome (az control) or a pop-top roof style enclosure.

This module contains a Manager, which is called during a normal status scan which emits
Commands to Open and close based on Events and the weather condition. Call the manager
if you want to do something with the dome since it coordinates with the Events dictionary.

The Events time periods apply a collar, if you will, around when automatic dome opening
is possible.  The event phases are found in g_dev['events'].  The basic window is defined
with respect to Sunset and Sunrise so it varies each day.

NB,  Dome refers to a rotating roof that presumably needs azimuth alignmnet of some form
Shutter, Roof, Slit, etc., are the same things.
'''

# =============================================================================
# This module has been modified into wema only code, then unmodified to be normal enclousre code.
# =============================================================================

DEG_SYM = '°'
PI = math.pi
TWOPI = math.pi*2
PIOVER2 = math.pi/2.
DTOR = math.pi/180.
RTOD = 180/math.pi
STOR = math.pi/180./3600.
RTOS = 3600.*180./math.pi
RTOH = 12./math.pi
HTOR = math.pi/12.
HTOS = 15*3600.
DTOS = 3600.
STOD = 1/3600.
STOH = 1/3600/15.
SecTOH = 1/3600.
APPTOSID = 1.00273811906  # USNO Supplement
MOUNTRATE = 15*APPTOSID  # 15.0410717859
KINGRATE = 15.029


def test_connect(host='http://google.com'):
    try:
        urllib.request.urlopen(host)  # Python 3.x
        return True
    except:
        return False


def f_to_c(f):
    return round(5*(f - 32)/9, 2)


def convert_to_mechanical_h_d(pRa, pDec, pFlip):
    if pFlip == 'East':
        return (pRa, pDec)
    else:
        fDec = 180. - pDec
        pRa += 12.
        while pRa >= 24:
            pRa -= 24.
        while pRa < 0.:
            pRa += 24.
        return (pRa, fDec)


def rect_sph_d(pX, pY, pZ):
    rSq = pX*pX + pY*pY + pZ*pZ
    return math.degrees(math.atan2(pY, pX)), math.degrees(math.asin(pZ/rSq))


def sph_rect_d(pRoll, pPitch):
    pRoll = math.radians(pRoll)
    pPitch = math.radians(pPitch)
    cPitch = math.cos(pPitch)
    return math.cos(pRoll)*cPitch, math.sin(pRoll)*cPitch, math.sin(pPitch)


def rotate_r(pX, pY, pTheta):
    cTheta = math.cos(pTheta)
    sTheta = math.sin(pTheta)
    return pX * cTheta - pY * sTheta, pX * sTheta + pY * cTheta


def centration_d(theta, a, b):
    theta = math.radians(theta)
    return math.degrees(math.atan2(math.sin(theta) - STOR*b, math.cos(theta) - STOR*a))


def centration_r(theta, a, b):
    # = math.radians(theta)
    return (math.atan2(math.sin(theta) - STOR*b, math.cos(theta) - STOR*a))

# def transform_raDec_to_haDec_r(pRa, pDec, pSidTime):

#     return (reduce_ha_r(pSidTime - pRa), reduce_dec_r(pDec))

# def transform_haDec_to_raDec_r(pHa, pDec, pSidTime):
#     return (reduce_ra_r(pSidTime - pHa), reduce_dec_r(pDec))

# def transform_haDec_to_azAlt_r(pLocal_hour_angle, pDec, latr):
#     sinLat = math.sin(latr)
#     cosLat = math.cos(latr)
#     decr = pDec
#     sinDec = math.sin(decr)
#     cosDec = math.cos(decr)
#     mHar = pLocal_hour_angle
#     sinHa = math.sin(mHar)
#     cosHa = math.cos(mHar)
#     altitude = math.asin(sinLat*sinDec + cosLat*cosDec*cosHa)
#     y = sinHa
#     x = cosHa*sinLat - math.tan(decr)*cosLat
#     azimuth = math.atan2(y, x) + PI
#     azimuth = reduce_az_r(azimuth)
#     altitude = reduce_alt_r(altitude)
#     return (azimuth, altitude)#, local_hour_angle)

# def transform_azAlt_to_haDec_r(pAz, pAlt, latr):
#     sinLat = math.sin(latr)
#     cosLat = math.cos(latr)
#     alt = pAlt
#     sinAlt = math.sin(alt)
#     cosAlt = math.cos(alt)
#     az = pAz - PI
#     sinAz = math.sin(az)
#     cosAz = math.cos(az)
#     if abs(abs(alt) - PIOVER2) < 1.0*STOR:
#         return (0.0, reduce_dec_r(latr))     #by convention azimuth points South at local zenith
#     else:
#         dec = math.asin(sinAlt*sinLat - cosAlt*cosAz*cosLat)
#         ha = math.atan2(sinAz, (cosAz*sinLat + math.tan(alt)*cosLat))
#         return (reduce_ha_r(ha), reduce_dec_r(dec))

# def transform_azAlt_to_raDec_r(pAz, pAlt, pLatitude, pSidTime):
#     ha, dec = transform_azAlt_to_haDec_r(pAz, pAlt, pLatitude)
#     return transform_haDec_to_raDec_r(ha, dec, pSidTime)

# =============================================================================
#
# def dome_adjust_rah_decd(hah, azd, altd, flip, r, offe, offs ):  #Flip = 'east' implies tel looking East.
#                                             #AP Park five is 'West'. offsets are neg for east and
#                                             #south at Park five.
#     #First lay down in Y X plane a crow's eye view and a mount pointing up into Z axis
#     # with the appriate telescope OTA fffsets.  Use "Looking East"
#
#     #For a latitude that is positive, and incoming ha = 0, dec = 0
#     #we need to rotate those coordinates so the X footprints are correct,
#     x = None
#     y = None
#     z = None
#     flip = "Looking East"
#     offe = -19.5
#     offs = -8
#     rad = 60
#     hah = 5
#     dec = 35.5
#     lat = 35.5
#     plog(x, y, z, "Dec = lat")
#     if flip == 'Looking West':
#         x = offs*math.cos(math.radians(dec - lat))
#         y = offe
#         z = rad*math.cos(math.radians(dec - lat))
#         # if azd >270 or azd <= 90:
#         #     x = offs + r*math.cos(math.radians(altd))
#         # else:
#         #     x = offs - r*math.cos(math.radians(altd)
#     elif flip == 'Looking East':
#         x = -offs*math.cos(math.radians(dec -lat))
#         y = -offe
#         z = rad*math.cos(math.radians(dec - lat))
#         #y = -offe + r*math.sin(hah*15)
#     plog(x, y, z)
#     #Now the next step is rotate in the Y -Z plane to deal
#     #with the HA on the mount.  Note as the mount follows
#     #the stars, X, (60" up even) does not vary
#     y, z = rotate_r(y, z, -hah*HTOR)
#     plog(x, y, z, -math.degrees(math.atan2(y,x)))
#
#
#     basically cos(latitude)
#     naz = -math.degrees(math.atan2(y,x))
#     if naz < 0:
#         naz += 360
#     if naz >= 360:
#         naz -= 360
#
#     return round(naz, 2)
# =============================================================================


class Enclosure:

    def __init__(self, driver: str, name: str, config: dict, astro_events):
        self.name = name
        self.astro_events = astro_events
        self.obsid = config['obs_id']
        self.config = config
        g_dev['enc'] = self
        self.slew_latch = False
        self.dome_open = None  # Just initialising this variable
        if self.config['obsid_in_automatic_default'] == "Automatic":

<<<<<<< HEAD
        self.roof_open=None # Just initialising this variable  NB chnged to roof to be more generic


        if self.config['site_in_automatic_default'] == "Automatic":
=======
>>>>>>> 1b1f34d8
            self.site_in_automatic = True
            self.mode = 'Automatic'
        elif self.config['obsid_in_automatic_default'] == "Manual":
            self.site_in_automatic = False

            self.mode = 'Manual'
        else:
<<<<<<< HEAD
            self.site_in_automatic = False
            self.site_mode = 'Shutdown'
        self.directly_connected = self.config['enclosure']['enclosure1']['enclosure_is_directly_connected']
        self.is_dome = self.config['enclosure']['enclosure1']['enc_is_dome']  #NB Domes generall hve an azimuth property
=======
            self.obsid_in_automatic = False
            self.mode = 'Shutdown'
        self.is_dome = self.config['enclosure']['enclosure1']['is_dome']
        self.directly_connected = self.config['enclosure']['enclosure1']['directly_connected']
>>>>>>> 1b1f34d8
        self.time_of_next_slew = time.time()
        self.hostname = socket.gethostname()
        if self.hostname in self.config['wema_hostname']:
            self.is_wema = True
        else:
            self.is_wema = False
        if self.config['wema_is_active']:

            self.site_has_proxy = True  # NB Site is proxy needs a new name.
        else:
            self.site_has_proxy = False
        if self.config['dome_on_wema']:
            self.dome_on_wema = True
        else:
            self.dome_on_wema = False
        if self.obsid in ['simulate',  'dht']:  # DEH: added just for testing purposes with ASCOM simulators.
            self.observing_conditions_connected = True
            self.site_is_proxy = False
            plog("observing_conditions: Simulator drivers connected True")
        elif self.config['obsid_is_specific']:

            self.site_is_specific = True
            self.site_is_generic = False

            #  Note OCN has no associated commands.
            #  Note monkey patch
            from site_config import get_enc_status
            self.get_status = get_enc_status
            # self.get_status = config.get_enc_status   # NB NB Bogus line of code
            # Get current ocn status just as a test.
            self.status = self.get_status(g_dev)

        elif self.is_wema or not self.dome_on_wema:  # or self.obsid_is_generic
            #  This is meant to be a generic Observing_condition code
            #  instance that can be accessed by a simple site or by the WEMA,
            #  assuming the transducers are connected to the WEMA.
            self.obsid_is_generic = True
            win32com.client.pythoncom.CoInitialize()

            self.enclosure = win32com.client.Dispatch(driver)

            plog(self.enclosure)
            try:
                if not self.enclosure.Connected:
                    self.enclosure.Connected = True
                plog("ASCOM enclosure connected.")
            except:
                plog("ASCOM enclosure NOT connected, proabably the App is not connected to telescope.")
        else:
            self.obsid_is_generic = False  # NB NB Changed to False for MRC from SRA where True
        self.last_current_az = 315.
        self.last_slewing = False
        self.prior_status = {'enclosure_mode': 'Manual'}  # Just to initialze this rarely used variable.
        self.status = None  # Initialise this to cut down on faults.

        self.guarded_roof_open_timer = time.time()

        if self.config['obsid_allowed_to_open_roof'] == True or self.config['obsid_allowed_to_open_roof'] in ['yes']:
            self.obsid_allowed_to_open_roof = True
        else:
            self.obsid_allowed_to_open_roof = False

<<<<<<< HEAD
            self.wema_allowed_to_open_roof = False



   
    def get_status(self) -> dict:        
        '''NB this routine is used many ways.  If it is run from a wema for a 
        specific enclosure, it reads the enclosure status and posts that to
        the site IPC then it also checks the enclosure manager to see if it
        needs to do anything.
        
         IF not a wema but an obs platform
              Get status from  the right IPC source
        
        if wema connected to an enclosure:
            get status directly
        elif wema connected to autonomous:
            get status from IPC source (share at SRO, redis?)
        
        If wema go to manager
            if manager updates status with any enc command, update status
        
        now return accurate status.
=======
        if self.config['obs_id'] == 'aro':
            plog('\n&&&&&&&&&&&&&&&&&&&&&&&&&&&&&&&&&&&&&&&&&&&&&&&&&&&&&&&&&&&&&&&&&&&&&&&&&&&&&& \n')
            plog('      20221014  Close commands are blocked,  System defaults to manual. \n ')
            plog('&&&&&&&&&&&&&&&&&&&&&&&&&&&&&&&&&&&&&&&&&&&&&&&&&&&&&&&&&&&&&&&&&&&&&&&&&&&&&& \n')
>>>>>>> 1b1f34d8

    def get_status(self) -> dict:

        if self.directly_connected and not self.is_dome:
            #plog("we got a direct connect status!")
            try:
                shutter_status = self.enclosure.ShutterStatus
            except:
                plog("self.enclosure.Roof.ShutterStatus -- Faulted. ")
                shutter_status = 5

            if shutter_status == 0:
                stat_string = "Open"
                self.shutter_is_closed = False
                #g_dev['redis'].set('Shutter_is_open', True)
            elif shutter_status == 1:
                stat_string = "Closed"
                self.shutter_is_closed = True
                #g_dev['redis'].set('Shutter_is_open', False)
            elif shutter_status == 2:
                stat_string = "Opening"
                self.shutter_is_closed = False
                #g_dev['redis'].set('Shutter_is_open', False)
            elif shutter_status == 3:
                stat_string = "Closing"
                self.shutter_is_closed = False
                #g_dev['redis'].set('Shutter_is_open', False)
            elif shutter_status == 4:
                # breakpoint()
                stat_string = "Error"
                self.shutter_is_closed = False
                #g_dev['redis'].set('Shutter_is_open', False)
            else:
                stat_string = "Software Fault"
                self.shutter_is_closed = False
                #g_dev['redis'].set('Shutter_is_open', False)
            self.status_string = stat_string

            # status = {'shutter_status': stat_string,
            #          'enclosure_synchronized': True, #self.following, 20220103_0135 WER
            #          'dome_azimuth': 0,
            #          'dome_slewing': False,
            #          'enclosure_mode': self.mode,
            #          'enclosure_message': "No message"}, #self.state}#self.following, 20220103_0135 WER

            status = {'shutter_status': stat_string}
            #status['dome_slewing'] = False
            status['enclosure_mode'] = str(self.mode)
            status['dome_azimuth'] = 0.0
            #status['enclosure_mode'] = self.mode
            #status['enclosure_message']: self.state
            #status['enclosure_synchronized']= True

            return status

        elif not self.is_wema and self.site_has_proxy and self.dome_on_wema:
            if self.config['site_IPC_mechanism'] == 'shares':
                try:
                    enclosure = open(g_dev['wema_share_path'] + 'enclosure.txt', 'r')
                    status = json.loads(enclosure.readline())
                    enclosure.close()
                    self.status = status
                    self.prior_status = status
                    g_dev['enc'].status = status
                    return status
                except:
                    try:
                        time.sleep(3)
                        enclosure = open(g_dev['wema_share_path'] + 'enclosure.txt', 'r')
                        status = json.loads(enclosure.readline())
                        enclosure.close()
                        self.status = status
                        self.prior_status = status
                        g_dev['enc'].status = status
                        return status
                    except:
                        try:
                            time.sleep(3)
                            enclosure = open(g_dev['wema_share_path'] + 'enclosure.txt', 'r')
                            status = json.loads(enclosure.readline())
                            enclosure.close()
                            self.status = status
                            self.prior_status = status
                            g_dev['enc'].status = status
                            return status
                        except:
                            plog("Using prior enclosure status after 3 failures.")
                            g_dev['enc'].status = self.prior_status
                            return self.prior_status
            elif self.config['site_IPC_mechanism'] == 'redis':

                try:
                    status = eval(g_dev['redis'].get('enc_status'))
                except:
                    status = g_dev['redis'].get('enc_status')
                self.status = status
                self.prior_status = status
                g_dev['enc'].status = status
            else:
                pass
                # breakpoint()
            self.status = status
            g_dev['enc'].status = status
            return status

        elif self.obsid_is_generic or self.is_wema or not self.dome_on_wema:  # NB Should be AND?
            try:
                shutter_status = self.enclosure.ShutterStatus
            except:
                plog("self.enclosure.Roof.ShutterStatus -- Faulted. ")
                shutter_status = 5
            try:
                self.dome_home = self.enclosure.AtHome
            except:
                self.dome_home = True

            if shutter_status == 0:
                stat_string = "Open"
                self.shutter_is_closed = False
                #g_dev['redis'].set('Shutter_is_open', True)
            elif shutter_status == 1:
                stat_string = "Closed"
                self.shutter_is_closed = True
                #g_dev['redis'].set('Shutter_is_open', False)
            elif shutter_status == 2:
                stat_string = "Opening"
                self.shutter_is_closed = False
                #g_dev['redis'].set('Shutter_is_open', False)
            elif shutter_status == 3:
                stat_string = "Closing"
                self.shutter_is_closed = False
                #g_dev['redis'].set('Shutter_is_open', False)
            elif shutter_status == 4:
                # breakpoint()
                stat_string = "Error"
                self.shutter_is_closed = False
                #g_dev['redis'].set('Shutter_is_open', False)
            else:
                stat_string = "Software Fault"
                self.shutter_is_closed = False
                #g_dev['redis'].set('Shutter_is_open', False)
            self.status_string = stat_string
            if shutter_status in [2, 3]:
                in_motion = True
            else:
                in_motion = False
            self.last_az = 316.5  # THis should be a config for Dome_home_azimuth
            status = {'shutter_status': stat_string}
            status['dome_slewing'] = in_motion
            status['enclosure_mode'] = str(self.mode)
            status['dome_azimuth'] = round(float(self.last_az), 1)
            status['enclosure_mode'] = self.mode
            #status['enclosure_message']: self.state
            status['enclosure_synchronized'] = True
            # g_dev['redis'].set('enc_status', status, ex=3600)  #This is occasionally used by mouning.

            if self.is_dome:
                # this is here so we can command the dome, an ARO issue.  WER

                try:
                    # Occasionally this property throws an exception:  (W HomeDome)
                    current_az = self.enclosure.Azimuth
                    slewing = self.enclosure.Slewing
                    # if slewing:
                    #     plog("Dome says: Dome is slewing")
                    # else:
                    #     plog("Dome says: Dome not slewing")
                    self.last_current_az = current_az
                    self.last_slewing = slewing
                except:
                    current_az = self.last_current_az
                    slewing = self.last_slewing  # 20220103_0212 WER

                if self.dome_on_wema:  # if local dome this creates a fals slewing report
                    gap = current_az - self.last_current_az
                    while gap >= 360:
                        gap -= 360
                    while gap <= -360:
                        gap += 360
                    if abs(gap) > 2:
                        plog("Azimuth change > 2 deg detected,  Slew:  ", self.enclosure.Slewing)
                        slewing = True
                    else:
                        slewing = False

                self.last_az = current_az
                status = {'shutter_status': stat_string,
                          'enclosure_synchronized': True,  # self.following, 20220103_0135 WER
                          'dome_azimuth': round(self.enclosure.Azimuth, 1),
                          'dome_slewing': slewing,
                          'enclosure_mode': self.mode,
                          'enclosure_message': "No message"},  # self.state}#self.following, 20220103_0135 WER
                try:
                    status = status[0]
                except:
                    pass
                # if moving or self.enclosure.Slewing:
                #     in_motion = True
                # else:
                #     in_motion = False
                # status['dome_slewing'] = in_motion
                # # g_dev['redis'].set('dome_slewing', in_motion, ex=3600)
                # # g_dev['redis'].set('enc_status', status, ex=3600)
            if not self.dome_on_wema:
                self.status = status
                #plog("g_dev:  ", g_dev['enc'].status['dome_slewing'])
                return status
        elif self.is_wema and self.config['site_IPC_mechanism'] == 'shares':
            try:
                enclosure = open(self.config['wema_write_share_path']+'enclosure.txt', 'w')
                enclosure.write(json.dumps(status))
                enclosure.close()
            except:
                time.sleep(3)
                try:
                    enclosure = open(self.config['wema_write_share_path']+'enclosure.txt', 'w')
                    enclosure.write(json.dumps(status))
                    enclosure.close()
                except:
                    time.sleep(3)
                    try:
                        enclosure = open(self.config['wem_-write_share_path']+'enclosure.txt', 'w')
                        enclosure.write(json.dumps(status))
                        enclosure.close()
                    except:
                        time.sleep(3)
                        enclosure = open(self.config['wema_write_share_path']+'enclosure.txt', 'w')
                        enclosure.write(json.dumps(status))
                        enclosure.close()
                        plog("4th try to write enclosure status.")

        elif self.is_wema and self.config['site_IPC_mechanism'] == 'redis':
            g_dev['redis'].set('enc_status', status)  # THis needs to become generalized IPC

# =============================================================================
#         # return status
# =============================================================================

        # Here we check if the observer has sent the WEMA any commands.
        mnt_command = None
        redis_command = None
        if self.is_wema and self.site_has_proxy and self.config['site_IPC_mechanism'] == 'shares':
            _redis = False
            # NB NB THis really needs a context manage so no dangling open files
            try:
                enc_cmd = open(self.config['wema_write_share_path'] + 'enc_cmd.txt', 'r')
                enc_status = json.loads(enc_cmd.readline())
                enc_cmd.close()
                os.remove(self.config['wema_write_share_path'] + 'enc_cmd.txt')
                redis_command = enc_status  # NB NB bad practice to name this a redis command
            except:
                try:
                    time.sleep(1)
                    enc_cmd = open(self.config['wema_write_share_path'] + 'enc_cmd.txt', 'r')
                    enc_status = json.loads(enc_cmd.readline())
                    enc_cmd.close()
                    os.remove(self.config['wema_write_share_path'] + 'enc_cmd.txt')
                    redis_command = enc_status
                except:
                    try:
                        time.sleep(1)
                        enc_cmd = open(self.config['wema_write_share_path'] + 'enc_cmd.txt', 'r')
                        enc_status = json.loads(enc_cmd.readline())
                        enc_cmd.close()
                        os.remove(self.config['wema_write_share_path'] + 'enc_cmd.txt')
                        redis_command = enc_status
                    except:
                        #plog("Finding enc_cmd failed after 3 tries, no harm done.")
                        redis_command = ['none']
            mnt_command = None
            try:
                mnt_cmd = open(self.config['wema_write_share_path'] + 'mnt_cmd.txt', 'r')
                mnt_status = json.loads(mnt_cmd.readline())
                mnt_cmd.close()
                os.remove(self.config['wema_write_share_path'] + 'mnt_cmd.txt')
                mnt_command = mnt_status
            except:
                try:
                    time.sleep(1)
                    mnt_cmd = open(self.config['wema_write_share_path'] + 'mnt_cmd.txt', 'r')
                    mnt_status = json.loads(mnt_cmd.readline())
                    mnt_cmd.close()
                    os.remove(self.config['wema_write_share_path'] + 'mnt_cmd.txt')
                    mnt_command = mnt_status
                except:
                    try:
                        time.sleep(1)
                        mnt_cmd = open(self.config['wema_write_share_path'] + 'mnt_cmd.txt', 'r')
                        mnt_status = json.loads(mnt_cmd.readline())
                        mnt_cmd.close()
                        os.remove(self.config['wema_write_share_path'] + 'mnt_cmd.txt')
                        mnt_command = mnt_status
                    except:
                        #plog("Finding enc_cmd failed after 3 tries, no harm done.")
                        mnt_command = ['none']

        elif self.dome_on_wema and self.is_wema and self.site_has_proxy and \
                self.config['site_IPC_mechanism'] == 'redis':
            # It is presumed there is an expiration date on open command at least.
            redis_command = g_dev['redis'].get('enc_cmd')
            # NB NB NB Need to prevent executing stale commands.  Note Redis_command is overloaded.
            _redis = True

        if redis_command is not None:

            plog(redis_command)
            pass
            # plog(redis_command)
        # Note this is very bogus, some remant from long ago.
        # try:
        #     redis_command = redis_command[0]  # it can come in as ['setManual']
        # except:
        #     pass
        if redis_command == 'open':
            if _redis:
                g_dev['redis'].delete('enc_cmd')
            plog("enclosure remote cmd: open.")
            self.manager(open_cmd=True, close_cmd=False)
            try:
                self.following = True
            except:
                pass
            self.dome_open = True
            self.dome_home = True
        elif redis_command == 'close':  # NB NB this is confusing.  Command not always from redis.
            if _redis:
                g_dev['redis'].delete('enc_cmd')
            plog("enclosure remote cmd: close.")
            self.manager(close_cmd=True, open_cmd=False)

            try:
                self.following = False
            except:
                pass
            self.dome_open = False
            self.dome_home = True
        elif redis_command in ['set_auto', 'setAuto', 'setauto']:
            if _redis:
                g_dev['redis'].delete('enc_cmd')
            plog("Change to Automatic.")
            self.obsid_in_automatic = True
            self.mode = 'Automatic'
        elif redis_command in ['set_manual', 'setManual']:
            if _redis:
                g_dev['redis'].delete('enc_cmd')
            plog("Change to Manual.")
            self.obsid_in_automatic = False
            self.mode = 'Manual'
        elif redis_command in ['set_shutdown', 'setShutdown']:
            if _redis:
                g_dev['redis'].delete('enc_cmd')
            plog("Change to Shutdown & Close")
            self.manager(close_cmd=True, open_cmd=False)
            self.obsid_in_automatic = False
            self.mode = 'Shutdown'
        elif self.is_dome and redis_command == 'go_home':
            if _redis:
                g_dev['redis'].delete('go_home')
        elif self.is_dome and redis_command == 'sync_enc':
            self.following = True
            plog("Scope Dome following set On")
            if _redis:
                g_dev['redis'].delete('sync_enc')
        elif self.is_dome and redis_command == 'unsync_enc':
            self.following = False
            plog("Scope Dome following turned OFF")
            # NB NB NB no command to dome here
            if _redis:
                g_dev['redis'].delete('unsync_enc')
        else:

            pass
        self.status = status
        self.prior_status = status
        g_dev['enc'].status = status
        #status['enclosure_mode']: self.mode
        #status['enclosure_message']: self.state
        #self.status['enclosure_synchronized']= True
        if mnt_command is not None and mnt_command != '' and mnt_command != ['none']:

            try:
                # breakpoint()
                #plog( mnt_command)
                # adj1 = dome_adjust(mount_command['altitude'], mount_command['azimuth'], \
                #                   mount_command['hour_angle'])
                # adjt = dome_adjust(mount_command['altitude'], mount_command['target_az'], \
                #                   mount_command['hour_angle'])
                track_az = mnt_command['azimuth']
                target_az = mnt_command['target_az']
            except:
                track_az = 0
                target_az = 0
                pass
            if self.is_dome and self.status is not None:  # First time around, stauts is None.
                if mnt_command['is_slewing'] and not self.slew_latch:   # NB NB NB THIS should have a timeout
                    self.enclosure.SlewToAzimuth(float(target_az))
                    self.slew_latch = True  # Isuing multiple Slews causes jerky Dome motion.
                elif self.slew_latch and not mnt_command['is_slewing']:
                    self.slew_latch = False  # Return to Dpme following.
                    self.enclosure.SlewToAzimuth(float(track_az))
                elif (not self.slew_latch) and (self.status['enclosure_synchronized'] or
                                                self.mode == "Automatic"):  # self.status['enclosure_synchronized']
                    # This is normal dome following.

                    try:
                        if shutter_status not in [2, 3]:  # THis should end annoying report. [2,3] not very readable!
                            self.enclosure.SlewToAzimuth(float(track_az))
                    except:
                        plog("Dome refused slew, probably updating, closing or opening; usually a harmless situation:  ", shutter_status)
        try:
            self.manager(_redis=_redis)  # There be monsters here. <<<<<<<<<<<<<<<<<<<<<<<<<<<<<<<<<<<<
        except:
            pass
        self.status = status
        self.prior_status = status
        g_dev['enc'].status = status
        return status

    def parse_command(self, command):
        "Note:  This code is typically received by the observer's enclosure module but commands execute at the WEMA's\
                host computer.  The command is killed upon execution."

        if self.config['enclosure']['enclosure1']['enc_is_specific']:
            return  # There is noting to do!
        # This gets commands from AWS, not normally used.
        req = command['required_params']
        opt = command['optional_params']

        action = command['action']
        cmd_list = []
        generic = True
        _redis = False
        shares = False
        if self.dome_on_wema and self.config['wema_is_active'] and self.config['site_IPC_mechanism'] == 'redis':
            _redis = True
            shares = False
            generic = False
        if self.dome_on_wema and self.config['wema_is_active'] and self.config['site_IPC_mechanism'] == 'shares':
            _redis = False
            shares = True
            generic = False
        if action == "open":

            if _redis:
                g_dev['redis'].set('enc_cmd', 'open', ex=300)
            if shares:
                cmd_list.append('open')
            if generic:
                self.open_command(req, opt)
        elif action == "close":
            if _redis:
                g_dev['redis'].set('enc_cmd', 'close', ex=300)
            if shares:
                cmd_list.append('close')
            if generic:
                self.close_command(req, opt)
        elif action == "setAuto":
            if _redis:
                g_dev['redis'].set('enc_cmd', 'setAuto', ex=300)
            if shares:
                cmd_list.append('set_auto')
            if generic:
                self.mode = 'Automatic'
            g_dev['enc'].obsid_in_automatic = True
            g_dev['enc'].automatic_detail = "Night Automatic"
            plog("Site and Enclosure set to Automatic.")
        elif action == "setManual":
            if _redis:
                g_dev['redis'].set('enc_cmd', 'setManual', ex=300)
            if shares:
                cmd_list.append('set_manual')
            if generic:
                self.mode = 'Manual'
            g_dev['enc'].obsid_in_automatic = False
            g_dev['enc'].automatic_detail = "Manual Only"
        elif action in ["setStayClosed", 'setShutdown', 'shutDown']:
            if _redis:
                g_dev['redis'].set('enc_cmd', 'setShutdown', ex=300)
            if shares:
                cmd_list.append('set_shutdown')
            if generic:
                self.mode = 'Shutdown'
            g_dev['enc'].obsid_in_automatic = False
            g_dev['enc'].automatic_detail = "Site Shutdown"
        elif action == "home_dome":
            if shares:
                cmd_list.append('go_home')
        elif action == 'track_telescope':
            if shares:
                cmd_list.append('sync_enc')
        elif action == 'stop_tracking_telescope':
            if shares:
                cmd_list.append('unsync_enc')
        elif action == 'simulate_weather_hold':
            if shares:
                cmd_list.append('toggle_wx_hold')
        #     self.slew_alt_command(req, opt)
        # elif action == "slew_az":
        #     self.slew_az_command(req, opt)
        # elif action == "sync_az":
        #     self.sync_az_command(req, opt)
        # elif action == "sync_mount":
        #     self.sync_mount_command(req, opt)
        # elif action == "park":
        #     self.park_command(req, opt)
        else:
            plog("Command <{action}> not recognized.")

        if len(cmd_list) > 0:
            try:
                enclosure = open(self.config['client_write_share_path']+'enc_cmd.txt', 'w')
                enclosure.write(json.dumps(cmd_list))
                enclosure.close()
            except:
                try:
                    time.sleep(3)
                    enclosure = open(self.config['client_write_share_path']+'enc_cmd.txt', 'w')
                    enclosure.write(json.dumps(cmd_list))
                    enclosure.close()
                except:
                    try:
                        time.sleep(3)
                        enclosure = open(self.config['client_write_share_path']+'enc_cmd.txt', 'w')
                        enclosure.write(json.dumps(cmd_list))
                        enclosure.close()
                    except:
                        time.sleep(3)
                        enclosure = open(self.config['client_write_share_path']+'enc_cmd.txt', 'w')
                        enclosure.write(json.dumps(cmd_list))
                        enclosure.close()
                        plog("4th try to append to enc-cmd  list.")
        return

    ##############################
    #     Enclosure Commands     #
    ##############################

    def open_roof_directly(self, req: dict, opt: dict):
        # if g_dev['enc'].status['shutter_status'] != 'Open' or not self.dome_open:
        self.enclosure.OpenShutter()
        plog("An actual shutter open command has been issued.")

    def close_roof_directly(self, req: dict, opt: dict):
        # if g_dev['enc'].status['shutter_status'] != 'Open' or not self.dome_open:
        self.enclosure.CloseShutter()
        plog("An actual shutter close command has been issued.")

    def open_command(self, req: dict, opt: dict):
        #     ''' open the enclosure '''
        #g_dev['redis'].set('enc_cmd', 'open', ex=1200)
        # self.guarded_open()
        self.manager(open_cmd=True)
        plog("enclosure cmd: open.")

    #     pass

    def close_command(self, req: dict, opt: dict):
        #     ''' close the enclosure '''
        #g_dev['redis'].set('enc_cmd', 'close', ex=1200)
        self.manager(close_cmd=True)
        plog("enclosure cmd: close.")

    #     pass

    # def slew_alt_command(self, req: dict, opt: dict):
    #     plog("enclosure cmd: slew_alt")
    #     pass

    # def slew_az_command(self, req: dict, opt: dict):
    #     plog("enclosure cmd: slew_az")
    #     self.dome_home = False    #As a general rule
    #     pass

    # def sync_az_command(self, req: dict, opt: dict):
    #     plog("enclosure cmd: sync_alt")
    #     pass

    def sync_mount_command(self, req: dict, opt: dict):
        #plog("enclosure cmd: sync_az")
        # if self.site not in ['sro', 'mrc', 'mrc2', 'aro', 'eco']:  #NB NB GASP, this needs a re-think!!
        # if False: # Currently this does nothing?
        self.enclosure.Slaved = True
        self.following = True
        self.enclosure_synchronized = True

    # def park_command(self, req: dict, opt: dict):
    #     ''' park the enclosure if it's a dome '''
    #     plog("enclosure cmd: park")
    #     self.dome_home = True
    #     pass

    def guarded_open(self):
        # The guard is obsessively redundant!

<<<<<<< HEAD
            breakpoint()
            if self.config['observing_conditions']['observing_conditions1']['driver'] == None or \
                (g_dev['ocn'].status['wx_ok'] in [True, 'Yes'] and not (g_dev['ocn'].wx_hold \
                                              or g_dev['ocn'].clamp_latch)):     # NB Is Wx ok really the right criterion???
               
                try:
                    if self.wema_allowed_to_open_roof:
                        if time.time() > self.guarded_roof_open_timer:
                            print(g_dev['enc'].status['shutter_status'] != 'Open')
                            print(self.dome_open)
                            if g_dev['enc'].status['shutter_status'] != 'Open' or not self.dome_open:
                                self.enclosure.OpenShutter()
                                plog("An actual shutter open command has been issued.")
                                if self.enclosure.ShutterStatus == 0:
                                    g_dev['obs'].send_to_user("Roof/shutter has opened.", p_level='INFO')
                                    #self.redis_server.set('Shutter_is_open', True)
                                    self.dome_open = True
                                    self.dome_home = True
                                    return True
                                else:
                                    plog("A command to open the roof was sent.")
                                    plog("But the roof failed to open.")
                                    plog("We can only try once every 5 minutes.")
                                    self.guarded_roof_open_timer = time.time() + 300
                                    return False
                        else:
                            plog("An open command was requested, but an attempt was made only recently. Still waiting to try again")
    
=======
        if self.config['observing_conditions']['observing_conditions1']['driver'] == None or \
            (g_dev['ocn'].status['wx_ok'] in [True, 'Yes'] and not (g_dev['ocn'].wx_hold
                                                                    or g_dev['ocn'].clamp_latch)):     # NB Is Wx ok really the right criterion???
            try:

                if self.site_allowed_to_open_roof == True:
                    if time.time() > self.guarded_roof_open_timer:
                        print(g_dev['enc'].status['shutter_status'] != 'Open')
                        print(self.dome_open)
                        if g_dev['enc'].status['shutter_status'] != 'Open' or not self.dome_open:
                            self.enclosure.OpenShutter()
                            plog("An actual shutter open command has been issued.")
                            if self.enclosure.ShutterStatus == 0:
                                g_dev['obs'].send_to_user("Roof/shutter has opened.", p_level='INFO')
                                #self.redis_server.set('Shutter_is_open', True)
                                self.dome_open = True
                                self.dome_home = True
                                return True
                            else:
                                plog("A command to open the roof was sent.")
                                plog("But the roof failed to open.")
                                plog("We can only try once every 5 minutes.")
                                self.guarded_roof_open_timer = time.time() + 300
                                return False
>>>>>>> 1b1f34d8
                    else:
                        plog("An open command was requested, but an attempt was made only recently. Still waiting to try again")

                else:
                    plog("An open command was sent, but this site is not allowed to open the roof (site-config)")
                    return False
            except:
                plog("Attempt to open roof/shutter failed at quarded_open command.")
                g_dev['obs'].send_to_user("Roof/Shutter failed to open.", p_level='INFO')
               # self.redis_server.set('Shutter_is_open', False)
                return False
        return False

    # This is the place where the enclosure is autonomus during operating hours. Delicut Code!!!
    def manager(self, open_cmd=False, close_cmd=False, _redis=False):
        '''
        Now what if code hangs?  To recover from that ideally we need a deadman style timer operating on a
        separate computer.
        First check out code restarts and roof is NOT CLOSED, what happens
        during day, etc.
        '''

        # if not self.is_wema:  #NB NB NB this is clearly not correct.
        #     return   #Nothing to do.

        #  NB NB NB Gather some facts:


        ops_window_start, sunset, sunrise, ephem_now = self.astro_events.getSunEvents()
       
        az_opposite_sun = g_dev['evnt'].sun_az_now()
        #plog('Sun Az: ', az_opposite_sun)
        az_opposite_sun -= 180.
        if az_opposite_sun < 0:
            az_opposite_sun += 360.
        if az_opposite_sun >= 360:
            az_opposite_sun -= 360.
        if self.is_dome:
            shutter_str = "Dome."
        else:
            shutter_str = "Roof."

        #wx_is_ok = g_dev['ocn'].wx_is_ok

        #  NB NB First deal with the possible observing window being available or not.
        #  THis routine basically opens and keeps dome opposite the sun. Whether system
        #  takes sky flats or not is determined by the scheduler or calendar.  Mounting
        #  could be parked.

        if test_connect():
            net_connected = True
        else:
            net_connected = False

       # The following Redis hold makes little sense

        # try:
        #     redis_hold = eval(self.redis_server.get('wx_hold'))
        # except:
        #     redis_hold =False

        wx_hold = g_dev['ocn'].wx_hold  # or redis_hold  #TWO PATHS to pick up wx-hold.
        if self.mode == "Automatic" and (open_cmd or close_cmd):
            g_dev['obs'].send_to_user("User enclosure requests not honored in Automatic mode.", p_level='INFO')
        if self.mode == 'Shutdown':
            #  NB in this situation we should always Park telescope, rotators, etc.
            #  NB This code is weak
            if self.is_dome and self.enclosure.CanSlave:
                try:
                    self.following = False
                    self.enclosure_synchronized = False
                except:
                    plog('Could not decouple dome following.')
            # if self.status_string in ['Open']:

            # Always attempt to close.... the string may be wrong!
            try:
                self.enclosure.CloseShutter()
                self.dome_open = False
                self.dome_home = True
            except:
                plog('Dome refused close command.')

            self.dome_opened = False
            self.dome_homed = True
            self.enclosure_synchronized = False
            if _redis:
                g_dev['redis'].set('park_the_mount', True, ex=3600)
            if open_cmd:
                g_dev['obs'].send_to_user("Request Open not allowed in Shutdown mode.", p_level='INFO')
            if close_cmd:
                g_dev['obs'].send_to_user("Request Close is ignored in Shutdown mode.", p_level='INFO')
        elif wx_hold:  # There is no reason to deny a wx_hold!
            # We leave telescope to track with dome closed.
            if self.is_dome and self.enclosure.CanSlave:
                try:
                    self.following = False
                    self.enclosure_synchronized = False
                except:
                    self.following = False
                    self.enclosure_synchronized = False
                    plog('Could not decouple dome following.')
            if self.status_string in ['Open']:
                try:
                    self.enclosure.CloseShutter()
                    self.dome_open = False
                    self.dome_home = True
                except:
                    plog('Enclosure refused close command.')
            self.dome_opened = False
            self.dome_homed = True

            # Note we left the telescope alone

        elif open_cmd and self.mode == 'Manual' and net_connected:  # NB NB NB Ideally Telescope parked away from Sun.
            if g_dev['enc'].status['shutter_status'] != 'Open' or not self.dome_open:
                self.guarded_open()
                self.dome_opened = True
                self.dome_homed = True

        elif close_cmd and self.mode == 'Manual':
            try:
                self.enclosure.CloseShutter()
                self.dome_open = False
                self.dome_home = True
                g_dev['obs'].send_to_user("Enclosure commanded to close in Manual mode.", p_level='INFO')
            except:
                plog('Dome refused close command. Try again in 120 sec')
                time.sleep(120)
                try:
                    self.enclosure.CloseShutter()
                    self.dome_open = False
                    self.dome_home = True
                except:
                    plog('Dome refused close command second time.')
                    g_dev['obs'].send_to_user("Enclosure failed to close in Manual mode.", p_level='INFO')
            self.dome_opened = False
<<<<<<< HEAD

            self.dome_homed = True    #g_dev['events']['Cool Down, Open']  <=
        elif ((g_dev['events']['Cool Down, Open']  <= ephem_now < g_dev['events']['Observing Ends']) and \
               g_dev['enc'].site_mode == 'Automatic') and not (g_dev['ocn'].wx_hold or g_dev['ocn'].clamp_latch) and net_connected:
            
=======
            self.dome_homed = True  # g_dev['events']['Cool Down, Open']  <=
        elif ((g_dev['events']['Cool Down, Open'] <= ephem_now < g_dev['events']['Observing Ends']) and
              g_dev['enc'].mode == 'Automatic') and not (g_dev['ocn'].wx_hold or g_dev['ocn'].clamp_latch) and net_connected:
>>>>>>> 1b1f34d8
            try:
                # if self.status_string in ['Closed']:   #Fails at SRO, attriute not set. 20220806 wer
                # ****************************NB NB NB For SRO we have no control so just observe and skip all this logic

                # Don't check the string, the string could be wrong!

                if g_dev['enc'].status is not None and g_dev['enc'].status['shutter_status'] != 'Open' or not self.dome_open:
                    plog("Entering Guarded open, Expect slew opposite Sun")
                    self.guarded_open()
                    self.dome_opened = True
                    self.dome_homed = True
            except Exception as e:
                plog("Error while opening the roof ", e)

            # if _redis: g_dev['redis'].set('Enc Auto Opened', True, ex= 600)   # Unused
            try:
                if self.status_string in ['Open'] and ephem_now < g_dev['events']['End Eve Sky Flats']:
                    if self.is_dome:
                        self.enclosure.SlewToAzimuth(az_opposite_sun)
                        plog("Slewing Opposite Sun")
                        g_dev['obs'].send_to_user("Dome slewing opposite the Solar azimuth", p_level='INFO')
                        time.sleep(5)
            except:
                pass
        # THIS should be the ultimate backup to force a close
        elif ephem_now >= g_dev['events']['Close and Park']:  # sunrise + 45/1440:
            # WE are now outside the observing window, so Sun is up!!!
            # If Automatic just close straight away.
            if self.obsid_in_automatic or (close_cmd and self.mode in ['Manual', 'Shutdown']):
                if self.is_dome and self.enclosure.CanSlave:
                    #enc_at_home = self.enclosure.AtHome
                    self.following = False
                else:
                    self.following = False
                    #enc_at_home = True
                    pass
                if close_cmd:
                    self.state = 'User Closed the ' + shutter_str
                else:
                    self.state = 'Automatic Daytime normally Closed the ' + shutter_str
                try:
                    self.enclosure.CloseShutter()
                    self.dome_opened = False
                    self.dome_homed = True

               # plog("Daytime Close issued to the " + shutter_str  + "   No longer following Mount.")
                except:
                    plog("Shutter Failed to close at End of Morning Sky Flats.")
                #self.mode = 'Manual'
        return


# if __name__ =='__main__':
#     plog('Enclosure class started locally')
#     enc = Enclosure('ASCOM.SkyRoof.Dome', 'enclosure1')
# if __name__ =='__main__':
#     plog('Enclosure class started locally')
#     enc = Enclosure('ASCOM.SkyRoof.Dome', 'enclosure1')<|MERGE_RESOLUTION|>--- conflicted
+++ resolved
@@ -216,31 +216,18 @@
         self.dome_open = None  # Just initialising this variable
         if self.config['obsid_in_automatic_default'] == "Automatic":
 
-<<<<<<< HEAD
+
         self.roof_open=None # Just initialising this variable  NB chnged to roof to be more generic
 
 
         if self.config['site_in_automatic_default'] == "Automatic":
-=======
->>>>>>> 1b1f34d8
-            self.site_in_automatic = True
-            self.mode = 'Automatic'
-        elif self.config['obsid_in_automatic_default'] == "Manual":
-            self.site_in_automatic = False
-
-            self.mode = 'Manual'
-        else:
-<<<<<<< HEAD
+
+
             self.site_in_automatic = False
             self.site_mode = 'Shutdown'
         self.directly_connected = self.config['enclosure']['enclosure1']['enclosure_is_directly_connected']
         self.is_dome = self.config['enclosure']['enclosure1']['enc_is_dome']  #NB Domes generall hve an azimuth property
-=======
-            self.obsid_in_automatic = False
-            self.mode = 'Shutdown'
-        self.is_dome = self.config['enclosure']['enclosure1']['is_dome']
-        self.directly_connected = self.config['enclosure']['enclosure1']['directly_connected']
->>>>>>> 1b1f34d8
+
         self.time_of_next_slew = time.time()
         self.hostname = socket.gethostname()
         if self.hostname in self.config['wema_hostname']:
@@ -303,7 +290,7 @@
         else:
             self.obsid_allowed_to_open_roof = False
 
-<<<<<<< HEAD
+
             self.wema_allowed_to_open_roof = False
 
 
@@ -327,12 +314,7 @@
             if manager updates status with any enc command, update status
         
         now return accurate status.
-=======
-        if self.config['obs_id'] == 'aro':
-            plog('\n&&&&&&&&&&&&&&&&&&&&&&&&&&&&&&&&&&&&&&&&&&&&&&&&&&&&&&&&&&&&&&&&&&&&&&&&&&&&&& \n')
-            plog('      20221014  Close commands are blocked,  System defaults to manual. \n ')
-            plog('&&&&&&&&&&&&&&&&&&&&&&&&&&&&&&&&&&&&&&&&&&&&&&&&&&&&&&&&&&&&&&&&&&&&&&&&&&&&&& \n')
->>>>>>> 1b1f34d8
+
 
     def get_status(self) -> dict:
 
@@ -927,8 +909,8 @@
     def guarded_open(self):
         # The guard is obsessively redundant!
 
-<<<<<<< HEAD
-            breakpoint()
+
+            #breakpoint()
             if self.config['observing_conditions']['observing_conditions1']['driver'] == None or \
                 (g_dev['ocn'].status['wx_ok'] in [True, 'Yes'] and not (g_dev['ocn'].wx_hold \
                                               or g_dev['ocn'].clamp_latch)):     # NB Is Wx ok really the right criterion???
@@ -956,32 +938,7 @@
                         else:
                             plog("An open command was requested, but an attempt was made only recently. Still waiting to try again")
     
-=======
-        if self.config['observing_conditions']['observing_conditions1']['driver'] == None or \
-            (g_dev['ocn'].status['wx_ok'] in [True, 'Yes'] and not (g_dev['ocn'].wx_hold
-                                                                    or g_dev['ocn'].clamp_latch)):     # NB Is Wx ok really the right criterion???
-            try:
-
-                if self.site_allowed_to_open_roof == True:
-                    if time.time() > self.guarded_roof_open_timer:
-                        print(g_dev['enc'].status['shutter_status'] != 'Open')
-                        print(self.dome_open)
-                        if g_dev['enc'].status['shutter_status'] != 'Open' or not self.dome_open:
-                            self.enclosure.OpenShutter()
-                            plog("An actual shutter open command has been issued.")
-                            if self.enclosure.ShutterStatus == 0:
-                                g_dev['obs'].send_to_user("Roof/shutter has opened.", p_level='INFO')
-                                #self.redis_server.set('Shutter_is_open', True)
-                                self.dome_open = True
-                                self.dome_home = True
-                                return True
-                            else:
-                                plog("A command to open the roof was sent.")
-                                plog("But the roof failed to open.")
-                                plog("We can only try once every 5 minutes.")
-                                self.guarded_roof_open_timer = time.time() + 300
-                                return False
->>>>>>> 1b1f34d8
+
                     else:
                         plog("An open command was requested, but an attempt was made only recently. Still waiting to try again")
 
@@ -1119,17 +1076,13 @@
                     plog('Dome refused close command second time.')
                     g_dev['obs'].send_to_user("Enclosure failed to close in Manual mode.", p_level='INFO')
             self.dome_opened = False
-<<<<<<< HEAD
+
 
             self.dome_homed = True    #g_dev['events']['Cool Down, Open']  <=
         elif ((g_dev['events']['Cool Down, Open']  <= ephem_now < g_dev['events']['Observing Ends']) and \
                g_dev['enc'].site_mode == 'Automatic') and not (g_dev['ocn'].wx_hold or g_dev['ocn'].clamp_latch) and net_connected:
             
-=======
-            self.dome_homed = True  # g_dev['events']['Cool Down, Open']  <=
-        elif ((g_dev['events']['Cool Down, Open'] <= ephem_now < g_dev['events']['Observing Ends']) and
-              g_dev['enc'].mode == 'Automatic') and not (g_dev['ocn'].wx_hold or g_dev['ocn'].clamp_latch) and net_connected:
->>>>>>> 1b1f34d8
+
             try:
                 # if self.status_string in ['Closed']:   #Fails at SRO, attriute not set. 20220806 wer
                 # ****************************NB NB NB For SRO we have no control so just observe and skip all this logic
