--- conflicted
+++ resolved
@@ -625,10 +625,7 @@
 
     def guarded_open(self):
             #The guard is obsessively redundant!
-<<<<<<< HEAD
-
-=======
->>>>>>> 937ef2ca
+
             if g_dev['ocn'].status['wx_ok'] in [True, 'Yes'] and not (g_dev['ocn'].wx_hold \
                                               or g_dev['ocn'].clamp_latch):     # NB Is Wx ok really the right criterion???
                 try:
