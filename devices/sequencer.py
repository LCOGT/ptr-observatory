--- conflicted
+++ resolved
@@ -1485,13 +1485,10 @@
                 if ephem.now() >= ending:
                     return
                 try:
-<<<<<<< HEAD
-
+
+                    self.time_of_next_slew = time.time()
                     result = g_dev['cam'].expose_command(req, opt, no_AWS=True, do_sep = False)
-=======
-                    self.time_of_next_slew = time.time()
-                    fred = g_dev['cam'].expose_command(req, opt, no_AWS=True, do_sep = False)
->>>>>>> 40108edf
+
 
                     bright = result['patch']    #  Patch should be circular and 20% of Chip area. ToDo project
                     plog('Returned:  ', bright)
