--- conflicted
+++ resolved
@@ -1172,11 +1172,7 @@
 
             #20210817  g_dev['enc'] does not exist,  so this faults. Cascade problem with user_id...
             while g_dev['foc'].focuser.IsMoving or g_dev['rot'].rotator.IsMoving or \
-<<<<<<< HEAD
-                  g_dev['mnt'].mount.Slewing:  #or g_dev['enc'].status['dome_slewing']:   #Filter is moving??
-=======
                   g_dev['mnt'].mount.Slewing: #or g_dev['enc'].status['dome_slewing']:   #Filter is moving??
->>>>>>> 0a4beae3
                 if g_dev['foc'].focuser.IsMoving: st += 'f>'
                 if g_dev['rot'].rotator.IsMoving: st += 'r>'
                 if g_dev['mnt'].mount.Slewing: st += 'm>'
@@ -1368,11 +1364,7 @@
             #Wait for external motion to cease before exposing.  Note this precludes satellite tracking.
             st = "" 
             while g_dev['foc'].focuser.IsMoving or g_dev['rot'].rotator.IsMoving or \
-<<<<<<< HEAD
-                  g_dev['mnt'].mount.Slewing:  #  or g_dev['enc'].status['dome_slewing']:   #Filter is moving??
-=======
                   g_dev['mnt'].mount.Slewing: #or g_dev['enc'].status['dome_slewing']:   #Filter is moving??
->>>>>>> 0a4beae3
                 if g_dev['foc'].focuser.IsMoving: st += 'f>'
                 if g_dev['rot'].rotator.IsMoving: st += 'r>'
                 if g_dev['mnt'].mount.Slewing: st += 'm>'
