--- conflicted
+++ resolved
@@ -272,11 +272,12 @@
 
         Scripts must not block too long or they must provide for periodic calls to check status.
         '''
-
+        
         # NB Need a better way to get all the events.
         if g_dev['obs'].status_count < 3:
             return
         obs_win_begin, sunZ88Op, sunZ88Cl, ephem_now = self.astro_events.getSunEvents()
+
         ocn_status = g_dev['ocn'].status
         enc_status = g_dev['enc'].status
         events = g_dev['events']
@@ -301,10 +302,11 @@
             self.enc_to_skyflat_and_open(enc_status, ocn_status)
         
         #elif True or 
-        elif self.sky_flat_latch and ((events['Eve Sky Flats' ] <= ephem_now < events['End Eve Sky Flats'])  \
+        elif self.sky_flat_latch and ((events['Eve Sky Flats'] <= ephem_now < events['End Eve Sky Flats'])  \
                and g_dev['enc'].mode == 'Automatic' and not g_dev['ocn'].wx_hold and \
                self.config['auto_eve_sky_flat']):
-            self.sky_flat_latch = True
+            self.sky_flat_latch = False
+
             #if enc_status['shutter_status'] in ['Closed', 'closed', 'Closing', 'closing']:
             self.enc_to_skyflat_and_open(enc_status, ocn_status)   #Just in case a Wx hold stopped opening      
 
@@ -313,7 +315,7 @@
             self.sky_flat_script({}, {})   #Null command dictionaries
             self.sky_flat_latch = False
             
-        elif enc_status['enclosure_mode'] == 'Automatic' and (events['Observing Begins'] <= ephem_now \
+        elif enc_status['enclosure_mode'] in ['Autonomous!', 'Automatic'] and (events['Observing Begins'] <= ephem_now \
                                    < events['Observing Ends']) and not g_dev['ocn'].wx_hold \
                                    and  g_dev['obs'].blocks is not None and g_dev['obs'].projects \
                                    is not None:
@@ -400,6 +402,7 @@
             #print("No active script is scheduled.")
             return
     def take_lrgb_stack(self, req_None, opt=None):
+        return
 
         self.redis_server.set('sim_hold', True, ex=120)
             
@@ -503,12 +506,7 @@
         # if bock['project'] is None:
             #user controlled block...
         #NB NB NB  if no project found, need to say so not fault. 20210624
-# =============================================================================
-# # =============================================================================
-# #         #here an empty block may indicate a reat time session.
-# # =============================================================================
-# =============================================================================
-        
+        #breakpoint()
         for target in block['project']['project_targets']:   #  NB NB NB Do multi-target projects make sense???
             dest_ra = float(target['ra']) - \
                 float(block_specification['project']['project_constraints']['ra_offset'])/15.
@@ -673,7 +671,7 @@
                             pitch = 0.1875
                         if exposure['area'] in ['125', '125%', 125]:
                             pitch = 0.125
-                    elif exposure['area'] in ['600', '600%', 600, '400', '400%', 400]:  # 9 exposures.
+                    elif exposure['area'] in ['600', '600%', 600, '450', '450%', 450]:  # 9 exposures.
                         offset = [(0.5, 0.5), 
                                   (-0.5, 0.5), 
                                   (-1.5, 0.5), 
@@ -695,7 +693,7 @@
                         if exposure['area'] in ['600', '600%', 600]:
                             pitch = 0.125
 
-                        if exposure['area'] in ['400', '400%', 400]:
+                        if exposure['area'] in ['450', '450%', 450]:
                             pitch = 0.1875
                         pane = 0
                     elif exposure['area'] in ['500', '500%',]:  # 6 or 7 exposures.  SQUARE
@@ -927,21 +925,22 @@
         """
         self.sky_guard = True
         print('Eve Sky Flat sequence Starting, Enclosure PRESUMED Open. Telescope will un-park.')
-        #reakpoint()
+        #breakpoint()
         camera_name = str(self.config['camera']['camera_1_1']['name'])
-        flat_count = 5
-        min_exposure = float(self.config['camera']['camera_1_1']['settings']['min_exposure']) 
+        flat_count = 7
+        min_exposure = float(self.config['camera']['camera_1_1']['min_exposure']) 
         exp_time = min_exposure # added 20220207 WER
         #  NB Sometime, try 2:2 binning and interpolate a 1:1 flat.  This might run a lot faster.
         if flat_count < 1: flat_count = 1
-        sim = False  # g_dev['enc'].status['shutter_status'] in ['Closed', 'closed', 'Closing', 'closing']
+        sim = False# g_dev['enc'].status['shutter_status'] in ['Closed', 'closed', 'Closing', 'closing']
         # if sim: 
         #     pass
-        if g_dev['mnt'].mount.AtPark:
-            g_dev['mnt'].unpark_command({}, {})
-        g_dev['mnt'].slewToSkyFlatAsync()
-
-
+        # 'min_exposure'
+        # if g_dev['mnt'].mount.AtPark:
+        #     g_dev['mnt'].unpark_command({}, {})
+        # g_dev['mnt'].slewToSkyFlatAsync()
+
+        
         #NB NB we need to re-open is WX hold ends.
         # if g_dev['enc'].is_dome and not g_dev['enc'].mode == 'Automatic':
         #      g_dev['enc'].Slaved = True  #Bring the dome into the picture.
@@ -964,7 +963,7 @@
         
         collecting_area = self.config['telescope']['telescope1']['collecting_area']/32000.
         #  (g_dev['events']['Eve Sky Flats'] < 
-        while len(pop_list) > 0 and (ephem_now < g_dev['events']['End Eve Sky Flats']):  #g_dev['events']['Eve Sky Flats'] < 
+        while len(pop_list) > 0 and (g_dev['events']['Eve Sky Flats'] < ephem_now < g_dev['events']['End Eve Sky Flats']):
 
             current_filter = int(pop_list[0])
             acquired_count = 0
@@ -973,9 +972,7 @@
 
             g_dev['fil'].set_number_command(current_filter)
             #g_dev['mnt'].slewToSkyFlatAsync()
-
-            bright_goal = float(self.config['camera']['camera_1_1']['settings']['max_linearity'])*0.55
-            reject_level = float(self.config['camera']['camera_1_1']['settings']['max_linearity'])*0.75
+            bright = 25000
             scale = 1.0    #1.15   #20201121 adjustment
             
             prior_scale = 1.0
@@ -985,18 +982,17 @@
                 g_dev['mnt'].slewToSkyFlatAsync()
                 g_dev['obs'].update_status()
                 try:
-
                     try:
-                        sky_lux = float(g_dev['ocn'].status ['calc_HSI_lux'] )  #Why Eval, whould have float?
+                        sky_lux = eval(self.redis_server.get('ocn_status'))['calc_HSI_lux']     #Why Eval, whould have float?
                     except:
                         print("Redis not running. lux set to 1000.")
                         sky_lux = 1000
-                    exp_time = round(prior_scale*scale*(60000)/(collecting_area*sky_lux*float(g_dev['fil'].filter_data[current_filter][3])), 2)  #g_dev['ocn'].calc_HSI_lux)  #meas_sky_lux)
-
-                    print('Ex: Scale  Prior Lux  filt_gain: ', exp_time, scale, prior_scale, sky_lux, float(g_dev['fil'].filter_data[current_filter][3]))
+                    exp_time = prior_scale*scale*13587/(collecting_area*sky_lux*float(g_dev['fil'].filter_data[current_filter][3]))  #g_dev['ocn'].calc_HSI_lux)  #meas_sky_lux)
+                    
+                    print('Ex:  ', exp_time, scale, prior_scale, sky_lux, float(g_dev['fil'].filter_data[current_filter][3]))
                     #exp_time*= 4.9/9/2
-                    if exp_time > 90:
-                        exp_time = 90    #Live with this limit.
+                    if exp_time > 120:
+                        exp_time = 120    #Live with this limit.
                     if exp_time <0.001:
                         exp_time = 0.001
                     exp_time = round(exp_time, 4)
@@ -1005,24 +1001,22 @@
                 except:
                     exp_time = 0.3
                 req = {'time': float(exp_time),  'alias': camera_name, 'image_type': 'sky flat', 'script': 'On'}
-                opt = { 'count': 1, 'bin':  '2,2', 'area': 'full', 'filter': g_dev['fil'].filter_data[current_filter][0]}
+                opt = { 'count': 1, 'bin':  '2,2', 'area': 150, 'filter': g_dev['fil'].filter_data[current_filter][0]}
                 print("using:  ", g_dev['fil'].filter_data[current_filter][0])
                
                 try:
                     result = g_dev['cam'].expose_command(req, opt, no_AWS=True, do_sep = False)
-
                     bright = result['patch']    #  Patch should be circular and 20% of Chip area. ToDo project
                 except:
                     print('*****NO result returned*****')
                     continue
                 g_dev['obs'].update_status()
-   
                 try:
-                    scale = bright_goal/bright
-                    if scale > 40:
-                        scale = 40
-                    if scale < 0.025:
-                        scale = 0.025
+                    scale = 25000/bright
+                    if scale > 5:
+                        scale = 5
+                    if scale < 0.33:
+                        scale = 0.33
                 except:
                     scale = 1.0
 
@@ -1031,10 +1025,9 @@
 
                 obs_win_begin, sunset, sunrise, ephem_now = self.astro_events.getSunEvents()
                 #  THE following code looks like a debug patch gone rogue.
-                pass #if ephem_now < g_dev['events']['End Eve Sky Flats']:
-                pass #    break
-
-                if bright > reject_level and (ephem_now < g_dev['events']['End Eve Sky Flats']):    #NB should gate with end of skyflat window as well.
+                if ephem_now < g_dev['events']['End Eve Sky Flats']:
+                    break
+                if bright > 30000 and (ephem_now < g_dev['events']['End Eve Sky Flats']):    #NB should gate with end of skyflat window as well.
                     for i in range(1):
                         time.sleep(5)  #  #0 seconds of wait time.  Maybe shorten for wide bands?
                         g_dev['obs'].update_status()
@@ -1152,7 +1145,7 @@
         '''
         if self.config['site'] in ['sro']:   #NB this should be a site config key in the focuser or computed from f-ratio.
             throw = 250
-        if self.config['site'] in ['saf']:
+        if self.config['site'] in ['saf']:  #  NB NB f4.9 this belongs in config, not in the code body!!!!
             throw = 400
         self.sequencer_hold = False   #Allow comand checks.
         self.guard = False
@@ -1215,6 +1208,7 @@
         result = {}
         #print("temporary patch in Sim values")
         print('Autofocus Starting at:  ', foc_pos0, '\n\n')
+        g_dev['foc'].focuser.Move((foc_pos0 - 0* throw)*g_dev['foc'].micron_to_steps)   # NB added 20220209 Nasty bug, varies with prior state
         #throw = throw  # NB again, from config.  Units are microns  Passed as default paramter
         retry = 0
         while retry < 3:
@@ -1242,10 +1236,11 @@
         spot2 = result['FWHM']
         foc_pos2 = result['mean_focus']
         print('Autofocus Overtaveling Out.\n\n')
-        g_dev['foc'].focuser.Move((foc_pos0 + 2*throw)*g_dev['foc'].micron_to_steps)   #It is important to overshoot to overcome any backlash
+        g_dev['foc'].focuser.Move((foc_pos0 + 2*throw)*g_dev['foc'].micron_to_steps)
+        time.sleep(10)#It is important to overshoot to overcome any backlash  WE need to be sure Exposure waits.
         print('Autofocus Moving back in half-way.\n\n')
         g_dev['foc'].focuser.Move((foc_pos0 + throw)*g_dev['foc'].micron_to_steps)  #NB NB NB THIS IS WRONG!
-        #opt['fwhm_sim'] = 5
+        time.sleep(10)#opt['fwhm_sim'] = 5
         if not sim:
             result = g_dev['cam'].expose_command(req, opt, no_AWS=True) ## , script = 'auto_focus_script_2')  #  This is moving out one throw.
         else:
@@ -1276,6 +1271,7 @@
     
                 print('Autofocus quadratic equation not converge. Moving back to starting focus:  ', focus_start)
                 g_dev['foc'].focuser.Move((focus_start)*g_dev['foc'].micron_to_steps)
+                time.sleep(5)
                 self.sequencer_hold = False   #Allow comand checks.
                 self.af_guard = False
                 g_dev['mnt'].mount.SlewToCoordinatesAsync(start_ra, start_dec)
@@ -1289,12 +1285,14 @@
                 
                 
                 g_dev['foc'].focuser.Move(pos)
+                time.sleep(5)
                 g_dev['foc'].last_known_focus = d1
                 try:
                     g_dev['foc'].last_temperature = g_dev['foc'].focuser.Temperature
                 except:
                     g_dev['foc'].last_temperature = 7.5    #NB NB NB this should be a config file default.
                 g_dev['foc'].last_source = "auto_focus_script"
+                
                 if not sim:
                     result = g_dev['cam'].expose_command(req, opt, no_AWS=True, solve_it=True)  #   script = 'auto_focus_script_3')  #  This is verifying the new focus.
                 else:
@@ -1401,6 +1399,7 @@
         foc_pos0 = foc_start
         result = {}
         print('Autofocus Starting at:  ', foc_pos0, '\n\n')
+        g_dev['foc'].focuser.Move((foc_pos0 - 0*throw)*g_dev['foc'].micron_to_steps)  #Added 20220209! A bit late
         #throw = 100  # NB again, from config.  Units are microns
         if not sim:
             result = g_dev['cam'].expose_command(req, opt, no_AWS=True)
@@ -1418,13 +1417,8 @@
         # foc_pos1 = result['mean_focus']
         
         
-<<<<<<< HEAD
-        
-        g_dev['foc'].focuser.Move((foc_pos0 - throw)*g_dev['foc'].micron_to_steps)
-=======
         print('Autofocus Moving In -1x, second time.\n\n')
         g_dev['foc'].focuser.Move((foc_pos0 - 1*throw)*g_dev['foc'].micron_to_steps)
->>>>>>> 6281dce6
         #opt['fwhm_sim'] = 4.
         if not sim:
             result = g_dev['cam'].expose_command(req, opt, no_AWS=True)
@@ -1433,7 +1427,7 @@
             result['mean_focus'] = g_dev['foc'].focuser.Position*g_dev['foc'].steps_to_micron
         spot2 = result['FWHM']
         foc_pos2 = result['mean_focus']
-        print('Autofocus Moving In, second time.\n\n')
+        print('Autofocus Moving In -2x, second time.\n\n')
         g_dev['foc'].focuser.Move((foc_pos0 - 2*throw)*g_dev['foc'].micron_to_steps)
         #opt['fwhm_sim'] = 4.
         if not sim:
@@ -1444,9 +1438,9 @@
         spot3 = result['FWHM']
         foc_pos3 = result['mean_focus']
         #Need to check we are not going out too far!
-        print('Autofocus Moving out 4X.\n\n')
+        print('Autofocus Moving out +3X.\n\n')
         g_dev['foc'].focuser.Move((foc_pos0 + 3*throw)*g_dev['foc'].micron_to_steps)
-        print('Autofocus back in for backlash\n\n')#It is important to overshoot to overcome any backlash
+        print('Autofocus back in for backlash to +2X\n\n')#It is important to overshoot to overcome any backlash
         g_dev['foc'].focuser.Move((foc_pos0 + 2*throw)*g_dev['foc'].micron_to_steps)
         #opt['fwhm_sim'] = 5
         if not sim:
@@ -1456,6 +1450,7 @@
             result['mean_focus'] = g_dev['foc'].focuser.Position*g_dev['foc'].steps_to_micron
         spot4 = result['FWHM']
         foc_pos4 = result['mean_focus']
+        print('Autofocus back in for backlash to +1X\n\n')
         g_dev['foc'].focuser.Move((foc_pos0 + throw)*g_dev['foc'].micron_to_steps)
         #opt['fwhm_sim'] = 4.
         if not sim:
@@ -1491,13 +1486,17 @@
                 g_dev['foc'].last_temperature = 10.0    #NB NB THis shoule be a site monthly default.
             g_dev['foc'].last_source = "coarse_focus_script"
             if not sim:
+                breakpoint()
                 result = g_dev['cam'].expose_command(req, opt, solve_it=True)
             else:
                 result['FWHM'] = new_spot
                 result['mean_focus'] = g_dev['foc'].focuser.Position*g_dev['foc'].steps_to_micron
-            spot6 = result['FWHM']
-            foc_pos4 = result['mean_focus']
-            print('\n\n\nFound best focus at:  ', foc_pos4,' measured is:  ',  round(spot6, 2), '\n\n\n')
+            try:
+                spot6 = result['FWHM']
+                foc_pos4 = result['mean_focus']
+                print('\n\n\nFound best focus at:  ', foc_pos4,' measured is:  ',  round(spot6, 2), '\n\n\n')
+            except:
+                print('Known bug, Verifcation did not work. Returing to target using solved focus.')
         else:
             print('Coarse_focus did not converge. Moving back to starting focus:  ', foc_pos0)
             g_dev['foc'].focuser.Move((foc_start)*g_dev['foc'].micron_to_steps)
@@ -1505,7 +1504,6 @@
         g_dev['mnt'].mount.SlewToCoordinatesAsync(start_ra, start_dec)   #Return to pre-focus pointing.
         if sim:
             g_dev['foc'].focuser.Move((foc_start)*g_dev['foc'].micron_to_steps)
-        #  NB here we coudld re-solve with the overlay spot just to verify solution is sane.
         self.sequencer_hold = False   
         self.guard = False
         self.af_guard = False
