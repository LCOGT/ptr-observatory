--- conflicted
+++ resolved
@@ -6445,17 +6445,14 @@
                                 minimumfind.append(entry[1])
                             minimum_index=minimumfind.index(min(minimumfind))
                             #minimum_position_value=focus_spots[minimum_index][0]
-<<<<<<< HEAD
-                            minimum_position_value_left=focus_spots[minimum_index-1][0] + max(0.5,(len(focus_spots)-4)*0.5) * throw
-                            minimum_position_value_right=focus_spots[minimum_index+1][0] - max(0.5,(len(focus_spots)-4)*0.5) * throw
+
+                            minimum_position_value_left=focus_spots[minimum_index-1][0] - max(0.5,(len(focus_spots)-4)*0.5) * throw
+                            minimum_position_value_right=focus_spots[minimum_index+1][0] + max(0.5,(len(focus_spots)-4)*0.5) * throw
+                            print ("position checks")
                             print (minimum_position_value_left)
                             print (fitted_focus_position)
                             print (minimum_position_value_right)
-=======
-                            minimum_position_value_left=focus_spots[minimum_index-1][0] - max(0.5,(len(focus_spots)-4)*0.5) * throw
-                            minimum_position_value_right=focus_spots[minimum_index+1][0] + max(0.5,(len(focus_spots)-4)*0.5) * throw                        
-                            
->>>>>>> 0c8643a6
+
                             # If the dot is in the center of the distribution
                             # OR we have tried four or more extra points
                             if (minimum_position_value_left < fitted_focus_position and minimum_position_value_right > fitted_focus_position) or extra_tries > 4:
