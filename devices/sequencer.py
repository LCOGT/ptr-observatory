import time
import datetime
from datetime import timedelta
import copy
from global_yard import g_dev
import ephem
import build_tycho as tycho
import shelve
import redis
import math
import shutil
import numpy as np
import os
from glob import glob
import traceback
from ptr_utility import plog
'''
Autofocus NOTE 20200122

As a general rule the focus is stable(temp).  So when code (re)starts, compute and go to that point(filter).

Nautical or astronomical dark, and time of last focus > 2 hours or delta-temp > ?1C, then schedule an
autofocus.  Presumably system is near the bottom of the focus parabola, but it may not be.

Pick a ~7mag focus star at an Alt of about 60 degrees, generally in the South.  Later on we can start
chosing and logging a range of altitudes so we can develop adj_focus(temp, alt, flip_side).

Take central image, move in 1x and expose, move out 2x then in 1x and expose, solve the equation and
then finish with a check exposure.

Now there are cases if for some reason telescope is not near the focus:  first the minimum is at one end
of a linear series.  From that series and the image diameters we can imply where the focus is, subject to
seeing induced errors.  If either case occurs, go to the projected point and try again.

A second case is the focus is WAY off, and or pointing.  Make appropriate adjustments and try again.

The third case is we have a minimum.  Inspection of the FWHM may imply seeing is poor.  In that case
double the exposure and possibly do a 5-point fit rather than a 3-point.

Note at the last exposure it is reasonable to do a minor recalibrate of the pointing.

Once we have fully automatic observing it might make sense to do a more full range test of the focus mechanism
and or visit more altitudes and temeperatures.



1) Implement mag 7 star selection including getting that star at center of rotation.

2) Implement using Sep to reliably find that star.

3) change use of site config file.

4) use common settings for sep


'''


def fit_quadratic(x, y):
    #From Meeus, works fine.
    #Abscissa arguments do not need to be ordered for this to work.
    #NB Single alpha variable names confict with debugger commands, so bad practce.
    if len(x) == len(y):
        p = 0
        q = 0
        r = 0
        s = 0
        t = 0
        u = 0
        v = 0
        for i in range(len(x)):
            p += x[i]
            q += x[i]**2
            r += x[i]**3
            s += x[i]**4
            t += y[i]
            u += x[i]*y[i]
            v += x[i]**2*y[i]
        n = len(x)
        d = n*q*s +2*p*q*r - q*q*q - p*p*s - n*r*r
        a = (n*q*v + p*r*t + p*q*u - q*q*t - p*p*v - n*r*u)/d
        b = (n*s*u + p*q*v + q*r*t - q*q*u - p*s*t - n*r*v)/d
        c = (q*s*t + q*r*u + p*r*v - q*q*v - p*s*u - r*r*t)/d
        plog('Quad;  ', a, b, c)
        try:
            return (a, b, c, -b/(2*a))
        except:
            return (a, b, c)
    else:
        plog("Unbalanced coordinate pairs suppied to fit_quadratic()")
        return None

def bin_to_string(use_bin):
    if use_bin == 1:
        return '1, 1'
    if use_bin == 2:
        return '2, 2'
    if use_bin == 3:
        return '3, 3'
    if use_bin == 4:
        return '4, 4'
    if use_bin == 5:
        return'5, 5'
    else:
        return '1, 1'

def ra_fix(ra):
    while ra >= 24:
        ra -= 24
    while ra < 0:
        ra +=24
    return ra

def ra_dec_fix_hd(ra, dec):
    if dec > 90:
        dec = 180 - dec
        ra -= 12
    if dec < -90:
        dec = -180 - dec
        ra += 12
    while ra >= 24:
        ra -= 24
    while ra < 0:
        ra += 24
    return ra, dec

class Sequencer:

    def __init__(self, driver: str, name: str, config: dict, astro_events):
        self.name = name
        self.astro_events = astro_events
        self.config = config

        g_dev['seq'] = self
        self.connected = True
        self.description = "Sequencer for script execution."
        self.sequencer_hold = False
        self.sequencer_message = '-'
        plog("sequencer connected.")
        #plog(self.description)
        redis_ip = config['redis_ip']

        if redis_ip is not None:
            self.redis_server = redis.StrictRedis(host=redis_ip, port=6379, db=0,
                                              decode_responses=True)
            self.redis_wx_enabled = True
        else:
            self.redis_wx_enabled = False
        self.sky_guard = False
        self.af_guard = False
        self.block_guard = False
        self.time_of_next_slew = time.time()
        #NB NB These should be set up from config once a day at Noon/Startup time
        self.bias_dark_latch = True   #NB NB NB Should these initially be defined this way?
        self.sky_flat_latch = True
        self.morn_sky_flat_latch = True
        self.morn_bias_dark_latch = True   #NB NB NB Should these initially be defined this way?
        self.night_focus_ready=True
        self.midnight_calibration_done = False
        self.nightly_reset_complete = False

        self.reset_completes()  # NB NB Note this is reset each time sequencer is restarted.

        try:
            self.is_in_completes(None)
        except:
            self.reset_completes()


    def get_status(self):
        status = {
            "active_script": None,
            "sequencer_busy":  False
        }
        #20211026   I think this is causing problems.   WER
        # if not self.sequencer_hold:   #  NB THis should be wrapped in a timeout.
        #     if g_dev['obs'].status_count > 3:   #Gove syste time to settle.
        #         self.manager()      #  There be dragons here!  <<<<<<<<<<<<<<<<<<<<<<<<<<<<<<<<<<<<<<<<<<<<<
        return status


    def parse_command(self, command):
        req = command['required_params']
        opt = command['optional_params']
        g_dev['cam'].user_id = command['user_id']
        g_dev['cam'].user_name = command['user_name']
        action = command['action']
        script = command['required_params']['script']
        if action == "run" and script == 'focusAuto':
            self.auto_focus_script(req, opt)
        elif action == "autofocus": # this action is the front button on Camera, so FORCES an autofocus
            g_dev['foc'].time_of_last_focus = datetime.datetime.now() - datetime.timedelta(
                days=1
            )  # Initialise last focus as yesterday
            self.auto_focus_script(req, opt)
        elif action == "run" and script == 'focusFine':
            self.coarse_focus_script(req, opt)
        elif action == "run" and script == 'genScreenFlatMasters':
            self.screen_flat_script(req, opt)
        elif action == "run" and script == 'genSkyFlatMasters':
            self.sky_flat_script(req, opt)
        elif action == "run" and script in ['32TargetPointingRun', 'pointingRun', 'makeModel']:
            if req['gridType'] == 'sweep':
               self.equatorial_pointing_run(req, opt)
            elif req['gridType'] == 'cross':
                self.cross_pointing_run(req, opt)
            else:
                self.sky_grid_pointing_run(req, opt)
        elif action == "run" and script in ("genBiasDarkMaster", "genBiasDarkMasters"):
            self.bias_dark_script(req, opt, morn=True)
        elif action == "run" and script == 'takeLRGBStack':
            self.take_lrgb_stack(req, opt)
        elif action == "run" and script == "takeO3HaS2N2Stack":
            self.take_lrgb_stack(req, opt)
        elif action.lower() in ["stop", "cancel"]:
            self.stop_command(req, opt)
        elif action == "home":
            #breakpoint()
            self.home_command(req, opt)
        elif action == 'run' and script == 'findFieldCenter':
            g_dev['mnt'].go_command(req, opt, calibrate=True, auto_center=True)
        elif action == 'run' and script == 'calibrateAtFieldCenter':
            g_dev['mnt'].go_command(req, opt, calibrate=True, auto_center=False)
        else:
            plog('Sequencer command:  ', command, ' not recognized.')

    def enc_to_skyflat_and_open(self ,enc_status, ocn_status, no_sky=False):
        #ocn_status = eval(self.redis_server.get('ocn_status'))
           #NB 120 is enough time to telescope to get pointed to East
        self.time_of_next_slew = time.time() -1  #Set up so next block executes if unparked.
        if g_dev['mnt'].mount.AtParK:
            g_dev['mnt'].unpark_command({}, {}) # Get there early
            time.sleep(3)
            self.time_of_next_slew = time.time() + 120   #NB 120 is enough time to telescope to get pointed to East
            if not no_sky:
                g_dev['mnt'].slewToSkyFlatAsync()
                #This should run once. Next time this phase is entered in > 120 seconds we
            #flat_spot, flat_alt = g_dev['evnt'].flat_spot_now()


        if time.time() >= self.time_of_next_slew:
            #We slew to anti-solar Az and reissue this command every 120 seconds
            flat_spot, flat_alt = g_dev['evnt'].flat_spot_now()
            try:
                if not no_sky:
                    g_dev['mnt'].slewToSkyFlatAsync()
                    time.sleep(10)
                plog("Open and slew Dome to azimuth opposite the Sun:  ", round(flat_spot, 1))

                if enc_status['shutter_status'] in ['Closed', 'closed'] and g_dev['enc'].mode == 'Automatic' \
                    and ocn_status['hold_duration'] <= 0.1:   #NB
                    #breakpoint()
                    g_dev['enc'].open_command({}, {})
                    plog("Opening dome, will set Synchronize in 10 seconds.")
                    time.sleep(10)
                g_dev['enc'].sync_mount_command({}, {})
                #Prior to skyflats no dome following.
                self.dome_homed = False
                self.time_of_next_slew = time.time() + 60  # seconds between slews.
            except:
                pass#
        return

    def park_and_close(self, enc_status):
        try:
            if not g_dev['mnt'].mount.AtParK:   ###Test comment here
                g_dev['mnt'].park_command({}, {}) # Get there early
        except:
            plog("Park not executed during Park and Close" )
        try:
            if enc_status['shutter_status'] in ['open', ] and g_dev['enc'].mode == 'Automatic':
                g_dev['enc'].close_command( {}, {})
        except:
            plog('Dome close not executed during Park and Close.')



    ###############################
    #       Sequencer Commands and Scripts
    ###############################
    def manager(self):
        '''
        This is called by the update loop.   Call from local status probe was removed
        #on 20211026 WER

        This is where scripts are automagically started.  Be careful what you put in here if it is
        going to open the dome or move the telescope at unexpected times.

        Scripts must not block too long or they must provide for periodic calls to check status.
        '''

        # NB Need a better way to get all the events.
        if g_dev['obs'].status_count < 3:
            return
        obs_win_begin, sunZ88Op, sunZ88Cl, ephem_now = self.astro_events.getSunEvents()
        #just to be safe:  Should fix Line 344 Exception.
        g_dev['ocn'].status = g_dev['ocn'].get_status()
        g_dev['enc'].status = g_dev['enc'].get_status()
        ocn_status = g_dev['ocn'].status
        enc_status = g_dev['enc'].status
        events = g_dev['events']


        if self.bias_dark_latch and ((events['Eve Bias Dark'] <= ephem_now < events['End Eve Bias Dark']) and \
             self.config['auto_eve_bias_dark'] and g_dev['enc'].mode in ['Automatic', 'Autonomous', 'Manual'] ):
            self.bias_dark_latch = False
            req = {'bin1': False, 'bin2': True, 'bin3': False, 'bin4': False, 'numOfBias': 45, \
                   'numOfDark': 15, 'darkTime': 180, 'numOfDark2': 3, 'dark2Time': 360, \
                   'hotMap': True, 'coldMap': True, 'script': 'genBiasDarkMaster', }
            opt = {}
            #No action needed on  the enclosure at this level
            self.park_and_close(enc_status)
            #NB The above put dome closed and telescope at Park, Which is where it should have been upon entry.
            self.bias_dark_script(req, opt, morn=False)
            self.bias_dark_latch = False

        elif ((g_dev['events']['Cool Down, Open']  <= ephem_now < g_dev['events']['Eve Sky Flats']) and \
               g_dev['enc'].mode == 'Automatic') and not g_dev['ocn'].wx_hold:

            self.enc_to_skyflat_and_open(enc_status, ocn_status)
            self.night_focus_ready=True

        elif ((g_dev['events']['Clock & Auto Focus']  <= ephem_now < g_dev['events']['Observing Begins']) and \
               g_dev['enc'].mode == 'Automatic') and not g_dev['ocn'].wx_hold:

            if self.night_focus_ready==True:
                g_dev['obs'].send_to_user("Beginning start of night Focus and Pointing Run", p_level='INFO')

                # Move to reasonable spot
                if g_dev['mnt'].mount.Tracking == False:
                    if g_dev['mnt'].mount.CanSetTracking:   
                        g_dev['mnt'].mount.Tracking = True
                    else:
                        plog("mount is not tracking but this mount doesn't support ASCOM changing tracking")

                g_dev['mnt'].move_to_altaz(90, 70)
                g_dev['foc'].time_of_last_focus = datetime.datetime.now() - datetime.timedelta(
                    days=1
                )  # Initialise last focus as yesterday

                # Autofocus
                req2 = {'target': 'near_tycho_star', 'area': 150}
                opt = {}
                self.auto_focus_script(req2, opt, throw = g_dev['foc'].throw)

                # Pointing
                req = {'time': self.config['focus_exposure_time'],  'alias':  str(self.config['camera']['camera_1_1']['name']), 'image_type': 'focus'}   #  NB Should pick up filter and constats from config
                #opt = {'area': 150, 'count': 1, 'bin': '2, 2', 'filter': 'focus'}
                opt = {'area': 150, 'count': 1, 'bin': 'default', 'filter': 'focus'}
                result = g_dev['cam'].expose_command(req, opt, no_AWS=False, solve_it=True)
            self.night_focus_ready=False

        elif self.sky_flat_latch and ((events['Eve Sky Flats'] <= ephem_now < events['End Eve Sky Flats'])  \
               and g_dev['enc'].mode in [ 'Automatic', 'Autonomous'] and not g_dev['ocn'].wx_hold and \
               self.config['auto_eve_sky_flat']):

            self.enc_to_skyflat_and_open(enc_status, ocn_status)   #Just in case a Wx hold stopped opening
            self.current_script = "Eve Sky Flat script starting"
            #plog('Skipping Eve Sky Flats')
            self.sky_flat_script({}, {}, morn=False)   #Null command dictionaries
            self.sky_flat_latch = False
            if g_dev['mnt'].mount.Tracking == False:
                if g_dev['mnt'].mount.CanSetTracking:   
                    g_dev['mnt'].mount.Tracking = True
                else:
                    plog("mount is not tracking but this mount doesn't support ASCOM changing tracking")
            

# =============================================================================
#         NB NB Note below often faults, should be in a try except instead of this
#         complex nested if construct.  Enc_status can be None if Wema is not  operating.
#         Perhaps we should default set enc_status['enclosure_mode'] = 'Shutdown' as a default?
# =============================================================================
        elif (events['Observing Begins'] <= ephem_now \
                                   < events['Observing Ends']) and not g_dev['ocn'].wx_hold \
                                   and  g_dev['obs'].blocks is not None and g_dev['obs'].projects \
                                   is not None:
            try:
                
                self.nightly_reset_complete = False
                
                if enc_status['enclosure_mode'] in ['Autonomous!', 'Automatic']:
                    blocks = g_dev['obs'].blocks
                    projects = g_dev['obs'].projects
                    debug = False
        
                    if self.config['site_roof_control'] != 'no' and  enc_status['shutter_status'] in ['Closed', 'closed'] \
                        and float(ocn_status['hold_duration']) <= 0.1:
                        #breakpoint()
                        g_dev['enc'].open_command({}, {})
                        plog("Opening dome, will set Synchronize in 10 seconds.")
                        time.sleep(10)
                    g_dev['enc'].sync_mount_command({}, {})
        
                    if debug:
                        plog("# of Blocks, projects:  ", len(g_dev['obs'].blocks),  len(g_dev['obs'].projects))
        
                    #Note here we could evaluate projects to see which meet observability constraints and place them
                    #In an observables list, then we could pick one to start.  IF there is no pre-sheduled observing block
                    #it would just run.  Voila an Opportunistic scheduler.  An observing block may be empty or point to
                    #a project and if the project is runnable any way, it runs or is marked completed.
                    # NB without deepcopy decrementing counts in blocks will be local to the machine an subject
                    # to over_write as the respons from AWS updates. This is particularly important for owner
                    # and background blocks.
        
                    #First, sort blocks to be in ascending order, just to promote clarity. Remove expired projects.
                    for block in blocks:  #  This merges project spec into the blocks.
                        for project in projects:
        
                            try:
                                if block['project_id'] == project['project_name'] + '#' + project['created_at']:
                                    block['project'] = project
                            except:
                                block['project'] = None  #nb nb nb 20220920   this faults with 'string indices must be integers". WER
        
                                #plog('Scheduled so removing:  ', project['project_name'])
                                #projects.remove(project)
        
                    #The residual in projects can be treated as background.
                    #plog('Background:  ', len(projects), '\n\n', projects)
        
        
                    #house = []
                    for project in projects:
                        if block['project_id']  != 'none':
                            try:
        
                                if block['project_id'] == project['project_name'] + '#' + project['created_at']:
                                    block['project'] = project
                            except:
                                block['project'] = None
                        else:
                            pass
                        #plog("Reservation asserting at this time.   ", )
                    '''
                    evaluate supplied projects for observable and mark as same. Discard
                    unobservable projects.  Projects may be "site" projects or 'ptr' (network wide:
                    All, Owner, PTR-network, North, South.)
                        The westernmost project is offered to run unless there is a runnable scheduled block.
                        for any given time, are the constraints met? Airmass < x, Moon Phaze < y, moon dist > z,
                        flip rules
        
                    '''
                    # breakpoint()
                    # #Figure out which are observable.  Currently only supports one target/proj
                    # NB Observing events without a project are "observable."
                    # observable = []
                    # for projects in projects:
                    #     ra = projects['project_targets']['ra']
                    #     dec = projects['project_targets']['dec']
                    #     sid = g_dev['mnt'].mount.SiderealTime
                    #     ha = tycho.reduceHA(sid - ra)
                    #     az, alt = transform_haDec_to_azAlt(ha, dec)
                    #     # Do not start a block within 15 min of end time???
                    #plog("Initial length:  ", len(blocks))

                    for block in blocks:
                        now_date_timeZ = datetime.datetime.now().isoformat().split('.')[0] +'Z'
                        if not self.block_guard \
                            and (block['start'] <= now_date_timeZ < block['end']) \
                            and not self.is_in_completes(block['event_id']):
                            if block['project_id'] in ['none', 'real_time_slot', 'real_time_block']:
                                self.block_guard = False   # Changed from True WER on 20221011@2:24 UTC
                                return   # Do not try to execute an empty block.
                            self.block_guard = True
        
                            if block['project'] == None:
                                print (block)
                                print ("Skipping a block that contains an empty project")
                                return
        
        
                            completed_block = self.execute_block(block)  #In this we need to ultimately watch for weather holds.
                            self.append_completes(completed_block['event_id'])
                            #block['project_id'] in ['none', 'real_time_slot', 'real_time_block']
                            '''
                            When a scheduled block is completed it is not re-entered or the block needs to
                            be restored.  IN the execute block we need to make a deepcopy of the input block
                            so it does not get modified.
                            '''
                    #plog('block list exhausted')
                    #return  Commented out 20220409 WER
        
        
                        # plog("Here we would enter an observing block:  ",
                        #       block)
                        # breakpoint()
                    #OK here we go to a generalized block execution routine that runs
                    #until exhaustion of the observing window.
                    # else:
                    #     pass
                    #plog("Block tested for observatility")
                
                
                # Here is where observatories who do their biases at night... well.... do their biases!
                # If it hasn't already been done tonight.
                # if self.midnight_calibration_done == False:
                #     if self.config['auto_midnight_moonless_bias_dark']:
                #         # If the moon is way below the horizon
                #         if (ephem.Moon().alt < -15):
                #             # It is somewhere around midnight
                #             if  (events['Middle of Night'] <= ephem_now < events['End Astro Dark']):
                #                 print ("It is dark and the moon isn't up! Lets do some biases")                                
                #                 g_dev['mnt'].park_command({}, {})
                #                 self.bias_dark_script(req, opt, morn=False)
                #                 self.midnight_calibration_done = True
                                
                                

                    
                
                
                
                # #System hangs on this state
                # elif ((g_dev['events']['Observing Ends']  < ephem_now < g_dev['events']['End Morn Sky Flats']) and \
                #        g_dev['enc'].mode == 'Automatic') and not g_dev['ocn'].wx_hold and self.config['auto_morn_sky_flat']:
                #     self.enc_to_skyflat_and_open(enc_status, ocn_status)
            except:
                print(traceback.format_exc())
                plog("Hang up in sequencer.")
        elif self.morn_sky_flat_latch and ((events['Morn Sky Flats'] <= ephem_now < events['End Morn Sky Flats'])  \
               and g_dev['enc'].mode == 'Automatic' and not g_dev['ocn'].wx_hold and \
               self.config['auto_morn_sky_flat']):
            self.enc_to_skyflat_and_open(enc_status, ocn_status)   #Just in case a Wx hold stopped opening
            self.current_script = "Morn Sky Flat script starting"
            #self.morn_sky_flat_latch = False
            #plog('Skipping Eve Sky Flats')
            self.sky_flat_script({}, {}, morn=True)   #Null command dictionaries
            self.morn_sky_flat_latch = False
            #self.park_and_close(enc_status)
        elif self.morn_bias_dark_latch and (events['Morn Bias Dark'] <= ephem_now < events['End Morn Bias Dark']) and \
                  self.config['auto_morn_bias_dark']: # and g_dev['enc'].mode == 'Automatic' ):
            #breakpoint()
            self.morn_bias_dark_latch = False
            req = {'bin1': False, 'bin2': True, 'bin3': False, 'bin4': False, 'numOfBias': 63, \
                    'numOfDark': 31, 'darkTime': 600, 'numOfDark2': 31, 'dark2Time': 600, \
                    'hotMap': True, 'coldMap': True, 'script': 'genBiasDarkMaster', }  #This specificatin is obsolete
            opt = {}
            #No action needed on  the enclosure at this level
            self.park_and_close(enc_status)
            #NB The above put dome closed and telescope at Park, Which is where it should have been upon entry.
            self.bias_dark_script(req, opt, morn=True)

            self.park_and_close(enc_status)
            self.morn_bias_dark_latch = True
        elif (events['Nightly Reset'] <= ephem_now < events['End Nightly Reset']): # and g_dev['enc'].mode == 'Automatic' ):
            
            if self.nightly_reset_complete == False:
                self.nightly_reset_script(req, opt, morn=True)

            
        
        else:
            self.current_script = "No current script, or site not in Automatic."
            try:
                pass
                #self.park_and_close(enc_status)
            except:
                plog("Park and close failed at end of sequencer loop.")
        return
    def take_lrgb_stack(self, req_None, opt=None):
        return
    def take_wugriz_stack(self, req_None, opt=None):
        return
    def take_UBRI_stack(self, req_None, opt=None):
        return
    def take_RGB_stack(self, req_None, opt=None):
        return
    def create_OSC_raw_image(self, req_None, opt=None):
        return
#    self.redis_server.set('sim_hold', True, ex=120)

    def clock_the_system(self, other_side=False):
        '''

        This routine carefully starts up the telescope and verifies the telescope is
        properly reporting correct coordiates and the dome is correctly positioning.
        Once a star field is returned, the system solves and synchs the telescope and
        dome if necessary.  Next a detailed autofocus is performed on a Tycho star of
        known mag and position.  The final reading from the autofocus is used for one
        last clocking.

        other_side = True causes the telescope to then flip and repeat the process.
        From differences in the solutions, flip_shift offsets can be calculated.

        If this routine does not solve, the night is potentially lost so an alert
        messagge should be sent to the owner and telops, the enclosure closed and
        left in manual, the telescope parked and instruments are put to bed.

        This routing is designed to begin when the altitude of the Sun is -9 degrees.
        The target azimuth will change so the Moon is always 15 or more degrees away.

        If called in the Morning and the routing fails, the system is still put to
        bed but a less urgent message is sent to the owner and telops.

        Returns
        -------
        None.

        '''

        '''
        if dome is closed: simulate
        if not simulate, check sun is down
                         check dome is open

        go to 90 az 60 alt then near tycho star
        Image and look for stars (or load simulated frames)

        If stars not present:
            slew dome right-left increasing to find stars
        if +/- 90 az change in dome does not work then
        things are very wrong -- close down and email list.

        if stars present, then autofocus with wide tolerance
        if after 5 tries no luck -- close down and email list.

        if good autofocus then last frame is the check frame.

        Try to astrometrically solve it.  if it solves, synch the
        telescope.  Wait for dome to get in position and

        Take second image, solve and synch again.

        If tel motion > 1 amin, do one last time.

        Look at dome Az -- is dome following the telescope?
        Report if necessary

        return control.

        '''

    def execute_block(self, block_specification):
        #ocn_status = eval(self.redis_server.get('ocn_status'))
        #enc_status = eval(self.redis_server.get('enc_status'))
        plog('|n|n Staring a new project!  \n')
        plog(block_specification, ' \n\n\n')

        self.block_guard = True
        # NB we assume the dome is open and already slaving.
        block = copy.deepcopy(block_specification)
        ocn_status = g_dev['ocn'].status
        enc_status = g_dev['enc'].status
        # #unpark, open dome etc.
        # #if not end of block
        # if not enc_status in ['open', 'Open', 'opening', 'Opening']:
        #     self.enc_to_skyflat_and_open(enc_status, ocn_status, no_sky=True)   #Just in case a Wx hold stopped opening
        # else:
        #g_dev['enc'].sync_mount_command({}, {})
        g_dev['mnt'].unpark_command({}, {})
        g_dev['mnt'].Tracking = True   # unpark_command({}, {})
        g_dev['cam'].user_name = 'tobor'
        g_dev['cam'].user_id = 'tobor'
        #NB  Servo the Dome??
        timer = time.time() - 1  #This should force an immediate autofocus.
        req2 = {'target': 'near_tycho_star', 'area': 150}
        opt = {}
        t = 0
        '''
        # to do is Targets*Mosaic*(sum of filters * count)

        Assume for now we only have one target and no mosaic factor.
        The the first thing to do is figure out how many exposures
        in the series.  If enhance AF is true they need to be injected
        at some point, but it does not decrement. This is still left to do
        '''


        for target in block['project']['project_targets']:   #  NB NB NB Do multi-target projects make sense???
            try:
                #breakpoint()
                dest_ra = float(target['ra']) - \
                    float(block_specification['project']['project_constraints']['ra_offset'])/15.

                dest_dec = float(target['dec']) - float(block_specification['project']['project_constraints']['dec_offset'])
                dest_ra, dest_dec = ra_dec_fix_hd(dest_ra, dest_dec)
                dest_name =target['name']

                g_dev['cam'].user_name = block_specification['creator']
                g_dev['cam'].user_id = block_specification['creator_id']
                
                longstackname=block_specification['project']['created_at'].replace('-','').replace(':','') # If longstack is to be used.
                
                

            except Exception as e:                
                print ("Could not execute project due to poorly formatted or corrupt project")
                print (e)
                g_dev['obs'].send_to_user("Could not execute project due to poorly formatted or corrupt project", p_level='INFO')
                continue

            if enc_status['shutter_status'] in ['Closed', 'closed'] and ocn_status['hold_duration'] <= 0.1:   #NB  # \  NB NB 20220901 WER fix this!

                #breakpoint()
                g_dev['enc'].open_command({}, {})
                plog("Opening dome, will set Synchronize in 10 seconds.")
                time.sleep(10)
            g_dev['enc'].sync_mount_command({}, {})

            '''
            We be starting a block:
            Open dome if alt Sun < 5 degrees
            Unpark telescope
            Slave the Dome
            Go to Az of the target and take a 15 second W  Square
            exposure -- better go to a tycho star near
            the aimpoint at Alt ~30-35  Take an exposure, try to solve
            an possibly synch.  But be above any horizon
            effects.

            THen autofocus, then finally go to the object
            whihc could be below Alt of 30.
            all of aboe for first of night then at start of a block
            do the square target check, then AF, then block, depending
            on AF more Frequently setting.

            Consider a target check and even synch after a flip.


            '''
            try:
                g_dev['mnt'].get_mount_coordinates()
            except:
                pass
            g_dev['mnt'].go_coord(dest_ra, dest_dec)

            plog("CAUTION:  rotator may block")
            pa = float(block_specification['project']['project_constraints']['position_angle'])
            if abs(pa) > 0.01:
                try:

                    g_dev['rot'].rotator.MoveAbsolute(pa)   #Skip rotator move if nominally 0
                except:
                    pass


            #Compute how many to do.
            left_to_do = 0
            ended = False
            #  NB NB NB Any mosaic larger than +SQ should be specified in degrees and be square
            #  NB NB NB NB this is the source of a big error$$$$$$$$$$$$$$$$$$$$$$$$$$$$$$$$$$$$$$$$$$$$$$$$$!!!! WER 20220814
            for exposure in block['project']['exposures']:
                multiplex = 0
                if exposure['area'] in ['300', '300%', 300, '220', '220%', 220, '150', '150%', 150, '250', '250%', 250]:
                    if block_specification['project']['project_constraints']['add_center_to_mosaic']:
                        multiplex = 5
                    else:
                        multiplex = 4
                if exposure['area'] in ['600', '600%', 600, '450', '450%', 450]:
                    multiplex = 16
                if exposure['area'] in ['500', '500%', 500]:
                    if block_specification['project']['project_constraints']['add_center_to_mosaic']:
                        multiplex = 7
                    else:
                        multiplex = 6
                if exposure['area'] in ['+SQ', '133%']:
                    multiplex = 2
                if multiplex > 1:
                    left_to_do += int(exposure['count'])*multiplex
                    exposure['count'] = int(exposure['count'])*multiplex  #Do not multiply the count string value as a dict entry!
                    plog('# of mosaic panes:  ', multiplex)
                else:
                    left_to_do += int(exposure['count'])
                    plog('Singleton image')

            plog("Left to do initial value:  ", left_to_do)
            req = {'target': 'near_tycho_star'}
            #initial_focus = True

            while left_to_do > 0 and not ended:


                if g_dev["foc"].last_focus_fwhm == None or g_dev["foc"].focus_needed == True:

                    g_dev['obs'].send_to_user("Running an initial autofocus run.")


                    #self.auto_focus_script(req2, opt, throw = g_dev['foc'].throw)

                    just_focused = True
                    #initial_focus = False    #  Make above on-time event per block
                    g_dev["foc"].focus_needed = False
                    #timer = time.time() + af_delay  # 45 minutes

                # A flag to make sure the first image after a slew in an exposure set is solved, but then onto the normal solve timer
                reset_solve = True


                #cycle through exposures decrementing counts    MAY want to double check left-to do but do nut remultiply by 4
                for exposure in block['project']['exposures']:

                    #initial_focus = False
                    just_focused = True
                    #timer = time.time() + af_delay  #40 minutes to refocus

                    print ("Observing " + str(block['project']['project_targets'][0]['name']))

                    plog("Executing: ", exposure, left_to_do)
                    color = exposure['filter']
                    exp_time =  float(exposure['exposure'])




                    if exposure['bin'] == '"optimal"':
                        tempBinString=str(g_dev['cam'].config['camera']['camera_1_1']['settings']['default_bin'][0])
                        binning = tempBinString + ' ' + tempBinString
                    elif exposure['bin'] == '"maximum"' :
                        tempBinString=str(g_dev['cam'].config['camera']['camera_1_1']['settings']['maximum_bin'][0])
                        binning = tempBinString + ' ' + tempBinString
                    elif exposure['bin'] in[0, '0', '0,0', '0, 0', '0 0']:
                        tempBinString=str(g_dev['cam'].config['camera']['camera_1_1']['settings']['default_bin'][0])
                        binning = tempBinString + ' ' + tempBinString
                    elif exposure['bin'] in [2, '2,2', '2, 2', '2 2']:
                        binning = '2 2'
                    elif exposure['bin'] in [3, '3,3', '3, 3', '3 3']:
                        binning = '3 3'
                    elif exposure['bin'] in [4, '4,4', '4, 4', '4 4']:
                        binning = '4 4'
                    else:
                        tempBinString=str(g_dev['cam'].config['camera']['camera_1_1']['settings']['default_bin'][0])
                        binning = tempBinString + ' ' + tempBinString
                    count = int(exposure['count'])
                    #  We should add a frame repeat count
                    imtype = exposure['imtype']

                    if count <= 0:
                         continue
                    #At this point we have 1 to 9 exposures to make in this filter.  Note different areas can be defined.
                    if exposure['area'] in ['300', '300%', 300, '220', '220%', 220, '150', '150%', 150, ]:  # 4 or 5 expsoures.
                        if block_specification['project']['project_constraints']['add_center_to_mosaic']:
                            offset = [(0.0, 0.0), (-1.5, 1.), (1.5, 1.), (1.5, -1.), (-1.5, -1.)] #Aimpoint + Four mosaic quadrants 36 x 24mm chip
                            pane = 0
                        else:
                            offset = [(-1, 1.), (1, 1.), (1, -1.), (-1, -1.)] #Four mosaic quadrants 36 x 24mm chip
                            pane = 1
                        #Exact details of the expansions need to be calculated for accurate naming. 20201215 WER
                        if exposure['area'] in ['300', '300%', 300]:
                            pitch = 0.3125
                        if exposure['area'] in ['220', '220%', 220]:
                            pitch = 0.25
                        if exposure['area'] in ['150', '150%', 150]:
                            pitch = 0.1875

                    elif exposure['area'] in ['600', '600%', '4x4d', '4x4']:
                        offset = [(0,0), (-1, 0), (-1, 0.9), (-1, 1.8), (0, 1.8), (1, 1.8), (2, 0.9), (1, 0.9), (0, 0.9), \
                                  (2, 0), (1, 0), (1, -0.9), (0, -0.9), (-1, -0.9), (-1, -1.8), (0, -1.8), (1, -1.8)]
                                 #((2, -1,8), (2, -0.9), (2, 1.8))  #  Dead areas for star fill-in.
                        pitch = -1  #A signal to do something special.  ##'600', '600%', 600,
                    elif exposure['area'] in ['2x2', '500%']:
                        offset= [(0,0), (-0.5, 0), (-0.5, .35), (0.5, 0.35), (0.5, 0), (-0.5, -0.35), (0.5, -0.35), ]
                        pitch = 1
                    elif exposure['area'] in ['450', '450%', 450]:
                        pitch = 0.250
                        pane = 0
                    # elif exposure['area'] in ['500', '500%',]:  # 6 or 7 exposures.  SQUARE
                    #     step = 1.466667
                    #     if block_specification['project']['project_constraints']['add_center_to_mosaic']:
                    #         offset = [(0., 0.), (-1, 0.), (-1, step), (1, step), (1, 0), \
                    #                   (1, -step), (-1, -step)] #Aimpoint + six mosaic quadrants 36 x 24mm chip
                    #         pane = 0
                    #     else:
                    #         offset = [(-1, 0.), (-1, step),  (1, step), (1, 0), \
                    #                   (1, -step), (-1, -step)] #Six mosaic quadrants 36 x 24mm chip
                    #         pane = 1
                    #     pitch = .375
                    elif exposure['area'] in ['+SQ', '133%']:  # 2 exposures.  SQUARE
                        #step = 1
                        offset = [(0, -1), (0, 1)] #Two mosaic steps 36 x 24mm chip  Square
                        pane = 1
                        pitch = 0.25#*2   #Try this out for small overlap and tall field. 20220218 04:12 WER
                    else:
                        offset = [(0., 0.)] #Zero(no) mosaic offset
                        pitch = 0.
                        pane = 0

                    for displacement in offset:

                        x_field_deg = g_dev['cam'].config['camera']['camera_1_1']['settings']['x_field_deg']
                        y_field_deg = g_dev['cam'].config['camera']['camera_1_1']['settings']['y_field_deg']
                        if pitch == -1:
                            #Note positive offset means a negative displacement in RA for spiral to wrap CCW.
                            #Note offsets are absolute degrees.
                            d_ra = -displacement[0]/15.
                            d_dec = displacement[1]
                        else:
                            d_ra = displacement[0]*(pitch)*(x_field_deg/15.)  # 0.764243 deg = 0.0509496 Hours  These and pixscale should be computed in config.
                            d_dec = displacement[1]*( pitch)*(y_field_deg)  # = 0.5102414999999999   #Deg
                        new_ra = dest_ra + d_ra
                        new_dec= dest_dec + d_dec
                        new_ra, new_dec = ra_dec_fix_hd(new_ra, new_dec)

                        #if offset != [(0., 0.)]: # only move if you need to move to another position in the mosaic.
                        plog('Seeking to:  ', new_ra, new_dec)
                        g_dev['mnt'].go_coord(new_ra, new_dec, reset_solve=reset_solve)  # This needs full angle checks
                            #time.sleep(5) # Give scope time to settle.
                        reset_solve=False # make sure slews after the first slew do not reset the PW Solve timer.
                        #if not just_focused:
                        #    g_dev['foc'].adjust_focus()
                        just_focused = False
                        if imtype in ['light'] and count > 0:
                            

                            if exposure['longstack'] == False:
                                longstackswitch='no'
                                longstackname='no'
                            elif exposure['longstack'] == True:
                                longstackswitch='yes'
                                longstackname=block_specification['project']['created_at'].replace('-','').replace(':','')
                            else:
                                longstackswitch='no'
                                longstackname='no'
                            if exposure['smartstack'] == False:
                                smartstackswitch='no'
                            elif exposure['smartstack'] == True:
                                smartstackswitch='yes'
                            else:
                                smartstackswitch='no'
                            
                            

                            req = {'time': exp_time,  'alias':  str(self.config['camera']['camera_1_1']['name']), 'image_type': imtype, 'smartstack' : smartstackswitch, 'longstackswitch' : longstackswitch, 'longstackname' : longstackname, 'block_end' : block['end']}   #  NB Should pick up filter and constants from config
                            opt = {'area': 150, 'count': 1, 'bin': binning, 'filter': color, \
                                   'hint': block['project_id'] + "##" + dest_name, 'object_name': block['project']['project_targets'][0]['name'], 'pane': pane}
                            plog('Seq Blk sent to camera:  ', req, opt)
                            obs_win_begin, sunZ88Op, sunZ88Cl, ephem_now = self.astro_events.getSunEvents()

                            now_date_timeZ = datetime.datetime.now().isoformat().split('.')[0] +'Z'
                            if now_date_timeZ >= block['end'] :
                                break
                            result = g_dev['cam'].expose_command(req, opt, no_AWS=False, solve_it=False)
                            try:
                                if result['stopped'] is True:
                                    g_dev['obs'].send_to_user("Project Stopped because Exposure cancelled")
                                    return block_specification
                            except:
                                pass
                            t +=1
                            count -= 1
                            exposure['count'] = count
                            left_to_do -= 1
                            plog("Left to do:  ", left_to_do)
                        pane += 1

                    now_date_timeZ = datetime.datetime.now().isoformat().split('.')[0] +'Z'

                    events = g_dev['events']

                    ended = left_to_do <= 0 or now_date_timeZ >= block['end'] \
                            or ephem.now() >= events['Observing Ends']
                    #                                                    ]\
                    #         or g_dev['airmass'] > float( block_specification['project']['project_constraints']['max_airmass']) \
                    #         or abs(g_dev['ha']) > float(block_specification['project']['project_constraints']['max_ha'])
                    #         # Or mount has flipped, too low, too bright, entering zenith..

        plog("Project block has finished!")   #NB Should we consider turning off mount tracking?
        if block_specification['project']['project_constraints']['close_on_block_completion']:
            #g_dev['mnt'].park_command({}, {})
            # NB NBNeed to write a more robust and generalized clean up.
            try:
                pass#g_dev['enc'].enclosure.Slaved = False   NB with wema no longer exists
            except:
                pass
            #self.redis_server.set('unsync_enc', True, ex=1200)
            #g_dev['enc'].close_command({}, {})
            g_dev['mnt'].park_command({}, {})

            plog("Auto PARK (not Close) attempted at end of block.")
        self.block_guard = False
        return block_specification #used to flush the queue as it completes.


    def bias_dark_script(self, req=None, opt=None, morn=False):
        """

        20200618   This has been drastically simplied for now to deal with only QHY600M.

        May still have a bug where it latches up only outputting 2x2 frames.

        """
        print (morn)
        self.sequencer_hold = True
        self.current_script = 'Bias Dark'
        if morn:
            ending = g_dev['events']['End Morn Bias Dark']
        else:
            ending = g_dev['events']['End Eve Bias Dark']
        while ephem.now() < ending :   #Do not overrun the window end

            g_dev['mnt'].park_command({}, {}) # Get there early

            plog("Expose Biases and normal darks by configured binning.")

            short_dark_time = self.config['camera']['camera_1_1']['settings']['ref_dark']
            long_dark_time = self.config['camera']['camera_1_1']['settings']['long_dark']
            bias_count = 7

            for bias in range(bias_count):   #9*(9 +1) per cycle.
                if ephem.now() + 210/86400 > ending:
                    break
                if "1 1" in self.config['camera']['camera_1_1']['settings']['bin_enable']:
                    req = {'time': 0.0,  'script': 'True', 'image_type': 'bias'}
                    opt = {'area': "Full", 'count': bias_count, 'bin':'1 1', \
                            'filter': 'dark'}
                    plog("Expose b_1")
                    result = g_dev['cam'].expose_command(req, opt, no_AWS=False, \
                                    do_sep=False, quick=False)
                    g_dev['obs'].update_status()
                    dark_time = short_dark_time
                    if ephem.now() + (dark_time + 30)/86400 > ending:
                        break
                    plog("Expose ref_dark using exposure:  ", dark_time )
                    req = {'time':dark_time ,  'script': 'True', 'image_type': 'dark'}
                    opt = {'area': "Full", 'count':1, 'bin': '1 1', \
                            'filter': 'dark'}
                    result = g_dev['cam'].expose_command(req, opt, no_AWS=False, \
                                        do_sep=False, quick=False)

                    g_dev['obs'].update_status()
                    if long_dark_time is not None and long_dark_time > dark_time:

                        if ephem.now() + (long_dark_time + 30)/86400 > ending:
                            break
                        plog("Expose long dark using exposure:  ", long_dark_time)
                        req = {'time':long_dark_time ,  'script': 'True', 'image_type': 'dark'}
                        opt = {'area': "Full", 'count':1, 'bin': '1 1', \
                                'filter': 'dark'}
                        result = g_dev['cam'].expose_command(req, opt, no_AWS=False, \
                                            do_sep=False, quick=False)

                        g_dev['obs'].update_status()
                if "2 2" in self.config['camera']['camera_1_1']['settings']['bin_enable']:
                    req = {'time': 0.0,  'script': 'True', 'image_type': 'bias'}
                    opt = {'area': "Full", 'count': bias_count, 'bin':'2 2', \
                            'filter': 'dark'}
                    plog("Expose b_2")
                    result = g_dev['cam'].expose_command(req, opt, no_AWS=False, \
                                    do_sep=False, quick=False)
                    g_dev['obs'].update_status()
                    dark_time = short_dark_time
                    if ephem.now() + (dark_time + 30)/86400 > ending:
                        break
                    plog("Expose ref_dark using exposure:  ", dark_time )
                    req = {'time':dark_time ,  'script': 'True', 'image_type': 'dark'}
                    opt = {'area': "Full", 'count':1, 'bin': '2 2', \
                            'filter': 'dark'}
                    result = g_dev['cam'].expose_command(req, opt, no_AWS=False, \
                                        do_sep=False, quick=False)

                    g_dev['obs'].update_status()
                    if long_dark_time is not None and long_dark_time > dark_time:

                        if ephem.now() + (long_dark_time + 30)/86400 > ending:
                            break
                        plog("Expose long dark using exposure:  ", long_dark_time)
                        req = {'time':long_dark_time ,  'script': 'True', 'image_type': 'dark'}
                        opt = {'area': "Full", 'count':1, 'bin': '2 2', \
                                'filter': 'dark'}
                        result = g_dev['cam'].expose_command(req, opt, no_AWS=True, \
                                            do_sep=False, quick=False)

                        g_dev['obs'].update_status()

                g_dev['obs'].update_status()
                if ephem.now() + 30/86400 >= ending:
                    break

            plog(" Bias/Dark acquisition is finished normally.")

        self.sequencer_hold = False
        g_dev['mnt'].park_command({}, {}) # Get there early
        plog("Bias/Dark Phase has passed.")


        time.sleep(300) # Wait for telescope to park

        
    def nightly_reset_script(self, req=None, opt=None, morn=False):
        # UNDERTAKING END OF NIGHT ROUTINES

        # Setting runnight for mop up scripts
        yesterday = datetime.datetime.now() - timedelta(1)
        runNight=datetime.datetime.strftime(yesterday, '%Y%m%d')

        # Check the archive directory and upload any big fits that haven't been uploaded
        # wait until the queue is empty before mopping up

        # Go through and add any remaining fz files to the aws queue .... hopefully that is enough? If not, I will make it keep going until it is sure.
        #while True:
        dir_path=self.config['client_path'] + 'archive/'
        cameras=glob(dir_path + "*/")
        print (cameras)
        for camera in cameras:
            bigfzs=glob(camera + "/" + runNight + "/raw/*.fz")

            for fzneglect in bigfzs:
                print ("Reattempting upload of " + str(os.path.basename(fzneglect)))
                #breakpoint()
                #image = (im_path, name)
                #g_dev["obs"].aws_queue.put((priority, image), block=False)

                g_dev['cam'].enqueue_for_AWS(26000000, camera + runNight + "/raw/", str(os.path.basename(fzneglect)))
                #g_dev['obs'].send_to_aws()

        #time.sleep(300)
        #if (g_dev['obs'].aws_queue.empty()):
        #break

        # Sending token to AWS to inform it that all files have been uploaded
        print ("sending end of night token to AWS")
        #g_dev['cam'].enqueue_for_AWS(jpeg_data_size, paths['im_path'], paths['jpeg_name10'])

        isExist = os.path.exists(g_dev['cam'].site_path + 'tokens')
        if not isExist:
            os.makedirs(g_dev['cam'].site_path + 'tokens')
        runNightToken= g_dev['cam'].site_path + 'tokens/' + self.config['site'] + runNight + '.token'
        with open(runNightToken, 'w') as f:
            f.write('Night Completed')
        image = (g_dev['cam'].site_path + 'tokens/', self.config['site'] + runNight + '.token')
        g_dev['obs'].aws_queue.put((30000000000, image), block=False)
        g_dev['obs'].send_to_user("End of Night Token sent to AWS.", p_level='INFO')

        # while True:
        #     if (not g_dev['obs'].aws_queue.empty()):
        #         g_dev['obs'].send_to_AWS()
        #         print ("Emptying AWS queue at the end of the night")
        #         time.sleep(1)
        #     else:
        #         break

        # Culling the archive
        #FORTNIGHT=60*60*24*7*2
        if self.config['archive_age'] > 0 :
            print (self.config['client_path'] + 'archive/')
            dir_path=self.config['client_path'] + 'archive/'
            #cameras=[d for d in os.listdir(dir_path) if os.path.isdir(d)]
            cameras=glob(dir_path + "*/")
            print (cameras)
            for camera in cameras:  # Go through each camera directory
                print ("*****************************************")
                print ("Camera: " + str(camera))
                timenow_cull=time.time()
                directories=glob(camera + "*/")
                deleteDirectories=[]
                deleteTimes=[]
                for q in range(len(directories)):
                    if ((timenow_cull)-os.path.getmtime(directories[q])) > (self.config['archive_age'] * 24* 60 * 60) :
                        deleteDirectories.append(directories[q])
                        deleteTimes.append(((timenow_cull)-os.path.getmtime(directories[q])) /60/60/24/7)
                print ("These are the directories earmarked for  ")
                print ("Eternal destruction. And how old they are")
                print ("in weeks\n")
                g_dev['obs'].send_to_user("Culling " + str(len(deleteDirectories)) +" from the local archive.", p_level='INFO')
                for entry in range(len(deleteDirectories)):
                    print (deleteDirectories[entry] + ' ' + str(deleteTimes[entry]) + ' weeks old.')
                    shutil.rmtree(deleteDirectories[entry])

        # Clear out smartstacks directory
        print ("removing and reconstituting smartstacks directory")
        try:
            shutil.rmtree(g_dev["cam"].site_path + "smartstacks")
        except:
            print ("problems with removing the smartstacks directory... usually a file is open elsewhere")
        time.sleep(20)
        if not os.path.exists(g_dev["cam"].site_path + "smartstacks"):
            os.makedirs(g_dev["cam"].site_path + "smartstacks")




        # Reopening config and resetting all the things.
        self.astro_events.compute_day_directory()
        self.astro_events.display_events(endofnightoverride='yes')
        g_dev['obs'].astro_events = self.astro_events


        # sending this up to AWS
        '''
        Send the config to aws.
        '''
        uri = f"{self.name}/config/"
        self.config['events'] = g_dev['events']
        response = g_dev['obs'].api.authenticated_request("PUT", uri, self.config)
        if response:
            plog("Config uploaded successfully.")

        # If you are using TheSkyX, then update the autosave path
        if self.config['camera']['camera_1_1']['driver'] == "CCDSoft2XAdaptor.ccdsoft5Camera":
            g_dev['cam'].camera.AutoSavePath = self.config['archive_path'] +'archive/' + datetime.datetime.strftime(datetime.datetime.now(), '%Y%m%d')
            try:
                os.mkdir(self.config['archive_path'] +'archive/' + datetime.datetime.strftime(datetime.datetime.now(), '%Y%m%d'))
            except:
                print ("Couldn't make autosave directory")

        # Resetting complete projects
        print ("Nightly reset of complete projects")
        self.reset_completes()
        g_dev['obs'].blocks = None
        g_dev['obs'].projects = None
        g_dev['obs'].events_new = None
        g_dev['obs'].reset_last_reference()
        if self.config['mount']['mount1']['permissive_mount_reset'] == 'yes':
           g_dev['mnt'].reset_mount_reference()
        g_dev['obs'].last_solve_time = datetime.datetime.now() - datetime.timedelta(days=1)
        g_dev['obs'].images_since_last_solve = 10000

        # Resetting sequencer stuff
        self.connected = True
        self.description = "Sequencer for script execution."
        self.sequencer_hold = False
        self.sequencer_message = '-'
        plog("sequencer reconnected.")
        plog(self.description)
        self.sky_guard = False
        self.af_guard = False
        self.block_guard = False
        self.time_of_next_slew = time.time()
        self.bias_dark_latch = True
        self.sky_flat_latch = True
        self.morn_sky_flat_latch = True
        self.morn_bias_dark_latch = True
        self.reset_completes()


        # Reset focus tracker
        g_dev["foc"].focus_needed = True
        g_dev["foc"].time_of_last_focus = datetime.datetime.now() - datetime.timedelta(
            days=1
        )  # Initialise last focus as yesterday
        g_dev["foc"].images_since_last_focus = (
            10000  # Set images since last focus as sillyvalue
        )
        g_dev["foc"].last_focus_fwhm = None
        g_dev["foc"].focus_tracker = [np.nan] * 10

        # Trying to figure out why sequencer isn't restarting.
        events = g_dev['events']
        obs_win_begin, sunZ88Op, sunZ88Cl, ephem_now = self.astro_events.getSunEvents()

        # Reopening config and resetting all the things.
        self.astro_events.compute_day_directory()
        self.astro_events.display_events()
        g_dev['obs'].astro_events = self.astro_events

        # Allow early night focus
        self.night_focus_ready==True
        
        # Allow midnight calibrations
        self.midnight_calibration_done = False
        self.nightly_reset_complete = True


        return



    def sky_flat_script(self, req, opt, morn=False):
        """

        If entered, put up a guard.
        if open conditions are acceptable then take a dark image of a dark screen, just for
        reference.
        Open the dome,
        GoTo flat spot, expose, rotating through 3 filters pick least sensitive
        discard overexposures, keep rotating.  once one of the three yeilds a good
        exposure, repeat four more times, then drop that filter from list, add a new one
        and proceed to loop.  This should allow us to generate the sensitivity list in
        the right order and not fill the system up will overexposed files.  Ultimatley
        we wait for the correct sky condition once we have the calibrations so as to not
        wear out the shutter.
        Non photometric shutters need longer exposure times.
        Note with alt-az mount we could get very near the zenith zone.
        Note we want Moon at least 30 degrees away

        20220821  New try at this code
        Set up parameters for the site, camera, etc.
        set up 'end-time'.  Calling into this happens elesewhere at the prescribed start time
        Pick forward or reverse filter list depemnding on Eve or Morn flats. -- "the pop-list"
        flat count = 3
        scale = 1, used to drive exposure to ~32500ADU That is the target_flat value
        prior scale = 1  When changing filters apply this scale so we do not wast time.  This
        is intended to fix the problem the gain estimates are wrong.
        while len(pop_list) > 0  and ephem.now() < ending:
            Get the filter, its 'gain'
            go the the solar flat spot  (Tel should be there earlier)
            possibly here if not on flat spot or roof not open:
                time.sleep(10)
                continue the loop

                (Note if SRO roof opens late we are likely behinf the 8-ball and we waste time
                 on the Narrow Band filters.)
            calculate exposure (for S2 filter if Night, PL filter if morning.)
            if evening and exposure > 180 sec sky is too dark for that filter so:
                pop that filter
                flat count = 3
                continue the loop
            if morning and exposure < 1 sec then sky too bright for that filter so:
                pop tht tilter
                flat count = 3
                continue the loop

            Here I think we need another loop that gets the number of flats or pops
            the filter and then continues the above loop.
            Tries = 6   #basically prevent a spin on one filter from eating up the window.
            While flatcount > 0 and tries > 0 and ephem.now() < ending:
                Expose the filter for the computed time.
                Now lets fix the  convoluted code.
                The central patch should ideally be ~= target flat, so
                scale = target_flat/patch, avoiding the obvious divide by zero.  A problem
                here is if Patch is >> 65,000 we only scale exposure by about half. So it makes
                some sense to cut it down more so we converge faster.  (Scaling up seems to work
                on the first pass.)

                if patch is say 30000 <= patch <= 35000, accept the exposure as a valid flat:
                    flatcount -= 1
                    tried =- 1
                    scale = prior_scale*target_flat/patch    #prior _scale is 1.0
                elif outside that range
                    tried =- 1
                    scale = prior_scale*target_flat/patch as adjusted by the above paragraph.

                        Next step is a bit subtle.  if the loop is going to fail because with the flat_count
                        or tries are exceeded we need to set up prior_scale.  The theory is if the session worked
                        perfect we end with an effective scale on 1.  But the sky fades very fast so to do this
                        right we need somthing more like an average-scale.  However for now, keep it simple.
                        So the assumption is is the scale for the s2 filter to expose correctly is 0.9 then
                        the S2 signal is "bright".  So we put that factor into prior scale so when we move to HA
                        the system will bias the first HA exposure assuming it will be bright for that band as well.

                        What I have seen so far is there is variation night to night is the sky transmission in the
                        red bands. Add that to the fast chages is skybrighness after SRO opens and ... challenging.

                        Note in old code I try recomputing the "gain".  Ideally a better way to do this would be to
                        create a persisten gain list of say the last 7 successful nights per filter of course and then
                        seed the above more accurately.

                        Now once we get rid of CCD cameras this becomes a bit easier since min exposure can be 0.0001 sec.
                        But readout time then starts to dominate.  All fine you say but if we have a full wheel of filters
                        then haveing only 35 or so minutes is still limiting.

                        I am going to push this to Git right now so MFitz can comment. Then i will get back to the pseudo code.

        """

        self.sky_guard = True   #20220409 I think this is obsolete or unused.
        plog('Sky Flat sequence Starting, Enclosure PRESUMED Open. Telescope should be on sky flat spot.')

        g_dev['obs'].send_to_user('Sky Flat sequence Starting, Enclosure PRESUMED Open. Telescope should be on sky flat spot.', p_level='INFO')
        evening = not morn
        camera_name = str(self.config['camera']['camera_1_1']['name'])
        flat_count = 5
        min_exposure = float(self.config['camera']['camera_1_1']['settings']['min_exposure'])
        #bin_spec = '1,1'
        #try:
        #    bin_spec = self.config['camera']['camera_1_1']['settings']['flat_bin_spec']
        #except:
        #    pass
    
        # Get LIST of binnings to collect with flats
        bin_spec = self.config['camera']['camera_1_1']['settings']['flat_bin_spec']
    
        exp_time = min_exposure # added 20220207 WER  0.2 sec for SRO


        #  Pick up list of filters is sky flat order of lowest to highest transparency.
        if g_dev["fil"].null_filterwheel == True:
            print ("No Filter Wheel, just getting non-filtered flats")
            pop_list = [0]
        else:
            pop_list = self.config['filter_wheel']['filter_wheel1']['settings']['filter_sky_sort'].copy()

            if morn:
                pop_list.reverse()
                plog('filters by high to low transmission:  ', pop_list)                
            else:
                plog('filters by low to high transmission:  ', pop_list)
                
            
        if morn:            
            ending = g_dev['events']['End Morn Sky Flats']
        else:            
            ending = g_dev['events']['End Eve Sky Flats']
        #length = len(pop_list)
        obs_win_begin, sunset, sunrise, ephem_now = self.astro_events.getSunEvents()
        exp_time = 0
        scale = 1.0
        prior_scale = 1   #THIS will be inhereted upon completion of the prior filter
        collecting_area = self.config['telescope']['telescope1']['collecting_area']/31808.   # SAF at F4.9 is the reference
        #   and (g_dev['events']['Eve Sky Flats'] <

        while len(pop_list) > 0  and ephem.now() < ending:

            if g_dev["fil"].null_filterwheel == False:
                current_filter = int(pop_list[0])                
                g_dev['fil'].set_number_command(current_filter)  #  20220825  NB NB NB Change this to using a list of filter names.
            
            acquired_count = 0
            g_dev['mnt'].slewToSkyFlatAsync()
            target_flat = 0.5 * g_dev['cam'].config["camera"][g_dev['cam'].name]["settings"]["saturate"]

            # if not g_dev['enc'].status['shutter_status'] in ['Open', 'open']:
            #     g_dev['obs'].send_to_user("Wait for roof to be open to take skyflats. 60 sec delay loop.", p_level='INFO')
            #     time.sleep(60)
            #     g_dev['obs'].update_status()
            #     continue
            while (acquired_count < flat_count):# and g_dev['enc'].status['shutter_status'] in ['Open', 'open']: # NB NB NB and roof is OPEN! and (ephem_now +3/1440) < g_dev['events']['End Eve Sky Flats' ]:
                #if g_dev['enc'].is_dome:   #Does not apply
                g_dev['mnt'].slewToSkyFlatAsync()  #FRequently do this to dither.
                g_dev['obs'].update_status()

                try:
                    try:
                        sky_lux = eval(self.redis_server.get('ocn_status'))['calc_HSI_lux']     #Why Eval, whould have float?
                    except:
                        #plog("Redis not running. lux set to 1000.")
                        sky_lux = float(g_dev['ocn'].status['calc_HSI_lux'])
                except:
                    sky_lux = None

                    # MF SHIFTING EXPOSURE TIME CALCULATOR EQUATION TO BE MORE GENERAL FOR ALL TELESCOPES
                if sky_lux != None:
                    exp_time = prior_scale*scale*target_flat/(collecting_area*sky_lux*float(g_dev['fil'].filter_data[current_filter][3]))  #g_dev['ocn'].calc_HSI_lux)  #meas_sky_lux)
                    plog('Exposure time:  ', exp_time, scale, prior_scale, sky_lux, float(g_dev['fil'].filter_data[current_filter][3]))

                else:
                    if g_dev["fil"].null_filterwheel == False:
                        exp_time = prior_scale*scale*target_flat/float(g_dev['fil'].filter_data[current_filter][3])  #g_dev['ocn'].calc_HSI_lux)  #meas_sky_lux)
                        plog('Exposure time:  ', exp_time, scale, prior_scale, float(g_dev['fil'].filter_data[current_filter][3]))

                    else:

                        #exp_time = prior_scale*scale*target_flat
                        exp_time = prior_scale*scale*self.config['filter_wheel']['filter_wheel1']["default_flat_exposure"]
                        plog('Exposure time:  ', exp_time, scale, prior_scale)

    
                
                if evening and exp_time > 120:
                     #exp_time = 60    #Live with this limit.  Basically started too late
                     plog('Break because proposed evening exposure > 180 seconds:  ', exp_time)
                     g_dev['obs'].send_to_user('Try next filter because proposed  flat exposure > 180 seconds.', p_level='INFO')
                     pop_list.pop(0)
                     break
                if morn and exp_time < min_exposure:
                     #exp_time = 60    #Live with this limit.  Basically started too late
                     plog('Break because proposed evening exposure > 180 seconds:  ', exp_time)
                     g_dev['obs'].send_to_user('Try next filter because proposed  flat exposure < min_exposure.', p_level='INFO')
                     pop_list.pop(0)
                     break
                if evening and exp_time < min_exposure:   #NB it is too bright, should consider a delay here.
                 #**************THIS SHOUD BE A WHILE LOOP! WAITING FOR THE SKY TO GET DARK AND EXP TIME TO BE LONGER********************
                     plog("Too bright, wating 180 seconds.")
                     g_dev['obs'].send_to_user('Delay 180 seconds to let it get darker.', p_level='INFO')
                     time.sleep(180)
                if morn and exp_time > 120 :   #NB it is too bright, should consider a delay here.
                  #**************THIS SHOUD BE A WHILE LOOP! WAITING FOR THE SKY TO GET DARK AND EXP TIME TO BE LONGER********************
                     plog("Too dim, wating 180 seconds.")
                     g_dev['obs'].send_to_user('Delay 180 seconds to let it get lighterer.', p_level='INFO')
                     time.sleep(180)
                     #*****************NB Recompute exposure or otherwise wait
                     exp_time = min_exposure
                exp_time = round(exp_time, 5)
                # prior_scale = prior_scale*scale  #Only update prior scale when changing filters
                plog("Sky flat estimated exposure time, scale are:  ", exp_time, scale)               
                                
                req = {'time': float(exp_time),  'alias': camera_name, 'image_type': 'sky flat', 'script': 'On'}
                
                
                # FIRST, lets get the highest resolution flat

                if g_dev["fil"].null_filterwheel == False:
                    opt = { 'count': 1, 'bin':  bin_spec[0], 'area': 150, 'filter': g_dev['fil'].filter_data[current_filter][0]}   #nb nb nb BIN CHNAGED FROM 2,2 ON 20220618 wer
                    plog("using:  ", g_dev['fil'].filter_data[current_filter][0])
                else:
                    opt = { 'count': 1, 'bin':  bin_spec[0], 'area': 150}   
                
                if ephem.now() >= ending:
                    return
                try:

                    fred = g_dev['cam'].expose_command(req, opt, no_AWS=True, do_sep = False)

                    bright = fred['patch']    #  Patch should be circular and 20% of Chip area. ToDo project
                    plog('Returned:  ', bright)
                    
                    if (bright > 0.25 * g_dev['cam'].config["camera"][g_dev['cam'].name]["settings"]["saturate"] and
                        bright < 0.75 * g_dev['cam'].config["camera"][g_dev['cam'].name]["settings"]["saturate"]):
                        if len(bin_spec) > 1:
                            print ("Good range for a flat, firing off the other flat types")
                            if g_dev["fil"].null_filterwheel == False:
                                opt = { 'count': 1, 'bin':  bin_spec[1], 'area': 150, 'filter': g_dev['fil'].filter_data[current_filter][0]}   #nb nb nb BIN CHNAGED FROM 2,2 ON 20220618 wer
                                plog("using:  ", g_dev['fil'].filter_data[current_filter][0])
                            else:
                                opt = { 'count': 1, 'bin':  bin_spec[1], 'area': 150}
                            
                            ored = g_dev['cam'].expose_command(req, opt, no_AWS=True, do_sep = False)

                            obright = ored['patch']    #  Patch should be circular and 20% of Chip area. ToDo project
                            plog('Returned:  ', obright)
                    
                except Exception as e:
                    plog('Failed to get a flat image: ', e)
                    plog(traceback.format_exc())
                    plog("*****NO result returned*****  Will need to restart Camera")  #NB NB  NB this is drastic action needed.
                    g_dev['obs'].update_status()
                    continue
                g_dev['obs'].update_status()
                try:

                    scale *= target_flat / bright           #Note we are scaling the scale
                    plog("New scale is:  ", scale)
                    if scale > 5000:
                        scale = 5000
                    if scale < 0.01:
                        scale = 0.01
                except:
                    scale = 1.0

                if 'sky_lux' not in locals():
                    sky_lux=1000
                plog ("sky lux: " + str(sky_lux))

                if g_dev["fil"].null_filterwheel == False:
                    if sky_lux != None:
                        plog('\n\n', "Patch/Bright:  ", bright, g_dev['fil'].filter_data[current_filter][0], \
                              'New Gain value: ', round(bright/(sky_lux*collecting_area*exp_time), 3), '\n\n')
                    else:
                        plog('\n\n', "Patch/Bright:  ", bright, g_dev['fil'].filter_data[current_filter][0], \
                              'New Gain value: ', round(bright/(collecting_area*exp_time), 3), '\n\n')
                else:
                    if sky_lux != None:
                        plog('\n\n', "Patch/Bright:  ", bright, \
<<<<<<< HEAD
                             'New Gain value: ', round(bright/(sky_lux*collecting_area*exp_time), 3), '\n\n')
                    else:
                        plog('\n\n', "Patch/Bright:  ", bright,  \
                              'New Gain value: ', round(bright/(collecting_area*exp_time), 3), '\n\n')

=======
                              'New Gain value: ', round(bright/(sky_lux*collecting_area*exp_time), 3), '\n\n')
                    else:
                        plog('\n\n', "Patch/Bright:  ", bright, \
                              'New Gain value: ', round(bright/(collecting_area*exp_time), 3), '\n\n')
>>>>>>> bdeb11af
                obs_win_begin, sunset, sunrise, ephem_now = self.astro_events.getSunEvents()
                #  THE following code looks like a debug patch gone rogue.

                if bright > 0.85 * g_dev['cam'].config["camera"][g_dev['cam'].name]["settings"]["saturate"]  and (ephem.now() < ending):    #NB should gate with end of skyflat window as well.
                    for i in range(1):
                        time.sleep(2)  #  #0 seconds of wait time.  Maybe shorten for wide bands?
                        g_dev['obs'].update_status()
                else:
                    acquired_count += 1
                    if acquired_count == flat_count:
                        pop_list.pop(0)
                        plog("SCALE USED *************************:  ", scale)
                        prior_scale = scale     #Here is where we pre-scale the next filter. TEMPORARILLY TAKE THIS OUT
                        scale = 1

                obs_win_begin, sunset, sunrise, ephem_now = self.astro_events.getSunEvents()
                g_dev['obs'].update_status()
                continue
        if morn is False:
            g_dev['mnt'].tracking = False   #  park_command({}, {})  #  NB this is provisional, Ok when simulating
            self.eve_sky_flat_latch = False
        elif morn:
            try:
                g_dev['mnt'].park_command({}, {})
            except:
                plog("Mount did not park at end of morning skyflats.")
            self.morn_sky_flat_latch = False
        plog('\nSky flat complete, or too early. Telescope Tracking is off.\n')
        self.sky_guard = False


    def screen_flat_script(self, req, opt):
        if req['numFrames'] > 1:
            flat_count = req['numFrames']
        else:
            flat_count = 1    #   A dedugging compromise

        #  NB here we need to check cam at reasonable temp, or dwell until it is.

        camera_name = str(self.config['camera']['camera_1_1']['name'])
        dark_count = 1
        exp_time = 15
        if flat_count < 1: flat_count = 1
        g_dev['mnt'].park_command({}, {})
        #  NB:  g_dev['enc'].close
        g_dev['obs'].update_status()
        g_dev['scr'].set_screen_bright(0)
        g_dev['scr'].screen_dark()
        time.sleep(5)
        g_dev['obs'].update_status()
        #Here we need to switch off any IR or dome lighting.
        #Take a 10 s dark screen air flat to record ambient
        # Park Telescope
        req = {'time': exp_time,  'alias': camera_name, 'image_type': 'screen flat'}
        opt = {'area': 100, 'count': dark_count, 'filter': 'dark', 'hint': 'screen dark'}  #  air has highest throughput

        result = g_dev['cam'].expose_command(req, opt, no_AWS=True)
        plog('First dark 30-sec patch, filter = "air":  ', result['patch'])
        # g_dev['scr'].screen_light_on()

        for filt in g_dev['fil'].filter_screen_sort:
            #enter with screen dark
            filter_number = int(filt)
            plog(filter_number, g_dev['fil'].filter_data[filter_number][0])
            screen_setting = g_dev['fil'].filter_data[filter_number][4][1]
            g_dev['scr'].set_screen_bright(0)
            g_dev['scr'].screen_dark()
            time.sleep(5)
            exp_time  = g_dev['fil'].filter_data[filter_number][4][0]
            g_dev['obs'].update_status()
            plog('Dark Screen; filter, bright:  ', filter_number, 0)
            req = {'time': float(exp_time),  'alias': camera_name, 'image_type': 'screen flat'}
            opt = {'area': 100, 'count': 1, 'filter': g_dev['fil'].filter_data[filter_number][0], 'hint': 'screen pre-filter dark'}
            result = g_dev['cam'].expose_command(req, opt, no_AWS=True)
            plog("Dark Screen flat, starting:  ", result['patch'], g_dev['fil'].filter_data[filter_number][0], '\n\n')
            g_dev['obs'].update_status()
            plog('Lighted Screen; filter, bright:  ', filter_number, screen_setting)
            g_dev['scr'].set_screen_bright(int(screen_setting))
            g_dev['scr'].screen_light_on()
            time.sleep(10)
            # g_dev['obs'].update_status()
            # time.sleep(10)
            # g_dev['obs'].update_status()
            # time.sleep(10)
            g_dev['obs'].update_status()
            req = {'time': float(exp_time),  'alias': camera_name, 'image_type': 'screen flat'}
            opt = {'area': 100, 'count': flat_count, 'filter': g_dev['fil'].filter_data[filter_number][0], 'hint': 'screen filter light'}
            result = g_dev['cam'].expose_command(req, opt, no_AWS=True)
            # if no exposure, wait 10 sec
            plog("Lighted Screen flat:  ", result['patch'], g_dev['fil'].filter_data[filter_number][0], '\n\n')
            g_dev['obs'].update_status()
            g_dev['scr'].set_screen_bright(0)
            g_dev['scr'].screen_dark()
            time.sleep(5)
            g_dev['obs'].update_status()
            plog('Dark Screen; filter, bright:  ', filter_number, 0)
            req = {'time': float(exp_time),  'alias': camera_name, 'image_type': 'screen flat'}
            opt = {'area': 100, 'count': 1, 'filter': g_dev['fil'].filter_data[filter_number][0], 'hint': 'screen post-filter dark'}
            result = g_dev['cam'].expose_command(req, opt, no_AWS=True)
            plog("Dark Screen flat, ending:  ",result['patch'], g_dev['fil'].filter_data[filter_number][0], '\n\n')


            #breakpoint()
        g_dev['scr'].set_screen_bright(0)
        g_dev['scr'].screen_dark()
        g_dev['obs'].update_status()
        g_dev['mnt'].Tracking = False   #park_command({}, {})
        plog('Sky Flat sequence completed, Telescope tracking is off.')
        self.guard = False



    def auto_focus_script(self, req, opt, throw=600):
        '''
        V curve is a big move focus designed to fit two lines adjacent to the more normal focus curve.
        It finds the approximate focus, particulary for a new instrument. It requires 8 points plus
        a verify.
        Auto focus consists of three points plus a verify.
        Fine focus consists of five points plus a verify.
        Optionally individual images can be multiples of one to average out seeing.
        NBNBNB This code needs to go to known stars to be moe relaible and permit subframes

        Result format:
                        result['mean_focus'] = avg_foc[1]
                        result['mean_rotation'] = avg_rot[1]
                        result['FWHM'] = spot   What is returned is a close proxy to real fitted FWHM.
                        result['half_FD'] = None
                        result['patch'] = cal_result
                        result['temperature'] = avg_foc[2]  This is probably tube not reported by Gemini.
        '''

        # First check how long it has been since the last focus
        print ("Time of last focus")
        print (g_dev['foc'].time_of_last_focus)
        print ("Time since last focus")
        print (datetime.datetime.now() - g_dev['foc'].time_of_last_focus)


        print ("Threshold time between auto focus routines (hours)")
        print (self.config['periodic_focus_time'])

        if ((datetime.datetime.now() - g_dev['foc'].time_of_last_focus)) > datetime.timedelta(hours=self.config['periodic_focus_time']):
            print ("Sufficient time has passed since last focus to do auto_focus")
            g_dev['foc'].time_of_last_focus = datetime.datetime.now()
        else:
            print ("too soon since last autofacus")
            return

        # Reset focus tracker
        g_dev['foc'].focus_tracker = [np.nan] * 10

        throw = g_dev['foc'].throw
        self.sequencer_hold = False   #Allow comand checks.
        self.guard = False
        self.af_guard = True

        req2 = copy.deepcopy(req)
        opt2 = copy.deepcopy(opt)

        sim = False  # g_dev['enc'].status['shutter_status'] in ['Closed', 'Closing', 'closed', 'closing']

        # try:
        #     self.redis_server.set('enc_cmd', 'sync_enc', ex=1200)
        #     self.redis_server.set('enc_cmd', 'open', ex=1200)
        # except:
        #     pass
        #plog('AF entered with:  ', req, opt, '\n .. and sim =  ', sim)
        #self.sequencer_hold = True  #Blocks command checks.
        #Here we jump in too  fast and need for mount to settle

        

# ============================================================================= Save AFTER mount has settled down.
# =============================================================================
# =============================================================================
        #  NB NB NB PLEASE NOTE WE ARE GETTING THE START POSITIONS WE EXPECT TO RETURN TO FROM THE MOUNT AND FOCUSER
        #  SO this may reult in drift if the return does not go to the mecahnical Ra and DEC.
        start_ra = g_dev['mnt'].mount.RightAscension   #Read these to go back.  NB NB Need to cleanly pass these on so we can return to proper target.
        start_dec = g_dev['mnt'].mount.Declination
        focus_start = g_dev['foc'].focuser.Position*g_dev['foc'].steps_to_micron
        #breakpoint()
# =============================================================================
# =============================================================================
# =============================================================================
        plog("Saved  *mounting* ra, dec, focus:  ", start_ra, start_dec, focus_start)

        if req2['target'] == 'near_tycho_star':   ## 'bin', 'area'  Other parameters

            #  Go to closest Mag 7.5 Tycho * with no flip

            focus_star = tycho.dist_sort_targets(g_dev['mnt'].current_icrs_ra, g_dev['mnt'].current_icrs_dec, \
                                    g_dev['mnt'].current_sidereal)
            try:
                plog("Going to near focus star " + str(focus_star[0][0]) + "  degrees away.")
                g_dev['mnt'].go_coord(focus_star[0][1][1], focus_star[0][1][0])
            except:
                print ("Issues pointing to a tycho star. Focussing at the current pointing.")
            req = {'time': self.config['focus_exposure_time'],  'alias':  str(self.config['camera']['camera_1_1']['name']), 'image_type': 'focus'}   #  NB Should pick up filter and constats from config
            #opt = {'area': 150, 'count': 1, 'bin': '2, 2', 'filter': 'focus'}
            opt = {'area': 150, 'count': 1, 'bin': 'default', 'filter': 'focus'}
        else:
            pass   #Just take an image where currently pointed.
            req = {'time': self.config['focus_exposure_time'],  'alias':  str(self.config['camera']['camera_1_1']['name']), 'image_type': 'focus'}   #  NB Should pick up filter and constats from config
            #opt = {'area': 150, 'count': 1, 'bin': '2, 2', 'filter': 'focus'}
            opt = {'area': 150, 'count': 1, 'bin': 'default', 'filter': 'focus'}
        foc_pos0 = focus_start
        result = {}
        #plog("temporary patch in Sim values")
        
        
        try:
            #Check here for filter, guider, still moving  THIS IS A CLASSIC
            #case where a timeout is a smart idea.
            #Wait for external motion to cease before exposing.  Note this precludes satellite tracking.
            st = ""
            
            #breakpoint()
            #20210817  g_dev['enc'] does not exist,  so this faults. Cascade problem with user_id...
            while g_dev['foc'].focuser.IsMoving or \
                  g_dev['mnt'].mount.Slewing: #or g_dev['enc'].status['dome_slewing']:   #Filter is moving??
                if g_dev['foc'].focuser.IsMoving: st += 'f>'
                if g_dev['mnt'].mount.Slewing: st += 'm>'
                #if g_dev['enc'].status['dome_slewing']: st += 'd>'
                plog(st)
                st = ""
                time.sleep(0.2)
                g_dev['obs'].update_status()
            
            st = ""
            if g_dev['rot']!=None:                
                while g_dev['rot'].rotator.IsMoving:                    
                    if g_dev['rot'].rotator.IsMoving: st += 'r>'                    
                    #if g_dev['enc'].status['dome_slewing']: st += 'd>'
                    plog(st)
                    st = ""
                    time.sleep(0.2)
                    g_dev['obs'].update_status()
                
        except:
            plog("Motion check faulted.")
            plog(traceback.format_exc())
            breakpoint()
        
        
        
        plog('Autofocus Starting at:  ', foc_pos0, '\n\n')


        g_dev['foc'].guarded_move((foc_pos0 - 0* throw)*g_dev['foc'].micron_to_steps)   # NB added 20220209 Nasty bug, varies with prior state

        #throw = throw  # NB again, from config.  Units are microns  Passed as default paramter
        retry = 0
        while retry < 3:
            if not sim:

                result = g_dev['cam'].expose_command(req, opt, no_AWS=True, solve_it=False) ## , script = 'auto_focus_script_0')  #  This is where we start.

            else:

                result['FWHM'] = 3
                result['mean_focus'] = g_dev['foc'].focuser.Position*g_dev['foc'].steps_to_micron

            try:
                spot1 = result['FWHM']
                foc_pos1 = result['mean_focus']
            except:
                spot1 = False
                foc_pos1 = False
                print ("spot1 failed in autofocus script")

            print (spot1)

            if math.isnan(spot1) or spot1 ==False:
                retry += 1
                plog("Retry of central focus star)")
                continue
            else:
                break
        plog('Autofocus Moving In.\n\n')

        g_dev['foc'].guarded_move((foc_pos0 - 1*throw)*g_dev['foc'].micron_to_steps)
        #opt['fwhm_sim'] = 4.
        if not sim:
            result = g_dev['cam'].expose_command(req, opt, no_AWS=True, solve_it=False) ## , script = 'auto_focus_script_1')  #  This is moving in one throw.
        else:
            result['FWHM'] = 4
            result['mean_focus'] = g_dev['foc'].focuser.Position*g_dev['foc'].steps_to_micron
        try:
            spot2 = result['FWHM']
            foc_pos2 = result['mean_focus']
        except:
            spot2 = False
            foc_pos2 = False
            print ("spot2 failed on autofocus moving in")

        plog('Autofocus Overtaveling Out.\n\n')
        g_dev['foc'].guarded_move((foc_pos0 + 2*throw)*g_dev['foc'].micron_to_steps)
       #time.sleep(10)#It is important to overshoot to overcome any backlash  WE need to be sure Exposure waits.
        plog('Autofocus Moving back in half-way.\n\n')

        g_dev['foc'].guarded_move((foc_pos0 + throw)*g_dev['foc'].micron_to_steps)  #NB NB NB THIS IS WRONG!

        #time.sleep(10)#opt['fwhm_sim'] = 5
        if not sim:
            result = g_dev['cam'].expose_command(req, opt, no_AWS=True, solve_it=False) ## , script = 'auto_focus_script_2')  #  This is moving out one throw.
        else:
            result['FWHM'] = 4.5
            result['mean_focus'] = g_dev['foc'].focuser.Position*g_dev['foc'].steps_to_micron
        try:
            spot3 = result['FWHM']
            foc_pos3 = result['mean_focus']
        except:
            spot3 = False
            foc_pos3 = False
            print ("spot3 failed on autofocus moving in")
        x = [foc_pos2, foc_pos1, foc_pos3]
        y = [spot2, spot1, spot3]
        plog('X, Y:  ', x, y, 'Desire center to be smallest.')

        if spot1 is None or spot2 is None or spot3 is None or spot1 == False or spot2 == False or spot3 == False:  #New additon to stop crash when no spots
            plog("No stars detected. Returning to original focus setting and pointing.")

            g_dev['foc'].guarded_move((focus_start)*g_dev['foc'].micron_to_steps)  #NB NB 20221002 THis unit fix shoudl be in the routine. WER
            self.sequencer_hold = False   #Allow comand checks.
            self.af_guard = False
            g_dev['mnt'].mount.SlewToCoordinatesAsync(start_ra, start_dec)  #MAKE sure same style coordinates.
            self.sequencer_hold = False
            self.guard = False
            self.af_guard = False
            return
        if spot1 < spot2 and spot1 < spot3:
            try:
                #Digits are to help out pdb commands!
                a1, b1, c1, d1 = fit_quadratic(x, y)
                new_spot = round(a1*d1*d1 + b1*d1 + c1, 2)

            except:

                plog('Autofocus quadratic equation not converge. Moving back to starting focus:  ', focus_start)

                g_dev['foc'].guarded_move((focus_start)*g_dev['foc'].micron_to_steps)
                time.sleep(5)
                self.sequencer_hold = False   #Allow comand checks.
                self.af_guard = False
                g_dev['mnt'].mount.SlewToCoordinatesAsync(start_ra, start_dec)   #NB NB Does this really take us back to starting point?
                self.sequencer_hold = False
                self.guard = False
                self.af_guard = False
                return
            if min(x) <= d1 <= max(x):
                print ('Moving to Solved focus:  ', round(d1, 2), ' calculated:  ',  new_spot)
                pos = int(d1*g_dev['foc'].micron_to_steps)



                g_dev['foc'].guarded_move(pos)
                time.sleep(5)
                g_dev['foc'].last_known_focus = d1
                try:
                    g_dev['foc'].last_temperature = g_dev['foc'].focuser.Temperature
                except:
                    g_dev['foc'].last_temperature = 7.5    #NB NB NB this should be a config file default.
                g_dev['foc'].last_source = "auto_focus_script"

                if not sim:
                    result = g_dev['cam'].expose_command(req, opt, no_AWS=True, solve_it=False)  #   script = 'auto_focus_script_3')  #  This is verifying the new focus.
                else:
                    result['FWHM'] = new_spot
                    result['mean_focus'] = g_dev['foc'].focuser.Position*g_dev['foc'].steps_to_micron
                try:
                    spot4 = result['FWHM']
                    foc_pos4 = result['mean_focus']
                except:
                    spot4 = False
                    foc_pos4 = False
                    print ("spot4 failed ")
                plog('\nFound best focus at:  ', foc_pos4,' measured is:  ',  round(spot4, 2), '\n')
                g_dev['foc'].af_log(foc_pos4, spot4, new_spot)
                plog("Returning to:  ", start_ra, start_dec)
                g_dev['mnt'].mount.SlewToCoordinatesAsync(start_ra, start_dec)   #Return to pre-focus pointing.
            if sim:

                g_dev['foc'].guarded_move((focus_start)*g_dev['foc'].micron_to_steps)
            #  NB here we could re-solve with the overlay spot just to verify solution is sane.

            #  NB NB We may want to consider sending the result image patch to AWS
            # NB NB NB I think we may have spot numbers wrong by 1 count and coarse focs not set up correctly.
            self.sequencer_hold = False
            self.guard = False
            self.af_guard = False
            g_dev['foc'].last_focus_fwhm = round(spot4, 2)
            return
        elif spot2  <= spot1 < spot3:      #Add to the inside
            pass
            plog('Autofocus Moving In 2nd time.\n\n')
            g_dev['foc'].guarded_move((foc_pos0 - 2.5*throw)*g_dev['foc'].micron_to_steps)
            if not sim:
                result = g_dev['cam'].expose_command(req, opt, no_AWS=True, solve_it=False) ## , script = 'auto_focus_script_1')  #  This is moving in one throw.
            else:
                result['FWHM'] = 6
                result['mean_focus'] = g_dev['foc'].focuser.Position*g_dev['foc'].steps_to_micron
            try:
                spot4 = result['FWHM']
                foc_pos4 = result['mean_focus']
            except:
                spot4 = False
                foc_pos4 = False
                print ("spot4 failed on autofocus moving in 2nd time.")
            x = [foc_pos4, foc_pos2, foc_pos1, foc_pos3]
            y = [spot4, spot2, spot1, spot3]
            plog('X, Y:  ', x, y, 'Desire center to be smallest.')
            try:
                #Digits are to help out pdb commands!
                a1, b1, c1, d1 = fit_quadratic(x, y)
                new_spot = round(a1*d1*d1 + b1*d1 + c1, 2)

            except:

                plog('Autofocus quadratic equation not converge. Moving back to starting focus:  ', focus_start)

                g_dev['foc'].guarded_move((focus_start)*g_dev['foc'].micron_to_steps)
                time.sleep(5)
                self.sequencer_hold = False   #Allow comand checks.
                self.af_guard = False
                g_dev['mnt'].mount.SlewToCoordinatesAsync(start_ra, start_dec)   #NB NB Does this really take us back to starting point?
                self.sequencer_hold = False
                self.guard = False
                self.af_guard = False
                return
            if min(x) <= d1 <= max(x):
                print ('Moving to Solved focus:  ', round(d1, 2), ' calculated:  ',  new_spot)
                pos = int(d1*g_dev['foc'].micron_to_steps)



                g_dev['foc'].guarded_move(pos)
                time.sleep(5)
                g_dev['foc'].last_known_focus = d1
                try:
                    g_dev['foc'].last_temperature = g_dev['foc'].focuser.Temperature
                except:
                    g_dev['foc'].last_temperature = 7.5    #NB NB NB this should be a config file default.
                g_dev['foc'].last_source = "auto_focus_script"

                if not sim:
                    result = g_dev['cam'].expose_command(req, opt, no_AWS=True, solve_it=False)  #   script = 'auto_focus_script_3')  #  This is verifying the new focus.
                else:
                    result['FWHM'] = new_spot
                    result['mean_focus'] = g_dev['foc'].focuser.Position*g_dev['foc'].steps_to_micron
                try:
                    spot4 = result['FWHM']
                    foc_pos4 = result['mean_focus']
                except:
                    spot4 = False
                    foc_pos4 = False
                    print ("spot4 failed ")
                plog('\nFound best focus at:  ', foc_pos4,' measured is:  ',  round(spot4, 2), '\n')
                g_dev['foc'].af_log(foc_pos4, spot4, new_spot)
                plog("Returning to:  ", start_ra, start_dec)
                g_dev['mnt'].mount.SlewToCoordinatesAsync(start_ra, start_dec)   #Return to pre-focus pointing.
            if sim:

                g_dev['foc'].guarded_move((focus_start)*g_dev['foc'].micron_to_steps)
            #  NB here we could re-solve with the overlay spot just to verify solution is sane.

            #  NB NB We may want to consider sending the result image patch to AWS
            # NB NB NB I think we may have spot numbers wrong by 1 count and coarse focs not set up correctly.
            self.sequencer_hold = False
            self.guard = False
            self.af_guard = False
            g_dev['foc'].last_focus_fwhm = round(spot4, 2)
            return

        elif spot2 > spot1 >= spot3:       #Add to the outside
            pass
            plog('Autofocus Moving back in half-way.\n\n')

            g_dev['foc'].guarded_move((foc_pos0 + 2.5*throw)*g_dev['foc'].micron_to_steps)  #NB NB NB THIS IS WRONG!
            if not sim:
                result = g_dev['cam'].expose_command(req, opt, no_AWS=True, solve_it=False) ## , script = 'auto_focus_script_2')  #  This is moving out one throw.
            else:
                result['FWHM'] = 5.5
                result['mean_focus'] = g_dev['foc'].focuser.Position*g_dev['foc'].steps_to_micron
            try:
                spot4 = result['FWHM']
                foc_pos4 = result['mean_focus']
            except:
                spot4 = False
                foc_pos4 = False
                print ("spot4 failed on autofocus moving out 2nd time.")
            x = [foc_pos2, foc_pos1, foc_pos3, foc_pos4]
            y = [spot2, spot1, spot3, spot4]
            plog('X, Y:  ', x, y, 'Desire center to be smallest.')
            try:
                #Digits are to help out pdb commands!
                a1, b1, c1, d1 = fit_quadratic(x, y)
                new_spot = round(a1*d1*d1 + b1*d1 + c1, 2)

            except:

                plog('Autofocus quadratic equation not converge. Moving back to starting focus:  ', focus_start)

                g_dev['foc'].guarded_move((focus_start)*g_dev['foc'].micron_to_steps)
                time.sleep(5)
                self.sequencer_hold = False   #Allow comand checks.
                self.af_guard = False
                g_dev['mnt'].mount.SlewToCoordinatesAsync(start_ra, start_dec)   #NB NB Does this really take us back to starting point?
                self.sequencer_hold = False
                self.guard = False
                self.af_guard = False
                return
            if min(x) <= d1 <= max(x):
                print ('Moving to Solved focus:  ', round(d1, 2), ' calculated:  ',  new_spot)
                pos = int(d1*g_dev['foc'].micron_to_steps)



                g_dev['foc'].guarded_move(pos)
                time.sleep(5)
                g_dev['foc'].last_known_focus = d1
                try:
                    g_dev['foc'].last_temperature = g_dev['foc'].focuser.Temperature
                except:
                    g_dev['foc'].last_temperature = 7.5    #NB NB NB this should be a config file default.
                g_dev['foc'].last_source = "auto_focus_script"

                if not sim:
                    result = g_dev['cam'].expose_command(req, opt, no_AWS=True, solve_it=False)  #   script = 'auto_focus_script_3')  #  This is verifying the new focus.
                else:
                    result['FWHM'] = new_spot
                    result['mean_focus'] = g_dev['foc'].focuser.Position*g_dev['foc'].steps_to_micron
                try:
                    spot4 = result['FWHM']
                    foc_pos4 = result['mean_focus']
                except:
                    spot4 = False
                    foc_pos4 = False
                    print ("spot4 failed ")
                plog('\nFound best focus at:  ', foc_pos4,' measured is:  ',  round(spot4, 2), '\n')
                g_dev['foc'].af_log(foc_pos4, spot4, new_spot)
                plog("Returning to:  ", start_ra, start_dec)
                g_dev['mnt'].mount.SlewToCoordinatesAsync(start_ra, start_dec)   #Return to pre-focus pointing.
            if sim:

                g_dev['foc'].guarded_move((focus_start)*g_dev['foc'].micron_to_steps)
            #  NB here we could re-solve with the overlay spot just to verify solution is sane.

            #  NB NB We may want to consider sending the result image patch to AWS
            # NB NB NB I think we may have spot numbers wrong by 1 count and coarse focs not set up correctly.
            self.sequencer_hold = False
            self.guard = False
            self.af_guard = False

            g_dev['foc'].last_focus_fwhm = round(spot4, 2)
            return
        elif spot2 <= spot1 or spot3 <= spot1:
            if spot2 <= spot3:
                min_focus = foc_pos2
            elif spot3 <= spot2:
                min_focus = foc_pos3
            else:
                min_focus = foc_pos0

            ##  HERE we could add a fourth or fifth try.  The parabola cannot really invert, nor should we ever be at a wild point after the first focus is
            ##  set up.
            plog("It appears camera is too far out; try again with coarse_focus_script.")
            self.coarse_focus_script(req2, opt2, throw=throw + 75, begin_at=min_focus)
            self.sequencer_hold = False
            self.guard = False
            self.af_guard = False
            return
        else:
            plog('Spots are really wrong so moving back to starting focus:  ', focus_start)
            g_dev['foc'].focuser.Move((focus_start)*g_dev['foc'].micron_to_steps)
        plog("Returning to:  ", start_ra, start_dec)
        g_dev['mnt'].mount.SlewToCoordinatesAsync(start_ra, start_dec)   #Return to pre-focus pointing.
        if sim:

            g_dev['foc'].guarded_move((focus_start)*g_dev['foc'].micron_to_steps)
        #  NB here we could re-solve with the overlay spot just to verify solution is sane.
        self.sequencer_hold = False   #Allow comand checks.
        self.af_guard = False
        #  NB NB We may want to consider sending the result image patch to AWS
        self.sequencer_hold = False
        self.guard = False
        self.af_guard = False

        return


    def coarse_focus_script(self, req, opt, throw=700, begin_at=None):
        '''
        V curve is a big move focus designed to fit two lines adjacent to the more normal focus curve.
        It finds the approximate focus, particulary for a new instrument. It requires 8 points plus
        a verify.
        Auto focus consists of three points plus a verify.
        Fine focus consists of five points plus a verify.
        Optionally individual images can be multiples of one to average out seeing.
        NBNBNB This code needs to go to known stars to be moe relaible and permit subframes
        '''
        plog('AF entered with:  ', req, opt)
        self.sequencer_hold = False
        self.guard = False
        self.af_guard = True
        # Reset focus tracker
        g_dev['foc'].focus_tracker = [np.nan] * 10
        sim = False #g_dev['enc'].status['shutter_status'] in ['Closed', 'closed', 'Closing', 'closing']
        plog('AF entered with:  ', req, opt, '\n .. and sim =  ', sim)
        #self.sequencer_hold = True  #Blocks command checks.
        start_ra = g_dev['mnt'].mount.RightAscension
        start_dec = g_dev['mnt'].mount.Declination
        if begin_at is None:  #  ADDED 20120821 WER
            foc_start = g_dev['foc'].focuser.Position*g_dev['foc'].steps_to_micron
        else:
            foc_start = begin_at  #In this case we start at a place close to a 3 point minimum.
            g_dev['foc'].guarded_move((foc_start)*g_dev['foc'].micron_to_steps)
        plog("Saved ra, dec, focus:  ", start_ra, start_dec, foc_start)
        try:
            #Check here for filter, guider, still moving  THIS IS A CLASSIC
            #case where a timeout is a smart idea.
            #Wait for external motion to cease before exposing.  Note this precludes satellite tracking.
            st = ""
            while g_dev['foc'].focuser.IsMoving or g_dev['rot'].rotator.IsMoving or \
                  g_dev['mnt'].mount.Slewing: #or g_dev['enc'].status['dome_slewing']:   #Filter is moving??
                if g_dev['foc'].focuser.IsMoving: st += 'f>'
                if g_dev['rot'].rotator.IsMoving: st += 'r>'
                if g_dev['mnt'].mount.Slewing: st += 'm>'
                #if g_dev['enc'].status['dome_slewing']: st += 'd>'
                plog(st)
                st = ""
                time.sleep(0.2)
                g_dev['obs'].update_status()
        except:
            plog("Motion check faulted.")
        if req['target'] == 'near_tycho_star':   ## 'bin', 'area'  Other parameters
            #  Go to closest Mag 7.5 Tycho * with no flip
            focus_star = tycho.dist_sort_targets(g_dev['mnt'].current_icrs_ra, g_dev['mnt'].current_icrs_dec, \
                                    g_dev['mnt'].current_sidereal)
            plog("Going to near focus star " + str(focus_star[0][0]) + "  degrees away.")
            g_dev['mnt'].go_coord(focus_star[0][1][1], focus_star[0][1][0])
            req = {'time': 12.5,  'alias':  str(self.config['camera']['camera_1_1']['name']), 'image_type': 'auto_focus'}   #  NB Should pick up filter and constats from config
            opt = {'area': 100, 'count': 1, 'filter': 'focus'}
        else:
            pass   #Just take time image where currently pointed.
            req = {'time': 15,  'alias':  str(self.config['camera']['camera_1_1']['name']), 'image_type': 'auto_focus'}   #  NB Should pick up filter and constats from config
            opt = {'area': 100, 'count': 1, 'filter': 'focus'}
        foc_pos0 = foc_start
        result = {}
        plog('Autofocus Starting at:  ', foc_pos0, '\n\n')

        g_dev['foc'].guarded_move((foc_pos0 - 0*throw)*g_dev['foc'].micron_to_steps)  #Added 20220209! A bit late
        #throw = 100  # NB again, from config.  Units are microns
        if not sim:
            result = g_dev['cam'].expose_command(req, opt, no_AWS=True, solve_it=False)
        else:
            result['FWHM'] = 4
            result['mean_focus'] = g_dev['foc'].focuser.Position*g_dev['foc'].steps_to_micron
        try:
            spot1 = result['FWHM']
            foc_pos1 = result['mean_focus']
        except:
            spot1 = False
            foc_pos1 = False
            print ("spot1 failed on coarse focus script")
        # if not sim:
        #     result = g_dev['cam'].expose_command(req, opt, no_AWS=True) ## , script = 'auto_focus_script_0')  #  This is where we start.
        # else:
        #     result['FWHM'] = 3
        #     result['mean_focus'] = foc_pos0
        # spot1 = result['FWHM']
        # foc_pos1 = result['mean_focus']


        plog('Autofocus Moving In -1x, second time.\n\n')

        g_dev['foc'].guarded_move((foc_pos0 - 1*throw)*g_dev['foc'].micron_to_steps)
        #opt['fwhm_sim'] = 4.
        if not sim:
            result = g_dev['cam'].expose_command(req, opt, no_AWS=True, solve_it=False)
        else:
            result['FWHM'] = 5
            result['mean_focus'] = g_dev['foc'].focuser.Position*g_dev['foc'].steps_to_micron
        try:
            spot2 = result['FWHM']
            foc_pos2 = result['mean_focus']
        except:
            spot2 = False
            foc_pos2 = False
            print ("spot2 failed on coarse focus script")
        plog('Autofocus Moving In -2x, second time.\n\n')

        g_dev['foc'].guarded_move((foc_pos0 - 2*throw)*g_dev['foc'].micron_to_steps)
        #opt['fwhm_sim'] = 4.
        if not sim:
            result = g_dev['cam'].expose_command(req, opt, no_AWS=True, solve_it=False)
        else:
            result['FWHM'] = 6
            result['mean_focus'] = g_dev['foc'].focuser.Position*g_dev['foc'].steps_to_micron
        try:
            spot3 = result['FWHM']
            foc_pos3 = result['mean_focus']
        except:
            spot3 = False
            foc_pos3 = False
            print ("spot3 failed on coarse focus script")
        #Need to check we are not going out too far!
        plog('Autofocus Moving out +3X.\n\n')

        g_dev['foc'].guarded_move((foc_pos0 + 3*throw)*g_dev['foc'].micron_to_steps)
        plog('Autofocus back in for backlash to +2X\n\n')#It is important to overshoot to overcome any backlash
        g_dev['foc'].guarded_move((foc_pos0 + 2*throw)*g_dev['foc'].micron_to_steps)
        #opt['fwhm_sim'] = 5
        if not sim:
            result = g_dev['cam'].expose_command(req, opt, no_AWS=True, solve_it=False)
        else:
            result['FWHM'] = 6.5
            result['mean_focus'] = g_dev['foc'].focuser.Position*g_dev['foc'].steps_to_micron
        try:
            spot4 = result['FWHM']
            foc_pos4 = result['mean_focus']
        except:
            spot4 = False
            foc_pos4 = False
            print ("spot4 failed on coarse focus script")
        plog('Autofocus back in for backlash to +1X\n\n')

        g_dev['foc'].guarded_move((foc_pos0 + throw)*g_dev['foc'].micron_to_steps)
        #opt['fwhm_sim'] = 4.
        if not sim:
            result = g_dev['cam'].expose_command(req, opt, no_AWS=True, solve_it=False)
        else:
            result['FWHM'] = 5.75
            result['mean_focus'] = g_dev['foc'].focuser.Position*g_dev['foc'].steps_to_micron
        try:
            spot5 = result['FWHM']
            foc_pos5 = result['mean_focus']
        except:
            spot5 = False
            foc_pos5 = False
            print ("spot5 failed on coarse focus script")
        x = [foc_pos3, foc_pos2, foc_pos1, foc_pos5, foc_pos4]  # NB NB 20220218 This assigment is bogus!!!!
        y = [spot3, spot2, spot1, spot5, spot4]
        plog('X, Y:  ', x, y)
        try:
            #Digits are to help out pdb commands!
            a1, b1, c1, d1 = fit_quadratic(x, y)
            new_spot = round(a1*d1*d1 + b1*d1 + c1, 2)
        except:
            plog('Autofocus quadratic equation not converge. Moving back to starting focus:  ', foc_start)

            g_dev['foc'].guarded_move((foc_start)*g_dev['foc'].micron_to_steps)
            self.sequencer_hold = False
            self.guard = False
            self.af_guard = False
            return
        if min(x) <= d1 <= max(x):
            print ('Moving to Solved focus:  ', round(d1, 2), ' calculated:  ',  new_spot)
            #Saves a base for relative focus adjusts.
            pos = int(d1*g_dev['foc'].micron_to_steps)

            g_dev['foc'].guarded_move(pos)
            g_dev['foc'].last_known_focus = d1
            try:
                g_dev['foc'].last_temperature = g_dev['foc'].focuser.Temperature
            except:
                g_dev['foc'].last_temperature = 10.0    #NB NB This should be a site monthly default.
            g_dev['foc'].last_source = "coarse_focus_script"
            if not sim:

                result = g_dev['cam'].expose_command(req, opt, solve_it=False)
            else:
                result['FWHM'] = new_spot
                result['mean_focus'] = g_dev['foc'].focuser.Position*g_dev['foc'].steps_to_micron
            try:
                spot6 = result['FWHM']
                foc_pos4 = result['mean_focus']
                plog('\n\n\nFound best focus at:  ', foc_pos4,' measured is:  ',  round(spot6, 2), '\n\n\n')
            except:
                plog('Known bug, Verifcation did not work. Returing to target using solved focus.')
        else:
            plog('Coarse_focus did not converge. Moving back to starting focus:  ', foc_pos0)

            g_dev['foc'].guarded_move((foc_start)*g_dev['foc'].micron_to_steps)
        plog("Returning to:  ", start_ra, start_dec)
        g_dev['mnt'].mount.SlewToCoordinatesAsync(start_ra, start_dec)   #Return to pre-focus pointing.
        if sim:
            g_dev['foc'].guarded_move((foc_start)*g_dev['foc'].micron_to_steps)
        self.sequencer_hold = False
        self.guard = False
        self.af_guard = False
        return result

    def append_completes(self, block_id):
        camera = self.config['camera']['camera_1_1']['name']
        seq_shelf = shelve.open(g_dev['cam'].site_path + 'ptr_night_shelf/' + camera)
        plog("block_id:  ", block_id)
        lcl_list = seq_shelf['completed_blocks']
        lcl_list.append(block_id)   #NB NB an in-line append did not work!
        seq_shelf['completed_blocks']= lcl_list
        plog('Appended completes contains:  ', seq_shelf['completed_blocks'])
        seq_shelf.close()
        return

    def is_in_completes(self, check_block_id):
        camera = self.config['camera']['camera_1_1']['name']
        seq_shelf = shelve.open(g_dev['cam'].site_path + 'ptr_night_shelf/' + camera)
        #plog('Completes contains:  ', seq_shelf['completed_blocks'])
        if check_block_id in seq_shelf['completed_blocks']:
            seq_shelf.close()
            #plog("Block ID in completed blocks:  ",  check_block_id)
            return True
        else:
            seq_shelf.close()
            return False


    def reset_completes(self):
        try:
            camera = self.config['camera']['camera_1_1']['name']
            seq_shelf = shelve.open(g_dev['cam'].site_path + 'ptr_night_shelf/' + str(camera))
            seq_shelf['completed_blocks'] = []
            seq_shelf.close()
        except:
            plog('Found an empty shelf.  Reset_(block)completes for:  ', camera)
        return<|MERGE_RESOLUTION|>--- conflicted
+++ resolved
@@ -1531,18 +1531,13 @@
                 else:
                     if sky_lux != None:
                         plog('\n\n', "Patch/Bright:  ", bright, \
-<<<<<<< HEAD
+
                              'New Gain value: ', round(bright/(sky_lux*collecting_area*exp_time), 3), '\n\n')
                     else:
                         plog('\n\n', "Patch/Bright:  ", bright,  \
                               'New Gain value: ', round(bright/(collecting_area*exp_time), 3), '\n\n')
 
-=======
-                              'New Gain value: ', round(bright/(sky_lux*collecting_area*exp_time), 3), '\n\n')
-                    else:
-                        plog('\n\n', "Patch/Bright:  ", bright, \
-                              'New Gain value: ', round(bright/(collecting_area*exp_time), 3), '\n\n')
->>>>>>> bdeb11af
+
                 obs_win_begin, sunset, sunrise, ephem_now = self.astro_events.getSunEvents()
                 #  THE following code looks like a debug patch gone rogue.
 
