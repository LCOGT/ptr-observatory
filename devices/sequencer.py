--- conflicted
+++ resolved
@@ -1616,11 +1616,9 @@
                                 except:
                                     plog(traceback.format_exc())
                                     if g_dev['mnt'].theskyx:
-<<<<<<< HEAD
+
                                         g_dev['obs'].kill_and_reboot_theskyx(new_ra, new_dec)
-=======
-                                        self.obs.kill_and_reboot_theskyx(new_ra, new_dec)
->>>>>>> cab22396
+
                                     else:
                                         plog(traceback.format_exc())
                                 #g_dev['mnt'].wait_for_slew(wait_after_slew=False)
@@ -1630,11 +1628,9 @@
                                     plog("The SkyX had an error.")
                                     plog("Usually this is because of a broken connection.")
                                     plog("Killing then waiting 60 seconds then reconnecting")
-<<<<<<< HEAD
+
                                     g_dev['obs'].kill_and_reboot_theskyx(new_ra,new_dec)
-=======
-                                    self.obs.kill_and_reboot_theskyx(new_ra,new_dec)
->>>>>>> cab22396
+
 
                             g_dev['mnt'].wait_for_slew(wait_after_slew=False)
                             # try:
@@ -2330,11 +2326,9 @@
         # Daily reboot of necessary windows 32 programs *Cough* Theskyx *Cough*
         if g_dev['mnt'].theskyx: # It is only the mount that is the reason theskyx needs to reset
             plog ("Got here")
-<<<<<<< HEAD
+
             g_dev['obs'].kill_and_reboot_theskyx(-1,-1)
-=======
-            self.obs.kill_and_reboot_theskyx(-1,-1)
->>>>>>> cab22396
+
             plog ("But didn't get here")
         return
 
@@ -5512,11 +5506,9 @@
                 plog ("Difficulty in directly slewing to object")
                 plog(traceback.format_exc())
                 if g_dev['mnt'].theskyx:
-<<<<<<< HEAD
+
                     g_dev['obs'].kill_and_reboot_theskyx(grid_star[0]/15, grid_star[1])
-=======
-                    self.obs.kill_and_reboot_theskyx(grid_star[0]/15, grid_star[1])
->>>>>>> cab22396
+
                 else:
                     plog(traceback.format_exc())
 
@@ -5794,11 +5786,9 @@
                 plog ("Difficulty in directly slewing to object")
                 plog(traceback.format_exc())
                 if g_dev['mnt'].theskyx:
-<<<<<<< HEAD
+
                     g_dev['obs'].kill_and_reboot_theskyx(grid_star[0] / 15, grid_star[1])
-=======
-                    self.obs.kill_and_reboot_theskyx(grid_star[0] / 15, grid_star[1])
->>>>>>> cab22396
+
                 else:
                     plog(traceback.format_exc())
 
@@ -6227,11 +6217,9 @@
                 except:
                     plog(traceback.format_exc())
                     if g_dev['mnt'].theskyx:
-<<<<<<< HEAD
+
                         g_dev['obs'].kill_and_reboot_theskyx(g_dev["mnt"].last_ra_requested, g_dev["mnt"].last_dec_requested)
-=======
-                        self.obs.kill_and_reboot_theskyx(g_dev["mnt"].last_ra_requested, g_dev["mnt"].last_dec_requested)
->>>>>>> cab22396
+
                     else:
                         plog(traceback.format_exc())
 
