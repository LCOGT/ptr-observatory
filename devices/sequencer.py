--- conflicted
+++ resolved
@@ -580,14 +580,8 @@
         else:
             result['FWHM'] = 4
             result['mean_focus'] = foc_pos0 - throw
-<<<<<<< HEAD
         spot2 = result[0]['FWHM']
         foc_pos2 = result[0]['mean_focus']
-=======
-        breakpoint()
-        spot2 = result['FWHM']
-        foc_pos2 = result['mean_focus']
->>>>>>> e63b1f92
         print('Autofocus Overtaveling Out.\n\n')
         g_dev['foc'].focuser.Move((foc_pos0 + 3*throw)*g_dev['foc'].micron_to_steps)   #It is important to overshoot to overcome any backlash
         print('Autofocus Moving back in half-way.\n\n')
