import time
import datetime
from datetime import timedelta
import copy
from global_yard import g_dev
import ephem
import build_tycho as tycho
import shelve
import redis
import math
import shutil
import numpy as np
import os
from glob import glob
import traceback
from ptr_utility import plog
'''
Autofocus NOTE 20200122

As a general rule the focus is stable(temp).  So when code (re)starts, compute and go to that point(filter).

Nautical or astronomical dark, and time of last focus > 2 hours or delta-temp > ?1C, then schedule an
autofocus.  Presumably system is near the bottom of the focus parabola, but it may not be.

Pick a ~7mag focus star at an Alt of about 60 degrees, generally in the South.  Later on we can start
chosing and logging a range of altitudes so we can develop adj_focus(temp, alt, flip_side).

Take central image, move in 1x and expose, move out 2x then in 1x and expose, solve the equation and
then finish with a check exposure.

Now there are cases if for some reason telescope is not near the focus:  first the minimum is at one end
of a linear series.  From that series and the image diameters we can imply where the focus is, subject to
seeing induced errors.  If either case occurs, go to the projected point and try again.

A second case is the focus is WAY off, and or pointing.  Make appropriate adjustments and try again.

The third case is we have a minimum.  Inspection of the FWHM may imply seeing is poor.  In that case
double the exposure and possibly do a 5-point fit rather than a 3-point.

Note at the last exposure it is reasonable to do a minor recalibrate of the pointing.

Once we have fully automatic observing it might make sense to do a more full range test of the focus mechanism
and or visit more altitudes and temeperatures.



1) Implement mag 7 star selection including getting that star at center of rotation.

2) Implement using Sep to reliably find that star.

3) change use of site config file.

4) use common settings for sep


'''


def fit_quadratic(x, y):
    #From Meeus, works fine.
    #Abscissa arguments do not need to be ordered for this to work.
    #NB Single alpha variable names confict with debugger commands, so bad practce.
    if len(x) == len(y):
        p = 0
        q = 0
        r = 0
        s = 0
        t = 0
        u = 0
        v = 0
        for i in range(len(x)):
            p += x[i]
            q += x[i]**2
            r += x[i]**3
            s += x[i]**4
            t += y[i]
            u += x[i]*y[i]
            v += x[i]**2*y[i]
        n = len(x)
        d = n*q*s +2*p*q*r - q*q*q - p*p*s - n*r*r
        a = (n*q*v + p*r*t + p*q*u - q*q*t - p*p*v - n*r*u)/d
        b = (n*s*u + p*q*v + q*r*t - q*q*u - p*s*t - n*r*v)/d
        c = (q*s*t + q*r*u + p*r*v - q*q*v - p*s*u - r*r*t)/d
        plog('Quad;  ', a, b, c)
        try:
            return (a, b, c, -b/(2*a))
        except:
            return (a, b, c)
    else:
        plog("Unbalanced coordinate pairs suppied to fit_quadratic()")
        return None

def bin_to_string(use_bin):
    if use_bin == 1:
        return '1, 1'
    if use_bin == 2:
        return '2, 2'
    if use_bin == 3:
        return '3, 3'
    if use_bin == 4:
        return '4, 4'
    if use_bin == 5:
        return'5, 5'
    else:
        return '1, 1'

def ra_fix(ra):
    while ra >= 24:
        ra -= 24
    while ra < 0:
        ra +=24
    return ra

def ra_dec_fix_hd(ra, dec):
    if dec > 90:
        dec = 180 - dec
        ra -= 12
    if dec < -90:
        dec = -180 - dec
        ra += 12
    while ra >= 24:
        ra -= 24
    while ra < 0:
        ra += 24
    return ra, dec

class Sequencer:

    def __init__(self, driver: str, name: str, config: dict, astro_events):
        self.name = name
        self.astro_events = astro_events
        self.config = config

        g_dev['seq'] = self
        self.connected = True
        self.description = "Sequencer for script execution."
        self.sequencer_hold = False
        self.sequencer_message = '-'
        plog("sequencer connected.")
        #plog(self.description)
        redis_ip = config['redis_ip']

        if redis_ip is not None:
            self.redis_server = redis.StrictRedis(host=redis_ip, port=6379, db=0,
                                              decode_responses=True)
            self.redis_wx_enabled = True
        else:
            self.redis_wx_enabled = False
        self.sky_guard = False
        self.af_guard = False
        self.block_guard = False
        self.time_of_next_slew = time.time()
        #NB NB These should be set up from config once a day at Noon/Startup time
        self.bias_dark_latch = True   #NB NB NB Should these initially be defined this way?
        self.sky_flat_latch = True
        self.morn_sky_flat_latch = True
        self.morn_bias_dark_latch = True   #NB NB NB Should these initially be defined this way?
        self.night_focus_ready=True

        self.reset_completes()  # NB NB Note this is reset each time sequencer is restarted.

        try:
            self.is_in_completes(None)
        except:
            self.reset_completes()


    def get_status(self):
        status = {
            "active_script": None,
            "sequencer_busy":  False
        }
        #20211026   I think this is causing problems.   WER
        # if not self.sequencer_hold:   #  NB THis should be wrapped in a timeout.
        #     if g_dev['obs'].status_count > 3:   #Gove syste time to settle.
        #         self.manager()      #  There be dragons here!  <<<<<<<<<<<<<<<<<<<<<<<<<<<<<<<<<<<<<<<<<<<<<
        return status


    def parse_command(self, command):
        req = command['required_params']
        opt = command['optional_params']
        g_dev['cam'].user_id = command['user_id']
        g_dev['cam'].user_name = command['user_name']
        action = command['action']
        script = command['required_params']['script']
        if action == "run" and script == 'focusAuto':
            self.auto_focus_script(req, opt)
        elif action == "autofocus": # this action is the front button on Camera, so FORCES an autofocus
            g_dev['foc'].time_of_last_focus = datetime.datetime.now() - datetime.timedelta(
                days=1
            )  # Initialise last focus as yesterday
            self.auto_focus_script(req, opt)
        elif action == "run" and script == 'focusFine':
            self.coarse_focus_script(req, opt)
        elif action == "run" and script == 'genScreenFlatMasters':
            self.screen_flat_script(req, opt)
        elif action == "run" and script == 'genSkyFlatMasters':
            self.sky_flat_script(req, opt)
        elif action == "run" and script in ['32TargetPointingRun', 'pointingRun', 'makeModel']:
            if req['gridType'] == 'sweep':
               self.equatorial_pointing_run(req, opt)
            elif req['gridType'] == 'cross':
                self.cross_pointing_run(req, opt)
            else:
                self.sky_grid_pointing_run(req, opt)
        elif action == "run" and script in ("genBiasDarkMaster", "genBiasDarkMasters"):
            self.bias_dark_script(req, opt, morn=True)
        elif action == "run" and script == 'takeLRGBStack':
            self.take_lrgb_stack(req, opt)
        elif action == "run" and script == "takeO3HaS2N2Stack":
            self.take_lrgb_stack(req, opt)
        elif action.lower() in ["stop", "cancel"]:
            self.stop_command(req, opt)
        elif action == "home":
            #breakpoint()
            self.home_command(req, opt)
        elif action == 'run' and script == 'findFieldCenter':
            g_dev['mnt'].go_command(req, opt, calibrate=True, auto_center=True)
        elif action == 'run' and script == 'calibrateAtFieldCenter':
            g_dev['mnt'].go_command(req, opt, calibrate=True, auto_center=False)
        else:
            plog('Sequencer command:  ', command, ' not recognized.')

    def enc_to_skyflat_and_open(self ,enc_status, ocn_status, no_sky=False):
        #ocn_status = eval(self.redis_server.get('ocn_status'))
           #NB 120 is enough time to telescope to get pointed to East
        self.time_of_next_slew = time.time() -1  #Set up so next block executes if unparked.
        if g_dev['mnt'].mount.AtParK:
            g_dev['mnt'].unpark_command({}, {}) # Get there early
            time.sleep(3)
            self.time_of_next_slew = time.time() + 120   #NB 120 is enough time to telescope to get pointed to East
            if not no_sky:
                g_dev['mnt'].slewToSkyFlatAsync()
                #This should run once. Next time this phase is entered in > 120 seconds we
            #flat_spot, flat_alt = g_dev['evnt'].flat_spot_now()


        if time.time() >= self.time_of_next_slew:
            #We slew to anti-solar Az and reissue this command every 120 seconds
            flat_spot, flat_alt = g_dev['evnt'].flat_spot_now()
            try:
                if not no_sky:
                    g_dev['mnt'].slewToSkyFlatAsync()
                    time.sleep(10)
                plog("Open and slew Dome to azimuth opposite the Sun:  ", round(flat_spot, 1))

                if enc_status['shutter_status'] in ['Closed', 'closed'] and g_dev['enc'].mode == 'Automatic' \
                    and ocn_status['hold_duration'] <= 0.1:   #NB
                    #breakpoint()
                    g_dev['enc'].open_command({}, {})
                    plog("Opening dome, will set Synchronize in 10 seconds.")
                    time.sleep(10)
                g_dev['enc'].sync_mount_command({}, {})
                #Prior to skyflats no dome following.
                self.dome_homed = False
                self.time_of_next_slew = time.time() + 60  # seconds between slews.
            except:
                pass#
        return

    def park_and_close(self, enc_status):
        try:
            if not g_dev['mnt'].mount.AtParK:   ###Test comment here
                g_dev['mnt'].park_command({}, {}) # Get there early
        except:
            plog("Park not executed during Park and Close" )
        try:
            if enc_status['shutter_status'] in ['open', ] and g_dev['enc'].mode == 'Automatic':
                g_dev['enc'].close_command( {}, {})
        except:
            plog('Dome close not executed during Park and Close.')



    ###############################
    #       Sequencer Commands and Scripts
    ###############################
    def manager(self):
        '''
        This is called by the update loop.   Call from local status probe was removed
        #on 20211026 WER

        This is where scripts are automagically started.  Be careful what you put in here if it is
        going to open the dome or move the telescope at unexpected times.

        Scripts must not block too long or they must provide for periodic calls to check status.
        '''

        # NB Need a better way to get all the events.
        if g_dev['obs'].status_count < 3:
            return
        obs_win_begin, sunZ88Op, sunZ88Cl, ephem_now = self.astro_events.getSunEvents()
        #just to be safe:  Should fix Line 344 Exception.
        g_dev['ocn'].status = g_dev['ocn'].get_status()
        g_dev['enc'].status = g_dev['enc'].get_status()
        ocn_status = g_dev['ocn'].status
        enc_status = g_dev['enc'].status
        events = g_dev['events']

        g_dev['enc'].mode = 'Automatic'     #  THis is a very common debug point.

        if self.bias_dark_latch and ((events['Eve Bias Dark'] <= ephem_now < events['End Eve Bias Dark']) and \
             self.config['auto_eve_bias_dark'] and g_dev['enc'].mode in ['Automatic', 'Autonomous', 'Manual'] ):
            self.bias_dark_latch = False
            req = {'bin1': False, 'bin2': True, 'bin3': False, 'bin4': False, 'numOfBias': 45, \
                   'numOfDark': 15, 'darkTime': 180, 'numOfDark2': 3, 'dark2Time': 360, \
                   'hotMap': True, 'coldMap': True, 'script': 'genBiasDarkMaster', }
            opt = {}
            #No action needed on  the enclosure at this level
            self.park_and_close(enc_status)
            #NB The above put dome closed and telescope at Park, Which is where it should have been upon entry.
            self.bias_dark_script(req, opt, morn=False)
            self.bias_dark_latch = False

        elif ((g_dev['events']['Cool Down, Open']  <= ephem_now < g_dev['events']['Eve Sky Flats']) and \
               g_dev['enc'].mode == 'Automatic') and not g_dev['ocn'].wx_hold:

            self.enc_to_skyflat_and_open(enc_status, ocn_status)
            self.night_focus_ready=True

        elif ((g_dev['events']['Clock & Auto Focus']  <= ephem_now < g_dev['events']['Observing Begins']) and \
               g_dev['enc'].mode == 'Automatic') and not g_dev['ocn'].wx_hold:

            if self.night_focus_ready==True:
                g_dev['obs'].send_to_user("Beginning start of night Focus and Pointing Run", p_level='INFO')

                # Move to reasonable spot
                g_dev['mnt'].mount.Tracking = True

                g_dev['mnt'].move_to_altaz(90, 70)
                g_dev['foc'].time_of_last_focus = datetime.datetime.now() - datetime.timedelta(
                    days=1
                )  # Initialise last focus as yesterday

                # Autofocus
                req2 = {'target': 'near_tycho_star', 'area': 150}
                opt = {}
                self.auto_focus_script(req2, opt, throw = g_dev['foc'].throw)

                # Pointing
                req = {'time': self.config['focus_exposure_time'],  'alias':  str(self.config['camera']['camera_1_1']['name']), 'image_type': 'focus'}   #  NB Should pick up filter and constats from config
                #opt = {'area': 150, 'count': 1, 'bin': '2, 2', 'filter': 'focus'}
                opt = {'area': 150, 'count': 1, 'bin': 'default', 'filter': 'focus'}
                result = g_dev['cam'].expose_command(req, opt, no_AWS=False, solve_it=True)
            self.night_focus_ready=False

        elif self.sky_flat_latch and ((events['Eve Sky Flats'] <= ephem_now < events['End Eve Sky Flats'])  \
               and g_dev['enc'].mode in [ 'Automatic', 'Autonomous'] and not g_dev['ocn'].wx_hold and \
               self.config['auto_eve_sky_flat']):

            self.enc_to_skyflat_and_open(enc_status, ocn_status)   #Just in case a Wx hold stopped opening
            self.current_script = "Eve Sky Flat script starting"
            #plog('Skipping Eve Sky Flats')
            self.sky_flat_script({}, {}, morn=False)   #Null command dictionaries
            self.sky_flat_latch = False
            g_dev['mnt'].mount.Tracking = True

# =============================================================================
#         NB NB Note below often faults, should be in a try except instead of this
#         complex nested if construct.  Enc_status can be None if Wema is not  operating.
#         Perhaps we should default set enc_status['enclosure_mode'] = 'Shutdown' as a default?
# =============================================================================
        elif (events['Observing Begins'] <= ephem_now \
                                   < events['Observing Ends']) and not g_dev['ocn'].wx_hold \
                                   and  g_dev['obs'].blocks is not None and g_dev['obs'].projects \
                                   is not None:
            try:
                
                if enc_status['enclosure_mode'] in ['Autonomous!', 'Automatic']:
                    blocks = g_dev['obs'].blocks
                    projects = g_dev['obs'].projects
                    debug = False
        
                    if self.config['site_roof_control'] != 'no' and  enc_status['shutter_status'] in ['Closed', 'closed'] \
                        and float(ocn_status['hold_duration']) <= 0.1:
                        #breakpoint()
                        g_dev['enc'].open_command({}, {})
                        plog("Opening dome, will set Synchronize in 10 seconds.")
                        time.sleep(10)
                    g_dev['enc'].sync_mount_command({}, {})
        
                    if debug:
                        plog("# of Blocks, projects:  ", len(g_dev['obs'].blocks),  len(g_dev['obs'].projects))
        
                    #Note here we could evaluate projects to see which meet observability constraints and place them
                    #In an observables list, then we could pick one to start.  IF there is no pre-sheduled observing block
                    #it would just run.  Voila an Opportunistic scheduler.  An observing block may be empty or point to
                    #a project and if the project is runnable any way, it runs or is marked completed.
                    # NB without deepcopy decrementing counts in blocks will be local to the machine an subject
                    # to over_write as the respons from AWS updates. This is particularly important for owner
                    # and background blocks.
        
                    #First, sort blocks to be in ascending order, just to promote clarity. Remove expired projects.
                    for block in blocks:  #  This merges project spec into the blocks.
                        for project in projects:
        
                            try:
                                if block['project_id'] == project['project_name'] + '#' + project['created_at']:
                                    block['project'] = project
                            except:
                                block['project'] = None  #nb nb nb 20220920   this faults with 'string indices must be integers". WER
        
                                #plog('Scheduled so removing:  ', project['project_name'])
                                #projects.remove(project)
        
                    #The residual in projects can be treated as background.
                    #plog('Background:  ', len(projects), '\n\n', projects)
        
        
                    #house = []
                    for project in projects:
                        if block['project_id']  != 'none':
                            try:
        
                                if block['project_id'] == project['project_name'] + '#' + project['created_at']:
                                    block['project'] = project
                            except:
                                block['project'] = None
                        else:
                            pass
                        #plog("Reservation asserting at this time.   ", )
                    '''
                    evaluate supplied projects for observable and mark as same. Discard
                    unobservable projects.  Projects may be "site" projects or 'ptr' (network wide:
                    All, Owner, PTR-network, North, South.)
                        The westernmost project is offered to run unless there is a runnable scheduled block.
                        for any given time, are the constraints met? Airmass < x, Moon Phaze < y, moon dist > z,
                        flip rules
        
                    '''
                    # breakpoint()
                    # #Figure out which are observable.  Currently only supports one target/proj
                    # NB Observing events without a project are "observable."
                    # observable = []
                    # for projects in projects:
                    #     ra = projects['project_targets']['ra']
                    #     dec = projects['project_targets']['dec']
                    #     sid = g_dev['mnt'].mount.SiderealTime
                    #     ha = tycho.reduceHA(sid - ra)
                    #     az, alt = transform_haDec_to_azAlt(ha, dec)
                    #     # Do not start a block within 15 min of end time???
                    #plog("Initial length:  ", len(blocks))

                    for block in blocks:
                        now_date_timeZ = datetime.datetime.now().isoformat().split('.')[0] +'Z'
                        if not self.block_guard \
                            and (block['start'] <= now_date_timeZ < block['end']) \
                            and not self.is_in_completes(block['event_id']):
                            if block['project_id'] in ['none', 'real_time_slot', 'real_time_block']:
                                self.block_guard = False   # Changed from True WER on 20221011@2:24 UTC
                                return   # Do not try to execute an empty block.
                            self.block_guard = True
        
                            if block['project'] == None:
                                print (block)
                                print ("Skipping a block that contains an empty project")
                                return
        
        
                            completed_block = self.execute_block(block)  #In this we need to ultimately watch for weather holds.
                            self.append_completes(completed_block['event_id'])
                            #block['project_id'] in ['none', 'real_time_slot', 'real_time_block']
                            '''
                            When a scheduled block is completed it is not re-entered or the block needs to
                            be restored.  IN the execute block we need to make a deepcopy of the input block
                            so it does not get modified.
                            '''
                    #plog('block list exhausted')
                    #return  Commented out 20220409 WER
        
        
                        # plog("Here we would enter an observing block:  ",
                        #       block)
                        # breakpoint()
                    #OK here we go to a generalized block execution routine that runs
                    #until exhaustion of the observing window.
                    # else:
                    #     pass
                    #plog("Block tested for observatility")
        
                # #System hangs on this state
                # elif ((g_dev['events']['Observing Ends']  < ephem_now < g_dev['events']['End Morn Sky Flats']) and \
                #        g_dev['enc'].mode == 'Automatic') and not g_dev['ocn'].wx_hold and self.config['auto_morn_sky_flat']:
                #     self.enc_to_skyflat_and_open(enc_status, ocn_status)
            except:
                 plog("Hang up in sequencer.")
        elif self.morn_sky_flat_latch and ((events['Morn Sky Flats'] <= ephem_now < events['End Morn Sky Flats'])  \
               and g_dev['enc'].mode == 'Automatic' and not g_dev['ocn'].wx_hold and \
               self.config['auto_morn_sky_flat']):
            self.enc_to_skyflat_and_open(enc_status, ocn_status)   #Just in case a Wx hold stopped opening
            self.current_script = "Morn Sky Flat script starting"
            #self.morn_sky_flat_latch = False
            #plog('Skipping Eve Sky Flats')
            self.sky_flat_script({}, {}, morn=True)   #Null command dictionaries
            self.morn_sky_flat_latch = False
            #self.park_and_close(enc_status)
        elif self.morn_bias_dark_latch and (events['Morn Bias Dark'] <= ephem_now < events['End Morn Bias Dark']) and \
                  self.config['auto_morn_bias_dark']: # and g_dev['enc'].mode == 'Automatic' ):
            #breakpoint()
            self.morn_bias_dark_latch = False
            req = {'bin1': False, 'bin2': True, 'bin3': False, 'bin4': False, 'numOfBias': 45, \
                    'numOfDark': 15, 'darkTime': 180, 'numOfDark2': 3, 'dark2Time': 360, \
                    'hotMap': True, 'coldMap': True, 'script': 'genBiasDarkMaster', }
            opt = {}
            #No action needed on  the enclosure at this level
            self.park_and_close(enc_status)
            #NB The above put dome closed and telescope at Park, Which is where it should have been upon entry.
            self.bias_dark_script(req, opt, morn=True)

            self.park_and_close(enc_status)
            self.morn_bias_dark_latch = True
        else:
            self.current_script = "No current script, or site not in Automatic."
            try:
                pass
                #self.park_and_close(enc_status)
            except:
                plog("Park and close failed at end of sequencer loop.")
        return
    def take_lrgb_stack(self, req_None, opt=None):
        return
    def take_wugriz_stack(self, req_None, opt=None):
        return
    def take_UBRI_stack(self, req_None, opt=None):
        return
    def take_RGB_stack(self, req_None, opt=None):
        return
    def create_OSC_raw_image(self, req_None, opt=None):
        return
#    self.redis_server.set('sim_hold', True, ex=120)

    def clock_the_system(self, other_side=False):
        '''

        This routine carefully starts up the telescope and verifies the telescope is
        properly reporting correct coordiates and the dome is correctly positioning.
        Once a star field is returned, the system solves and synchs the telescope and
        dome if necessary.  Next a detailed autofocus is performed on a Tycho star of
        known mag and position.  The final reading from the autofocus is used for one
        last clocking.

        other_side = True causes the telescope to then flip and repeat the process.
        From differences in the solutions, flip_shift offsets can be calculated.

        If this routine does not solve, the night is potentially lost so an alert
        messagge should be sent to the owner and telops, the enclosure closed and
        left in manual, the telescope parked and instruments are put to bed.

        This routing is designed to begin when the altitude of the Sun is -9 degrees.
        The target azimuth will change so the Moon is always 15 or more degrees away.

        If called in the Morning and the routing fails, the system is still put to
        bed but a less urgent message is sent to the owner and telops.

        Returns
        -------
        None.

        '''

        '''
        if dome is closed: simulate
        if not simulate, check sun is down
                         check dome is open

        go to 90 az 60 alt then near tycho star
        Image and look for stars (or load simulated frames)

        If stars not present:
            slew dome right-left increasing to find stars
        if +/- 90 az change in dome does not work then
        things are very wrong -- close down and email list.

        if stars present, then autofocus with wide tolerance
        if after 5 tries no luck -- close down and email list.

        if good autofocus then last frame is the check frame.

        Try to astrometrically solve it.  if it solves, synch the
        telescope.  Wait for dome to get in position and

        Take second image, solve and synch again.

        If tel motion > 1 amin, do one last time.

        Look at dome Az -- is dome following the telescope?
        Report if necessary

        return control.

        '''

    def execute_block(self, block_specification):
        #ocn_status = eval(self.redis_server.get('ocn_status'))
        #enc_status = eval(self.redis_server.get('enc_status'))
        plog('|n|n Staring a new project!  \n')
        plog(block_specification, ' \n\n\n')

        self.block_guard = True
        # NB we assume the dome is open and already slaving.
        block = copy.deepcopy(block_specification)
        ocn_status = g_dev['ocn'].status
        enc_status = g_dev['enc'].status
        # #unpark, open dome etc.
        # #if not end of block
        # if not enc_status in ['open', 'Open', 'opening', 'Opening']:
        #     self.enc_to_skyflat_and_open(enc_status, ocn_status, no_sky=True)   #Just in case a Wx hold stopped opening
        # else:
        #g_dev['enc'].sync_mount_command({}, {})
        g_dev['mnt'].unpark_command({}, {})
        g_dev['mnt'].Tracking = True   # unpark_command({}, {})
        g_dev['cam'].user_name = 'tobor'
        g_dev['cam'].user_id = 'tobor'
        #NB  Servo the Dome??
        timer = time.time() - 1  #This should force an immediate autofocus.
        req2 = {'target': 'near_tycho_star', 'area': 150}
        opt = {}
        t = 0
        '''
        # to do is Targets*Mosaic*(sum of filters * count)

        Assume for now we only have one target and no mosaic factor.
        The the first thing to do is figure out how many exposures
        in the series.  If enhance AF is true they need to be injected
        at some point, but it does not decrement. This is still left to do
        '''


        for target in block['project']['project_targets']:   #  NB NB NB Do multi-target projects make sense???
            try:
                dest_ra = float(target['ra']) - \
                    float(block_specification['project']['project_constraints']['ra_offset'])/15.

                dest_dec = float(target['dec']) - float(block_specification['project']['project_constraints']['dec_offset'])
                dest_ra, dest_dec = ra_dec_fix_hd(dest_ra, dest_dec)
                dest_name =target['name']

                g_dev['cam'].user_name = block_specification['creator']
                g_dev['cam'].user_id = block_specification['creator_id']
                #breakpoint()
                if ('longstack' in block_specification['project']) == False:
                    longstackswitch='no'
                    longstackname='no'
                elif block_specification['project']['longstack'] == True:
                    longstackswitch='yes'
                    longstackname=block_specification['project']['created_at'].replace('-','').replace(':','')
                else:
                    longstackswitch='no'
                    longstackname='no'
                if ('smartstack' in block_specification['project']) == False:
                    smartstackswitch='no'
                elif block_specification['project']['smartstack'] == True:
                    smartstackswitch='yes'
                else:
                    smartstackswitch='no'

<<<<<<< HEAD
            except Exception as e:
                print (e)
                plog(traceback.format_exc())
                breakpoint()
                print ("Could not execute project due to poorly formatted or corrupt RA or Dec in project_targets")
                g_dev['obs'].send_to_user("Could not execute project due to poorly formatted or corrupt RA or Dec in project_targets", p_level='INFO')
=======
            except Exception as e:                
                print ("Could not execute project due to poorly formatted or corrupt project")
                print (e)
                g_dev['obs'].send_to_user("Could not execute project due to poorly formatted or corrupt project", p_level='INFO')
>>>>>>> ab49d3ea
                continue

            if enc_status['shutter_status'] in ['Closed', 'closed'] and ocn_status['hold_duration'] <= 0.1:   #NB  # \  NB NB 20220901 WER fix this!

                #breakpoint()
                g_dev['enc'].open_command({}, {})
                plog("Opening dome, will set Synchronize in 10 seconds.")
                time.sleep(10)
            g_dev['enc'].sync_mount_command({}, {})

            '''
            We be starting a block:
            Open dome if alt Sun < 5 degrees
            Unpark telescope
            Slave the Dome
            Go to Az of the target and take a 15 second W  Square
            exposure -- better go to a tycho star near
            the aimpoint at Alt ~30-35  Take an exposure, try to solve
            an possibly synch.  But be above any horizon
            effects.

            THen autofocus, then finally go to the object
            whihc could be below Alt of 30.
            all of aboe for first of night then at start of a block
            do the square target check, then AF, then block, depending
            on AF more Frequently setting.

            Consider a target check and even synch after a flip.


            '''
            try:
                g_dev['mnt'].get_mount_coordinates()
            except:
                pass
            g_dev['mnt'].go_coord(dest_ra, dest_dec)

            plog("CAUTION:  rotator may block")
            pa = float(block_specification['project']['project_constraints']['position_angle'])
            if abs(pa) > 0.01:
                try:

                    g_dev['rot'].rotator.MoveAbsolute(pa)   #Skip rotator move if nominally 0
                except:
                    pass


            #Compute how many to do.
            left_to_do = 0
            ended = False
            #  NB NB NB Any mosaic larger than +SQ should be specified in degrees and be square
            #  NB NB NB NB this is the source of a big error$$$$$$$$$$$$$$$$$$$$$$$$$$$$$$$$$$$$$$$$$$$$$$$$$!!!! WER 20220814
            for exposure in block['project']['exposures']:
                multiplex = 0
                if exposure['area'] in ['300', '300%', 300, '220', '220%', 220, '150', '150%', 150, '250', '250%', 250]:
                    if block_specification['project']['project_constraints']['add_center_to_mosaic']:
                        multiplex = 5
                    else:
                        multiplex = 4
                if exposure['area'] in ['600', '600%', 600, '450', '450%', 450]:
                    multiplex = 16
                if exposure['area'] in ['500', '500%', 500]:
                    if block_specification['project']['project_constraints']['add_center_to_mosaic']:
                        multiplex = 7
                    else:
                        multiplex = 6
                if exposure['area'] in ['+SQ', '133%']:
                    multiplex = 2
                if multiplex > 1:
                    left_to_do += int(exposure['count'])*multiplex
                    exposure['count'] = int(exposure['count'])*multiplex  #Do not multiply the count string value as a dict entry!
                    plog('# of mosaic panes:  ', multiplex)
                else:
                    left_to_do += int(exposure['count'])
                    plog('Singleton image')

            plog("Left to do initial value:  ", left_to_do)
            req = {'target': 'near_tycho_star'}
            #initial_focus = True

            while left_to_do > 0 and not ended:


                if g_dev["foc"].last_focus_fwhm == None or g_dev["foc"].focus_needed == True:

                    g_dev['obs'].send_to_user("Running an initial autofocus run.")


                    self.auto_focus_script(req2, opt, throw = g_dev['foc'].throw)

                    just_focused = True
                    #initial_focus = False    #  Make above on-time event per block
                    g_dev["foc"].focus_needed = False
                    #timer = time.time() + af_delay  # 45 minutes

                # A flag to make sure the first image after a slew in an exposure set is solved, but then onto the normal solve timer
                reset_solve = True


                #cycle through exposures decrementing counts    MAY want to double check left-to do but do nut remultiply by 4
                for exposure in block['project']['exposures']:

                    #initial_focus = False
                    just_focused = True
                    #timer = time.time() + af_delay  #40 minutes to refocus

                    print ("Observing " + str(block['project']['project_targets'][0]['name']))

                    plog("Executing: ", exposure, left_to_do)
                    color = exposure['filter']
                    exp_time =  float(exposure['exposure'])




                    if exposure['bin'] == '"optimal"':
                        tempBinString=str(g_dev['cam'].config['camera']['camera_1_1']['settings']['default_bin'][0])
                        binning = tempBinString + ' ' + tempBinString
                    elif exposure['bin'] == '"maximum"' :
                        tempBinString=str(g_dev['cam'].config['camera']['camera_1_1']['settings']['maximum_bin'][0])
                        binning = tempBinString + ' ' + tempBinString
                    elif exposure['bin'] in[0, '0', '0,0', '0, 0', '0 0']:
                        tempBinString=str(g_dev['cam'].config['camera']['camera_1_1']['settings']['default_bin'][0])
                        binning = tempBinString + ' ' + tempBinString
                    elif exposure['bin'] in [2, '2,2', '2, 2', '2 2']:
                        binning = '2 2'
                    elif exposure['bin'] in [3, '3,3', '3, 3', '3 3']:
                        binning = '3 3'
                    elif exposure['bin'] in [4, '4,4', '4, 4', '4 4']:
                        binning = '4 4'
                    else:
                        tempBinString=str(g_dev['cam'].config['camera']['camera_1_1']['settings']['default_bin'][0])
                        binning = tempBinString + ' ' + tempBinString
                    count = int(exposure['count'])
                    #  We should add a frame repeat count
                    imtype = exposure['imtype']

                    if count <= 0:
                         continue
                    #At this point we have 1 to 9 exposures to make in this filter.  Note different areas can be defined.
                    if exposure['area'] in ['300', '300%', 300, '220', '220%', 220, '150', '150%', 150, ]:  # 4 or 5 expsoures.
                        if block_specification['project']['project_constraints']['add_center_to_mosaic']:
                            offset = [(0.0, 0.0), (-1.5, 1.), (1.5, 1.), (1.5, -1.), (-1.5, -1.)] #Aimpoint + Four mosaic quadrants 36 x 24mm chip
                            pane = 0
                        else:
                            offset = [(-1, 1.), (1, 1.), (1, -1.), (-1, -1.)] #Four mosaic quadrants 36 x 24mm chip
                            pane = 1
                        #Exact details of the expansions need to be calculated for accurate naming. 20201215 WER
                        if exposure['area'] in ['300', '300%', 300]:
                            pitch = 0.3125
                        if exposure['area'] in ['220', '220%', 220]:
                            pitch = 0.25
                        if exposure['area'] in ['150', '150%', 150]:
                            pitch = 0.1875

                    elif exposure['area'] in ['600', '600%', '4x4d', '4x4']:
                        offset = [(0,0), (-1, 0), (-1, 0.9), (-1, 1.8), (0, 1.8), (1, 1.8), (2, 0.9), (1, 0.9), (0, 0.9), \
                                  (2, 0), (1, 0), (1, -0.9), (0, -0.9), (-1, -0.9), (-1, -1.8), (0, -1.8), (1, -1.8)]
                                 #((2, -1,8), (2, -0.9), (2, 1.8))  #  Dead areas for star fill-in.
                        pitch = -1  #A signal to do something special.  ##'600', '600%', 600,
                    elif exposure['area'] in ['2x2', '500%']:
                        offset= [(0,0), (-0.5, 0), (-0.5, .35), (0.5, 0.35), (0.5, 0), (-0.5, -0.35), (0.5, -0.35), ]
                        pitch = 1
                    elif exposure['area'] in ['450', '450%', 450]:
                        pitch = 0.250
                        pane = 0
                    # elif exposure['area'] in ['500', '500%',]:  # 6 or 7 exposures.  SQUARE
                    #     step = 1.466667
                    #     if block_specification['project']['project_constraints']['add_center_to_mosaic']:
                    #         offset = [(0., 0.), (-1, 0.), (-1, step), (1, step), (1, 0), \
                    #                   (1, -step), (-1, -step)] #Aimpoint + six mosaic quadrants 36 x 24mm chip
                    #         pane = 0
                    #     else:
                    #         offset = [(-1, 0.), (-1, step),  (1, step), (1, 0), \
                    #                   (1, -step), (-1, -step)] #Six mosaic quadrants 36 x 24mm chip
                    #         pane = 1
                    #     pitch = .375
                    elif exposure['area'] in ['+SQ', '133%']:  # 2 exposures.  SQUARE
                        #step = 1
                        offset = [(0, -1), (0, 1)] #Two mosaic steps 36 x 24mm chip  Square
                        pane = 1
                        pitch = 0.25#*2   #Try this out for small overlap and tall field. 20220218 04:12 WER
                    else:
                        offset = [(0., 0.)] #Zero(no) mosaic offset
                        pitch = 0.
                        pane = 0

                    for displacement in offset:

                        x_field_deg = g_dev['cam'].config['camera']['camera_1_1']['settings']['x_field_deg']
                        y_field_deg = g_dev['cam'].config['camera']['camera_1_1']['settings']['y_field_deg']
                        if pitch == -1:
                            #Note positive offset means a negative displacement in RA for spiral to wrap CCW.
                            #Note offsets are absolute degrees.
                            d_ra = -displacement[0]/15.
                            d_dec = displacement[1]
                        else:
                            d_ra = displacement[0]*(pitch)*(x_field_deg/15.)  # 0.764243 deg = 0.0509496 Hours  These and pixscale should be computed in config.
                            d_dec = displacement[1]*( pitch)*(y_field_deg)  # = 0.5102414999999999   #Deg
                        new_ra = dest_ra + d_ra
                        new_dec= dest_dec + d_dec
                        new_ra, new_dec = ra_dec_fix_hd(new_ra, new_dec)

                        #if offset != [(0., 0.)]: # only move if you need to move to another position in the mosaic.
                        plog('Seeking to:  ', new_ra, new_dec)
                        g_dev['mnt'].go_coord(new_ra, new_dec, reset_solve=reset_solve)  # This needs full angle checks
                            #time.sleep(5) # Give scope time to settle.
                        reset_solve=False # make sure slews after the first slew do not reset the PW Solve timer.
                        #if not just_focused:
                        #    g_dev['foc'].adjust_focus()
                        just_focused = False
                        if imtype in ['light'] and count > 0:
                            req = {'time': exp_time,  'alias':  str(self.config['camera']['camera_1_1']['name']), 'image_type': imtype, 'smartstack' : smartstackswitch, 'longstackswitch' : longstackswitch, 'longstackname' : longstackname, 'block_end' : block['end']}   #  NB Should pick up filter and constants from config
                            opt = {'area': 150, 'count': 1, 'bin': binning, 'filter': color, \
                                   'hint': block['project_id'] + "##" + dest_name, 'object_name': block['project']['project_targets'][0]['name'], 'pane': pane}
                            plog('Seq Blk sent to camera:  ', req, opt)
                            obs_win_begin, sunZ88Op, sunZ88Cl, ephem_now = self.astro_events.getSunEvents()

                            now_date_timeZ = datetime.datetime.now().isoformat().split('.')[0] +'Z'
                            if now_date_timeZ >= block['end'] :
                                break
                            result = g_dev['cam'].expose_command(req, opt, no_AWS=False, solve_it=False)
                            try:
                                if result['stopped'] is True:
                                    g_dev['obs'].send_to_user("Project Stopped because Exposure cancelled")
                                    return block_specification
                            except:
                                pass
                            t +=1
                            count -= 1
                            exposure['count'] = count
                            left_to_do -= 1
                            plog("Left to do:  ", left_to_do)
                        pane += 1

                    now_date_timeZ = datetime.datetime.now().isoformat().split('.')[0] +'Z'

                    events = g_dev['events']

                    ended = left_to_do <= 0 or now_date_timeZ >= block['end'] \
                            or ephem.now() >= events['Observing Ends']
                    #                                                    ]\
                    #         or g_dev['airmass'] > float( block_specification['project']['project_constraints']['max_airmass']) \
                    #         or abs(g_dev['ha']) > float(block_specification['project']['project_constraints']['max_ha'])
                    #         # Or mount has flipped, too low, too bright, entering zenith..

        plog("Project block has finished!")   #NB Should we consider turning off mount tracking?
        if block_specification['project']['project_constraints']['close_on_block_completion']:
            #g_dev['mnt'].park_command({}, {})
            # NB NBNeed to write a more robust and generalized clean up.
            try:
                pass#g_dev['enc'].enclosure.Slaved = False   NB with wema no longer exists
            except:
                pass
            #self.redis_server.set('unsync_enc', True, ex=1200)
            #g_dev['enc'].close_command({}, {})
            g_dev['mnt'].park_command({}, {})

            plog("Auto PARK (not Close) attempted at end of block.")
        self.block_guard = False
        return block_specification #used to flush the queue as it completes.


    def bias_dark_script(self, req=None, opt=None, morn=False):
        """

        20200618   This has been drastically simplied for now to deal with only QHY600M.

        May still have a bug where it latches up only outputting 2x2 frames.

        """
        print (morn)
        self.sequencer_hold = True
        self.current_script = 'Bias Dark'
        if morn:
            ending = g_dev['events']['End Morn Bias Dark']
        else:
            ending = g_dev['events']['End Eve Bias Dark']
        while ephem.now() < ending :   #Do not overrun the window end

            g_dev['mnt'].park_command({}, {}) # Get there early

            plog("Expose Biases: by configured binning;  normal and long darks.")

            dark_time = self.config['camera']['camera_1_1']['settings']['ref_dark']
            long_dark_time = self.config['camera']['camera_1_1']['settings']['long_dark']


            for bias in range(9):   #9*(9 +1) per cycle.
                if ephem.now() + 210/86400 > ending:
                    break
                if "1 1" in self.config['camera']['camera_1_1']['settings']['bin_enable']:
                    req = {'time': 0.0,  'script': 'True', 'image_type': 'bias'}
                    opt = {'area': "Full", 'count': 9, 'bin':'1 1', \
                            'filter': 'dark'}
                    plog("Expose b_1")
                    result = g_dev['cam'].expose_command(req, opt, no_AWS=True, \
                                    do_sep=False, quick=False)
                    g_dev['obs'].update_status()
                    dark_time = 360
                    if ephem.now() + (dark_time + 30)/86400 > ending:
                        break
                    plog("Expose ref_dark using exposure:  ", dark_time )
                    req = {'time':dark_time ,  'script': 'True', 'image_type': 'dark'}
                    opt = {'area': "Full", 'count':1, 'bin': '1 1', \
                            'filter': 'dark'}
                    result = g_dev['cam'].expose_command(req, opt, no_AWS=True, \
                                        do_sep=False, quick=False)

                    g_dev['obs'].update_status()
                    if long_dark_time is not None and long_dark_time > dark_time:

                        if ephem.now() + (long_dark_time + 30)/86400 > ending:
                            break
                        plog("Expose long dark using exposure:  ", long_dark_time)
                        req = {'time':long_dark_time ,  'script': 'True', 'image_type': 'dark'}
                        opt = {'area': "Full", 'count':1, 'bin': '1 1', \
                                'filter': 'dark'}
                        result = g_dev['cam'].expose_command(req, opt, no_AWS=True, \
                                            do_sep=False, quick=False)

                        g_dev['obs'].update_status()
                if "2 2" in self.config['camera']['camera_1_1']['settings']['bin_enable']:
                    req = {'time': 0.0,  'script': 'True', 'image_type': 'bias'}
                    opt = {'area': "Full", 'count': 9, 'bin':'2 2', \
                            'filter': 'dark'}
                    plog("Expose b_1")
                    result = g_dev['cam'].expose_command(req, opt, no_AWS=True, \
                                    do_sep=False, quick=False)
                    g_dev['obs'].update_status()
                    dark_time = 360
                    if ephem.now() + (dark_time + 30)/86400 > ending:
                        break
                    plog("Expose ref_dark using exposure:  ", dark_time )
                    req = {'time':dark_time ,  'script': 'True', 'image_type': 'dark'}
                    opt = {'area': "Full", 'count':1, 'bin': '2 2', \
                            'filter': 'dark'}
                    result = g_dev['cam'].expose_command(req, opt, no_AWS=True, \
                                        do_sep=False, quick=False)

                    g_dev['obs'].update_status()
                    if long_dark_time is not None and long_dark_time > dark_time:

                        if ephem.now() + (long_dark_time + 30)/86400 > ending:
                            break
                        plog("Expose long dark using exposure:  ", long_dark_time)
                        req = {'time':long_dark_time ,  'script': 'True', 'image_type': 'dark'}
                        opt = {'area': "Full", 'count':1, 'bin': '2 2', \
                                'filter': 'dark'}
                        result = g_dev['cam'].expose_command(req, opt, no_AWS=True, \
                                            do_sep=False, quick=False)

                        g_dev['obs'].update_status()

                g_dev['obs'].update_status()
                if ephem.now() + 30/86400 >= ending:
                    break

            plog(" Bias/Dark acquisition is finished normally.")

        self.sequencer_hold = False
        g_dev['mnt'].park_command({}, {}) # Get there early
        plog("Bias/Dark Phase has passed.")


        time.sleep(300) # Wait for telescope to park
        if morn:
            # UNDERTAKING END OF NIGHT ROUTINES

            # Setting runnight for mop up scripts
            yesterday = datetime.datetime.now() - timedelta(1)
            runNight=datetime.datetime.strftime(yesterday, '%Y%m%d')

            # Check the archive directory and upload any big fits that haven't been uploaded
            # wait until the queue is empty before mopping up

            # Go through and add any remaining fz files to the aws queue .... hopefully that is enough? If not, I will make it keep going until it is sure.
            #while True:
            dir_path=self.config['client_path'] + 'archive/'
            cameras=glob(dir_path + "*/")
            print (cameras)
            for camera in cameras:
                bigfzs=glob(camera + "/" + runNight + "/raw/*.fz")

                for fzneglect in bigfzs:
                    print ("Reattempting upload of " + str(os.path.basename(fzneglect)))
                    #breakpoint()
                    #image = (im_path, name)
                    #g_dev["obs"].aws_queue.put((priority, image), block=False)

                    g_dev['cam'].enqueue_for_AWS(26000000, camera + runNight + "/raw/", str(os.path.basename(fzneglect)))
                    #g_dev['obs'].send_to_aws()

            #time.sleep(300)
            #if (g_dev['obs'].aws_queue.empty()):
            #break

            # Sending token to AWS to inform it that all files have been uploaded
            print ("sending end of night token to AWS")
            #g_dev['cam'].enqueue_for_AWS(jpeg_data_size, paths['im_path'], paths['jpeg_name10'])

            isExist = os.path.exists(g_dev['cam'].site_path + 'tokens')
            if not isExist:
                os.makedirs(g_dev['cam'].site_path + 'tokens')
            runNightToken= g_dev['cam'].site_path + 'tokens/' + self.config['site'] + runNight + '.token'
            with open(runNightToken, 'w') as f:
                f.write('Night Completed')
            image = (g_dev['cam'].site_path + 'tokens/', self.config['site'] + runNight + '.token')
            g_dev['obs'].aws_queue.put((30000000000, image), block=False)
            g_dev['obs'].send_to_user("End of Night Token sent to AWS.", p_level='INFO')

            # while True:
            #     if (not g_dev['obs'].aws_queue.empty()):
            #         g_dev['obs'].send_to_AWS()
            #         print ("Emptying AWS queue at the end of the night")
            #         time.sleep(1)
            #     else:
            #         break

            # Culling the archive
            #FORTNIGHT=60*60*24*7*2
            if self.config['archive_age'] > 0 :
                print (self.config['client_path'] + 'archive/')
                dir_path=self.config['client_path'] + 'archive/'
                #cameras=[d for d in os.listdir(dir_path) if os.path.isdir(d)]
                cameras=glob(dir_path + "*/")
                print (cameras)
                for camera in cameras:  # Go through each camera directory
                    print ("*****************************************")
                    print ("Camera: " + str(camera))
                    timenow_cull=time.time()
                    directories=glob(camera + "*/")
                    deleteDirectories=[]
                    deleteTimes=[]
                    for q in range(len(directories)):
                        if ((timenow_cull)-os.path.getmtime(directories[q])) > (self.config['archive_age'] * 24* 60 * 60) :
                            deleteDirectories.append(directories[q])
                            deleteTimes.append(((timenow_cull)-os.path.getmtime(directories[q])) /60/60/24/7)
                    print ("These are the directories earmarked for  ")
                    print ("Eternal destruction. And how old they are")
                    print ("in weeks\n")
                    g_dev['obs'].send_to_user("Culling " + str(len(deleteDirectories)) +" from the local archive.", p_level='INFO')
                    for entry in range(len(deleteDirectories)):
                        print (deleteDirectories[entry] + ' ' + str(deleteTimes[entry]) + ' weeks old.')
                        shutil.rmtree(deleteDirectories[entry])

            # Clear out smartstacks directory
            print ("removing and reconstituting smartstacks directory")
            try:
                shutil.rmtree(g_dev["cam"].site_path + "smartstacks")
            except:
                print ("problems with removing the smartstacks directory... usually a file is open elsewhere")
            time.sleep(20)
            if not os.path.exists(g_dev["cam"].site_path + "smartstacks"):
                os.makedirs(g_dev["cam"].site_path + "smartstacks")




            # Reopening config and resetting all the things.
            self.astro_events.compute_day_directory()
            self.astro_events.display_events(endofnightoverride='yes')
            g_dev['obs'].astro_events = self.astro_events


            # sending this up to AWS
            '''
            Send the config to aws.
            '''
            uri = f"{self.name}/config/"
            self.config['events'] = g_dev['events']
            response = g_dev['obs'].api.authenticated_request("PUT", uri, self.config)
            if response:
                plog("Config uploaded successfully.")

            # If you are using TheSkyX, then update the autosave path
            if self.config['camera']['camera_1_1']['driver'] == "CCDSoft2XAdaptor.ccdsoft5Camera":
                g_dev['cam'].camera.AutoSavePath = self.config['archive_path'] +'archive/' + datetime.datetime.strftime(datetime.datetime.now(), '%Y%m%d')
                try:
                    os.mkdir(self.config['archive_path'] +'archive/' + datetime.datetime.strftime(datetime.datetime.now(), '%Y%m%d'))
                except:
                    print ("Couldn't make autosave directory")

            # Resetting complete projects
            print ("Nightly reset of complete projects")
            self.reset_completes()
            g_dev['obs'].blocks = None
            g_dev['obs'].projects = None
            g_dev['obs'].events_new = None
            g_dev['obs'].reset_last_reference()
            if self.config['mount']['mount1']['permissive_mount_reset'] == 'yes':
               g_dev['mnt'].reset_mount_reference()
            g_dev['obs'].last_solve_time = datetime.datetime.now() - datetime.timedelta(days=1)
            g_dev['obs'].images_since_last_solve = 10000

            # Resetting sequencer stuff
            self.connected = True
            self.description = "Sequencer for script execution."
            self.sequencer_hold = False
            self.sequencer_message = '-'
            plog("sequencer reconnected.")
            plog(self.description)
            self.sky_guard = False
            self.af_guard = False
            self.block_guard = False
            self.time_of_next_slew = time.time()
            self.bias_dark_latch = True
            self.sky_flat_latch = True
            self.morn_sky_flat_latch = True
            self.morn_bias_dark_latch = True
            self.reset_completes()


            # Reset focus tracker
            g_dev["foc"].focus_needed = True
            g_dev["foc"].time_of_last_focus = datetime.datetime.now() - datetime.timedelta(
                days=1
            )  # Initialise last focus as yesterday
            g_dev["foc"].images_since_last_focus = (
                10000  # Set images since last focus as sillyvalue
            )
            g_dev["foc"].last_focus_fwhm = None
            g_dev["foc"].focus_tracker = [np.nan] * 10

            # Trying to figure out why sequencer isn't restarting.
            events = g_dev['events']
            obs_win_begin, sunZ88Op, sunZ88Cl, ephem_now = self.astro_events.getSunEvents()

            # Reopening config and resetting all the things.
            self.astro_events.compute_day_directory()
            self.astro_events.display_events()
            g_dev['obs'].astro_events = self.astro_events

            # Allow early night focus
            self.night_focus_ready==True


        return



    def sky_flat_script(self, req, opt, morn=False):
        """

        If entered, put up a guard.
        if open conditions are acceptable then take a dark image of a dark screen, just for
        reference.
        Open the dome,
        GoTo flat spot, expose, rotating through 3 filters pick least sensitive
        discard overexposures, keep rotating.  once one of the three yeilds a good
        exposure, repeat four more times, then drop that filter from list, add a new one
        and proceed to loop.  This should allow us to generate the sensitivity list in
        the right order and not fill the system up will overexposed files.  Ultimatley
        we wait for the correct sky condition once we have the calibrations so as to not
        wear out the shutter.
        Non photometric shutters need longer exposure times.
        Note with alt-az mount we could get very near the zenith zone.
        Note we want Moon at least 30 degrees away

        20220821  New try at this code
        Set up parameters for the site, camera, etc.
        set up 'end-time'.  Calling into this happens elesewhere at the prescribed start time
        Pick forward or reverse filter list depemnding on Eve or Morn flats. -- "the pop-list"
        flat count = 3
        scale = 1, used to drive exposure to ~32500ADU That is the target_flat value
        prior scale = 1  When changing filters apply this scale so we do not wast time.  This
        is intended to fix the problem the gain estimates are wrong.
        while len(pop_list) > 0  and ephem.now() < ending:
            Get the filter, its 'gain'
            go the the solar flat spot  (Tel should be there earlier)
            possibly here if not on flat spot or roof not open:
                time.sleep(10)
                continue the loop

                (Note if SRO roof opens late we are likely behinf the 8-ball and we waste time
                 on the Narrow Band filters.)
            calculate exposure (for S2 filter if Night, PL filter if morning.)
            if evening and exposure > 180 sec sky is too dark for that filter so:
                pop that filter
                flat count = 3
                continue the loop
            if morning and exposure < 1 sec then sky too bright for that filter so:
                pop tht tilter
                flat count = 3
                continue the loop

            Here I think we need another loop that gets the number of flats or pops
            the filter and then continues the above loop.
            Tries = 6   #basically prevent a spin on one filter from eating up the window.
            While flatcount > 0 and tries > 0 and ephem.now() < ending:
                Expose the filter for the computed time.
                Now lets fix the  convoluted code.
                The central patch should ideally be ~= target flat, so
                scale = target_flat/patch, avoiding the obvious divide by zero.  A problem
                here is if Patch is >> 65,000 we only scale exposure by about half. So it makes
                some sense to cut it down more so we converge faster.  (Scaling up seems to work
                on the first pass.)

                if patch is say 30000 <= patch <= 35000, accept the exposure as a valid flat:
                    flatcount -= 1
                    tried =- 1
                    scale = prior_scale*target_flat/patch    #prior _scale is 1.0
                elif outside that range
                    tried =- 1
                    scale = prior_scale*target_flat/patch as adjusted by the above paragraph.

                        Next step is a bit subtle.  if the loop is going to fail because with the flat_count
                        or tries are exceeded we need to set up prior_scale.  The theory is if the session worked
                        perfect we end with an effective scale on 1.  But the sky fades very fast so to do this
                        right we need somthing more like an average-scale.  However for now, keep it simple.
                        So the assumption is is the scale for the s2 filter to expose correctly is 0.9 then
                        the S2 signal is "bright".  So we put that factor into prior scale so when we move to HA
                        the system will bias the first HA exposure assuming it will be bright for that band as well.

                        What I have seen so far is there is variation night to night is the sky transmission in the
                        red bands. Add that to the fast chages is skybrighness after SRO opens and ... challenging.

                        Note in old code I try recomputing the "gain".  Ideally a better way to do this would be to
                        create a persisten gain list of say the last 7 successful nights per filter of course and then
                        seed the above more accurately.

                        Now once we get rid of CCD cameras this becomes a bit easier since min exposure can be 0.0001 sec.
                        But readout time then starts to dominate.  All fine you say but if we have a full wheel of filters
                        then haveing only 35 or so minutes is still limiting.

                        I am going to push this to Git right now so MFitz can comment. Then i will get back to the pseudo code.

        """

        self.sky_guard = True   #20220409 I think this is obsolete or unused.
        plog('Sky Flat sequence Starting, Enclosure PRESUMED Open. Telescope should be on sky flat spot.')

        g_dev['obs'].send_to_user('Sky Flat sequence Starting, Enclosure PRESUMED Open. Telescope should be on sky flat spot.', p_level='INFO')
        evening = not morn
        camera_name = str(self.config['camera']['camera_1_1']['name'])
        flat_count = 5
        min_exposure = float(self.config['camera']['camera_1_1']['settings']['min_exposure'])
        bin_spec = '1,1'
        try:
            bin_spec = self.config['camera']['camera_1_1']['settings']['flat_bin_spec']
        except:
            pass
        exp_time = min_exposure # added 20220207 WER  0.2 sec for SRO


        #  Pick up list of filters is sky flat order of lowest to highest transparency.
        pop_list = self.config['filter_wheel']['filter_wheel1']['settings']['filter_sky_sort'].copy()

        if morn:
            pop_list.reverse()
            plog('filters by high to low transmission:  ', pop_list)
            ending = g_dev['events']['End Morn Sky Flats']
        else:
            plog('filters by low to high transmission:  ', pop_list)
            ending = g_dev['events']['End Eve Sky Flats']
        #length = len(pop_list)
        obs_win_begin, sunset, sunrise, ephem_now = self.astro_events.getSunEvents()
        exp_time = 0
        scale = 1.0
        prior_scale = 1   #THIS will be inhereted upon completion of the prior filter
        collecting_area = self.config['telescope']['telescope1']['collecting_area']/31808.   # SAF at F4.9 is the reference
        #   and (g_dev['events']['Eve Sky Flats'] <

        while len(pop_list) > 0  and ephem.now() < ending:

            current_filter = int(pop_list[0])
            acquired_count = 0
            g_dev['fil'].set_number_command(current_filter)  #  20220825  NB NB NB Change this to using a list of filter names.
            g_dev['mnt'].slewToSkyFlatAsync()
            target_flat = 30000

            # if not g_dev['enc'].status['shutter_status'] in ['Open', 'open']:
            #     g_dev['obs'].send_to_user("Wait for roof to be open to take skyflats. 60 sec delay loop.", p_level='INFO')
            #     time.sleep(60)
            #     g_dev['obs'].update_status()
            #     continue
            while (acquired_count < flat_count):# and g_dev['enc'].status['shutter_status'] in ['Open', 'open']: # NB NB NB and roof is OPEN! and (ephem_now +3/1440) < g_dev['events']['End Eve Sky Flats' ]:
                #if g_dev['enc'].is_dome:   #Does not apply
                g_dev['mnt'].slewToSkyFlatAsync()  #FRequently do this to dither.
                g_dev['obs'].update_status()

                try:
                    try:
                        sky_lux = eval(self.redis_server.get('ocn_status'))['calc_HSI_lux']     #Why Eval, whould have float?
                    except:
                        #plog("Redis not running. lux set to 1000.")
                        sky_lux = float(g_dev['ocn'].status['calc_HSI_lux'])

                    exp_time = prior_scale*scale*target_flat/(collecting_area*sky_lux*float(g_dev['fil'].filter_data[current_filter][3]))  #g_dev['ocn'].calc_HSI_lux)  #meas_sky_lux)
                    plog('Ex:  ', exp_time, scale, prior_scale, sky_lux, float(g_dev['fil'].filter_data[current_filter][3]))

                    if evening and exp_time > 120:
                        #exp_time = 60    #Live with this limit.  Basically started too late
                        plog('Break because proposed evening exposure > 180 seconds:  ', exp_time)
                        g_dev['obs'].send_to_user('Try next filter because proposed  flat exposure > 180 seconds.', p_level='INFO')
                        pop_list.pop(0)
                        break
                    if morn and exp_time < min_exposure:
                        #exp_time = 60    #Live with this limit.  Basically started too late
                        plog('Break because proposed evening exposure > 180 seconds:  ', exp_time)
                        g_dev['obs'].send_to_user('Try next filter because proposed  flat exposure < min_exposure.', p_level='INFO')
                        pop_list.pop(0)
                        break
                    if evening and exp_time < min_exposure:   #NB it is too bright, should consider a delay here.
                    #**************THIS SHOUD BE A WHILE LOOP! WAITING FOR THE SKY TO GET DARK AND EXP TIME TO BE LONGER********************
                        plog("Too bright, wating 180 seconds.")
                        g_dev['obs'].send_to_user('Delay 180 seconds to let it get darker.', p_level='INFO')
                        time.sleep(180)
                    if morn and exp_time > 120 :   #NB it is too bright, should consider a delay here.
                     #**************THIS SHOUD BE A WHILE LOOP! WAITING FOR THE SKY TO GET DARK AND EXP TIME TO BE LONGER********************
                        plog("Too dim, wating 180 seconds.")
                        g_dev['obs'].send_to_user('Delay 180 seconds to let it get lighterer.', p_level='INFO')
                        time.sleep(180)
                        #*****************NB Recompute exposure or otherwise wait
                        exp_time = min_exposure
                    exp_time = round(exp_time, 5)
                   # prior_scale = prior_scale*scale  #Only update prior scale when changing filters
                    plog("Sky flat estimated exposure time, scale are:  ", exp_time, scale)
                except:
                    exp_time = 0.3
                req = {'time': float(exp_time),  'alias': camera_name, 'image_type': 'sky flat', 'script': 'On'}
                opt = { 'count': 1, 'bin':  bin_spec, 'area': 150, 'filter': g_dev['fil'].filter_data[current_filter][0]}   #nb nb nb BIN CHNAGED FROM 2,2 ON 20220618 wer
                plog("using:  ", g_dev['fil'].filter_data[current_filter][0])
                if ephem.now() >= ending:
                    return
                try:

                    fred = g_dev['cam'].expose_command(req, opt, no_AWS=True, do_sep = False)

                    bright = fred['patch']    #  Patch should be circular and 20% of Chip area. ToDo project
                    plog('Returned:  ', bright)
                except Exception as e:
                    plog('Failed to get a flat image: ', e)
                    plog(traceback.format_exc())
                    plog("*****NO result returned*****  Will need to restart Camera")  #NB NB  NB this is drastic action needed.
                    g_dev['obs'].update_status()
                    continue
                g_dev['obs'].update_status()
                try:

                    scale *= target_flat /bright           #Note we are scaling the scale
                    plog("New scale is:  ", scale)
                    if scale > 5000:
                        scale = 5000
                    if scale < 0.01:
                        scale = 0.01
                except:
                    scale = 1.0

                if 'sky_lux' not in locals():
                    sky_lux=1000
                plog ("sky lux: " + str(sky_lux))


                plog('\n\n', "Patch/Bright:  ", bright, g_dev['fil'].filter_data[current_filter][0], \
                      'New Gain value: ', round(bright/(sky_lux*collecting_area*exp_time), 3), '\n\n')

                obs_win_begin, sunset, sunrise, ephem_now = self.astro_events.getSunEvents()
                #  THE following code looks like a debug patch gone rogue.

                if bright > 35000 and (ephem.now() < ending):    #NB should gate with end of skyflat window as well.
                    for i in range(1):
                        time.sleep(2)  #  #0 seconds of wait time.  Maybe shorten for wide bands?
                        g_dev['obs'].update_status()
                else:
                    acquired_count += 1
                    if acquired_count == flat_count:
                        pop_list.pop(0)
                        plog("SCALE USED *************************:  ", scale)
                        prior_scale = scale     #Here is where we pre-scale the next filter. TEMPORARILLY TAKE THIS OUT
                        scale = 1

                obs_win_begin, sunset, sunrise, ephem_now = self.astro_events.getSunEvents()
                g_dev['obs'].update_status()
                continue
        if morn is False:
            g_dev['mnt'].tracking = False   #  park_command({}, {})  #  NB this is provisional, Ok when simulating
            self.eve_sky_flat_latch = False
        elif morn:
            try:
                g_dev['mnt'].park_command({}, {})
            except:
                plog("Mount did not park at end of morning skyflats.")
            self.morn_sky_flat_latch = False
        plog('\nSky flat complete, or too early. Telescope Tracking is off.\n')
        self.sky_guard = False


    def screen_flat_script(self, req, opt):
        if req['numFrames'] > 1:
            flat_count = req['numFrames']
        else:
            flat_count = 1    #   A dedugging compromise

        #  NB here we need to check cam at reasonable temp, or dwell until it is.

        camera_name = str(self.config['camera']['camera_1_1']['name'])
        dark_count = 1
        exp_time = 15
        if flat_count < 1: flat_count = 1
        g_dev['mnt'].park_command({}, {})
        #  NB:  g_dev['enc'].close
        g_dev['obs'].update_status()
        g_dev['scr'].set_screen_bright(0)
        g_dev['scr'].screen_dark()
        time.sleep(5)
        g_dev['obs'].update_status()
        #Here we need to switch off any IR or dome lighting.
        #Take a 10 s dark screen air flat to record ambient
        # Park Telescope
        req = {'time': exp_time,  'alias': camera_name, 'image_type': 'screen flat'}
        opt = {'area': 100, 'count': dark_count, 'filter': 'dark', 'hint': 'screen dark'}  #  air has highest throughput

        result = g_dev['cam'].expose_command(req, opt, no_AWS=True)
        plog('First dark 30-sec patch, filter = "air":  ', result['patch'])
        # g_dev['scr'].screen_light_on()

        for filt in g_dev['fil'].filter_screen_sort:
            #enter with screen dark
            filter_number = int(filt)
            plog(filter_number, g_dev['fil'].filter_data[filter_number][0])
            screen_setting = g_dev['fil'].filter_data[filter_number][4][1]
            g_dev['scr'].set_screen_bright(0)
            g_dev['scr'].screen_dark()
            time.sleep(5)
            exp_time  = g_dev['fil'].filter_data[filter_number][4][0]
            g_dev['obs'].update_status()
            plog('Dark Screen; filter, bright:  ', filter_number, 0)
            req = {'time': float(exp_time),  'alias': camera_name, 'image_type': 'screen flat'}
            opt = {'area': 100, 'count': 1, 'filter': g_dev['fil'].filter_data[filter_number][0], 'hint': 'screen pre-filter dark'}
            result = g_dev['cam'].expose_command(req, opt, no_AWS=True)
            plog("Dark Screen flat, starting:  ", result['patch'], g_dev['fil'].filter_data[filter_number][0], '\n\n')
            g_dev['obs'].update_status()
            plog('Lighted Screen; filter, bright:  ', filter_number, screen_setting)
            g_dev['scr'].set_screen_bright(int(screen_setting))
            g_dev['scr'].screen_light_on()
            time.sleep(10)
            # g_dev['obs'].update_status()
            # time.sleep(10)
            # g_dev['obs'].update_status()
            # time.sleep(10)
            g_dev['obs'].update_status()
            req = {'time': float(exp_time),  'alias': camera_name, 'image_type': 'screen flat'}
            opt = {'area': 100, 'count': flat_count, 'filter': g_dev['fil'].filter_data[filter_number][0], 'hint': 'screen filter light'}
            result = g_dev['cam'].expose_command(req, opt, no_AWS=True)
            # if no exposure, wait 10 sec
            plog("Lighted Screen flat:  ", result['patch'], g_dev['fil'].filter_data[filter_number][0], '\n\n')
            g_dev['obs'].update_status()
            g_dev['scr'].set_screen_bright(0)
            g_dev['scr'].screen_dark()
            time.sleep(5)
            g_dev['obs'].update_status()
            plog('Dark Screen; filter, bright:  ', filter_number, 0)
            req = {'time': float(exp_time),  'alias': camera_name, 'image_type': 'screen flat'}
            opt = {'area': 100, 'count': 1, 'filter': g_dev['fil'].filter_data[filter_number][0], 'hint': 'screen post-filter dark'}
            result = g_dev['cam'].expose_command(req, opt, no_AWS=True)
            plog("Dark Screen flat, ending:  ",result['patch'], g_dev['fil'].filter_data[filter_number][0], '\n\n')


            #breakpoint()
        g_dev['scr'].set_screen_bright(0)
        g_dev['scr'].screen_dark()
        g_dev['obs'].update_status()
        g_dev['mnt'].Tracking = False   #park_command({}, {})
        plog('Sky Flat sequence completed, Telescope tracking is off.')
        self.guard = False



    def auto_focus_script(self, req, opt, throw=600):
        '''
        V curve is a big move focus designed to fit two lines adjacent to the more normal focus curve.
        It finds the approximate focus, particulary for a new instrument. It requires 8 points plus
        a verify.
        Auto focus consists of three points plus a verify.
        Fine focus consists of five points plus a verify.
        Optionally individual images can be multiples of one to average out seeing.
        NBNBNB This code needs to go to known stars to be moe relaible and permit subframes

        Result format:
                        result['mean_focus'] = avg_foc[1]
                        result['mean_rotation'] = avg_rot[1]
                        result['FWHM'] = spot   What is returned is a close proxy to real fitted FWHM.
                        result['half_FD'] = None
                        result['patch'] = cal_result
                        result['temperature'] = avg_foc[2]  This is probably tube not reported by Gemini.
        '''

        # First check how long it has been since the last focus
        print ("Time of last focus")
        print (g_dev['foc'].time_of_last_focus)
        print ("Time since last focus")
        print (datetime.datetime.now() - g_dev['foc'].time_of_last_focus)


        print ("Threshold time between auto focus routines (hours)")
        print (self.config['periodic_focus_time'])

        if ((datetime.datetime.now() - g_dev['foc'].time_of_last_focus)) > datetime.timedelta(hours=self.config['periodic_focus_time']):
            print ("Sufficient time has passed since last focus to do auto_focus")
            g_dev['foc'].time_of_last_focus = datetime.datetime.now()
        else:
            print ("too soon since last autofacus")
            return

        # Reset focus tracker
        g_dev['foc'].focus_tracker = [np.nan] * 10

        throw = g_dev['foc'].throw
        self.sequencer_hold = False   #Allow comand checks.
        self.guard = False
        self.af_guard = True

        req2 = copy.deepcopy(req)
        opt2 = copy.deepcopy(opt)

        sim = False  # g_dev['enc'].status['shutter_status'] in ['Closed', 'Closing', 'closed', 'closing']

        # try:
        #     self.redis_server.set('enc_cmd', 'sync_enc', ex=1200)
        #     self.redis_server.set('enc_cmd', 'open', ex=1200)
        # except:
        #     pass
        #plog('AF entered with:  ', req, opt, '\n .. and sim =  ', sim)
        #self.sequencer_hold = True  #Blocks command checks.
        #Here we jump in too  fast and need for mount to settle

        try:
            #Check here for filter, guider, still moving  THIS IS A CLASSIC
            #case where a timeout is a smart idea.
            #Wait for external motion to cease before exposing.  Note this precludes satellite tracking.
            st = ""

            #20210817  g_dev['enc'] does not exist,  so this faults. Cascade problem with user_id...
            while g_dev['foc'].focuser.IsMoving or g_dev['rot'].rotator.IsMoving or \
                  g_dev['mnt'].mount.Slewing: #or g_dev['enc'].status['dome_slewing']:   #Filter is moving??
                if g_dev['foc'].focuser.IsMoving: st += 'f>'
                if g_dev['rot'].rotator.IsMoving: st += 'r>'
                if g_dev['mnt'].mount.Slewing: st += 'm>'
                #if g_dev['enc'].status['dome_slewing']: st += 'd>'
                plog(st)
                st = ""
                time.sleep(0.2)
                g_dev['obs'].update_status()
        except:
            plog("Motion check faulted.")

# ============================================================================= Save AFTER mount has settled down.
# =============================================================================
# =============================================================================
        #  NB NB NB PLEASE NOTE WE ARE GETTING THE START POSITIONS WE EXPECT TO RETURN TO FROM THE MOUNT AND FOCUSER
        #  SO this may reult in drift if the return does not go to the mecahnical Ra and DEC.
        start_ra = g_dev['mnt'].mount.RightAscension   #Read these to go back.  NB NB Need to cleanly pass these on so we can return to proper target.
        start_dec = g_dev['mnt'].mount.Declination
        focus_start = g_dev['foc'].focuser.Position*g_dev['foc'].steps_to_micron
# =============================================================================
# =============================================================================
# =============================================================================
        plog("Saved  *mounting* ra, dec, focus:  ", start_ra, start_dec, focus_start)

        if req2['target'] == 'near_tycho_star':   ## 'bin', 'area'  Other parameters

            #  Go to closest Mag 7.5 Tycho * with no flip

            focus_star = tycho.dist_sort_targets(g_dev['mnt'].current_icrs_ra, g_dev['mnt'].current_icrs_dec, \
                                    g_dev['mnt'].current_sidereal)
            try:
                plog("Going to near focus star " + str(focus_star[0][0]) + "  degrees away.")
                g_dev['mnt'].go_coord(focus_star[0][1][1], focus_star[0][1][0])
            except:
                print ("Issues pointing to a tycho star. Focussing at the current pointing.")
            req = {'time': self.config['focus_exposure_time'],  'alias':  str(self.config['camera']['camera_1_1']['name']), 'image_type': 'focus'}   #  NB Should pick up filter and constats from config
            #opt = {'area': 150, 'count': 1, 'bin': '2, 2', 'filter': 'focus'}
            opt = {'area': 150, 'count': 1, 'bin': 'default', 'filter': 'focus'}
        else:
            pass   #Just take an image where currently pointed.
            req = {'time': self.config['focus_exposure_time'],  'alias':  str(self.config['camera']['camera_1_1']['name']), 'image_type': 'focus'}   #  NB Should pick up filter and constats from config
            #opt = {'area': 150, 'count': 1, 'bin': '2, 2', 'filter': 'focus'}
            opt = {'area': 150, 'count': 1, 'bin': 'default', 'filter': 'focus'}
        foc_pos0 = focus_start
        result = {}
        #plog("temporary patch in Sim values")
        plog('Autofocus Starting at:  ', foc_pos0, '\n\n')


        g_dev['foc'].guarded_move((foc_pos0 - 0* throw)*g_dev['foc'].micron_to_steps)   # NB added 20220209 Nasty bug, varies with prior state

        #throw = throw  # NB again, from config.  Units are microns  Passed as default paramter
        retry = 0
        while retry < 3:
            if not sim:

                result = g_dev['cam'].expose_command(req, opt, no_AWS=True, solve_it=False) ## , script = 'auto_focus_script_0')  #  This is where we start.

            else:

                result['FWHM'] = 3
                result['mean_focus'] = g_dev['foc'].focuser.Position*g_dev['foc'].steps_to_micron

            try:
                spot1 = result['FWHM']
                foc_pos1 = result['mean_focus']
            except:
                spot1 = False
                foc_pos1 = False
                print ("spot1 failed in autofocus script")

            if math.isnan(spot1) or spot1 ==False:
                retry += 1
                plog("Retry of central focus star)")
                continue
            else:
                break
        plog('Autofocus Moving In.\n\n')

        g_dev['foc'].guarded_move((foc_pos0 - 1*throw)*g_dev['foc'].micron_to_steps)
        #opt['fwhm_sim'] = 4.
        if not sim:
            result = g_dev['cam'].expose_command(req, opt, no_AWS=True, solve_it=False) ## , script = 'auto_focus_script_1')  #  This is moving in one throw.
        else:
            result['FWHM'] = 4
            result['mean_focus'] = g_dev['foc'].focuser.Position*g_dev['foc'].steps_to_micron
        try:
            spot2 = result['FWHM']
            foc_pos2 = result['mean_focus']
        except:
            spot2 = False
            foc_pos2 = False
            print ("spot2 failed on autofocus moving in")

        plog('Autofocus Overtaveling Out.\n\n')
        g_dev['foc'].guarded_move((foc_pos0 + 2*throw)*g_dev['foc'].micron_to_steps)
       #time.sleep(10)#It is important to overshoot to overcome any backlash  WE need to be sure Exposure waits.
        plog('Autofocus Moving back in half-way.\n\n')

        g_dev['foc'].guarded_move((foc_pos0 + throw)*g_dev['foc'].micron_to_steps)  #NB NB NB THIS IS WRONG!

        #time.sleep(10)#opt['fwhm_sim'] = 5
        if not sim:
            result = g_dev['cam'].expose_command(req, opt, no_AWS=True, solve_it=False) ## , script = 'auto_focus_script_2')  #  This is moving out one throw.
        else:
            result['FWHM'] = 4.5
            result['mean_focus'] = g_dev['foc'].focuser.Position*g_dev['foc'].steps_to_micron
        try:
            spot3 = result['FWHM']
            foc_pos3 = result['mean_focus']
        except:
            spot3 = False
            foc_pos3 = False
            print ("spot3 failed on autofocus moving in")
        x = [foc_pos2, foc_pos1, foc_pos3]
        y = [spot2, spot1, spot3]
        plog('X, Y:  ', x, y, 'Desire center to be smallest.')

        if spot1 is None or spot2 is None or spot3 is None or spot1 == False or spot2 == False or spot3 == False:  #New additon to stop crash when no spots
            plog("No stars detected. Returning to original focus setting and pointing.")

            g_dev['foc'].guarded_move((focus_start)*g_dev['foc'].micron_to_steps)  #NB NB 20221002 THis unit fix shoudl be in the routine. WER
            self.sequencer_hold = False   #Allow comand checks.
            self.af_guard = False
            g_dev['mnt'].mount.SlewToCoordinatesAsync(start_ra, start_dec)  #MAKE sure same style coordinates.
            self.sequencer_hold = False
            self.guard = False
            self.af_guard = False
            return
        if spot1 < spot2 and spot1 < spot3:
            try:
                #Digits are to help out pdb commands!
                a1, b1, c1, d1 = fit_quadratic(x, y)
                new_spot = round(a1*d1*d1 + b1*d1 + c1, 2)

            except:

                plog('Autofocus quadratic equation not converge. Moving back to starting focus:  ', focus_start)

                g_dev['foc'].guarded_move((focus_start)*g_dev['foc'].micron_to_steps)
                time.sleep(5)
                self.sequencer_hold = False   #Allow comand checks.
                self.af_guard = False
                g_dev['mnt'].mount.SlewToCoordinatesAsync(start_ra, start_dec)   #NB NB Does this really take us back to starting point?
                self.sequencer_hold = False
                self.guard = False
                self.af_guard = False
                return
            if min(x) <= d1 <= max(x):
                print ('Moving to Solved focus:  ', round(d1, 2), ' calculated:  ',  new_spot)
                pos = int(d1*g_dev['foc'].micron_to_steps)



                g_dev['foc'].guarded_move(pos)
                time.sleep(5)
                g_dev['foc'].last_known_focus = d1
                try:
                    g_dev['foc'].last_temperature = g_dev['foc'].focuser.Temperature
                except:
                    g_dev['foc'].last_temperature = 7.5    #NB NB NB this should be a config file default.
                g_dev['foc'].last_source = "auto_focus_script"

                if not sim:
                    result = g_dev['cam'].expose_command(req, opt, no_AWS=True, solve_it=False)  #   script = 'auto_focus_script_3')  #  This is verifying the new focus.
                else:
                    result['FWHM'] = new_spot
                    result['mean_focus'] = g_dev['foc'].focuser.Position*g_dev['foc'].steps_to_micron
                try:
                    spot4 = result['FWHM']
                    foc_pos4 = result['mean_focus']
                except:
                    spot4 = False
                    foc_pos4 = False
                    print ("spot4 failed ")
                plog('\nFound best focus at:  ', foc_pos4,' measured is:  ',  round(spot4, 2), '\n')
                g_dev['foc'].af_log(foc_pos4, spot4, new_spot)
                plog("Returning to:  ", start_ra, start_dec)
                g_dev['mnt'].mount.SlewToCoordinatesAsync(start_ra, start_dec)   #Return to pre-focus pointing.
            if sim:

                g_dev['foc'].guarded_move((focus_start)*g_dev['foc'].micron_to_steps)
            #  NB here we could re-solve with the overlay spot just to verify solution is sane.

            #  NB NB We may want to consider sending the result image patch to AWS
            # NB NB NB I think we may have spot numbers wrong by 1 count and coarse focs not set up correctly.
            self.sequencer_hold = False
            self.guard = False
            self.af_guard = False
            g_dev['foc'].last_focus_fwhm = round(spot4, 2)
            return
        elif spot2  <= spot1 < spot3:      #Add to the inside
            pass
            plog('Autofocus Moving In 2nd time.\n\n')
            g_dev['foc'].guarded_move((foc_pos0 - 2.5*throw)*g_dev['foc'].micron_to_steps)
            if not sim:
                result = g_dev['cam'].expose_command(req, opt, no_AWS=True, solve_it=False) ## , script = 'auto_focus_script_1')  #  This is moving in one throw.
            else:
                result['FWHM'] = 6
                result['mean_focus'] = g_dev['foc'].focuser.Position*g_dev['foc'].steps_to_micron
            try:
                spot4 = result['FWHM']
                foc_pos4 = result['mean_focus']
            except:
                spot4 = False
                foc_pos4 = False
                print ("spot4 failed on autofocus moving in 2nd time.")
            x = [foc_pos4, foc_pos2, foc_pos1, foc_pos3]
            y = [spot4, spot2, spot1, spot3]
            plog('X, Y:  ', x, y, 'Desire center to be smallest.')
            try:
                #Digits are to help out pdb commands!
                a1, b1, c1, d1 = fit_quadratic(x, y)
                new_spot = round(a1*d1*d1 + b1*d1 + c1, 2)

            except:

                plog('Autofocus quadratic equation not converge. Moving back to starting focus:  ', focus_start)

                g_dev['foc'].guarded_move((focus_start)*g_dev['foc'].micron_to_steps)
                time.sleep(5)
                self.sequencer_hold = False   #Allow comand checks.
                self.af_guard = False
                g_dev['mnt'].mount.SlewToCoordinatesAsync(start_ra, start_dec)   #NB NB Does this really take us back to starting point?
                self.sequencer_hold = False
                self.guard = False
                self.af_guard = False
                return
            if min(x) <= d1 <= max(x):
                print ('Moving to Solved focus:  ', round(d1, 2), ' calculated:  ',  new_spot)
                pos = int(d1*g_dev['foc'].micron_to_steps)



                g_dev['foc'].guarded_move(pos)
                time.sleep(5)
                g_dev['foc'].last_known_focus = d1
                try:
                    g_dev['foc'].last_temperature = g_dev['foc'].focuser.Temperature
                except:
                    g_dev['foc'].last_temperature = 7.5    #NB NB NB this should be a config file default.
                g_dev['foc'].last_source = "auto_focus_script"

                if not sim:
                    result = g_dev['cam'].expose_command(req, opt, no_AWS=True, solve_it=False)  #   script = 'auto_focus_script_3')  #  This is verifying the new focus.
                else:
                    result['FWHM'] = new_spot
                    result['mean_focus'] = g_dev['foc'].focuser.Position*g_dev['foc'].steps_to_micron
                try:
                    spot4 = result['FWHM']
                    foc_pos4 = result['mean_focus']
                except:
                    spot4 = False
                    foc_pos4 = False
                    print ("spot4 failed ")
                plog('\nFound best focus at:  ', foc_pos4,' measured is:  ',  round(spot4, 2), '\n')
                g_dev['foc'].af_log(foc_pos4, spot4, new_spot)
                plog("Returning to:  ", start_ra, start_dec)
                g_dev['mnt'].mount.SlewToCoordinatesAsync(start_ra, start_dec)   #Return to pre-focus pointing.
            if sim:

                g_dev['foc'].guarded_move((focus_start)*g_dev['foc'].micron_to_steps)
            #  NB here we could re-solve with the overlay spot just to verify solution is sane.

            #  NB NB We may want to consider sending the result image patch to AWS
            # NB NB NB I think we may have spot numbers wrong by 1 count and coarse focs not set up correctly.
            self.sequencer_hold = False
            self.guard = False
            self.af_guard = False
            g_dev['foc'].last_focus_fwhm = round(spot4, 2)
            return

        elif spot2 > spot1 >= spot3:       #Add to the outside
            pass
            plog('Autofocus Moving back in half-way.\n\n')

            g_dev['foc'].guarded_move((foc_pos0 + 2.5*throw)*g_dev['foc'].micron_to_steps)  #NB NB NB THIS IS WRONG!
            if not sim:
                result = g_dev['cam'].expose_command(req, opt, no_AWS=True, solve_it=False) ## , script = 'auto_focus_script_2')  #  This is moving out one throw.
            else:
                result['FWHM'] = 5.5
                result['mean_focus'] = g_dev['foc'].focuser.Position*g_dev['foc'].steps_to_micron
            try:
                spot4 = result['FWHM']
                foc_pos4 = result['mean_focus']
            except:
                spot4 = False
                foc_pos4 = False
                print ("spot4 failed on autofocus moving out 2nd time.")
            x = [foc_pos2, foc_pos1, foc_pos3, foc_pos4]
            y = [spot2, spot1, spot3, spot4]
            plog('X, Y:  ', x, y, 'Desire center to be smallest.')
            try:
                #Digits are to help out pdb commands!
                a1, b1, c1, d1 = fit_quadratic(x, y)
                new_spot = round(a1*d1*d1 + b1*d1 + c1, 2)

            except:

                plog('Autofocus quadratic equation not converge. Moving back to starting focus:  ', focus_start)

                g_dev['foc'].guarded_move((focus_start)*g_dev['foc'].micron_to_steps)
                time.sleep(5)
                self.sequencer_hold = False   #Allow comand checks.
                self.af_guard = False
                g_dev['mnt'].mount.SlewToCoordinatesAsync(start_ra, start_dec)   #NB NB Does this really take us back to starting point?
                self.sequencer_hold = False
                self.guard = False
                self.af_guard = False
                return
            if min(x) <= d1 <= max(x):
                print ('Moving to Solved focus:  ', round(d1, 2), ' calculated:  ',  new_spot)
                pos = int(d1*g_dev['foc'].micron_to_steps)



                g_dev['foc'].guarded_move(pos)
                time.sleep(5)
                g_dev['foc'].last_known_focus = d1
                try:
                    g_dev['foc'].last_temperature = g_dev['foc'].focuser.Temperature
                except:
                    g_dev['foc'].last_temperature = 7.5    #NB NB NB this should be a config file default.
                g_dev['foc'].last_source = "auto_focus_script"

                if not sim:
                    result = g_dev['cam'].expose_command(req, opt, no_AWS=True, solve_it=False)  #   script = 'auto_focus_script_3')  #  This is verifying the new focus.
                else:
                    result['FWHM'] = new_spot
                    result['mean_focus'] = g_dev['foc'].focuser.Position*g_dev['foc'].steps_to_micron
                try:
                    spot4 = result['FWHM']
                    foc_pos4 = result['mean_focus']
                except:
                    spot4 = False
                    foc_pos4 = False
                    print ("spot4 failed ")
                plog('\nFound best focus at:  ', foc_pos4,' measured is:  ',  round(spot4, 2), '\n')
                g_dev['foc'].af_log(foc_pos4, spot4, new_spot)
                plog("Returning to:  ", start_ra, start_dec)
                g_dev['mnt'].mount.SlewToCoordinatesAsync(start_ra, start_dec)   #Return to pre-focus pointing.
            if sim:

                g_dev['foc'].guarded_move((focus_start)*g_dev['foc'].micron_to_steps)
            #  NB here we could re-solve with the overlay spot just to verify solution is sane.

            #  NB NB We may want to consider sending the result image patch to AWS
            # NB NB NB I think we may have spot numbers wrong by 1 count and coarse focs not set up correctly.
            self.sequencer_hold = False
            self.guard = False
            self.af_guard = False

            g_dev['foc'].last_focus_fwhm = round(spot4, 2)
            return
        elif spot2 <= spot1 or spot3 <= spot1:
            if spot2 <= spot3:
                min_focus = foc_pos2
            elif spot3 <= spot2:
                min_focus = foc_pos3
            else:
                min_focus = foc_pos0

            ##  HERE we could add a fourth or fifth try.  The parabola cannot really invert, nor should we ever be at a wild point after the first focus is
            ##  set up.
            plog("It appears camera is too far out; try again with coarse_focus_script.")
            self.coarse_focus_script(req2, opt2, throw=throw + 75, begin_at=min_focus)
            self.sequencer_hold = False
            self.guard = False
            self.af_guard = False
            return
        else:
            plog('Spots are really wrong so moving back to starting focus:  ', focus_start)
            g_dev['foc'].focuser.Move((focus_start)*g_dev['foc'].micron_to_steps)
        plog("Returning to:  ", start_ra, start_dec)
        g_dev['mnt'].mount.SlewToCoordinatesAsync(start_ra, start_dec)   #Return to pre-focus pointing.
        if sim:

            g_dev['foc'].guarded_move((focus_start)*g_dev['foc'].micron_to_steps)
        #  NB here we could re-solve with the overlay spot just to verify solution is sane.
        self.sequencer_hold = False   #Allow comand checks.
        self.af_guard = False
        #  NB NB We may want to consider sending the result image patch to AWS
        self.sequencer_hold = False
        self.guard = False
        self.af_guard = False

        return


    def coarse_focus_script(self, req, opt, throw=700, begin_at=None):
        '''
        V curve is a big move focus designed to fit two lines adjacent to the more normal focus curve.
        It finds the approximate focus, particulary for a new instrument. It requires 8 points plus
        a verify.
        Auto focus consists of three points plus a verify.
        Fine focus consists of five points plus a verify.
        Optionally individual images can be multiples of one to average out seeing.
        NBNBNB This code needs to go to known stars to be moe relaible and permit subframes
        '''
        plog('AF entered with:  ', req, opt)
        self.sequencer_hold = False
        self.guard = False
        self.af_guard = True
        # Reset focus tracker
        g_dev['foc'].focus_tracker = [np.nan] * 10
        sim = False #g_dev['enc'].status['shutter_status'] in ['Closed', 'closed', 'Closing', 'closing']
        plog('AF entered with:  ', req, opt, '\n .. and sim =  ', sim)
        #self.sequencer_hold = True  #Blocks command checks.
        start_ra = g_dev['mnt'].mount.RightAscension
        start_dec = g_dev['mnt'].mount.Declination
        if begin_at is None:  #  ADDED 20120821 WER
            foc_start = g_dev['foc'].focuser.Position*g_dev['foc'].steps_to_micron
        else:
            foc_start = begin_at  #In this case we start at a place close to a 3 point minimum.
            g_dev['foc'].guarded_move((foc_start)*g_dev['foc'].micron_to_steps)
        plog("Saved ra, dec, focus:  ", start_ra, start_dec, foc_start)
        try:
            #Check here for filter, guider, still moving  THIS IS A CLASSIC
            #case where a timeout is a smart idea.
            #Wait for external motion to cease before exposing.  Note this precludes satellite tracking.
            st = ""
            while g_dev['foc'].focuser.IsMoving or g_dev['rot'].rotator.IsMoving or \
                  g_dev['mnt'].mount.Slewing: #or g_dev['enc'].status['dome_slewing']:   #Filter is moving??
                if g_dev['foc'].focuser.IsMoving: st += 'f>'
                if g_dev['rot'].rotator.IsMoving: st += 'r>'
                if g_dev['mnt'].mount.Slewing: st += 'm>'
                #if g_dev['enc'].status['dome_slewing']: st += 'd>'
                plog(st)
                st = ""
                time.sleep(0.2)
                g_dev['obs'].update_status()
        except:
            plog("Motion check faulted.")
        if req['target'] == 'near_tycho_star':   ## 'bin', 'area'  Other parameters
            #  Go to closest Mag 7.5 Tycho * with no flip
            focus_star = tycho.dist_sort_targets(g_dev['mnt'].current_icrs_ra, g_dev['mnt'].current_icrs_dec, \
                                    g_dev['mnt'].current_sidereal)
            plog("Going to near focus star " + str(focus_star[0][0]) + "  degrees away.")
            g_dev['mnt'].go_coord(focus_star[0][1][1], focus_star[0][1][0])
            req = {'time': 12.5,  'alias':  str(self.config['camera']['camera_1_1']['name']), 'image_type': 'auto_focus'}   #  NB Should pick up filter and constats from config
            opt = {'area': 100, 'count': 1, 'filter': 'focus'}
        else:
            pass   #Just take time image where currently pointed.
            req = {'time': 15,  'alias':  str(self.config['camera']['camera_1_1']['name']), 'image_type': 'auto_focus'}   #  NB Should pick up filter and constats from config
            opt = {'area': 100, 'count': 1, 'filter': 'focus'}
        foc_pos0 = foc_start
        result = {}
        plog('Autofocus Starting at:  ', foc_pos0, '\n\n')

        g_dev['foc'].guarded_move((foc_pos0 - 0*throw)*g_dev['foc'].micron_to_steps)  #Added 20220209! A bit late
        #throw = 100  # NB again, from config.  Units are microns
        if not sim:
            result = g_dev['cam'].expose_command(req, opt, no_AWS=True, solve_it=False)
        else:
            result['FWHM'] = 4
            result['mean_focus'] = g_dev['foc'].focuser.Position*g_dev['foc'].steps_to_micron
        try:
            spot1 = result['FWHM']
            foc_pos1 = result['mean_focus']
        except:
            spot1 = False
            foc_pos1 = False
            print ("spot1 failed on coarse focus script")
        # if not sim:
        #     result = g_dev['cam'].expose_command(req, opt, no_AWS=True) ## , script = 'auto_focus_script_0')  #  This is where we start.
        # else:
        #     result['FWHM'] = 3
        #     result['mean_focus'] = foc_pos0
        # spot1 = result['FWHM']
        # foc_pos1 = result['mean_focus']


        plog('Autofocus Moving In -1x, second time.\n\n')

        g_dev['foc'].guarded_move((foc_pos0 - 1*throw)*g_dev['foc'].micron_to_steps)
        #opt['fwhm_sim'] = 4.
        if not sim:
            result = g_dev['cam'].expose_command(req, opt, no_AWS=True, solve_it=False)
        else:
            result['FWHM'] = 5
            result['mean_focus'] = g_dev['foc'].focuser.Position*g_dev['foc'].steps_to_micron
        try:
            spot2 = result['FWHM']
            foc_pos2 = result['mean_focus']
        except:
            spot2 = False
            foc_pos2 = False
            print ("spot2 failed on coarse focus script")
        plog('Autofocus Moving In -2x, second time.\n\n')

        g_dev['foc'].guarded_move((foc_pos0 - 2*throw)*g_dev['foc'].micron_to_steps)
        #opt['fwhm_sim'] = 4.
        if not sim:
            result = g_dev['cam'].expose_command(req, opt, no_AWS=True, solve_it=False)
        else:
            result['FWHM'] = 6
            result['mean_focus'] = g_dev['foc'].focuser.Position*g_dev['foc'].steps_to_micron
        try:
            spot3 = result['FWHM']
            foc_pos3 = result['mean_focus']
        except:
            spot3 = False
            foc_pos3 = False
            print ("spot3 failed on coarse focus script")
        #Need to check we are not going out too far!
        plog('Autofocus Moving out +3X.\n\n')

        g_dev['foc'].guarded_move((foc_pos0 + 3*throw)*g_dev['foc'].micron_to_steps)
        plog('Autofocus back in for backlash to +2X\n\n')#It is important to overshoot to overcome any backlash
        g_dev['foc'].guarded_move((foc_pos0 + 2*throw)*g_dev['foc'].micron_to_steps)
        #opt['fwhm_sim'] = 5
        if not sim:
            result = g_dev['cam'].expose_command(req, opt, no_AWS=True, solve_it=False)
        else:
            result['FWHM'] = 6.5
            result['mean_focus'] = g_dev['foc'].focuser.Position*g_dev['foc'].steps_to_micron
        try:
            spot4 = result['FWHM']
            foc_pos4 = result['mean_focus']
        except:
            spot4 = False
            foc_pos4 = False
            print ("spot4 failed on coarse focus script")
        plog('Autofocus back in for backlash to +1X\n\n')

        g_dev['foc'].guarded_move((foc_pos0 + throw)*g_dev['foc'].micron_to_steps)
        #opt['fwhm_sim'] = 4.
        if not sim:
            result = g_dev['cam'].expose_command(req, opt, no_AWS=True, solve_it=False)
        else:
            result['FWHM'] = 5.75
            result['mean_focus'] = g_dev['foc'].focuser.Position*g_dev['foc'].steps_to_micron
        try:
            spot5 = result['FWHM']
            foc_pos5 = result['mean_focus']
        except:
            spot5 = False
            foc_pos5 = False
            print ("spot5 failed on coarse focus script")
        x = [foc_pos3, foc_pos2, foc_pos1, foc_pos5, foc_pos4]  # NB NB 20220218 This assigment is bogus!!!!
        y = [spot3, spot2, spot1, spot5, spot4]
        plog('X, Y:  ', x, y)
        try:
            #Digits are to help out pdb commands!
            a1, b1, c1, d1 = fit_quadratic(x, y)
            new_spot = round(a1*d1*d1 + b1*d1 + c1, 2)
        except:
            plog('Autofocus quadratic equation not converge. Moving back to starting focus:  ', foc_start)

            g_dev['foc'].guarded_move((foc_start)*g_dev['foc'].micron_to_steps)
            self.sequencer_hold = False
            self.guard = False
            self.af_guard = False
            return
        if min(x) <= d1 <= max(x):
            print ('Moving to Solved focus:  ', round(d1, 2), ' calculated:  ',  new_spot)
            #Saves a base for relative focus adjusts.
            pos = int(d1*g_dev['foc'].micron_to_steps)

            g_dev['foc'].guarded_move(pos)
            g_dev['foc'].last_known_focus = d1
            try:
                g_dev['foc'].last_temperature = g_dev['foc'].focuser.Temperature
            except:
                g_dev['foc'].last_temperature = 10.0    #NB NB This should be a site monthly default.
            g_dev['foc'].last_source = "coarse_focus_script"
            if not sim:

                result = g_dev['cam'].expose_command(req, opt, solve_it=False)
            else:
                result['FWHM'] = new_spot
                result['mean_focus'] = g_dev['foc'].focuser.Position*g_dev['foc'].steps_to_micron
            try:
                spot6 = result['FWHM']
                foc_pos4 = result['mean_focus']
                plog('\n\n\nFound best focus at:  ', foc_pos4,' measured is:  ',  round(spot6, 2), '\n\n\n')
            except:
                plog('Known bug, Verifcation did not work. Returing to target using solved focus.')
        else:
            plog('Coarse_focus did not converge. Moving back to starting focus:  ', foc_pos0)

            g_dev['foc'].guarded_move((foc_start)*g_dev['foc'].micron_to_steps)
        plog("Returning to:  ", start_ra, start_dec)
        g_dev['mnt'].mount.SlewToCoordinatesAsync(start_ra, start_dec)   #Return to pre-focus pointing.
        if sim:
            g_dev['foc'].guarded_move((foc_start)*g_dev['foc'].micron_to_steps)
        self.sequencer_hold = False
        self.guard = False
        self.af_guard = False
        return result

    def append_completes(self, block_id):
        camera = self.config['camera']['camera_1_1']['name']
        seq_shelf = shelve.open(g_dev['cam'].site_path + 'ptr_night_shelf/' + camera)
        plog("block_id:  ", block_id)
        lcl_list = seq_shelf['completed_blocks']
        lcl_list.append(block_id)   #NB NB an in-line append did not work!
        seq_shelf['completed_blocks']= lcl_list
        plog('Appended completes contains:  ', seq_shelf['completed_blocks'])
        seq_shelf.close()
        return

    def is_in_completes(self, check_block_id):
        camera = self.config['camera']['camera_1_1']['name']
        seq_shelf = shelve.open(g_dev['cam'].site_path + 'ptr_night_shelf/' + camera)
        #plog('Completes contains:  ', seq_shelf['completed_blocks'])
        if check_block_id in seq_shelf['completed_blocks']:
            seq_shelf.close()
            #plog("Block ID in completed blocks:  ",  check_block_id)
            return True
        else:
            seq_shelf.close()
            return False


    def reset_completes(self):
        try:
            camera = self.config['camera']['camera_1_1']['name']
            seq_shelf = shelve.open(g_dev['cam'].site_path + 'ptr_night_shelf/' + str(camera))
            seq_shelf['completed_blocks'] = []
            seq_shelf.close()
        except:
            plog('Found an empty shelf.  Reset_(block)completes for:  ', camera)
        return<|MERGE_RESOLUTION|>--- conflicted
+++ resolved
@@ -655,19 +655,10 @@
                 else:
                     smartstackswitch='no'
 
-<<<<<<< HEAD
-            except Exception as e:
-                print (e)
-                plog(traceback.format_exc())
-                breakpoint()
-                print ("Could not execute project due to poorly formatted or corrupt RA or Dec in project_targets")
-                g_dev['obs'].send_to_user("Could not execute project due to poorly formatted or corrupt RA or Dec in project_targets", p_level='INFO')
-=======
             except Exception as e:                
                 print ("Could not execute project due to poorly formatted or corrupt project")
                 print (e)
                 g_dev['obs'].send_to_user("Could not execute project due to poorly formatted or corrupt project", p_level='INFO')
->>>>>>> ab49d3ea
                 continue
 
             if enc_status['shutter_status'] in ['Closed', 'closed'] and ocn_status['hold_duration'] <= 0.1:   #NB  # \  NB NB 20220901 WER fix this!
