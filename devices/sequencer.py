import time
import datetime
from datetime import timedelta
import copy
from global_yard import g_dev
import ephem
import build_tycho as tycho
import shelve
import redis
import math
import shutil
import numpy as np
import os
from glob import glob
import traceback
from ptr_utility import plog
'''
Autofocus NOTE 20200122

As a general rule the focus is stable(temp).  So when code (re)starts, compute and go to that point(filter).

Nautical or astronomical dark, and time of last focus > 2 hours or delta-temp > ?1C, then schedule an
autofocus.  Presumably system is near the bottom of the focus parabola, but it may not be.

Pick a ~7mag focus star at an Alt of about 60 degrees, generally in the South.  Later on we can start
chosing and logging a range of altitudes so we can develop adj_focus(temp, alt, flip_side).

Take central image, move in 1x and expose, move out 2x then in 1x and expose, solve the equation and
then finish with a check exposure.

Now there are cases if for some reason telescope is not near the focus:  first the minimum is at one end
of a linear series.  From that series and the image diameters we can imply where the focus is, subject to
seeing induced errors.  If either case occurs, go to the projected point and try again.

A second case is the focus is WAY off, and or pointing.  Make appropriate adjustments and try again.

The third case is we have a minimum.  Inspection of the FWHM may imply seeing is poor.  In that case
double the exposure and possibly do a 5-point fit rather than a 3-point.

Note at the last exposure it is reasonable to do a minor recalibrate of the pointing.

Once we have fully automatic observing it might make sense to do a more full range test of the focus mechanism
and or visit more altitudes and temeperatures.



1) Implement mag 7 star selection including getting that star at center of rotation.

2) Implement using Sep to reliably find that star.

3) change use of site config file.

4) use common settings for sep


'''


def fit_quadratic(x, y):
    #From Meeus, works fine.
    #Abscissa arguments do not need to be ordered for this to work.
    #NB Single alpha variable names confict with debugger commands, so bad practce.
    if len(x) == len(y):
        p = 0
        q = 0
        r = 0
        s = 0
        t = 0
        u = 0
        v = 0
        for i in range(len(x)):
            p += x[i]
            q += x[i]**2
            r += x[i]**3
            s += x[i]**4
            t += y[i]
            u += x[i]*y[i]
            v += x[i]**2*y[i]
        n = len(x)
        d = n*q*s +2*p*q*r - q*q*q - p*p*s - n*r*r
        a = (n*q*v + p*r*t + p*q*u - q*q*t - p*p*v - n*r*u)/d
        b = (n*s*u + p*q*v + q*r*t - q*q*u - p*s*t - n*r*v)/d
        c = (q*s*t + q*r*u + p*r*v - q*q*v - p*s*u - r*r*t)/d
        plog('Quad;  ', a, b, c)
        try:
            return (a, b, c, -b/(2*a))
        except:
            return (a, b, c)
    else:
        plog("Unbalanced coordinate pairs suppied to fit_quadratic()")
        return None

def bin_to_string(use_bin):
    if use_bin == 1:
        return '1, 1'
    if use_bin == 2:
        return '2, 2'
    if use_bin == 3:
        return '3, 3'
    if use_bin == 4:
        return '4, 4'
    if use_bin == 5:
        return'5, 5'
    else:
        return '1, 1'

def ra_fix(ra):
    while ra >= 24:
        ra -= 24
    while ra < 0:
        ra +=24
    return ra

def ra_dec_fix_hd(ra, dec):
    if dec > 90:
        dec = 180 - dec
        ra -= 12
    if dec < -90:
        dec = -180 - dec
        ra += 12
    while ra >= 24:
        ra -= 24
    while ra < 0:
        ra += 24
    return ra, dec

class Sequencer:

    def __init__(self, driver: str, name: str, config: dict, astro_events):
        self.name = name
        self.astro_events = astro_events
        self.config = config

        g_dev['seq'] = self
        self.connected = True
        self.description = "Sequencer for script execution."
        self.sequencer_hold = False
        self.sequencer_message = '-'
        plog("sequencer connected.")
        #plog(self.description)
        redis_ip = config['redis_ip']

        if redis_ip is not None:
            self.redis_server = redis.StrictRedis(host=redis_ip, port=6379, db=0,
                                              decode_responses=True)
            self.redis_wx_enabled = True
        else:
            self.redis_wx_enabled = False
        self.sky_guard = False
        self.af_guard = False
        self.block_guard = False
        self.time_of_next_slew = time.time()
        #NB NB These should be set up from config once a day at Noon/Startup time
        self.bias_dark_latch = True   #NB NB NB Should these initially be defined this way?
        self.sky_flat_latch = True
        self.morn_sky_flat_latch = True
        self.morn_bias_dark_latch = True   #NB NB NB Should these initially be defined this way?
        self.night_focus_ready=True

        self.reset_completes()  # NB NB Note this is reset each time sequencer is restarted.

        try:
            self.is_in_completes(None)
        except:
            self.reset_completes()


    def get_status(self):
        status = {
            "active_script": None,
            "sequencer_busy":  False
        }
        #20211026   I think this is causing problems.   WER
        # if not self.sequencer_hold:   #  NB THis should be wrapped in a timeout.
        #     if g_dev['obs'].status_count > 3:   #Gove syste time to settle.
        #         self.manager()      #  There be dragons here!  <<<<<<<<<<<<<<<<<<<<<<<<<<<<<<<<<<<<<<<<<<<<<
        return status


    def parse_command(self, command):
        req = command['required_params']
        opt = command['optional_params']
        g_dev['cam'].user_id = command['user_id']
        g_dev['cam'].user_name = command['user_name']
        action = command['action']
        script = command['required_params']['script']
        if action == "run" and script == 'focusAuto':
            self.auto_focus_script(req, opt)
<<<<<<< HEAD
=======
        elif action == "autofocus": # this action is the front button on Camera, so FORCES an autofocus
            g_dev['foc'].time_of_last_focus = datetime.datetime.now() - datetime.timedelta(
                days=1
            )  # Initialise last focus as yesterday
            self.auto_focus_script(req, opt)
>>>>>>> d495d8bf
        elif action == "run" and script == 'focusFine':
            self.coarse_focus_script(req, opt)
        elif action == "run" and script == 'genScreenFlatMasters':
            self.screen_flat_script(req, opt)
        elif action == "run" and script == 'genSkyFlatMasters':
            self.sky_flat_script(req, opt)
        elif action == "run" and script in ['32TargetPointingRun', 'pointingRun', 'makeModel']:
            if req['gridType'] == 'sweep':
               self.equatorial_pointing_run(req, opt)
            elif req['gridType'] == 'cross':
                self.cross_pointing_run(req, opt)
            else:
                self.sky_grid_pointing_run(req, opt)
        elif action == "run" and script in ("genBiasDarkMaster", "genBiasDarkMasters"):
            self.bias_dark_script(req, opt, morn=True)
        elif action == "run" and script == 'takeLRGBStack':
            self.take_lrgb_stack(req, opt)
        elif action == "run" and script == "takeO3HaS2N2Stack":
            self.take_lrgb_stack(req, opt)
        elif action.lower() in ["stop", "cancel"]:
            self.stop_command(req, opt)
        elif action == "home":
            #breakpoint()
            self.home_command(req, opt)
        elif action == 'run' and script == 'findFieldCenter':
            g_dev['mnt'].go_command(req, opt, calibrate=True, auto_center=True)
        elif action == 'run' and script == 'calibrateAtFieldCenter':
            g_dev['mnt'].go_command(req, opt, calibrate=True, auto_center=False)
        else:
            plog('Sequencer command:  ', command, ' not recognized.')

    def enc_to_skyflat_and_open(self ,enc_status, ocn_status, no_sky=False):
        #ocn_status = eval(self.redis_server.get('ocn_status'))
           #NB 120 is enough time to telescope to get pointed to East
        self.time_of_next_slew = time.time() -1  #Set up so next block executes if unparked.
        if g_dev['mnt'].mount.AtParK:
            g_dev['mnt'].unpark_command({}, {}) # Get there early
            time.sleep(3)
            self.time_of_next_slew = time.time() + 120   #NB 120 is enough time to telescope to get pointed to East
            if not no_sky:
                g_dev['mnt'].slewToSkyFlatAsync()
                #This should run once. Next time this phase is entered in > 120 seconds we
            #flat_spot, flat_alt = g_dev['evnt'].flat_spot_now()


        if time.time() >= self.time_of_next_slew:
            #We slew to anti-solar Az and reissue this command every 120 seconds
            flat_spot, flat_alt = g_dev['evnt'].flat_spot_now()
            try:
                if not no_sky:
                    g_dev['mnt'].slewToSkyFlatAsync()
                    time.sleep(10)
                plog("Open and slew Dome to azimuth opposite the Sun:  ", round(flat_spot, 1))

                if enc_status['shutter_status'] in ['Closed', 'closed'] and g_dev['enc'].mode == 'Automatic' \
                    and ocn_status['hold_duration'] <= 0.1:   #NB
                    #breakpoint()
                    g_dev['enc'].open_command({}, {})
                    plog("Opening dome, will set Synchronize in 10 seconds.")
                    time.sleep(10)
                g_dev['enc'].sync_mount_command({}, {})
                #Prior to skyflats no dome following.
                self.dome_homed = False
                self.time_of_next_slew = time.time() + 60  # seconds between slews.
            except:
                pass#
        return

    def park_and_close(self, enc_status):
        try:
            if not g_dev['mnt'].mount.AtParK:   ###Test comment here
                g_dev['mnt'].park_command({}, {}) # Get there early
        except:
            plog("Park not executed during Park and Close" )
        try:
            if enc_status['shutter_status'] in ['open', ] and g_dev['enc'].mode == 'Automatic':
                g_dev['enc'].close_command( {}, {})
        except:
            plog('Dome close not executed during Park and Close.')



    ###############################
    #       Sequencer Commands and Scripts
    ###############################
    def manager(self):
        '''
        This is called by the update loop.   Call from local status probe was removed
        #on 20211026 WER

        This is where scripts are automagically started.  Be careful what you put in here if it is
        going to open the dome or move the telescope at unexpected times.

        Scripts must not block too long or they must provide for periodic calls to check status.
        '''

        # NB Need a better way to get all the events.
        if g_dev['obs'].status_count < 3:
            return
        obs_win_begin, sunZ88Op, sunZ88Cl, ephem_now = self.astro_events.getSunEvents()
<<<<<<< HEAD
        #just to be safe:  Should fix Line 344 Exception.
        g_dev['ocn'].status = g_dev['ocn'].get_status()
        g_dev['enc'].status = g_dev['enc'].get_status()
        ocn_status = g_dev['ocn'].status
        enc_status = g_dev['enc'].status
        events = g_dev['events']
         
        #This is is a very common debug point. This should be re-done with try excepts.
=======
        #breakpoint()
        ocn_status = g_dev['ocn'].status
        enc_status = g_dev['enc'].status
        events = g_dev['events']

        #print ("Blocks and Projects")
        #print(g_dev['obs'].blocks)
        #print(g_dev['obs'].projects)

        #breakpoint()

        g_dev['enc'].mode = 'Automatic'     #  THis is a very common debug point.
>>>>>>> d495d8bf

        if self.bias_dark_latch and ((events['Eve Bias Dark'] <= ephem_now < events['End Eve Bias Dark']) and \
             self.config['auto_eve_bias_dark'] and g_dev['enc'].mode in ['Automatic', 'Autonomous', 'Manual'] ):
            self.bias_dark_latch = False
            req = {'bin1': False, 'bin2': True, 'bin3': False, 'bin4': False, 'numOfBias': 45, \
                   'numOfDark': 15, 'darkTime': 180, 'numOfDark2': 3, 'dark2Time': 360, \
                   'hotMap': True, 'coldMap': True, 'script': 'genBiasDarkMaster', }
            opt = {}
            #No action needed on  the enclosure at this level
            self.park_and_close(enc_status)
            #NB The above put dome closed and telescope at Park, Which is where it should have been upon entry.
            self.bias_dark_script(req, opt, morn=False)
            self.bias_dark_latch = False

        elif ((g_dev['events']['Cool Down, Open']  <= ephem_now < g_dev['events']['Eve Sky Flats']) and \
               g_dev['enc'].mode == 'Automatic') and not g_dev['ocn'].wx_hold:

            self.enc_to_skyflat_and_open(enc_status, ocn_status)
            self.night_focus_ready=True

        elif ((g_dev['events']['Clock & Auto Focus']  <= ephem_now < g_dev['events']['Observing Begins']) and \
               g_dev['enc'].mode == 'Automatic') and not g_dev['ocn'].wx_hold:

            if self.night_focus_ready==True:
                g_dev['obs'].send_to_user("Beginning start of night Focus and Pointing Run", p_level='INFO')

                # Move to reasonable spot
                g_dev['mnt'].mount.Tracking = True

                g_dev['mnt'].mount.SlewToAltAzAsync(90, 70)
                g_dev['foc'].time_of_last_focus = datetime.datetime.now() - datetime.timedelta(
                    days=1
                )  # Initialise last focus as yesterday

                # Autofocus
                req2 = {'target': 'near_tycho_star', 'area': 150}
                opt = {}
                self.auto_focus_script(req2, opt, throw = g_dev['foc'].throw)

                # Pointing
                req = {'time': self.config['focus_exposure_time'],  'alias':  str(self.config['camera']['camera_1_1']['name']), 'image_type': 'focus'}   #  NB Should pick up filter and constats from config
                #opt = {'area': 150, 'count': 1, 'bin': '2, 2', 'filter': 'focus'}
                opt = {'area': 150, 'count': 1, 'bin': 'default', 'filter': 'focus'}
                result = g_dev['cam'].expose_command(req, opt, no_AWS=False, solve_it=True)
            self.night_focus_ready=False

        elif self.sky_flat_latch and ((events['Eve Sky Flats'] <= ephem_now < events['End Eve Sky Flats'])  \
               and g_dev['enc'].mode in [ 'Automatic', 'Autonomous'] and not g_dev['ocn'].wx_hold and \
               self.config['auto_eve_sky_flat']):

            self.enc_to_skyflat_and_open(enc_status, ocn_status)   #Just in case a Wx hold stopped opening
            self.current_script = "Eve Sky Flat script starting"
            #plog('Skipping Eve Sky Flats')
            self.sky_flat_script({}, {}, morn=False)   #Null command dictionaries
            self.sky_flat_latch = False
            g_dev['mnt'].mount.Tracking = True

# =============================================================================
#         NB NB Note below often faults, should be in a try except instead of this
#         complex nested if construct.  Enc_status can be None if Wema is not  operating.
#         Perhaps we should default set enc_status['enclosure_mode'] = 'Shutdown' as a default?
# =============================================================================
        elif (events['Observing Begins'] <= ephem_now \
                                   < events['Observing Ends']) and not g_dev['ocn'].wx_hold \
                                   and  g_dev['obs'].blocks is not None and g_dev['obs'].projects \
                                   is not None:
            try:
                
                if enc_status['enclosure_mode'] in ['Autonomous!', 'Automatic']:
                    blocks = g_dev['obs'].blocks
                    projects = g_dev['obs'].projects
                    debug = False
        
                    if self.config['site_roof_control'] != 'no' and  enc_status['shutter_status'] in ['Closed', 'closed'] \
                        and float(ocn_status['hold_duration']) <= 0.1:
                        #breakpoint()
                        g_dev['enc'].open_command({}, {})
                        plog("Opening dome, will set Synchronize in 10 seconds.")
                        time.sleep(10)
                    g_dev['enc'].sync_mount_command({}, {})
        
                    if debug:
                        plog("# of Blocks, projects:  ", len(g_dev['obs'].blocks),  len(g_dev['obs'].projects))
        
                    #Note here we could evaluate projects to see which meet observability constraints and place them
                    #In an observables list, then we could pick one to start.  IF there is no pre-sheduled observing block
                    #it would just run.  Voila an Opportunistic scheduler.  An observing block may be empty or point to
                    #a project and if the project is runnable any way, it runs or is marked completed.
                    # NB without deepcopy decrementing counts in blocks will be local to the machine an subject
                    # to over_write as the respons from AWS updates. This is particularly important for owner
                    # and background blocks.
        
                    #First, sort blocks to be in ascending order, just to promote clarity. Remove expired projects.
                    for block in blocks:  #  This merges project spec into the blocks.
                        for project in projects:
        
                            try:
                                if block['project_id'] == project['project_name'] + '#' + project['created_at']:
                                    block['project'] = project
                            except:
                                block['project'] = None  #nb nb nb 20220920   this faults with 'string indices must be integers". WER
        
                                #plog('Scheduled so removing:  ', project['project_name'])
                                #projects.remove(project)
        
                    #The residual in projects can be treated as background.
                    #plog('Background:  ', len(projects), '\n\n', projects)
        
        
                    #house = []
                    for project in projects:
                        if block['project_id']  != 'none':
                            try:
        
                                if block['project_id'] == project['project_name'] + '#' + project['created_at']:
                                    block['project'] = project
                            except:
                                block['project'] = None
                        else:
                            pass
                        #plog("Reservation asserting at this time.   ", )
                    '''
                    evaluate supplied projects for observable and mark as same. Discard
                    unobservable projects.  Projects may be "site" projects or 'ptr' (network wide:
                    All, Owner, PTR-network, North, South.)
                        The westernmost project is offered to run unless there is a runnable scheduled block.
                        for any given time, are the constraints met? Airmass < x, Moon Phaze < y, moon dist > z,
                        flip rules
        
                    '''
                    # breakpoint()
                    # #Figure out which are observable.  Currently only supports one target/proj
                    # NB Observing events without a project are "observable."
                    # observable = []
                    # for projects in projects:
                    #     ra = projects['project_targets']['ra']
                    #     dec = projects['project_targets']['dec']
                    #     sid = g_dev['mnt'].mount.SiderealTime
                    #     ha = tycho.reduceHA(sid - ra)
                    #     az, alt = transform_haDec_to_azAlt(ha, dec)
                    #     # Do not start a block within 15 min of end time???
                    #plog("Initial length:  ", len(blocks))
                    for block in blocks:
                        now_date_timeZ = datetime.datetime.now().isoformat().split('.')[0] +'Z'
                        if not self.block_guard \
                            and (block['start'] <= now_date_timeZ < block['end']) \
                            and not self.is_in_completes(block['event_id']):
                            if block['project_id'] in ['none', 'real_time_slot', 'real_time_block']:
                                self.block_guard = False   # Changed from True WER on 20221011@2:24 UTC
                                return   # Do not try to execute an empty block.
                            self.block_guard = True
        
                            if block['project'] == None:
                                print (block)
                                print ("Skipping a block that contains an empty project")
                                return
        
        
                            completed_block = self.execute_block(block)  #In this we need to ultimately watch for weather holds.
                            self.append_completes(completed_block['event_id'])
                            #block['project_id'] in ['none', 'real_time_slot', 'real_time_block']
                            '''
                            When a scheduled block is completed it is not re-entered or the block needs to
                            be restored.  IN the execute block we need to make a deepcopy of the input block
                            so it does not get modified.
                            '''
                    #plog('block list exhausted')
                    #return  Commented out 20220409 WER
        
        
                        # plog("Here we would enter an observing block:  ",
                        #       block)
                        # breakpoint()
                    #OK here we go to a generalized block execution routine that runs
                    #until exhaustion of the observing window.
                    # else:
                    #     pass
                    #plog("Block tested for observatility")
        
                # #System hangs on this state
                # elif ((g_dev['events']['Observing Ends']  < ephem_now < g_dev['events']['End Morn Sky Flats']) and \
                #        g_dev['enc'].mode == 'Automatic') and not g_dev['ocn'].wx_hold and self.config['auto_morn_sky_flat']:
                #     self.enc_to_skyflat_and_open(enc_status, ocn_status)
            except:
                 plog("Hang up in sequencer.")
        elif self.morn_sky_flat_latch and ((events['Morn Sky Flats'] <= ephem_now < events['End Morn Sky Flats'])  \
               and g_dev['enc'].mode == 'Automatic' and not g_dev['ocn'].wx_hold and \
               self.config['auto_morn_sky_flat']):
            self.enc_to_skyflat_and_open(enc_status, ocn_status)   #Just in case a Wx hold stopped opening
            self.current_script = "Morn Sky Flat script starting"
            #self.morn_sky_flat_latch = False
            #plog('Skipping Eve Sky Flats')
            self.sky_flat_script({}, {}, morn=True)   #Null command dictionaries
            self.morn_sky_flat_latch = False
            #self.park_and_close(enc_status)
        elif self.morn_bias_dark_latch and (events['Morn Bias Dark'] <= ephem_now < events['End Morn Bias Dark']) and \
                  self.config['auto_morn_bias_dark']: # and g_dev['enc'].mode == 'Automatic' ):
            #breakpoint()
            self.morn_bias_dark_latch = False
            req = {'bin1': False, 'bin2': True, 'bin3': False, 'bin4': False, 'numOfBias': 45, \
                    'numOfDark': 15, 'darkTime': 180, 'numOfDark2': 3, 'dark2Time': 360, \
                    'hotMap': True, 'coldMap': True, 'script': 'genBiasDarkMaster', }
            opt = {}
            #No action needed on  the enclosure at this level
            self.park_and_close(enc_status)
            #NB The above put dome closed and telescope at Park, Which is where it should have been upon entry.
            self.bias_dark_script(req, opt, morn=True)

            self.park_and_close(enc_status)
            self.morn_bias_dark_latch = True
        else:
            self.current_script = "No current script, or site not in Automatic."
            try:
                pass
                #self.park_and_close(enc_status)
            except:
                plog("Park and close failed at end of sequencer loop.")
        return
    def take_lrgb_stack(self, req_None, opt=None):
        return
    def take_wugriz_stack(self, req_None, opt=None):
        return
    def take_UBRI_stack(self, req_None, opt=None):
        return
    def take_RGB_stack(self, req_None, opt=None):
        return
    def create_OSC_raw_image(self, req_None, opt=None):
        return
#    self.redis_server.set('sim_hold', True, ex=120)

    def clock_the_system(self, other_side=False):
        '''

        This routine carefully starts up the telescope and verifies the telescope is
        properly reporting correct coordiates and the dome is correctly positioning.
        Once a star field is returned, the system solves and synchs the telescope and
        dome if necessary.  Next a detailed autofocus is performed on a Tycho star of
        known mag and position.  The final reading from the autofocus is used for one
        last clocking.

        other_side = True causes the telescope to then flip and repeat the process.
        From differences in the solutions, flip_shift offsets can be calculated.

        If this routine does not solve, the night is potentially lost so an alert
        messagge should be sent to the owner and telops, the enclosure closed and
        left in manual, the telescope parked and instruments are put to bed.

        This routing is designed to begin when the altitude of the Sun is -9 degrees.
        The target azimuth will change so the Moon is always 15 or more degrees away.

        If called in the Morning and the routing fails, the system is still put to
        bed but a less urgent message is sent to the owner and telops.

        Returns
        -------
        None.

        '''

        '''
        if dome is closed: simulate
        if not simulate, check sun is down
                         check dome is open

        go to 90 az 60 alt then near tycho star
        Image and look for stars (or load simulated frames)

        If stars not present:
            slew dome right-left increasing to find stars
        if +/- 90 az change in dome does not work then
        things are very wrong -- close down and email list.

        if stars present, then autofocus with wide tolerance
        if after 5 tries no luck -- close down and email list.

        if good autofocus then last frame is the check frame.

        Try to astrometrically solve it.  if it solves, synch the
        telescope.  Wait for dome to get in position and

        Take second image, solve and synch again.

        If tel motion > 1 amin, do one last time.

        Look at dome Az -- is dome following the telescope?
        Report if necessary

        return control.

        '''

    def execute_block(self, block_specification):
        #ocn_status = eval(self.redis_server.get('ocn_status'))
        #enc_status = eval(self.redis_server.get('enc_status'))
        plog('|n|n Staring a new project!  \n')
        plog(block_specification, ' \n\n\n')

        self.block_guard = True
        # NB we assume the dome is open and already slaving.
        block = copy.deepcopy(block_specification)
        ocn_status = g_dev['ocn'].status
        enc_status = g_dev['enc'].status
        # #unpark, open dome etc.
        # #if not end of block
        # if not enc_status in ['open', 'Open', 'opening', 'Opening']:
        #     self.enc_to_skyflat_and_open(enc_status, ocn_status, no_sky=True)   #Just in case a Wx hold stopped opening
        # else:
        #g_dev['enc'].sync_mount_command({}, {})
        g_dev['mnt'].unpark_command({}, {})
        g_dev['mnt'].Tracking = True   # unpark_command({}, {})
        g_dev['cam'].user_name = 'tobor'
        g_dev['cam'].user_id = 'tobor'
        #NB  Servo the Dome??
        timer = time.time() - 1  #This should force an immediate autofocus.
        req2 = {'target': 'near_tycho_star', 'area': 150}
        opt = {}
        t = 0
        '''
        # to do is Targets*Mosaic*(sum of filters * count)

        Assume for now we only have one target and no mosaic factor.
        The the first thing to do is figure out how many exposures
        in the series.  If enhance AF is true they need to be injected
        at some point, but it does not decrement. This is still left to do
        '''


        for target in block['project']['project_targets']:   #  NB NB NB Do multi-target projects make sense???
            try:
                dest_ra = float(target['ra']) - \
                    float(block_specification['project']['project_constraints']['ra_offset'])/15.

                dest_dec = float(target['dec']) - float(block_specification['project']['project_constraints']['dec_offset'])
                dest_ra, dest_dec = ra_dec_fix_hd(dest_ra, dest_dec)
                dest_name =target['name']

                g_dev['cam'].user_name = block_specification['creator']
                g_dev['cam'].user_id = block_specification['creator_id']
                #breakpoint()
                if ('longstack' in block_specification['project']) == False:
                    longstackswitch='no'
                    longstackname='no'
                elif block_specification['project']['longstack'] == True:
                    longstackswitch='yes'
                    longstackname=block_specification['project']['created_at'].replace('-','').replace(':','')
                else:
                    longstackswitch='no'
                    longstackname='no'
                if ('smartstack' in block_specification['project']) == False:
                    smartstackswitch='no'
                elif block_specification['project']['smartstack'] == True:
                    smartstackswitch='yes'
                else:
                    smartstackswitch='no'

            except Exception as e:
                print (e)
                plog(traceback.format_exc())
                breakpoint()
                print ("Could not execute project due to poorly formatted or corrupt RA or Dec in project_targets")
                g_dev['obs'].send_to_user("Could not execute project due to poorly formatted or corrupt RA or Dec in project_targets", p_level='INFO')
                continue

            if enc_status['shutter_status'] in ['Closed', 'closed'] and ocn_status['hold_duration'] <= 0.1:   #NB  # \  NB NB 20220901 WER fix this!

                #breakpoint()
                g_dev['enc'].open_command({}, {})
                plog("Opening dome, will set Synchronize in 10 seconds.")
                time.sleep(10)
            g_dev['enc'].sync_mount_command({}, {})

            '''
            We be starting a block:
            Open dome if alt Sun < 5 degrees
            Unpark telescope
            Slave the Dome
            Go to Az of the target and take a 15 second W  Square
            exposure -- better go to a tycho star near
            the aimpoint at Alt ~30-35  Take an exposure, try to solve
            an possibly synch.  But be above any horizon
            effects.

            THen autofocus, then finally go to the object
            whihc could be below Alt of 30.
            all of aboe for first of night then at start of a block
            do the square target check, then AF, then block, depending
            on AF more Frequently setting.

            Consider a target check and even synch after a flip.


            '''
            try:
                g_dev['mnt'].get_mount_coordinates()
            except:
                pass
            g_dev['mnt'].go_coord(dest_ra, dest_dec)

            plog("CAUTION:  rotator may block")
            pa = float(block_specification['project']['project_constraints']['position_angle'])
            if abs(pa) > 0.01:
                try:

                    g_dev['rot'].rotator.MoveAbsolute(pa)   #Skip rotator move if nominally 0
                except:
                    pass


            #Compute how many to do.
            left_to_do = 0
            ended = False
            #  NB NB NB Any mosaic larger than +SQ should be specified in degrees and be square
            #  NB NB NB NB this is the source of a big error$$$$$$$$$$$$$$$$$$$$$$$$$$$$$$$$$$$$$$$$$$$$$$$$$!!!! WER 20220814
            for exposure in block['project']['exposures']:
                multiplex = 0
                if exposure['area'] in ['300', '300%', 300, '220', '220%', 220, '150', '150%', 150, '250', '250%', 250]:
                    if block_specification['project']['project_constraints']['add_center_to_mosaic']:
                        multiplex = 5
                    else:
                        multiplex = 4
                if exposure['area'] in ['600', '600%', 600, '450', '450%', 450]:
                    multiplex = 16
                if exposure['area'] in ['500', '500%', 500]:
                    if block_specification['project']['project_constraints']['add_center_to_mosaic']:
                        multiplex = 7
                    else:
                        multiplex = 6
                if exposure['area'] in ['+SQ', '133%']:
                    multiplex = 2
                if multiplex > 1:
                    left_to_do += int(exposure['count'])*multiplex
                    exposure['count'] = int(exposure['count'])*multiplex  #Do not multiply the count string value as a dict entry!
                    plog('# of mosaic panes:  ', multiplex)
                else:
                    left_to_do += int(exposure['count'])
                    plog('Singleton image')

            plog("Left to do initial value:  ", left_to_do)
            req = {'target': 'near_tycho_star'}
            #initial_focus = True

            while left_to_do > 0 and not ended:


                if g_dev["foc"].last_focus_fwhm == None or g_dev["foc"].focus_needed == True:

                    g_dev['obs'].send_to_user("Running an initial autofocus run.")


                    self.auto_focus_script(req2, opt, throw = g_dev['foc'].throw)

                    just_focused = True
                    #initial_focus = False    #  Make above on-time event per block
                    g_dev["foc"].focus_needed = False
                    #timer = time.time() + af_delay  # 45 minutes

                # A flag to make sure the first image after a slew in an exposure set is solved, but then onto the normal solve timer
                reset_solve = True


                #cycle through exposures decrementing counts    MAY want to double check left-to do but do nut remultiply by 4
                for exposure in block['project']['exposures']:

                    #initial_focus = False
                    just_focused = True
                    #timer = time.time() + af_delay  #40 minutes to refocus

                    print ("Observing " + str(block['project']['project_targets'][0]['name']))

                    plog("Executing: ", exposure, left_to_do)
                    color = exposure['filter']
                    exp_time =  float(exposure['exposure'])




                    if exposure['bin'] == '"optimal"':
                        tempBinString=str(g_dev['cam'].config['camera']['camera_1_1']['settings']['default_bin'][0])
                        binning = tempBinString + ' ' + tempBinString
                    elif exposure['bin'] == '"maximum"' :
                        tempBinString=str(g_dev['cam'].config['camera']['camera_1_1']['settings']['maximum_bin'][0])
                        binning = tempBinString + ' ' + tempBinString
                    elif exposure['bin'] in[0, '0', '0,0', '0, 0', '0 0']:
                        tempBinString=str(g_dev['cam'].config['camera']['camera_1_1']['settings']['default_bin'][0])
                        binning = tempBinString + ' ' + tempBinString
                    elif exposure['bin'] in [2, '2,2', '2, 2', '2 2']:
                        binning = '2 2'
                    elif exposure['bin'] in [3, '3,3', '3, 3', '3 3']:
                        binning = '3 3'
                    elif exposure['bin'] in [4, '4,4', '4, 4', '4 4']:
                        binning = '4 4'
                    else:
                        tempBinString=str(g_dev['cam'].config['camera']['camera_1_1']['settings']['default_bin'][0])
                        binning = tempBinString + ' ' + tempBinString
                    count = int(exposure['count'])
                    #  We should add a frame repeat count
                    imtype = exposure['imtype']

                    if count <= 0:
                         continue
                    #At this point we have 1 to 9 exposures to make in this filter.  Note different areas can be defined.
                    if exposure['area'] in ['300', '300%', 300, '220', '220%', 220, '150', '150%', 150, ]:  # 4 or 5 expsoures.
                        if block_specification['project']['project_constraints']['add_center_to_mosaic']:
                            offset = [(0.0, 0.0), (-1.5, 1.), (1.5, 1.), (1.5, -1.), (-1.5, -1.)] #Aimpoint + Four mosaic quadrants 36 x 24mm chip
                            pane = 0
                        else:
                            offset = [(-1, 1.), (1, 1.), (1, -1.), (-1, -1.)] #Four mosaic quadrants 36 x 24mm chip
                            pane = 1
                        #Exact details of the expansions need to be calculated for accurate naming. 20201215 WER
                        if exposure['area'] in ['300', '300%', 300]:
                            pitch = 0.3125
                        if exposure['area'] in ['220', '220%', 220]:
                            pitch = 0.25
                        if exposure['area'] in ['150', '150%', 150]:
                            pitch = 0.1875

                    elif exposure['area'] in ['600', '600%', '4x4d', '4x4']:
                        offset = [(0,0), (-1, 0), (-1, 0.9), (-1, 1.8), (0, 1.8), (1, 1.8), (2, 0.9), (1, 0.9), (0, 0.9), \
                                  (2, 0), (1, 0), (1, -0.9), (0, -0.9), (-1, -0.9), (-1, -1.8), (0, -1.8), (1, -1.8)]
                                 #((2, -1,8), (2, -0.9), (2, 1.8))  #  Dead areas for star fill-in.
                        pitch = -1  #A signal to do something special.  ##'600', '600%', 600,
                    elif exposure['area'] in ['2x2', '500%']:
                        offset= [(0,0), (-0.5, 0), (-0.5, .35), (0.5, 0.35), (0.5, 0), (-0.5, -0.35), (0.5, -0.35), ]
                        pitch = 1
                    elif exposure['area'] in ['450', '450%', 450]:
                        pitch = 0.250
                        pane = 0
                    # elif exposure['area'] in ['500', '500%',]:  # 6 or 7 exposures.  SQUARE
                    #     step = 1.466667
                    #     if block_specification['project']['project_constraints']['add_center_to_mosaic']:
                    #         offset = [(0., 0.), (-1, 0.), (-1, step), (1, step), (1, 0), \
                    #                   (1, -step), (-1, -step)] #Aimpoint + six mosaic quadrants 36 x 24mm chip
                    #         pane = 0
                    #     else:
                    #         offset = [(-1, 0.), (-1, step),  (1, step), (1, 0), \
                    #                   (1, -step), (-1, -step)] #Six mosaic quadrants 36 x 24mm chip
                    #         pane = 1
                    #     pitch = .375
                    elif exposure['area'] in ['+SQ', '133%']:  # 2 exposures.  SQUARE
                        #step = 1
                        offset = [(0, -1), (0, 1)] #Two mosaic steps 36 x 24mm chip  Square
                        pane = 1
                        pitch = 0.25#*2   #Try this out for small overlap and tall field. 20220218 04:12 WER
                    else:
                        offset = [(0., 0.)] #Zero(no) mosaic offset
                        pitch = 0.
                        pane = 0

                    for displacement in offset:

                        x_field_deg = g_dev['cam'].config['camera']['camera_1_1']['settings']['x_field_deg']
                        y_field_deg = g_dev['cam'].config['camera']['camera_1_1']['settings']['y_field_deg']
                        if pitch == -1:
                            #Note positive offset means a negative displacement in RA for spiral to wrap CCW.
                            #Note offsets are absolute degrees.
                            d_ra = -displacement[0]/15.
                            d_dec = displacement[1]
                        else:
                            d_ra = displacement[0]*(pitch)*(x_field_deg/15.)  # 0.764243 deg = 0.0509496 Hours  These and pixscale should be computed in config.
                            d_dec = displacement[1]*( pitch)*(y_field_deg)  # = 0.5102414999999999   #Deg
                        new_ra = dest_ra + d_ra
                        new_dec= dest_dec + d_dec
                        new_ra, new_dec = ra_dec_fix_hd(new_ra, new_dec)

                        #if offset != [(0., 0.)]: # only move if you need to move to another position in the mosaic.
                        plog('Seeking to:  ', new_ra, new_dec)
                        g_dev['mnt'].go_coord(new_ra, new_dec, reset_solve=reset_solve)  # This needs full angle checks
                            #time.sleep(5) # Give scope time to settle.
                        reset_solve=False # make sure slews after the first slew do not reset the PW Solve timer.
                        #if not just_focused:
                        #    g_dev['foc'].adjust_focus()
                        just_focused = False
                        if imtype in ['light'] and count > 0:
                            req = {'time': exp_time,  'alias':  str(self.config['camera']['camera_1_1']['name']), 'image_type': imtype, 'smartstack' : smartstackswitch, 'longstackswitch' : longstackswitch, 'longstackname' : longstackname, 'block_end' : block['end']}   #  NB Should pick up filter and constants from config
                            opt = {'area': 150, 'count': 1, 'bin': binning, 'filter': color, \
                                   'hint': block['project_id'] + "##" + dest_name, 'object_name': block['project']['project_targets'][0]['name'], 'pane': pane}
                            plog('Seq Blk sent to camera:  ', req, opt)
                            obs_win_begin, sunZ88Op, sunZ88Cl, ephem_now = self.astro_events.getSunEvents()

                            now_date_timeZ = datetime.datetime.now().isoformat().split('.')[0] +'Z'
                            if now_date_timeZ >= block['end'] :
                                break
                            result = g_dev['cam'].expose_command(req, opt, no_AWS=False, solve_it=False)
                            try:
                                if result['stopped'] is True:
                                    g_dev['obs'].send_to_user("Project Stopped because Exposure cancelled")
                                    return block_specification
                            except:
                                pass
                            t +=1
                            count -= 1
                            exposure['count'] = count
                            left_to_do -= 1
                            plog("Left to do:  ", left_to_do)
                        pane += 1

                    now_date_timeZ = datetime.datetime.now().isoformat().split('.')[0] +'Z'

                    events = g_dev['events']

                    ended = left_to_do <= 0 or now_date_timeZ >= block['end'] \
                            or ephem.now() >= events['Observing Ends']
                    #                                                    ]\
                    #         or g_dev['airmass'] > float( block_specification['project']['project_constraints']['max_airmass']) \
                    #         or abs(g_dev['ha']) > float(block_specification['project']['project_constraints']['max_ha'])
                    #         # Or mount has flipped, too low, too bright, entering zenith..

        plog("Project block has finished!")   #NB Should we consider turning off mount tracking?
        if block_specification['project']['project_constraints']['close_on_block_completion']:
            #g_dev['mnt'].park_command({}, {})
            # NB NBNeed to write a more robust and generalized clean up.
            try:
                pass#g_dev['enc'].enclosure.Slaved = False   NB with wema no longer exists
            except:
                pass
            #self.redis_server.set('unsync_enc', True, ex=1200)
            #g_dev['enc'].close_command({}, {})
            g_dev['mnt'].park_command({}, {})

            plog("Auto PARK (not Close) attempted at end of block.")
        self.block_guard = False
        return block_specification #used to flush the queue as it completes.


    def bias_dark_script(self, req=None, opt=None, morn=False):
        """

        20200618   This has been drastically simplied for now to deal with only QHY600M.

        May still have a bug where it latches up only outputting 2x2 frames.

        """
        print (morn)
        self.sequencer_hold = True
        self.current_script = 'Bias Dark'
        if morn:
            ending = g_dev['events']['End Morn Bias Dark']
        else:
            ending = g_dev['events']['End Eve Bias Dark']
        while ephem.now() < ending :   #Do not overrun the window end

            g_dev['mnt'].park_command({}, {}) # Get there early

            plog("Expose Biases: by configured binning;  normal and long darks.")

            dark_time = self.config['camera']['camera_1_1']['settings']['ref_dark']
            long_dark_time = self.config['camera']['camera_1_1']['settings']['long_dark']


            for bias in range(9):   #9*(9 +1) per cycle.
                if ephem.now() + 210/86400 > ending:
                    break
                if "1 1" in self.config['camera']['camera_1_1']['settings']['bin_enable']:
                    req = {'time': 0.0,  'script': 'True', 'image_type': 'bias'}
                    opt = {'area': "Full", 'count': 9, 'bin':'1 1', \
                            'filter': 'dark'}
                    plog("Expose b_1")
                    result = g_dev['cam'].expose_command(req, opt, no_AWS=True, \
                                    do_sep=False, quick=False)
                    g_dev['obs'].update_status()
                    dark_time = 360
                    if ephem.now() + (dark_time + 30)/86400 > ending:
                        break
                    plog("Expose ref_dark using exposure:  ", dark_time )
                    req = {'time':dark_time ,  'script': 'True', 'image_type': 'dark'}
                    opt = {'area': "Full", 'count':1, 'bin': '1 1', \
                            'filter': 'dark'}
                    result = g_dev['cam'].expose_command(req, opt, no_AWS=True, \
                                        do_sep=False, quick=False)

                    g_dev['obs'].update_status()
                    if long_dark_time is not None and long_dark_time > dark_time:

                        if ephem.now() + (long_dark_time + 30)/86400 > ending:
                            break
                        plog("Expose long dark using exposure:  ", long_dark_time)
                        req = {'time':long_dark_time ,  'script': 'True', 'image_type': 'dark'}
                        opt = {'area': "Full", 'count':1, 'bin': '1 1', \
                                'filter': 'dark'}
                        result = g_dev['cam'].expose_command(req, opt, no_AWS=True, \
                                            do_sep=False, quick=False)

                        g_dev['obs'].update_status()
                if "2 2" in self.config['camera']['camera_1_1']['settings']['bin_enable']:
                    req = {'time': 0.0,  'script': 'True', 'image_type': 'bias'}
                    opt = {'area': "Full", 'count': 9, 'bin':'2 2', \
                            'filter': 'dark'}
                    plog("Expose b_1")
                    result = g_dev['cam'].expose_command(req, opt, no_AWS=True, \
                                    do_sep=False, quick=False)
                    g_dev['obs'].update_status()
                    dark_time = 360
                    if ephem.now() + (dark_time + 30)/86400 > ending:
                        break
                    plog("Expose ref_dark using exposure:  ", dark_time )
                    req = {'time':dark_time ,  'script': 'True', 'image_type': 'dark'}
                    opt = {'area': "Full", 'count':1, 'bin': '2 2', \
                            'filter': 'dark'}
                    result = g_dev['cam'].expose_command(req, opt, no_AWS=True, \
                                        do_sep=False, quick=False)

                    g_dev['obs'].update_status()
                    if long_dark_time is not None and long_dark_time > dark_time:

                        if ephem.now() + (long_dark_time + 30)/86400 > ending:
                            break
                        plog("Expose long dark using exposure:  ", long_dark_time)
                        req = {'time':long_dark_time ,  'script': 'True', 'image_type': 'dark'}
                        opt = {'area': "Full", 'count':1, 'bin': '2 2', \
                                'filter': 'dark'}
                        result = g_dev['cam'].expose_command(req, opt, no_AWS=True, \
                                            do_sep=False, quick=False)

                        g_dev['obs'].update_status()

                g_dev['obs'].update_status()
                if ephem.now() + 30/86400 >= ending:
                    break

            plog(" Bias/Dark acquisition is finished normally.")

        self.sequencer_hold = False
        g_dev['mnt'].park_command({}, {}) # Get there early
        plog("Bias/Dark Phase has passed.")


        time.sleep(300) # Wait for telescope to park
        if morn:
            # UNDERTAKING END OF NIGHT ROUTINES

            # Setting runnight for mop up scripts
            yesterday = datetime.datetime.now() - timedelta(1)
            runNight=datetime.datetime.strftime(yesterday, '%Y%m%d')

            # Check the archive directory and upload any big fits that haven't been uploaded
            # wait until the queue is empty before mopping up

            # Go through and add any remaining fz files to the aws queue .... hopefully that is enough? If not, I will make it keep going until it is sure.
            #while True:
            dir_path=self.config['client_path'] + 'archive/'
            cameras=glob(dir_path + "*/")
            print (cameras)
            for camera in cameras:
                bigfzs=glob(camera + "/" + runNight + "/raw/*.fz")

                for fzneglect in bigfzs:
                    print ("Reattempting upload of " + str(os.path.basename(fzneglect)))
                    #breakpoint()
                    #image = (im_path, name)
                    #g_dev["obs"].aws_queue.put((priority, image), block=False)

                    g_dev['cam'].enqueue_for_AWS(26000000, camera + runNight + "/raw/", str(os.path.basename(fzneglect)))
                    #g_dev['obs'].send_to_aws()

            #time.sleep(300)
            #if (g_dev['obs'].aws_queue.empty()):
            #break

            # Sending token to AWS to inform it that all files have been uploaded
            print ("sending end of night token to AWS")
            #g_dev['cam'].enqueue_for_AWS(jpeg_data_size, paths['im_path'], paths['jpeg_name10'])

            isExist = os.path.exists(g_dev['cam'].site_path + 'tokens')
            if not isExist:
                os.makedirs(g_dev['cam'].site_path + 'tokens')
            runNightToken= g_dev['cam'].site_path + 'tokens/' + self.config['site'] + runNight + '.token'
            with open(runNightToken, 'w') as f:
                f.write('Night Completed')
            image = (g_dev['cam'].site_path + 'tokens/', self.config['site'] + runNight + '.token')
            g_dev['obs'].aws_queue.put((30000000000, image), block=False)
            g_dev['obs'].send_to_user("End of Night Token sent to AWS.", p_level='INFO')

            # while True:
            #     if (not g_dev['obs'].aws_queue.empty()):
            #         g_dev['obs'].send_to_AWS()
            #         print ("Emptying AWS queue at the end of the night")
            #         time.sleep(1)
            #     else:
            #         break

            # Culling the archive
            #FORTNIGHT=60*60*24*7*2
            if self.config['archive_age'] > 0 :
                print (self.config['client_path'] + 'archive/')
                dir_path=self.config['client_path'] + 'archive/'
                #cameras=[d for d in os.listdir(dir_path) if os.path.isdir(d)]
                cameras=glob(dir_path + "*/")
                print (cameras)
                for camera in cameras:  # Go through each camera directory
                    print ("*****************************************")
                    print ("Camera: " + str(camera))
                    timenow_cull=time.time()
                    directories=glob(camera + "*/")
                    deleteDirectories=[]
                    deleteTimes=[]
                    for q in range(len(directories)):
                        if ((timenow_cull)-os.path.getmtime(directories[q])) > (self.config['archive_age'] * 24* 60 * 60) :
                            deleteDirectories.append(directories[q])
                            deleteTimes.append(((timenow_cull)-os.path.getmtime(directories[q])) /60/60/24/7)
                    print ("These are the directories earmarked for  ")
                    print ("Eternal destruction. And how old they are")
                    print ("in weeks\n")
                    g_dev['obs'].send_to_user("Culling " + str(len(deleteDirectories)) +" from the local archive.", p_level='INFO')
                    for entry in range(len(deleteDirectories)):
                        print (deleteDirectories[entry] + ' ' + str(deleteTimes[entry]) + ' weeks old.')
                        shutil.rmtree(deleteDirectories[entry])

            # Clear out smartstacks directory
            print ("removing and reconstituting smartstacks directory")
            try:
                shutil.rmtree(g_dev["cam"].site_path + "smartstacks")
            except:
                print ("problems with removing the smartstacks directory... usually a file is open elsewhere")
            time.sleep(20)
            if not os.path.exists(g_dev["cam"].site_path + "smartstacks"):
                os.makedirs(g_dev["cam"].site_path + "smartstacks")




            # Reopening config and resetting all the things.
            self.astro_events.compute_day_directory()
            self.astro_events.display_events(endofnightoverride='yes')
            g_dev['obs'].astro_events = self.astro_events


            # sending this up to AWS
            '''
            Send the config to aws.
            '''
            uri = f"{self.name}/config/"
            self.config['events'] = g_dev['events']
            response = g_dev['obs'].api.authenticated_request("PUT", uri, self.config)
            if response:
                plog("Config uploaded successfully.")

            # If you are using TheSkyX, then update the autosave path
            if self.config['camera']['camera_1_1']['driver'] == "CCDSoft2XAdaptor.ccdsoft5Camera":
                g_dev['cam'].camera.AutoSavePath = self.config['archive_path'] +'archive/' + datetime.datetime.strftime(datetime.datetime.now(), '%Y%m%d')
                try:
                    os.mkdir(self.config['archive_path'] +'archive/' + datetime.datetime.strftime(datetime.datetime.now(), '%Y%m%d'))
                except:
                    print ("Couldn't make autosave directory")

            # Resetting complete projects
            print ("Nightly reset of complete projects")
            self.reset_completes()
            g_dev['obs'].blocks = None
            g_dev['obs'].projects = None
            g_dev['obs'].events_new = None
            g_dev['obs'].reset_last_reference()
            if self.config['mount']['mount1']['permissive_mount_reset'] == 'yes':
               g_dev['mnt'].reset_mount_reference()
            g_dev['obs'].last_solve_time = datetime.datetime.now() - datetime.timedelta(days=1)
            g_dev['obs'].images_since_last_solve = 10000

            # Resetting sequencer stuff
            self.connected = True
            self.description = "Sequencer for script execution."
            self.sequencer_hold = False
            self.sequencer_message = '-'
            plog("sequencer reconnected.")
            plog(self.description)
            self.sky_guard = False
            self.af_guard = False
            self.block_guard = False
            self.time_of_next_slew = time.time()
            self.bias_dark_latch = True
            self.sky_flat_latch = True
            self.morn_sky_flat_latch = True
            self.morn_bias_dark_latch = True
            self.reset_completes()


            # Reset focus tracker
            g_dev["foc"].focus_needed = True
            g_dev["foc"].time_of_last_focus = datetime.datetime.now() - datetime.timedelta(
                days=1
            )  # Initialise last focus as yesterday
            g_dev["foc"].images_since_last_focus = (
                10000  # Set images since last focus as sillyvalue
            )
            g_dev["foc"].last_focus_fwhm = None
            g_dev["foc"].focus_tracker = [np.nan] * 10

            # Trying to figure out why sequencer isn't restarting.
            events = g_dev['events']
            obs_win_begin, sunZ88Op, sunZ88Cl, ephem_now = self.astro_events.getSunEvents()

            # Reopening config and resetting all the things.
            self.astro_events.compute_day_directory()
            self.astro_events.display_events()
            g_dev['obs'].astro_events = self.astro_events

            # Allow early night focus
            self.night_focus_ready==True


        return



    def sky_flat_script(self, req, opt, morn=False):
        """

        If entered, put up a guard.
        if open conditions are acceptable then take a dark image of a dark screen, just for
        reference.
        Open the dome,
        GoTo flat spot, expose, rotating through 3 filters pick least sensitive
        discard overexposures, keep rotating.  once one of the three yeilds a good
        exposure, repeat four more times, then drop that filter from list, add a new one
        and proceed to loop.  This should allow us to generate the sensitivity list in
        the right order and not fill the system up will overexposed files.  Ultimatley
        we wait for the correct sky condition once we have the calibrations so as to not
        wear out the shutter.
        Non photometric shutters need longer exposure times.
        Note with alt-az mount we could get very near the zenith zone.
        Note we want Moon at least 30 degrees away

        20220821  New try at this code
        Set up parameters for the site, camera, etc.
        set up 'end-time'.  Calling into this happens elesewhere at the prescribed start time
        Pick forward or reverse filter list depemnding on Eve or Morn flats. -- "the pop-list"
        flat count = 3
        scale = 1, used to drive exposure to ~32500ADU That is the target_flat value
        prior scale = 1  When changing filters apply this scale so we do not wast time.  This
        is intended to fix the problem the gain estimates are wrong.
        while len(pop_list) > 0  and ephem.now() < ending:
            Get the filter, its 'gain'
            go the the solar flat spot  (Tel should be there earlier)
            possibly here if not on flat spot or roof not open:
                time.sleep(10)
                continue the loop

                (Note if SRO roof opens late we are likely behinf the 8-ball and we waste time
                 on the Narrow Band filters.)
            calculate exposure (for S2 filter if Night, PL filter if morning.)
            if evening and exposure > 180 sec sky is too dark for that filter so:
                pop that filter
                flat count = 3
                continue the loop
            if morning and exposure < 1 sec then sky too bright for that filter so:
                pop tht tilter
                flat count = 3
                continue the loop

            Here I think we need another loop that gets the number of flats or pops
            the filter and then continues the above loop.
            Tries = 6   #basically prevent a spin on one filter from eating up the window.
            While flatcount > 0 and tries > 0 and ephem.now() < ending:
                Expose the filter for the computed time.
                Now lets fix the  convoluted code.
                The central patch should ideally be ~= target flat, so
                scale = target_flat/patch, avoiding the obvious divide by zero.  A problem
                here is if Patch is >> 65,000 we only scale exposure by about half. So it makes
                some sense to cut it down more so we converge faster.  (Scaling up seems to work
                on the first pass.)

                if patch is say 30000 <= patch <= 35000, accept the exposure as a valid flat:
                    flatcount -= 1
                    tried =- 1
                    scale = prior_scale*target_flat/patch    #prior _scale is 1.0
                elif outside that range
                    tried =- 1
                    scale = prior_scale*target_flat/patch as adjusted by the above paragraph.

                        Next step is a bit subtle.  if the loop is going to fail because with the flat_count
                        or tries are exceeded we need to set up prior_scale.  The theory is if the session worked
                        perfect we end with an effective scale on 1.  But the sky fades very fast so to do this
                        right we need somthing more like an average-scale.  However for now, keep it simple.
                        So the assumption is is the scale for the s2 filter to expose correctly is 0.9 then
                        the S2 signal is "bright".  So we put that factor into prior scale so when we move to HA
                        the system will bias the first HA exposure assuming it will be bright for that band as well.

                        What I have seen so far is there is variation night to night is the sky transmission in the
                        red bands. Add that to the fast chages is skybrighness after SRO opens and ... challenging.

                        Note in old code I try recomputing the "gain".  Ideally a better way to do this would be to
                        create a persisten gain list of say the last 7 successful nights per filter of course and then
                        seed the above more accurately.

                        Now once we get rid of CCD cameras this becomes a bit easier since min exposure can be 0.0001 sec.
                        But readout time then starts to dominate.  All fine you say but if we have a full wheel of filters
                        then haveing only 35 or so minutes is still limiting.

                        I am going to push this to Git right now so MFitz can comment. Then i will get back to the pseudo code.

        """

        self.sky_guard = True   #20220409 I think this is obsolete or unused.
        plog('Sky Flat sequence Starting, Enclosure PRESUMED Open. Telescope should be on sky flat spot.')

        g_dev['obs'].send_to_user('Sky Flat sequence Starting, Enclosure PRESUMED Open. Telescope should be on sky flat spot.', p_level='INFO')
        evening = not morn
        camera_name = str(self.config['camera']['camera_1_1']['name'])
        flat_count = 5
        min_exposure = float(self.config['camera']['camera_1_1']['settings']['min_exposure'])
        bin_spec = '1,1'
        try:
            bin_spec = self.config['camera']['camera_1_1']['settings']['flat_bin_spec']
        except:
            pass
        exp_time = min_exposure # added 20220207 WER  0.2 sec for SRO


        #  Pick up list of filters is sky flat order of lowest to highest transparency.
        pop_list = self.config['filter_wheel']['filter_wheel1']['settings']['filter_sky_sort'].copy()

        if morn:
            pop_list.reverse()
            plog('filters by high to low transmission:  ', pop_list)
            ending = g_dev['events']['End Morn Sky Flats']
        else:
            plog('filters by low to high transmission:  ', pop_list)
            ending = g_dev['events']['End Eve Sky Flats']
        #length = len(pop_list)
        obs_win_begin, sunset, sunrise, ephem_now = self.astro_events.getSunEvents()
        exp_time = 0
        scale = 1.0
        prior_scale = 1   #THIS will be inhereted upon completion of the prior filter
        collecting_area = self.config['telescope']['telescope1']['collecting_area']/31808.   # SAF at F4.9 is the reference
        #   and (g_dev['events']['Eve Sky Flats'] <

        while len(pop_list) > 0  and ephem.now() < ending:

            current_filter = int(pop_list[0])
            acquired_count = 0
            g_dev['fil'].set_number_command(current_filter)  #  20220825  NB NB NB Change this to using a list of filter names.
            g_dev['mnt'].slewToSkyFlatAsync()
            target_flat = 30000

            # if not g_dev['enc'].status['shutter_status'] in ['Open', 'open']:
            #     g_dev['obs'].send_to_user("Wait for roof to be open to take skyflats. 60 sec delay loop.", p_level='INFO')
            #     time.sleep(60)
            #     g_dev['obs'].update_status()
            #     continue
            while (acquired_count < flat_count):# and g_dev['enc'].status['shutter_status'] in ['Open', 'open']: # NB NB NB and roof is OPEN! and (ephem_now +3/1440) < g_dev['events']['End Eve Sky Flats' ]:
                #if g_dev['enc'].is_dome:   #Does not apply
                g_dev['mnt'].slewToSkyFlatAsync()  #FRequently do this to dither.
                g_dev['obs'].update_status()

                try:
                    try:
                        sky_lux = eval(self.redis_server.get('ocn_status'))['calc_HSI_lux']     #Why Eval, whould have float?
                    except:
                        #plog("Redis not running. lux set to 1000.")
                        sky_lux = float(g_dev['ocn'].status['calc_HSI_lux'])

                    exp_time = prior_scale*scale*target_flat/(collecting_area*sky_lux*float(g_dev['fil'].filter_data[current_filter][3]))  #g_dev['ocn'].calc_HSI_lux)  #meas_sky_lux)
                    plog('Ex:  ', exp_time, scale, prior_scale, sky_lux, float(g_dev['fil'].filter_data[current_filter][3]))

                    if evening and exp_time > 120:
                        #exp_time = 60    #Live with this limit.  Basically started too late
                        plog('Break because proposed evening exposure > 180 seconds:  ', exp_time)
                        g_dev['obs'].send_to_user('Try next filter because proposed  flat exposure > 180 seconds.', p_level='INFO')
                        pop_list.pop(0)
                        break
                    if morn and exp_time < min_exposure:
                        #exp_time = 60    #Live with this limit.  Basically started too late
                        plog('Break because proposed evening exposure > 180 seconds:  ', exp_time)
                        g_dev['obs'].send_to_user('Try next filter because proposed  flat exposure < min_exposure.', p_level='INFO')
                        pop_list.pop(0)
                        break
                    if evening and exp_time < min_exposure:   #NB it is too bright, should consider a delay here.
                    #**************THIS SHOUD BE A WHILE LOOP! WAITING FOR THE SKY TO GET DARK AND EXP TIME TO BE LONGER********************
                        plog("Too bright, wating 180 seconds.")
                        g_dev['obs'].send_to_user('Delay 180 seconds to let it get darker.', p_level='INFO')
                        time.sleep(180)
                    if morn and exp_time > 120 :   #NB it is too bright, should consider a delay here.
                     #**************THIS SHOUD BE A WHILE LOOP! WAITING FOR THE SKY TO GET DARK AND EXP TIME TO BE LONGER********************
                        plog("Too dim, wating 180 seconds.")
                        g_dev['obs'].send_to_user('Delay 180 seconds to let it get lighterer.', p_level='INFO')
                        time.sleep(180)
                        #*****************NB Recompute exposure or otherwise wait
                        exp_time = min_exposure
                    exp_time = round(exp_time, 5)
                   # prior_scale = prior_scale*scale  #Only update prior scale when changing filters
                    plog("Sky flat estimated exposure time, scale are:  ", exp_time, scale)
                except:
                    exp_time = 0.3
                req = {'time': float(exp_time),  'alias': camera_name, 'image_type': 'sky flat', 'script': 'On'}
                opt = { 'count': 1, 'bin':  bin_spec, 'area': 150, 'filter': g_dev['fil'].filter_data[current_filter][0]}   #nb nb nb BIN CHNAGED FROM 2,2 ON 20220618 wer
                plog("using:  ", g_dev['fil'].filter_data[current_filter][0])
                if ephem.now() >= ending:
                    return
                try:

                    fred = g_dev['cam'].expose_command(req, opt, no_AWS=True, do_sep = False)

                    bright = fred['patch']    #  Patch should be circular and 20% of Chip area. ToDo project
                    plog('Returned:  ', bright)
                except Exception as e:
                    plog('Failed to get a flat image: ', e)
                    plog(traceback.format_exc())
                    plog("*****NO result returned*****  Will need to restart Camera")  #NB NB  NB this is drastic action needed.
                    g_dev['obs'].update_status()
                    continue
                g_dev['obs'].update_status()
                try:

                    scale *= target_flat /bright           #Note we are scaling the scale
                    plog("New scale is:  ", scale)
                    if scale > 5000:
                        scale = 5000
                    if scale < 0.01:
                        scale = 0.01
                except:
                    scale = 1.0

                if 'sky_lux' not in locals():
                    sky_lux=1000
                plog ("sky lux: " + str(sky_lux))


                plog('\n\n', "Patch/Bright:  ", bright, g_dev['fil'].filter_data[current_filter][0], \
                      'New Gain value: ', round(bright/(sky_lux*collecting_area*exp_time), 3), '\n\n')

                obs_win_begin, sunset, sunrise, ephem_now = self.astro_events.getSunEvents()
                #  THE following code looks like a debug patch gone rogue.

                if bright > 35000 and (ephem.now() < ending):    #NB should gate with end of skyflat window as well.
                    for i in range(1):
                        time.sleep(2)  #  #0 seconds of wait time.  Maybe shorten for wide bands?
                        g_dev['obs'].update_status()
                else:
                    acquired_count += 1
                    if acquired_count == flat_count:
                        pop_list.pop(0)
                        plog("SCALE USED *************************:  ", scale)
                        prior_scale = scale     #Here is where we pre-scale the next filter. TEMPORARILLY TAKE THIS OUT
                        scale = 1

                obs_win_begin, sunset, sunrise, ephem_now = self.astro_events.getSunEvents()
                g_dev['obs'].update_status()
                continue
        if morn is False:
            g_dev['mnt'].tracking = False   #  park_command({}, {})  #  NB this is provisional, Ok when simulating
            self.eve_sky_flat_latch = False
        elif morn:
            try:
                g_dev['mnt'].park_command({}, {})
            except:
                plog("Mount did not park at end of morning skyflats.")
            self.morn_sky_flat_latch = False
        plog('\nSky flat complete, or too early. Telescope Tracking is off.\n')
        self.sky_guard = False


    def screen_flat_script(self, req, opt):
        if req['numFrames'] > 1:
            flat_count = req['numFrames']
        else:
            flat_count = 1    #   A dedugging compromise

        #  NB here we need to check cam at reasonable temp, or dwell until it is.

        camera_name = str(self.config['camera']['camera_1_1']['name'])
        dark_count = 1
        exp_time = 15
        if flat_count < 1: flat_count = 1
        g_dev['mnt'].park_command({}, {})
        #  NB:  g_dev['enc'].close
        g_dev['obs'].update_status()
        g_dev['scr'].set_screen_bright(0)
        g_dev['scr'].screen_dark()
        time.sleep(5)
        g_dev['obs'].update_status()
        #Here we need to switch off any IR or dome lighting.
        #Take a 10 s dark screen air flat to record ambient
        # Park Telescope
        req = {'time': exp_time,  'alias': camera_name, 'image_type': 'screen flat'}
        opt = {'area': 100, 'count': dark_count, 'filter': 'dark', 'hint': 'screen dark'}  #  air has highest throughput

        result = g_dev['cam'].expose_command(req, opt, no_AWS=True)
        plog('First dark 30-sec patch, filter = "air":  ', result['patch'])
        # g_dev['scr'].screen_light_on()

        for filt in g_dev['fil'].filter_screen_sort:
            #enter with screen dark
            filter_number = int(filt)
            plog(filter_number, g_dev['fil'].filter_data[filter_number][0])
            screen_setting = g_dev['fil'].filter_data[filter_number][4][1]
            g_dev['scr'].set_screen_bright(0)
            g_dev['scr'].screen_dark()
            time.sleep(5)
            exp_time  = g_dev['fil'].filter_data[filter_number][4][0]
            g_dev['obs'].update_status()
            plog('Dark Screen; filter, bright:  ', filter_number, 0)
            req = {'time': float(exp_time),  'alias': camera_name, 'image_type': 'screen flat'}
            opt = {'area': 100, 'count': 1, 'filter': g_dev['fil'].filter_data[filter_number][0], 'hint': 'screen pre-filter dark'}
            result = g_dev['cam'].expose_command(req, opt, no_AWS=True)
            plog("Dark Screen flat, starting:  ", result['patch'], g_dev['fil'].filter_data[filter_number][0], '\n\n')
            g_dev['obs'].update_status()
            plog('Lighted Screen; filter, bright:  ', filter_number, screen_setting)
            g_dev['scr'].set_screen_bright(int(screen_setting))
            g_dev['scr'].screen_light_on()
            time.sleep(10)
            # g_dev['obs'].update_status()
            # time.sleep(10)
            # g_dev['obs'].update_status()
            # time.sleep(10)
            g_dev['obs'].update_status()
            req = {'time': float(exp_time),  'alias': camera_name, 'image_type': 'screen flat'}
            opt = {'area': 100, 'count': flat_count, 'filter': g_dev['fil'].filter_data[filter_number][0], 'hint': 'screen filter light'}
            result = g_dev['cam'].expose_command(req, opt, no_AWS=True)
            # if no exposure, wait 10 sec
            plog("Lighted Screen flat:  ", result['patch'], g_dev['fil'].filter_data[filter_number][0], '\n\n')
            g_dev['obs'].update_status()
            g_dev['scr'].set_screen_bright(0)
            g_dev['scr'].screen_dark()
            time.sleep(5)
            g_dev['obs'].update_status()
            plog('Dark Screen; filter, bright:  ', filter_number, 0)
            req = {'time': float(exp_time),  'alias': camera_name, 'image_type': 'screen flat'}
            opt = {'area': 100, 'count': 1, 'filter': g_dev['fil'].filter_data[filter_number][0], 'hint': 'screen post-filter dark'}
            result = g_dev['cam'].expose_command(req, opt, no_AWS=True)
            plog("Dark Screen flat, ending:  ",result['patch'], g_dev['fil'].filter_data[filter_number][0], '\n\n')


            #breakpoint()
        g_dev['scr'].set_screen_bright(0)
        g_dev['scr'].screen_dark()
        g_dev['obs'].update_status()
        g_dev['mnt'].Tracking = False   #park_command({}, {})
        plog('Sky Flat sequence completed, Telescope tracking is off.')
        self.guard = False



    def auto_focus_script(self, req, opt, throw=600):
        '''
        V curve is a big move focus designed to fit two lines adjacent to the more normal focus curve.
        It finds the approximate focus, particulary for a new instrument. It requires 8 points plus
        a verify.
        Auto focus consists of three points plus a verify.
        Fine focus consists of five points plus a verify.
        Optionally individual images can be multiples of one to average out seeing.
        NBNBNB This code needs to go to known stars to be moe relaible and permit subframes

        Result format:
                        result['mean_focus'] = avg_foc[1]
                        result['mean_rotation'] = avg_rot[1]
                        result['FWHM'] = spot   What is returned is a close proxy to real fitted FWHM.
                        result['half_FD'] = None
                        result['patch'] = cal_result
                        result['temperature'] = avg_foc[2]  This is probably tube not reported by Gemini.
        '''

        # First check how long it has been since the last focus
        print ("Time of last focus")
        print (g_dev['foc'].time_of_last_focus)
        print ("Time since last focus")
        print (datetime.datetime.now() - g_dev['foc'].time_of_last_focus)


        print ("Threshold time between auto focus routines (hours)")
        print (self.config['periodic_focus_time'])

        if ((datetime.datetime.now() - g_dev['foc'].time_of_last_focus)) > datetime.timedelta(hours=self.config['periodic_focus_time']):
            print ("Sufficient time has passed since last focus to do auto_focus")
            g_dev['foc'].time_of_last_focus = datetime.datetime.now()
        else:
            print ("too soon since last autofacus")
            return

        # Reset focus tracker
        g_dev['foc'].focus_tracker = [np.nan] * 10

        throw = g_dev['foc'].throw
        self.sequencer_hold = False   #Allow comand checks.
        self.guard = False
        self.af_guard = True

        req2 = copy.deepcopy(req)
        opt2 = copy.deepcopy(opt)

        sim = False  # g_dev['enc'].status['shutter_status'] in ['Closed', 'Closing', 'closed', 'closing']

        # try:
        #     self.redis_server.set('enc_cmd', 'sync_enc', ex=1200)
        #     self.redis_server.set('enc_cmd', 'open', ex=1200)
        # except:
        #     pass
        #plog('AF entered with:  ', req, opt, '\n .. and sim =  ', sim)
        #self.sequencer_hold = True  #Blocks command checks.
        #Here we jump in too  fast and need for mount to settle

        try:
            #Check here for filter, guider, still moving  THIS IS A CLASSIC
            #case where a timeout is a smart idea.
            #Wait for external motion to cease before exposing.  Note this precludes satellite tracking.
            st = ""

            #20210817  g_dev['enc'] does not exist,  so this faults. Cascade problem with user_id...
            while g_dev['foc'].focuser.IsMoving or g_dev['rot'].rotator.IsMoving or \
                  g_dev['mnt'].mount.Slewing: #or g_dev['enc'].status['dome_slewing']:   #Filter is moving??
                if g_dev['foc'].focuser.IsMoving: st += 'f>'
                if g_dev['rot'].rotator.IsMoving: st += 'r>'
                if g_dev['mnt'].mount.Slewing: st += 'm>'
                #if g_dev['enc'].status['dome_slewing']: st += 'd>'
                plog(st)
                st = ""
                time.sleep(0.2)
                g_dev['obs'].update_status()
        except:
            plog("Motion check faulted.")

# ============================================================================= Save AFTER mount has settled down.
# =============================================================================
# =============================================================================
        #  NB NB NB PLEASE NOTE WE ARE GETTING THE START POSITIONS WE EXPECT TO RETURN TO FROM THE MOUNT AND FOCUSER
        #  SO this may reult in drift if the return does not go to the mecahnical Ra and DEC.
        start_ra = g_dev['mnt'].mount.RightAscension   #Read these to go back.  NB NB Need to cleanly pass these on so we can return to proper target.
        start_dec = g_dev['mnt'].mount.Declination
        focus_start = g_dev['foc'].focuser.Position*g_dev['foc'].steps_to_micron
# =============================================================================
# =============================================================================
# =============================================================================
        plog("Saved  *mounting* ra, dec, focus:  ", start_ra, start_dec, focus_start)

        if req2['target'] == 'near_tycho_star':   ## 'bin', 'area'  Other parameters

            #  Go to closest Mag 7.5 Tycho * with no flip

            focus_star = tycho.dist_sort_targets(g_dev['mnt'].current_icrs_ra, g_dev['mnt'].current_icrs_dec, \
                                    g_dev['mnt'].current_sidereal)
            try:
                plog("Going to near focus star " + str(focus_star[0][0]) + "  degrees away.")
                g_dev['mnt'].go_coord(focus_star[0][1][1], focus_star[0][1][0])
            except:
                print ("Issues pointing to a tycho star. Focussing at the current pointing.")
            req = {'time': self.config['focus_exposure_time'],  'alias':  str(self.config['camera']['camera_1_1']['name']), 'image_type': 'focus'}   #  NB Should pick up filter and constats from config
            #opt = {'area': 150, 'count': 1, 'bin': '2, 2', 'filter': 'focus'}
            opt = {'area': 150, 'count': 1, 'bin': 'default', 'filter': 'focus'}
        else:
            pass   #Just take an image where currently pointed.
            req = {'time': self.config['focus_exposure_time'],  'alias':  str(self.config['camera']['camera_1_1']['name']), 'image_type': 'focus'}   #  NB Should pick up filter and constats from config
            #opt = {'area': 150, 'count': 1, 'bin': '2, 2', 'filter': 'focus'}
            opt = {'area': 150, 'count': 1, 'bin': 'default', 'filter': 'focus'}
        foc_pos0 = focus_start
        result = {}
        #plog("temporary patch in Sim values")
        plog('Autofocus Starting at:  ', foc_pos0, '\n\n')


        g_dev['foc'].guarded_move((foc_pos0 - 0* throw)*g_dev['foc'].micron_to_steps)   # NB added 20220209 Nasty bug, varies with prior state

        #throw = throw  # NB again, from config.  Units are microns  Passed as default paramter
        retry = 0
        while retry < 3:
            if not sim:

                result = g_dev['cam'].expose_command(req, opt, no_AWS=True, solve_it=False) ## , script = 'auto_focus_script_0')  #  This is where we start.

            else:

                result['FWHM'] = 3
                result['mean_focus'] = g_dev['foc'].focuser.Position*g_dev['foc'].steps_to_micron

            try:
                spot1 = result['FWHM']
                foc_pos1 = result['mean_focus']
            except:
                spot1 = False
                foc_pos1 = False
                print ("spot1 failed in autofocus script")

            if math.isnan(spot1) or spot1 ==False:
                retry += 1
                plog("Retry of central focus star)")
                continue
            else:
                break
        plog('Autofocus Moving In.\n\n')

        g_dev['foc'].guarded_move((foc_pos0 - 1*throw)*g_dev['foc'].micron_to_steps)
        #opt['fwhm_sim'] = 4.
        if not sim:
            result = g_dev['cam'].expose_command(req, opt, no_AWS=True, solve_it=False) ## , script = 'auto_focus_script_1')  #  This is moving in one throw.
        else:
            result['FWHM'] = 4
            result['mean_focus'] = g_dev['foc'].focuser.Position*g_dev['foc'].steps_to_micron
        try:
            spot2 = result['FWHM']
            foc_pos2 = result['mean_focus']
        except:
            spot2 = False
            foc_pos2 = False
            print ("spot2 failed on autofocus moving in")

        plog('Autofocus Overtaveling Out.\n\n')
        g_dev['foc'].guarded_move((foc_pos0 + 2*throw)*g_dev['foc'].micron_to_steps)
       #time.sleep(10)#It is important to overshoot to overcome any backlash  WE need to be sure Exposure waits.
        plog('Autofocus Moving back in half-way.\n\n')

        g_dev['foc'].guarded_move((foc_pos0 + throw)*g_dev['foc'].micron_to_steps)  #NB NB NB THIS IS WRONG!

        #time.sleep(10)#opt['fwhm_sim'] = 5
        if not sim:
            result = g_dev['cam'].expose_command(req, opt, no_AWS=True, solve_it=False) ## , script = 'auto_focus_script_2')  #  This is moving out one throw.
        else:
            result['FWHM'] = 4.5
            result['mean_focus'] = g_dev['foc'].focuser.Position*g_dev['foc'].steps_to_micron
        try:
            spot3 = result['FWHM']
            foc_pos3 = result['mean_focus']
        except:
            spot3 = False
            foc_pos3 = False
            print ("spot3 failed on autofocus moving in")
        x = [foc_pos2, foc_pos1, foc_pos3]
        y = [spot2, spot1, spot3]
        plog('X, Y:  ', x, y, 'Desire center to be smallest.')

        if spot1 is None or spot2 is None or spot3 is None or spot1 == False or spot2 == False or spot3 == False:  #New additon to stop crash when no spots
            plog("No stars detected. Returning to original focus setting and pointing.")

            g_dev['foc'].guarded_move((focus_start)*g_dev['foc'].micron_to_steps)  #NB NB 20221002 THis unit fix shoudl be in the routine. WER
            self.sequencer_hold = False   #Allow comand checks.
            self.af_guard = False
            g_dev['mnt'].mount.SlewToCoordinatesAsync(start_ra, start_dec)  #MAKE sure same style coordinates.
            self.sequencer_hold = False
            self.guard = False
            self.af_guard = False
            return
        if spot1 < spot2 and spot1 < spot3:
            try:
                #Digits are to help out pdb commands!
                a1, b1, c1, d1 = fit_quadratic(x, y)
                new_spot = round(a1*d1*d1 + b1*d1 + c1, 2)

            except:

                plog('Autofocus quadratic equation not converge. Moving back to starting focus:  ', focus_start)

                g_dev['foc'].guarded_move((focus_start)*g_dev['foc'].micron_to_steps)
                time.sleep(5)
                self.sequencer_hold = False   #Allow comand checks.
                self.af_guard = False
                g_dev['mnt'].mount.SlewToCoordinatesAsync(start_ra, start_dec)   #NB NB Does this really take us back to starting point?
                self.sequencer_hold = False
                self.guard = False
                self.af_guard = False
                return
            if min(x) <= d1 <= max(x):
                print ('Moving to Solved focus:  ', round(d1, 2), ' calculated:  ',  new_spot)
                pos = int(d1*g_dev['foc'].micron_to_steps)



                g_dev['foc'].guarded_move(pos)
                time.sleep(5)
                g_dev['foc'].last_known_focus = d1
                try:
                    g_dev['foc'].last_temperature = g_dev['foc'].focuser.Temperature
                except:
                    g_dev['foc'].last_temperature = 7.5    #NB NB NB this should be a config file default.
                g_dev['foc'].last_source = "auto_focus_script"

                if not sim:
                    result = g_dev['cam'].expose_command(req, opt, no_AWS=True, solve_it=False)  #   script = 'auto_focus_script_3')  #  This is verifying the new focus.
                else:
                    result['FWHM'] = new_spot
                    result['mean_focus'] = g_dev['foc'].focuser.Position*g_dev['foc'].steps_to_micron
                try:
                    spot4 = result['FWHM']
                    foc_pos4 = result['mean_focus']
                except:
                    spot4 = False
                    foc_pos4 = False
                    print ("spot4 failed ")
                plog('\nFound best focus at:  ', foc_pos4,' measured is:  ',  round(spot4, 2), '\n')
                g_dev['foc'].af_log(foc_pos4, spot4, new_spot)
                plog("Returning to:  ", start_ra, start_dec)
                g_dev['mnt'].mount.SlewToCoordinatesAsync(start_ra, start_dec)   #Return to pre-focus pointing.
            if sim:

                g_dev['foc'].guarded_move((focus_start)*g_dev['foc'].micron_to_steps)
            #  NB here we could re-solve with the overlay spot just to verify solution is sane.

            #  NB NB We may want to consider sending the result image patch to AWS
            # NB NB NB I think we may have spot numbers wrong by 1 count and coarse focs not set up correctly.
            self.sequencer_hold = False
            self.guard = False
            self.af_guard = False
            g_dev['foc'].last_focus_fwhm = round(spot4, 2)
            return
        elif spot2  <= spot1 < spot3:      #Add to the inside
            pass
            plog('Autofocus Moving In 2nd time.\n\n')
            g_dev['foc'].guarded_move((foc_pos0 - 2.5*throw)*g_dev['foc'].micron_to_steps)
            if not sim:
                result = g_dev['cam'].expose_command(req, opt, no_AWS=True, solve_it=False) ## , script = 'auto_focus_script_1')  #  This is moving in one throw.
            else:
                result['FWHM'] = 6
                result['mean_focus'] = g_dev['foc'].focuser.Position*g_dev['foc'].steps_to_micron
            try:
                spot4 = result['FWHM']
                foc_pos4 = result['mean_focus']
            except:
                spot4 = False
                foc_pos4 = False
                print ("spot4 failed on autofocus moving in 2nd time.")
            x = [foc_pos4, foc_pos2, foc_pos1, foc_pos3]
            y = [spot4, spot2, spot1, spot3]
            plog('X, Y:  ', x, y, 'Desire center to be smallest.')
            try:
                #Digits are to help out pdb commands!
                a1, b1, c1, d1 = fit_quadratic(x, y)
                new_spot = round(a1*d1*d1 + b1*d1 + c1, 2)

            except:

                plog('Autofocus quadratic equation not converge. Moving back to starting focus:  ', focus_start)

                g_dev['foc'].guarded_move((focus_start)*g_dev['foc'].micron_to_steps)
                time.sleep(5)
                self.sequencer_hold = False   #Allow comand checks.
                self.af_guard = False
                g_dev['mnt'].mount.SlewToCoordinatesAsync(start_ra, start_dec)   #NB NB Does this really take us back to starting point?
                self.sequencer_hold = False
                self.guard = False
                self.af_guard = False
                return
            if min(x) <= d1 <= max(x):
                print ('Moving to Solved focus:  ', round(d1, 2), ' calculated:  ',  new_spot)
                pos = int(d1*g_dev['foc'].micron_to_steps)



                g_dev['foc'].guarded_move(pos)
                time.sleep(5)
                g_dev['foc'].last_known_focus = d1
                try:
                    g_dev['foc'].last_temperature = g_dev['foc'].focuser.Temperature
                except:
                    g_dev['foc'].last_temperature = 7.5    #NB NB NB this should be a config file default.
                g_dev['foc'].last_source = "auto_focus_script"

                if not sim:
                    result = g_dev['cam'].expose_command(req, opt, no_AWS=True, solve_it=False)  #   script = 'auto_focus_script_3')  #  This is verifying the new focus.
                else:
                    result['FWHM'] = new_spot
                    result['mean_focus'] = g_dev['foc'].focuser.Position*g_dev['foc'].steps_to_micron
                try:
                    spot4 = result['FWHM']
                    foc_pos4 = result['mean_focus']
                except:
                    spot4 = False
                    foc_pos4 = False
                    print ("spot4 failed ")
                plog('\nFound best focus at:  ', foc_pos4,' measured is:  ',  round(spot4, 2), '\n')
                g_dev['foc'].af_log(foc_pos4, spot4, new_spot)
                plog("Returning to:  ", start_ra, start_dec)
                g_dev['mnt'].mount.SlewToCoordinatesAsync(start_ra, start_dec)   #Return to pre-focus pointing.
            if sim:

                g_dev['foc'].guarded_move((focus_start)*g_dev['foc'].micron_to_steps)
            #  NB here we could re-solve with the overlay spot just to verify solution is sane.

            #  NB NB We may want to consider sending the result image patch to AWS
            # NB NB NB I think we may have spot numbers wrong by 1 count and coarse focs not set up correctly.
            self.sequencer_hold = False
            self.guard = False
            self.af_guard = False
            g_dev['foc'].last_focus_fwhm = round(spot4, 2)
            return

        elif spot2 > spot1 >= spot3:       #Add to the outside
            pass
            plog('Autofocus Moving back in half-way.\n\n')

            g_dev['foc'].guarded_move((foc_pos0 + 2.5*throw)*g_dev['foc'].micron_to_steps)  #NB NB NB THIS IS WRONG!
            if not sim:
                result = g_dev['cam'].expose_command(req, opt, no_AWS=True, solve_it=False) ## , script = 'auto_focus_script_2')  #  This is moving out one throw.
            else:
                result['FWHM'] = 5.5
                result['mean_focus'] = g_dev['foc'].focuser.Position*g_dev['foc'].steps_to_micron
            try:
                spot4 = result['FWHM']
                foc_pos4 = result['mean_focus']
            except:
                spot4 = False
                foc_pos4 = False
                print ("spot4 failed on autofocus moving out 2nd time.")
            x = [foc_pos2, foc_pos1, foc_pos3, foc_pos4]
            y = [spot2, spot1, spot3, spot4]
            plog('X, Y:  ', x, y, 'Desire center to be smallest.')
            try:
                #Digits are to help out pdb commands!
                a1, b1, c1, d1 = fit_quadratic(x, y)
                new_spot = round(a1*d1*d1 + b1*d1 + c1, 2)

            except:

                plog('Autofocus quadratic equation not converge. Moving back to starting focus:  ', focus_start)

                g_dev['foc'].guarded_move((focus_start)*g_dev['foc'].micron_to_steps)
                time.sleep(5)
                self.sequencer_hold = False   #Allow comand checks.
                self.af_guard = False
                g_dev['mnt'].mount.SlewToCoordinatesAsync(start_ra, start_dec)   #NB NB Does this really take us back to starting point?
                self.sequencer_hold = False
                self.guard = False
                self.af_guard = False
                return
            if min(x) <= d1 <= max(x):
                print ('Moving to Solved focus:  ', round(d1, 2), ' calculated:  ',  new_spot)
                pos = int(d1*g_dev['foc'].micron_to_steps)



                g_dev['foc'].guarded_move(pos)
                time.sleep(5)
                g_dev['foc'].last_known_focus = d1
                try:
                    g_dev['foc'].last_temperature = g_dev['foc'].focuser.Temperature
                except:
                    g_dev['foc'].last_temperature = 7.5    #NB NB NB this should be a config file default.
                g_dev['foc'].last_source = "auto_focus_script"

                if not sim:
                    result = g_dev['cam'].expose_command(req, opt, no_AWS=True, solve_it=False)  #   script = 'auto_focus_script_3')  #  This is verifying the new focus.
                else:
                    result['FWHM'] = new_spot
                    result['mean_focus'] = g_dev['foc'].focuser.Position*g_dev['foc'].steps_to_micron
                try:
                    spot4 = result['FWHM']
                    foc_pos4 = result['mean_focus']
                except:
                    spot4 = False
                    foc_pos4 = False
                    print ("spot4 failed ")
                plog('\nFound best focus at:  ', foc_pos4,' measured is:  ',  round(spot4, 2), '\n')
                g_dev['foc'].af_log(foc_pos4, spot4, new_spot)
                plog("Returning to:  ", start_ra, start_dec)
                g_dev['mnt'].mount.SlewToCoordinatesAsync(start_ra, start_dec)   #Return to pre-focus pointing.
            if sim:

                g_dev['foc'].guarded_move((focus_start)*g_dev['foc'].micron_to_steps)
            #  NB here we could re-solve with the overlay spot just to verify solution is sane.

            #  NB NB We may want to consider sending the result image patch to AWS
            # NB NB NB I think we may have spot numbers wrong by 1 count and coarse focs not set up correctly.
            self.sequencer_hold = False
            self.guard = False
            self.af_guard = False

            g_dev['foc'].last_focus_fwhm = round(spot4, 2)
            return
        elif spot2 <= spot1 or spot3 <= spot1:
            if spot2 <= spot3:
                min_focus = foc_pos2
            elif spot3 <= spot2:
                min_focus = foc_pos3
            else:
                min_focus = foc_pos0

            ##  HERE we could add a fourth or fifth try.  The parabola cannot really invert, nor should we ever be at a wild point after the first focus is
            ##  set up.
            plog("It appears camera is too far out; try again with coarse_focus_script.")
            self.coarse_focus_script(req2, opt2, throw=throw + 75, begin_at=min_focus)
            self.sequencer_hold = False
            self.guard = False
            self.af_guard = False
            return
        else:
            plog('Spots are really wrong so moving back to starting focus:  ', focus_start)
            g_dev['foc'].focuser.Move((focus_start)*g_dev['foc'].micron_to_steps)
        plog("Returning to:  ", start_ra, start_dec)
        g_dev['mnt'].mount.SlewToCoordinatesAsync(start_ra, start_dec)   #Return to pre-focus pointing.
        if sim:

            g_dev['foc'].guarded_move((focus_start)*g_dev['foc'].micron_to_steps)
        #  NB here we could re-solve with the overlay spot just to verify solution is sane.
        self.sequencer_hold = False   #Allow comand checks.
        self.af_guard = False
        #  NB NB We may want to consider sending the result image patch to AWS
        self.sequencer_hold = False
        self.guard = False
        self.af_guard = False

        return


    def coarse_focus_script(self, req, opt, throw=700, begin_at=None):
        '''
        V curve is a big move focus designed to fit two lines adjacent to the more normal focus curve.
        It finds the approximate focus, particulary for a new instrument. It requires 8 points plus
        a verify.
        Auto focus consists of three points plus a verify.
        Fine focus consists of five points plus a verify.
        Optionally individual images can be multiples of one to average out seeing.
        NBNBNB This code needs to go to known stars to be moe relaible and permit subframes
        '''
        plog('AF entered with:  ', req, opt)
        self.sequencer_hold = False
        self.guard = False
        self.af_guard = True
        # Reset focus tracker
        g_dev['foc'].focus_tracker = [np.nan] * 10
        sim = False #g_dev['enc'].status['shutter_status'] in ['Closed', 'closed', 'Closing', 'closing']
        plog('AF entered with:  ', req, opt, '\n .. and sim =  ', sim)
        #self.sequencer_hold = True  #Blocks command checks.
        start_ra = g_dev['mnt'].mount.RightAscension
        start_dec = g_dev['mnt'].mount.Declination
        if begin_at is None:  #  ADDED 20120821 WER
            foc_start = g_dev['foc'].focuser.Position*g_dev['foc'].steps_to_micron
        else:
            foc_start = begin_at  #In this case we start at a place close to a 3 point minimum.
            g_dev['foc'].guarded_move((foc_start)*g_dev['foc'].micron_to_steps)
        plog("Saved ra, dec, focus:  ", start_ra, start_dec, foc_start)
        try:
            #Check here for filter, guider, still moving  THIS IS A CLASSIC
            #case where a timeout is a smart idea.
            #Wait for external motion to cease before exposing.  Note this precludes satellite tracking.
            st = ""
            while g_dev['foc'].focuser.IsMoving or g_dev['rot'].rotator.IsMoving or \
                  g_dev['mnt'].mount.Slewing: #or g_dev['enc'].status['dome_slewing']:   #Filter is moving??
                if g_dev['foc'].focuser.IsMoving: st += 'f>'
                if g_dev['rot'].rotator.IsMoving: st += 'r>'
                if g_dev['mnt'].mount.Slewing: st += 'm>'
                #if g_dev['enc'].status['dome_slewing']: st += 'd>'
                plog(st)
                st = ""
                time.sleep(0.2)
                g_dev['obs'].update_status()
        except:
            plog("Motion check faulted.")
        if req['target'] == 'near_tycho_star':   ## 'bin', 'area'  Other parameters
            #  Go to closest Mag 7.5 Tycho * with no flip
            focus_star = tycho.dist_sort_targets(g_dev['mnt'].current_icrs_ra, g_dev['mnt'].current_icrs_dec, \
                                    g_dev['mnt'].current_sidereal)
            plog("Going to near focus star " + str(focus_star[0][0]) + "  degrees away.")
            g_dev['mnt'].go_coord(focus_star[0][1][1], focus_star[0][1][0])
            req = {'time': 12.5,  'alias':  str(self.config['camera']['camera_1_1']['name']), 'image_type': 'auto_focus'}   #  NB Should pick up filter and constats from config
            opt = {'area': 100, 'count': 1, 'filter': 'focus'}
        else:
            pass   #Just take time image where currently pointed.
            req = {'time': 15,  'alias':  str(self.config['camera']['camera_1_1']['name']), 'image_type': 'auto_focus'}   #  NB Should pick up filter and constats from config
            opt = {'area': 100, 'count': 1, 'filter': 'focus'}
        foc_pos0 = foc_start
        result = {}
        plog('Autofocus Starting at:  ', foc_pos0, '\n\n')

        g_dev['foc'].guarded_move((foc_pos0 - 0*throw)*g_dev['foc'].micron_to_steps)  #Added 20220209! A bit late
        #throw = 100  # NB again, from config.  Units are microns
        if not sim:
            result = g_dev['cam'].expose_command(req, opt, no_AWS=True, solve_it=False)
        else:
            result['FWHM'] = 4
            result['mean_focus'] = g_dev['foc'].focuser.Position*g_dev['foc'].steps_to_micron
        try:
            spot1 = result['FWHM']
            foc_pos1 = result['mean_focus']
        except:
            spot1 = False
            foc_pos1 = False
            print ("spot1 failed on coarse focus script")
        # if not sim:
        #     result = g_dev['cam'].expose_command(req, opt, no_AWS=True) ## , script = 'auto_focus_script_0')  #  This is where we start.
        # else:
        #     result['FWHM'] = 3
        #     result['mean_focus'] = foc_pos0
        # spot1 = result['FWHM']
        # foc_pos1 = result['mean_focus']


        plog('Autofocus Moving In -1x, second time.\n\n')

        g_dev['foc'].guarded_move((foc_pos0 - 1*throw)*g_dev['foc'].micron_to_steps)
        #opt['fwhm_sim'] = 4.
        if not sim:
            result = g_dev['cam'].expose_command(req, opt, no_AWS=True, solve_it=False)
        else:
            result['FWHM'] = 5
            result['mean_focus'] = g_dev['foc'].focuser.Position*g_dev['foc'].steps_to_micron
        try:
            spot2 = result['FWHM']
            foc_pos2 = result['mean_focus']
        except:
            spot2 = False
            foc_pos2 = False
            print ("spot2 failed on coarse focus script")
        plog('Autofocus Moving In -2x, second time.\n\n')

        g_dev['foc'].guarded_move((foc_pos0 - 2*throw)*g_dev['foc'].micron_to_steps)
        #opt['fwhm_sim'] = 4.
        if not sim:
            result = g_dev['cam'].expose_command(req, opt, no_AWS=True, solve_it=False)
        else:
            result['FWHM'] = 6
            result['mean_focus'] = g_dev['foc'].focuser.Position*g_dev['foc'].steps_to_micron
        try:
            spot3 = result['FWHM']
            foc_pos3 = result['mean_focus']
        except:
            spot3 = False
            foc_pos3 = False
            print ("spot3 failed on coarse focus script")
        #Need to check we are not going out too far!
        plog('Autofocus Moving out +3X.\n\n')

        g_dev['foc'].guarded_move((foc_pos0 + 3*throw)*g_dev['foc'].micron_to_steps)
        plog('Autofocus back in for backlash to +2X\n\n')#It is important to overshoot to overcome any backlash
        g_dev['foc'].guarded_move((foc_pos0 + 2*throw)*g_dev['foc'].micron_to_steps)
        #opt['fwhm_sim'] = 5
        if not sim:
            result = g_dev['cam'].expose_command(req, opt, no_AWS=True, solve_it=False)
        else:
            result['FWHM'] = 6.5
            result['mean_focus'] = g_dev['foc'].focuser.Position*g_dev['foc'].steps_to_micron
        try:
            spot4 = result['FWHM']
            foc_pos4 = result['mean_focus']
        except:
            spot4 = False
            foc_pos4 = False
            print ("spot4 failed on coarse focus script")
        plog('Autofocus back in for backlash to +1X\n\n')

        g_dev['foc'].guarded_move((foc_pos0 + throw)*g_dev['foc'].micron_to_steps)
        #opt['fwhm_sim'] = 4.
        if not sim:
            result = g_dev['cam'].expose_command(req, opt, no_AWS=True, solve_it=False)
        else:
            result['FWHM'] = 5.75
            result['mean_focus'] = g_dev['foc'].focuser.Position*g_dev['foc'].steps_to_micron
        try:
            spot5 = result['FWHM']
            foc_pos5 = result['mean_focus']
        except:
            spot5 = False
            foc_pos5 = False
            print ("spot5 failed on coarse focus script")
        x = [foc_pos3, foc_pos2, foc_pos1, foc_pos5, foc_pos4]  # NB NB 20220218 This assigment is bogus!!!!
        y = [spot3, spot2, spot1, spot5, spot4]
        plog('X, Y:  ', x, y)
        try:
            #Digits are to help out pdb commands!
            a1, b1, c1, d1 = fit_quadratic(x, y)
            new_spot = round(a1*d1*d1 + b1*d1 + c1, 2)
        except:
            plog('Autofocus quadratic equation not converge. Moving back to starting focus:  ', foc_start)

            g_dev['foc'].guarded_move((foc_start)*g_dev['foc'].micron_to_steps)
            self.sequencer_hold = False
            self.guard = False
            self.af_guard = False
            return
        if min(x) <= d1 <= max(x):
            print ('Moving to Solved focus:  ', round(d1, 2), ' calculated:  ',  new_spot)
            #Saves a base for relative focus adjusts.
            pos = int(d1*g_dev['foc'].micron_to_steps)

            g_dev['foc'].guarded_move(pos)
            g_dev['foc'].last_known_focus = d1
            try:
                g_dev['foc'].last_temperature = g_dev['foc'].focuser.Temperature
            except:
                g_dev['foc'].last_temperature = 10.0    #NB NB This should be a site monthly default.
            g_dev['foc'].last_source = "coarse_focus_script"
            if not sim:

                result = g_dev['cam'].expose_command(req, opt, solve_it=False)
            else:
                result['FWHM'] = new_spot
                result['mean_focus'] = g_dev['foc'].focuser.Position*g_dev['foc'].steps_to_micron
            try:
                spot6 = result['FWHM']
                foc_pos4 = result['mean_focus']
                plog('\n\n\nFound best focus at:  ', foc_pos4,' measured is:  ',  round(spot6, 2), '\n\n\n')
            except:
                plog('Known bug, Verifcation did not work. Returing to target using solved focus.')
        else:
            plog('Coarse_focus did not converge. Moving back to starting focus:  ', foc_pos0)

            g_dev['foc'].guarded_move((foc_start)*g_dev['foc'].micron_to_steps)
        plog("Returning to:  ", start_ra, start_dec)
        g_dev['mnt'].mount.SlewToCoordinatesAsync(start_ra, start_dec)   #Return to pre-focus pointing.
        if sim:
            g_dev['foc'].guarded_move((foc_start)*g_dev['foc'].micron_to_steps)
        self.sequencer_hold = False
        self.guard = False
        self.af_guard = False
        return result

    def append_completes(self, block_id):
        camera = self.config['camera']['camera_1_1']['name']
        seq_shelf = shelve.open(g_dev['cam'].site_path + 'ptr_night_shelf/' + camera)
        plog("block_id:  ", block_id)
        lcl_list = seq_shelf['completed_blocks']
        lcl_list.append(block_id)   #NB NB an in-line append did not work!
        seq_shelf['completed_blocks']= lcl_list
        plog('Appended completes contains:  ', seq_shelf['completed_blocks'])
        seq_shelf.close()
        return

    def is_in_completes(self, check_block_id):
        camera = self.config['camera']['camera_1_1']['name']
        seq_shelf = shelve.open(g_dev['cam'].site_path + 'ptr_night_shelf/' + camera)
        #plog('Completes contains:  ', seq_shelf['completed_blocks'])
        if check_block_id in seq_shelf['completed_blocks']:
            seq_shelf.close()
            #plog("Block ID in completed blocks:  ",  check_block_id)
            return True
        else:
            seq_shelf.close()
            return False


    def reset_completes(self):
        try:
            camera = self.config['camera']['camera_1_1']['name']
            seq_shelf = shelve.open(g_dev['cam'].site_path + 'ptr_night_shelf/' + str(camera))
            seq_shelf['completed_blocks'] = []
            seq_shelf.close()
        except:
            plog('Found an empty shelf.  Reset_(block)completes for:  ', camera)
        return<|MERGE_RESOLUTION|>--- conflicted
+++ resolved
@@ -186,14 +186,11 @@
         script = command['required_params']['script']
         if action == "run" and script == 'focusAuto':
             self.auto_focus_script(req, opt)
-<<<<<<< HEAD
-=======
         elif action == "autofocus": # this action is the front button on Camera, so FORCES an autofocus
             g_dev['foc'].time_of_last_focus = datetime.datetime.now() - datetime.timedelta(
                 days=1
             )  # Initialise last focus as yesterday
             self.auto_focus_script(req, opt)
->>>>>>> d495d8bf
         elif action == "run" and script == 'focusFine':
             self.coarse_focus_script(req, opt)
         elif action == "run" and script == 'genScreenFlatMasters':
@@ -294,29 +291,14 @@
         if g_dev['obs'].status_count < 3:
             return
         obs_win_begin, sunZ88Op, sunZ88Cl, ephem_now = self.astro_events.getSunEvents()
-<<<<<<< HEAD
         #just to be safe:  Should fix Line 344 Exception.
         g_dev['ocn'].status = g_dev['ocn'].get_status()
         g_dev['enc'].status = g_dev['enc'].get_status()
         ocn_status = g_dev['ocn'].status
         enc_status = g_dev['enc'].status
         events = g_dev['events']
-         
-        #This is is a very common debug point. This should be re-done with try excepts.
-=======
-        #breakpoint()
-        ocn_status = g_dev['ocn'].status
-        enc_status = g_dev['enc'].status
-        events = g_dev['events']
-
-        #print ("Blocks and Projects")
-        #print(g_dev['obs'].blocks)
-        #print(g_dev['obs'].projects)
-
-        #breakpoint()
 
         g_dev['enc'].mode = 'Automatic'     #  THis is a very common debug point.
->>>>>>> d495d8bf
 
         if self.bias_dark_latch and ((events['Eve Bias Dark'] <= ephem_now < events['End Eve Bias Dark']) and \
              self.config['auto_eve_bias_dark'] and g_dev['enc'].mode in ['Automatic', 'Autonomous', 'Manual'] ):
