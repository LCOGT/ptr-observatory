import time
import datetime
from datetime import timedelta
import copy
from global_yard import g_dev
from astropy.coordinates import SkyCoord, AltAz, get_moon
from astropy import units as u
from astropy.time import Time
from astropy.io import fits
#from astropy.utils.data import get_pkg_data_filename
from astropy.convolution import Gaussian2DKernel, convolve, interpolate_replace_nans
kernel = Gaussian2DKernel(x_stddev=2,y_stddev=2)

import ephem
import build_tycho as tycho
import shelve
import redis
import math
import shutil
import numpy as np
import os
import gc
from pyowm import OWM
from pyowm.utils import config

from pyowm.utils import timestamps
from glob import glob
import traceback
from ptr_utility import plog
from pprint import pprint
'''
Autofocus NOTE 20200122

As a general rule the focus is stable(temp).  So when code (re)starts, compute and go to that point(filter).

Nautical or astronomical dark, and time of last focus > 2 hours or delta-temp > ?1C, then schedule an
autofocus.  Presumably system is near the bottom of the focus parabola, but it may not be.

Pick a ~7mag focus star at an Alt of about 60 degrees, generally in the South.  Later on we can start
chosing and logging a range of altitudes so we can develop adj_focus(temp, alt, flip_side).

Take central image, move in 1x and expose, move out 2x then in 1x and expose, solve the equation and
then finish with a check exposure.

Now there are cases if for some reason telescope is not near the focus:  first the minimum is at one end
of a linear series.  From that series and the image diameters we can imply where the focus is, subject to
seeing induced errors.  If either case occurs, go to the projected point and try again.

A second case is the focus is WAY off, and or pointing.  Make appropriate adjustments and try again.

The third case is we have a minimum.  Inspection of the FWHM may imply seeing is poor.  In that case
double the exposure and possibly do a 5-point fit rather than a 3-point.

Note at the last exposure it is reasonable to do a minor recalibrate of the pointing.

Once we have fully automatic observing it might make sense to do a more full range test of the focus mechanism
and or visit more altitudes and temeperatures.



1) Implement mag 7 star selection including getting that star at center of rotation.

2) Implement using Sep to reliably find that star.

3) change use of site config file.

4) use common settings for sep


'''

def wait_for_slew():    
    
    try:
        if not g_dev['mnt'].mount.AtPark:              
            movement_reporting_timer=time.time()
            while g_dev['mnt'].mount.Slewing: #or g_dev['enc'].status['dome_slewing']:   #Filter is moving??
                #if g_dev['mnt'].mount.Slewing: plog( 'm>')
                #if g_dev['enc'].status['dome_slewing']: st += 'd>'
                if time.time() - movement_reporting_timer > 2.0:
                    plog( 'm>')
                    movement_reporting_timer=time.time()
                #time.sleep(0.1)
                g_dev['obs'].update_status(mount_only=True, dont_wait=True)            
            
    except Exception as e:
        plog("Motion check faulted.")
        plog(traceback.format_exc())
        if 'pywintypes.com_error' in str(e):
            plog ("Mount disconnected. Recovering.....")
            time.sleep(30)
            g_dev['mnt'].mount.Connected = True
            #g_dev['mnt'].home_command()
        else:
            breakpoint()
    return 



def fit_quadratic(x, y):
    #From Meeus, works fine.
    #Abscissa arguments do not need to be ordered for this to work.
    #NB Single alpha variable names confict with debugger commands, so bad practce.
    if len(x) == len(y):
        p = 0
        q = 0
        r = 0
        s = 0
        t = 0
        u = 0
        v = 0
        for i in range(len(x)):
            p += x[i]
            q += x[i]**2
            r += x[i]**3
            s += x[i]**4
            t += y[i]
            u += x[i]*y[i]
            v += x[i]**2*y[i]
        n = len(x)
        d = n*q*s +2*p*q*r - q*q*q - p*p*s - n*r*r
        a = (n*q*v + p*r*t + p*q*u - q*q*t - p*p*v - n*r*u)/d
        b = (n*s*u + p*q*v + q*r*t - q*q*u - p*s*t - n*r*v)/d
        c = (q*s*t + q*r*u + p*r*v - q*q*v - p*s*u - r*r*t)/d
        plog('Quad;  ', a, b, c)
        try:
            return (a, b, c, -b/(2*a))
        except:
            return (a, b, c)
    else:
        plog("Unbalanced coordinate pairs suppied to fit_quadratic()")
        return None

def bin_to_string(use_bin):
    if use_bin == 1:
        return '1, 1'
    if use_bin == 2:
        return '2, 2'
    if use_bin == 3:
        return '3, 3'
    if use_bin == 4:
        return '4, 4'
    if use_bin == 5:
        return'5, 5'
    else:
        return '1, 1'

def ra_fix(ra):
    while ra >= 24:
        ra -= 24
    while ra < 0:
        ra +=24
    return ra

def ra_dec_fix_hd(ra, dec):
    if dec > 90:
        dec = 180 - dec
        ra -= 12
    if dec < -90:
        dec = -180 - dec
        ra += 12
    while ra >= 24:
        ra -= 24
    while ra < 0:
        ra += 24
    return ra, dec

class Sequencer:

    def __init__(self, driver: str, name: str, config: dict, astro_events):
        self.name = name
        self.astro_events = astro_events
        self.config = config

        g_dev['seq'] = self
        self.connected = True
        self.description = "Sequencer for script execution."
        self.sequencer_hold = False
        self.sequencer_message = '-'
        plog("sequencer connected.")
        #plog(self.description)
        redis_ip = config['redis_ip']

        if redis_ip is not None:
            self.redis_server = redis.StrictRedis(host=redis_ip, port=6379, db=0,
                                              decode_responses=True)
            self.redis_wx_enabled = True
        else:
            self.redis_wx_enabled = False
        self.sky_guard = False
        self.af_guard = False
        self.block_guard = False
        self.time_of_next_slew = time.time()
        #NB NB These should be set up from config once a day at Noon/Startup time
        self.bias_dark_latch = False   #NB NB NB Should these initially be defined this way?
        self.sky_flat_latch = False
        self.morn_sky_flat_latch = False
        self.morn_bias_dark_latch = False   #NB NB NB Should these initially be defined this way?
        self.cool_down_latch = False
        self.night_focus_ready=True
        
        self.nightime_bias_counter = 0
        self.nightime_dark_counter = 0
        
        self.nightly_reset_complete = False
        
        self.reset_completes()  # NB NB Note this is reset each time sequencer is restarted.

        try:
            self.is_in_completes(None)
        except:
            self.reset_completes()
            
        # Load up focus catalogue
        self.focus_catalogue = np.genfromtxt('support_info/focusCatalogue.csv', delimiter=',')

        # This variable prevents the roof being called to open every loop...        
        self.enclosure_next_open_time = time.time()
        # This keeps a track of how many times the roof has been open this evening
        # Which is really a measure of how many times the observatory has
        # attempted to observe but been shut on....
        # If it is too many, then it shuts down for the whole evening. 
        self.opens_this_evening = 0
        
        self.morn_bias_done = False
        self.eve_bias_done = False
        self.eve_bias_done = False
        self.eve_flats_done = False
        self.morn_flats_done = False
        self.eve_sky_flat_latch = False
        self.morn_sky_flat_latch = False
        self.bias_dark_latch = False

        self.clock_focus_latch=False

        
        
        self.stop_script_called=False
        self.stop_script_called_time=time.time()

        # The weather report has to be at least passable at some time of the night in order to 
        # allow the observatory to become active and observe. This doesn't mean that it is 
        # necessarily a GOOD night at all, just that there are patches of feasible
        # observing during the night.
        self.nightly_weather_report_complete = False
        self.weather_report_is_acceptable_to_observe = False
        # If the night is patchy, the weather report can identify a later time to open
        # or to close the observatory early during the night.
        obs_win_begin, sunZ88Op, sunZ88Cl, ephem_now = self.astro_events.getSunEvents()
        self.weather_report_wait_until_open=False
        self.weather_report_wait_until_open_time=ephem_now
        self.weather_report_close_during_evening=False
        self.weather_report_close_during_evening_time=ephem_now + 86400
        self.nightly_weather_report_complete=False
        # Run a weather report on bootup so observatory can run if need be. 
        if not g_dev['debug']:
            #self.global_wx()

            self.run_nightly_weather_report()
        else:
            self.nightly_weather_report_complete = True
            self.weather_report_is_acceptable_to_observe = True
            self.weather_report_wait_until_open=False
            #g_dev['obs'].open_and_enabled_to_observe = True
            
            #Consider running this once when in debug mode
        

    def get_status(self):
        status = {
            "active_script": None,
            "sequencer_busy":  False
        }
        #20211026   I think this is causing problems.   WER
        # if not self.sequencer_hold:   #  NB THis should be wrapped in a timeout.
        #     if g_dev['obs'].status_count > 3:   #Gove syste time to settle.
        #         self.manager()      #  There be dragons here!  <<<<<<<<<<<<<<<<<<<<<<<<<<<<<<<<<<<<<<<<<<<<<
        return status


    def parse_command(self, command):
        req = command['required_params']
        opt = command['optional_params']
        g_dev['cam'].user_id = command['user_id']
        g_dev['cam'].user_name = command['user_name']
        action = command['action']
        try:
            script = command['required_params']['script']
        except:
            script = None
        if action == "run" and script == 'focusAuto':
            self.auto_focus_script(req, opt, skip_timer_check=True)
        elif action == "run" and script == 'focusExtensive':   
             # Autofocus
            req2 = {'target': 'near_tycho_star', 'area': 150}
            opt = {}
            self.extensive_focus_script(req2, opt, throw = g_dev['foc'].throw)
        elif action == "fixpointingscript":
            g_dev["obs"].send_to_user("Running a couple of auto-centering exposures.")
            self.centering_exposure()
        elif action == "autofocus": # this action is the front button on Camera, so FORCES an autofocus
            g_dev["obs"].send_to_user("Starting up the autofocus procedure.")
            g_dev['foc'].time_of_last_focus = datetime.datetime.now() - datetime.timedelta(
                days=1
            )  # Initialise last focus as yesterday
            self.auto_focus_script(req, opt, skip_timer_check=True)
        elif action == "run" and script == 'focusFine':
            self.coarse_focus_script(req, opt)
        elif action == "run" and script == 'collectScreenFlats':
            self.screen_flat_script(req, opt)
        elif action == "run" and script == 'collectSkyFlats':
            self.sky_flat_script(req, opt)
        elif action == "run" and script in ['32TargetPointingRun', 'pointingRun', 'makeModel']:
            if req['gridType'] == 'sweep':
               self.equatorial_pointing_run(req, opt)
            elif req['gridType'] == 'cross':
                self.cross_pointing_run(req, opt)
            else:
                self.sky_grid_pointing_run(req, opt)
        elif action == "run" and script in ("collectBiasesAndDarks"):
            self.bias_dark_script(req, opt, morn=True)
        elif action == "run" and script == 'takeLRGBStack':
            self.take_lrgb_stack(req, opt)
        elif action == "run" and script == "takeO3HaS2N2Stack":
            self.take_lrgb_stack(req, opt)
        elif action.lower() in ["stop", "cancel"] or ( action == "run" and script == "stopScript"):
            #self.stop_command(req, opt)
            #A stop script command flags to the running scripts that it is time to stop 
            #activity and return. This period runs for about 30 seconds.
            g_dev["obs"].send_to_user("A Stop Script has been called. Cancelling out of running scripts over 30 seconds.")
            self.stop_script_called=True
            self.stop_script_called_time=time.time()
            # Cancel out of all running exposures. 
            g_dev['obs'].cancel_all_activity()          
            
            
            
        elif action == "home":
            g_dev["obs"].send_to_user("Sending the mount to home.")

            g_dev['mnt'].home_command()

        elif action == 'run' and script == 'findFieldCenter':
            g_dev['mnt'].go_command(req, opt, calibrate=True, auto_center=True)
        elif action == 'run' and script == 'calibrateAtFieldCenter':
            g_dev['mnt'].go_command(req, opt, calibrate=True, auto_center=False)
        else:
            plog('Sequencer command:  ', command, ' not recognized.')

    def open_observatory(self,enc_status, ocn_status, no_sky=False):
        #ocn_status = eval(self.redis_server.get('ocn_status'))
           #NB 120 is enough time to telescope to get pointed to East
        #self.time_of_next_slew = time.time() -1  #Set up so next block executes if unparked.
        # if g_dev['mnt'].mount.AtParK:
        #     g_dev['mnt'].unpark_command({}, {}) # Get there early
        #     #time.sleep(3)
        #     self.time_of_next_slew = time.time() + 600   #NB 120 is enough time to telescope to get pointed to East
        #     if not no_sky:
        #         g_dev['mnt'].slewToSkyFlatAsync()
        #         #This should run once. Next time this phase is entered in > 120 seconds we
        #     #flat_spot, flat_alt = g_dev['evnt'].flat_spot_now()

        #if time.time() >= self.time_of_next_slew:
        #    self.time_of_next_slew = time.time() + 600  # seconds between slews.
            #We slew to anti-solar Az and reissue this command every 120 seconds
        
        if not self.config['obsid_roof_control']:
            #plog("A request to open observatory was made even though this platform has no roof control. Returning.")
            return
        
        
        flat_spot, flat_alt = g_dev['evnt'].flat_spot_now()
        obs_win_begin, sunZ88Op, sunZ88Cl, ephem_now = self.astro_events.getSunEvents()
        
        # Only send an enclosure open command if the weather 
        if g_dev['seq'].weather_report_is_acceptable_to_observe:

            if not g_dev['debug'] and not g_dev['enc'].mode in [ 'Manual'] and (ephem.now() < g_dev['events']['Cool Down, Open'] ) or \
                (g_dev['events']['End Morn Bias Dark']  < ephem.now() < g_dev['events']['Nightly Reset']):
                plog ("NOT OPENING THE OBSERVATORY -- IT IS THE DAYTIME!!")
                g_dev["obs"].send_to_user("An open observatory request was rejected as it is during the daytime.")
                return
            else:
            
                try: 
                    # First unpark and move telescope away from the sun or just to the home position. 
                    plog("Unparking Scope in preparation for observatory opening.")
                    if g_dev['mnt'].mount.AtParK:
                        g_dev['mnt'].unpark_command({}, {})
                    
                    # If during the flat period, point it away from the sun, otherwise point the telescope at the home position                
                    if (g_dev['events']['Cool Down, Open']  <= ephem_now < g_dev['events']['End Eve Sky Flats']):
                        plog("Unparking Scope and pointing it away from the sun.")
                        g_dev['mnt'].slewToSkyFlatAsync(skip_open_test=True)                
                    elif (g_dev['events']['Morn Sky Flats'] <= ephem_now < g_dev['events']['End Morn Sky Flats']):
                        plog("Unparking Scope and pointing it away from the sun.")
                        g_dev['mnt'].slewToSkyFlatAsync(skip_open_test=True)
                    else:
                        plog("Unparking Scope and pointing it to the home position.")
                        g_dev['mnt'].home_command()
                    
                    
                    self.time_of_next_slew = time.time() + 600 
                    #time.sleep(10)
                    #plog("Open and slew Dome to azimuth opposite the Sun:  ", round(flat_spot, 1))
                    plog("Attempting to open the roof.")
                    #breakpoint()
                    if ocn_status == None:
                            if self.config['obsid_roof_control'] and not enc_status['shutter_status'] in ['Open', 'open','Opening', 'opening'] and g_dev['enc'].mode == 'Automatic'\
                            and (self.config['obsid_allowed_to_open_roof']) and self.weather_report_is_acceptable_to_observe:
                            #breakpoint()
                                self.opens_this_evening= self.opens_this_evening+1                    
                                
                                g_dev['enc'].open_roof_directly({}, {})
                                #g_dev['enc'].open_command({}, {})
                                #plog("blip")
                        
                                
                                
                    elif self.config['obsid_roof_control']  and not enc_status['shutter_status'] in ['Open', 'open','Opening', 'opening'] and g_dev['enc'].mode == 'Automatic' \
                        and ocn_status['hold_duration'] <= 0.1 and self.config['obsid_allowed_to_open_roof'] and self.weather_report_is_acceptable_to_observe:   #NB
                        #breakpoint()
                        self.opens_this_evening= self.opens_this_evening+1                    
                        
                        g_dev['enc'].open_roof_directly({}, {})
                        #g_dev['enc'].open_command({}, {})
                        #plog("plop")            
                        
                    plog("Attempting to Open Shutter. Waiting until shutter opens")
                    if not g_dev['enc'].enclosure.ShutterStatus == 0:
                        time.sleep(self.config['period_of_time_to_wait_for_roof_to_open'])
                    
                    self.enclosure_next_open_time = time.time() + (self.config['roof_open_safety_base_time']*60) * g_dev['seq'].opens_this_evening
                    
                    if g_dev['enc'].enclosure.ShutterStatus == 0:                    
                        g_dev['obs'].open_and_enabled_to_observe = True                    
                        
                        try:
                            plog("Synchronising dome.")
                            g_dev['enc'].sync_mount_command({}, {})
                        except:
                            pass
                        #Prior to skyflats no dome following.
                        self.dome_homed = False
                        
                        return
                    
                    else:
                        plog("Failed to open roof, parking telescope again and sending the close command to the roof.")
                        #g_dev['enc'].close_roof_directly()
                        plog ("opens this eve: " + str(g_dev['seq'].opens_this_evening))
                        plog ("minutes until next open attempt ALLOWED: " + str( (g_dev['seq'].enclosure_next_open_time - time.time()) /60))
                        g_dev['enc'].close_roof_directly({}, {})
                        
                        #g_dev['enc'].close_command({}, {})
                        if not g_dev['mnt'].mount.AtParK:   ###Test comment here
                            g_dev['mnt'].park_command({}, {}) # Get there early
                        return
                        
                        
                    
                except Exception as e:
                    plog ("Enclosure opening glitched out: ", e)
                    plog(traceback.format_exc())
        
        else:
            plog("An enclosure command was rejected because the weather report was not acceptable.")
        
        return

    def park_and_close(self, enc_status):
        try:
            if not g_dev['mnt'].mount.AtParK:   ###Test comment here
                g_dev['mnt'].park_command({}, {}) # Get there early
        except:
            plog("Park not executed during Park and Close" )
        try:
            if self.config['obsid_roof_control']  and g_dev['enc'].mode == 'Automatic': # and enc_status['shutter_status'] in ['open', ] $ Don't check, just close!
                #g_dev['enc'].close_command( {}, {})
                g_dev['obs'].send_to_user("Closing the Shutter", p_level='INFO')
                plog("Closing the Shutter")
                g_dev['enc'].enclosure.CloseShutter()
        except:
            plog('Dome close not executed during Park and Close.')



    ###############################
    #       Sequencer Commands and Scripts
    ###############################
    def manager(self):
        '''
        This is called by the update loop.   Call from local status probe was removed
        #on 20211026 WER

        This is where scripts are automagically started.  Be careful what you put in here if it is
        going to open the dome or move the telescope at unexpected times.

        Scripts must not block too long or they must provide for periodic calls to check status.
        '''
        #self.global_wx()

        # NB Need a better way to get all the events.
        if g_dev['obs'].status_count < 3:
            return
        obs_win_begin, sunZ88Op, sunZ88Cl, ephem_now = self.astro_events.getSunEvents()
        #just to be safe:  Should fix Line 344 Exception.
        g_dev['ocn'].status = g_dev['ocn'].get_status()
        g_dev['enc'].status = g_dev['enc'].get_status()
        ocn_status = g_dev['ocn'].status
        enc_status = g_dev['enc'].status
        events = g_dev['events']
        

        # Check for delayed opening of the observatory and act accordingly.

        # If the observatory is simply delayed until opening, then wait until then, then attempt to start up the observatory
        if self.weather_report_wait_until_open and not self.cool_down_latch:
            if ephem_now >  self.weather_report_wait_until_open_time:
                
                self.cool_down_latch=True
                self.weather_report_wait_until_open == False
                # Things may have changed! So re-checking the weather and such
                
                # Reopening config and resetting all the things.
                # This is necessary just in case a previous weather report was done today
                # That can sometimes change the timing. 
                self.astro_events.compute_day_directory()
                self.astro_events.calculate_events()
                #self.astro_events.display_events()
                g_dev['obs'].astro_events = self.astro_events
                # Run nightly weather report
                self.run_nightly_weather_report()
                
                
                
                if not g_dev['obs'].open_and_enabled_to_observe and self.weather_report_is_acceptable_to_observe==True:
                    if (g_dev['events']['Cool Down, Open'] < ephem.now() < g_dev['events']['Observing Ends']):
                        if time.time() > self.enclosure_next_open_time and self.opens_this_evening < self.config['maximum_roof_opens_per_evening']:
                            #self.enclosure_next_open_time = time.time() + 300 # Only try to open the roof every five minutes
                            
                            #self.weather_report_is_acceptable_to_observe=True
                            self.open_observatory(enc_status, ocn_status)
                            
                            # If the observatory opens, set clock and auto focus and observing to now
                            if g_dev['obs'].open_and_enabled_to_observe:
                                self.weather_report_is_acceptable_to_observe=False
                                self.night_focus_ready=True
                                obs_win_begin, sunZ88Op, sunZ88Cl, ephem_now = self.astro_events.getSunEvents()
                                #g_dev['events']['Clock & Auto Focus'] = ephem_now - 0.1/24
                                #g_dev['events']['Observing Begins'] = ephem_now + 0.1/24
                                self.weather_report_wait_until_open=False
                                self.weather_report_is_acceptable_to_observe=True
                                if (g_dev['events']['Observing Begins '] < ephem.now() < g_dev['events']['Observing Ends']):
                                    # Move to reasonable spot
                                    if g_dev['mnt'].mount.Tracking == False:
                                        if g_dev['mnt'].mount.CanSetTracking:   
                                            g_dev['mnt'].mount.Tracking = True
                                        else:
                                            plog("mount is not tracking but this mount doesn't support ASCOM changing tracking")
    
                                    g_dev['mnt'].move_to_azalt(70, 70)
                                    g_dev['foc'].time_of_last_focus = datetime.datetime.now() - datetime.timedelta(
                                        days=1
                                    )  # Initialise last focus as yesterday
    
                                    # Autofocus
                                    req2 = {'target': 'near_tycho_star', 'area': 150}
                                    opt = {}
                                    plog ("Running initial autofocus upon opening observatory")
                                    self.extensive_focus_script(req2, opt)
                self.cool_down_latch = False
        
        # If the observatory is meant to shut during the evening
        obs_win_begin, sunZ88Op, sunZ88Cl, ephem_now = self.astro_events.getSunEvents()
        if self.weather_report_close_during_evening==True :
            if ephem_now >  self.weather_report_close_during_evening_time and ephem_now < events['Morn Bias Dark']: # Don't want scope to cancel all activity during bias/darks etc.
                if self.config['obsid_roof_control']  and g_dev['enc'].mode == 'Automatic':
                    self.weather_report_is_acceptable_to_observe=False
                    plog ("End of Observing Period due to weather. Closing up observatory early.")
                    g_dev['obs'].cancel_all_activity()
                    g_dev['obs'].open_and_enabled_to_observe=False
                    g_dev['enc'].enclosure.CloseShutter()
                    #while g_dev['enc'].enclosure.ShutterStatus == 3:
                    #plog ("closing")
                    plog ("Also Parking the Scope")    
                    if not g_dev['mnt'].mount.AtPark:  
                        g_dev['mnt'].home_command()
                        g_dev['mnt'].park_command() 
                    self.weather_report_close_during_evening=False 
                    
                    
                    
        # Do nightly weather report at cool down open 
        if (g_dev['events']['Cool Down, Open']  <= ephem_now < g_dev['events']['Observing Ends']) and not self.nightly_weather_report_complete and not g_dev['debug']:

            # Reopening config and resetting all the things.
            # This is necessary just in case a previous weather report was done today
            # That can sometimes change the timing. 
            self.astro_events.compute_day_directory()
            self.astro_events.calculate_events()
            #self.astro_events.display_events()
            g_dev['obs'].astro_events = self.astro_events
            # Run nightly weather report
            self.run_nightly_weather_report()
            self.nightly_weather_report_complete=True
            
            # Also make sure nightly reset is switched to go off
            self.nightly_reset_complete = False
            # As well as nightly focus routine.
            self.night_focus_ready=True
        
        if ((g_dev['events']['Cool Down, Open']  <= ephem_now < g_dev['events']['Observing Ends']) and \
               g_dev['enc'].mode == 'Automatic') and not self.cool_down_latch  and not g_dev['ocn'].wx_hold and not enc_status['shutter_status'] in ['Software Fault', 'Closing', 'Error']:

            self.cool_down_latch = True
            
            if not g_dev['obs'].open_and_enabled_to_observe and self.weather_report_is_acceptable_to_observe==True and self.weather_report_wait_until_open==False:
                #print (self.enclosure_next_open_time)
                #print (self.enclosure_next_open_time - time.time()                       )
                #print (self.opens_this_evening)
                if time.time() > self.enclosure_next_open_time and self.opens_this_evening < self.config['maximum_roof_opens_per_evening']:
                    
                    #self.enclosure_next_open_time = time.time() + 300 # Only try to open the roof every five minutes maximum
                    if self.config['obsid_roof_control']:
                        self.open_observatory(enc_status, ocn_status)
                    
                    # If the observatory opens, set clock and auto focus and observing to now
                    if g_dev['obs'].open_and_enabled_to_observe:
                        self.night_focus_ready=False
                        obs_win_begin, sunZ88Op, sunZ88Cl, ephem_now = self.astro_events.getSunEvents()
                        #g_dev['events']['Clock & Auto Focus'] = ephem_now - 0.1/24
                        #g_dev['events']['Observing Begins'] = ephem_now + 0.1/24
                        self.weather_report_wait_until_open=False
                        #self.weather_report_is_acceptable_to_observe=True
                        if (g_dev['events']['Observing Begins'] < ephem.now() < g_dev['events']['Observing Ends']):
                            # Move to reasonable spot
                            if g_dev['mnt'].mount.Tracking == False:
                                if g_dev['mnt'].mount.CanSetTracking:   
                                    g_dev['mnt'].mount.Tracking = True
                                else:
                                    plog("mount is not tracking but this mount doesn't support ASCOM changing tracking")

                            g_dev['mnt'].move_to_azalt(70, 70)
                            g_dev['foc'].time_of_last_focus = datetime.datetime.now() - datetime.timedelta(
                                days=1
                            )  # Initialise last focus as yesterday

                            # Autofocus
                            req2 = {'target': 'near_tycho_star', 'area': 150}
                            opt = {}
                            plog ("Running initial autofocus upon opening observatory")
                            
                            self.extensive_focus_script(req2, opt)
                        else:
                            self.night_focus_ready=True
                            
                   
            self.cool_down_latch = False

        # Check that nightly reset switch is reset at start of observing eve. 
        #if self.nightly_reset_complete == True:
        #    if events['Eve Bias Dark'] <= ephem_now :
        #        self.nightly_reset_complete == False
                
        # If in post-close and park era of the night, check those two things have happened!       
        if (events['Close and Park'] <= ephem_now < events['End Morn Bias Dark'])  \
               and g_dev['enc'].mode == 'Automatic':
            
            if not g_dev['mnt'].mount.AtPark:  
                plog ("Found telescope unparked after Close and Park, parking the scope")
                g_dev['mnt'].home_command()
                g_dev['mnt'].park_command()
            
            if g_dev['enc'].status['shutter_status'] in ['Open', 'open']:
                plog ("Found shutter open after Close and Park, shutting up the shutter")
                self.park_and_close(enc_status)
            
            


        if not self.bias_dark_latch and ((events['Eve Bias Dark'] <= ephem_now < events['End Eve Bias Dark']) and \
             self.config['auto_eve_bias_dark'] and not  self.eve_bias_done and g_dev['enc'].mode in ['Automatic', 'Autonomous', 'Manual'] and g_dev['obs'].camera_temperature_in_range_for_calibrations):   #events['End Eve Bias Dark']) and \
            
            self.bias_dark_latch = True
            req = {'bin1': True, 'bin2': False, 'bin3': False, 'bin4': False, 'numOfBias': 45, \
                   'numOfDark': 15, 'darkTime': 180, 'numOfDark2': 3, 'dark2Time': 360, \
                   'hotMap': True, 'coldMap': True, 'script': 'genBiasDarkMaster', }  # NB NB All of the prior is obsolete
            opt = {}
            
            # We don't want to close the enclosure in the evening as it may be open cooling it off
            # The bias_dark_script parks the scope anyway. 
            
            self.bias_dark_script(req, opt, morn=False)
            self.eve_bias_done = True
            self.bias_dark_latch = False
            
            

            #g_dev['mnt'].park_command({}, {})       


        elif not self.eve_sky_flat_latch and ((events['Eve Sky Flats'] <= ephem_now < events['End Eve Sky Flats'])  \
               and g_dev['enc'].mode in [ 'Automatic', 'Autonomous'] and not g_dev['ocn'].wx_hold and \
<<<<<<< HEAD
               self.config['auto_eve_sky_flat'] and g_dev['obs'].open_and_enabled_to_observe and not self.eve_flats_done  and g_dev['obs'].camera_temperature_in_range_for_calibrations):
               # Deleted and self.weather_report_is_acceptable_to_observe
=======
               self.config['auto_eve_sky_flat'] and g_dev['obs'].open_and_enabled_to_observe and not self.eve_flats_done and g_dev['obs'].camera_temperature_in_range_for_calibrations):

>>>>>>> ff7abc84
            self.eve_sky_flat_latch = True
            self.current_script = "Eve Sky Flat script starting"
            #plog('Skipping Eve Sky Flats')
            
            self.sky_flat_script({}, {}, morn=False)   #Null command dictionaries
            
            if g_dev['mnt'].mount.Tracking == False:
                if g_dev['mnt'].mount.CanSetTracking:   
                    g_dev['mnt'].mount.Tracking = True
                else:
                    plog("mount is not tracking but this mount doesn't support ASCOM changing tracking")
            self.eve_sky_flat_latch = False
            self.eve_flats_done = True
            

        elif ((g_dev['events']['Clock & Auto Focus']  <= ephem_now < g_dev['events']['Observing Begins']) and \
               g_dev['enc'].mode == 'Automatic') and not g_dev['ocn'].wx_hold  \
<<<<<<< HEAD
                and self.night_focus_ready==True and  g_dev['obs'].open_and_enabled_to_observe:
=======
                and self.night_focus_ready==True and  g_dev['obs'].open_and_enabled_to_observe and not self.clock_focus_latch:
>>>>>>> ff7abc84

            
            self.clock_focus_latch = True
            #if self.night_focus_ready==True and g_dev['obs'].open_and_enabled_to_observe:
            g_dev['obs'].send_to_user("Beginning start of night Focus and Pointing Run", p_level='INFO')

            # Move to reasonable spot
            if g_dev['mnt'].mount.Tracking == False:
                if g_dev['mnt'].mount.CanSetTracking:   
                    g_dev['mnt'].mount.Tracking = True
                else:
                    plog("mount is not tracking but this mount doesn't support ASCOM changing tracking")

            g_dev['mnt'].move_to_azalt(70, 70)
            g_dev['foc'].time_of_last_focus = datetime.datetime.now() - datetime.timedelta(
                days=1
            )  # Initialise last focus as yesterday

            # Autofocus
            req2 = {'target': 'near_tycho_star', 'area': 150}
            opt = {}
            self.extensive_focus_script(req2, opt, throw = g_dev['foc'].throw)

            # Pointing
            req = {'time': self.config['focus_exposure_time'],  'alias':  str(self.config['camera']['camera_1_1']['name']), 'image_type': 'focus'}   #  NB Should pick up filter and constats from config
            #opt = {'area': 150, 'count': 1, 'bin': '2, 2', 'filter': 'focus'}
            opt = {'area': 150, 'count': 1, 'bin': 1, 'filter': 'focus'}
            result = g_dev['cam'].expose_command(req, opt, no_AWS=False, solve_it=True)
            
            self.night_focus_ready=False
            self.clock_focus_latch = False

# =============================================================================
#         NB NB Note below often faults, should be in a try except instead of this
#         complex nested if construct.  Enc_status can be None if Wema is not  operating.
#         Perhaps we should default set enc_status['enclosure_mode'] = 'Shutdown' as a default?
# =============================================================================
        elif (events['Observing Begins'] <= ephem_now \
                                   < events['Observing Ends']) and not g_dev['ocn'].wx_hold \
                                   and  g_dev['obs'].blocks is not None and g_dev['obs'].projects \
<<<<<<< HEAD
                                   is not None and g_dev['obs'].open_and_enabled_to_observe :
=======
                                   is not None and g_dev['obs'].open_and_enabled_to_observe:
>>>>>>> ff7abc84
            try:
                
               
                self.nightly_reset_complete = False
                
                if enc_status['enclosure_mode'] in ['Autonomous!', 'Automatic']:
                    blocks = g_dev['obs'].blocks
                    projects = g_dev['obs'].projects
                    debug = False
                    
                    
                    # MTF COMMENTED THIS OUT AS THE ROOF CONTROL IS NOT UP TO THIS
                    # BLOCK OF SEQUENCER COMMANDS
                    # if self.config['obsid_roof_control']  and  enc_status['shutter_status'] in ['Closed', 'closed'] \
                    #     and float(ocn_status['hold_duration']) <= 0.1 and self.weather_report_is_acceptable_to_observe:
                    #     #breakpoint()
                    #     g_dev['enc'].open_command({}, {})
                    #     plog("Opening dome, will set Synchronize in 10 seconds.")
                    #     time.sleep(10)
                    # try:
                    #     g_dev['enc'].sync_mount_command({}, {})
                    # except: 
                    #     pass
        
                    if debug:
                        plog("# of Blocks, projects:  ", len(g_dev['obs'].blocks),  len(g_dev['obs'].projects))
        
                    #Note here we could evaluate projects to see which meet observability constraints and place them
                    #In an observables list, then we could pick one to start.  IF there is no pre-sheduled observing block
                    #it would just run.  Voila an Opportunistic scheduler.  An observing block may be empty or point to
                    #a project and if the project is runnable any way, it runs or is marked completed.
                    # NB without deepcopy decrementing counts in blocks will be local to the machine an subject
                    # to over_write as the respons from AWS updates. This is particularly important for owner
                    # and background blocks.
        
                    #First, sort blocks to be in ascending order, just to promote clarity. Remove expired projects.
                    for block in blocks:  #  This merges project spec into the blocks.
                        for project in projects:
        
                            try:
                                if block['project_id'] == project['project_name'] + '#' + project['created_at']:
                                    block['project'] = project
                            except:
                                block['project'] = None  #nb nb nb 20220920   this faults with 'string indices must be integers". WER
        
                                #plog('Scheduled so removing:  ', project['project_name'])
                                #projects.remove(project)
        
                    #The residual in projects can be treated as background.
                    #plog('Background:  ', len(projects), '\n\n', projects)
        
        
                    #house = []
                    for project in projects:
                        if block['project_id']  != 'none':
                            try:
        
                                if block['project_id'] == project['project_name'] + '#' + project['created_at']:
                                    block['project'] = project
                            except:
                                block['project'] = None
                        else:
                            pass
                        #plog("Reservation asserting at this time.   ", )
                    '''
                    evaluate supplied projects for observable and mark as same. Discard
                    unobservable projects.  Projects may be "site" projects or 'ptr' (network wide:
                    All, Owner, PTR-network, North, South.)
                        The westernmost project is offered to run unless there is a runnable scheduled block.
                        for any given time, are the constraints met? Airmass < x, Moon Phaze < y, moon dist > z,
                        flip rules
        
                    '''
                    # breakpoint()
                    # #Figure out which are observable.  Currently only supports one target/proj
                    # NB Observing events without a project are "observable."
                    # observable = []
                    # for projects in projects:
                    #     ra = projects['project_targets']['ra']
                    #     dec = projects['project_targets']['dec']
                    #     sid = g_dev['mnt'].mount.SiderealTime
                    #     ha = tycho.reduceHA(sid - ra)
                    #     az, alt = transform_haDec_to_azAlt(ha, dec)
                    #     # Do not start a block within 15 min of end time???
                    #plog("Initial length:  ", len(blocks))

                    for block in blocks:
                        now_date_timeZ = datetime.datetime.now().isoformat().split('.')[0] +'Z'
                        if not self.block_guard \
                            and (block['start'] <= now_date_timeZ < block['end']) \
                            and not self.is_in_completes(block['event_id']):
                            if block['project_id'] in ['none', 'real_time_slot', 'real_time_block']:
                                self.block_guard = False   # Changed from True WER on 20221011@2:24 UTC
                                return   # Do not try to execute an empty block.
                            self.block_guard = True
        
                            if block['project'] == None:
                                plog (block)
                                plog ("Skipping a block that contains an empty project")
                                return
        
                            g_dev['obs'].update()
                            completed_block = self.execute_block(block)  #In this we need to ultimately watch for weather holds.
                            try:
                                self.append_completes(completed_block['event_id'])
                            except:
                                plog ("block complete append didn't work")
                                plog(traceback.format_exc())
                                
                            #block['project_id'] in ['none', 'real_time_slot', 'real_time_block']
                            '''
                            When a scheduled block is completed it is not re-entered or the block needs to
                            be restored.  IN the execute block we need to make a deepcopy of the input block
                            so it does not get modified.
                            '''
                    #plog('block list exhausted')
                    #return  Commented out 20220409 WER
        
        
                        # plog("Here we would enter an observing block:  ",
                        #       block)
                        # breakpoint()
                    #OK here we go to a generalized block execution routine that runs
                    #until exhaustion of the observing window.
                    # else:
                    #     pass
                    #plog("Block tested for observatility")
                
                
                
                                
                                
                                


            except:
                plog(traceback.format_exc())
                plog("Hang up in sequencer.")
        
        
        
        elif not self.morn_sky_flat_latch and ((events['Morn Sky Flats'] <= ephem_now < events['End Morn Sky Flats'])  \
               and g_dev['enc'].mode == 'Automatic' and not g_dev['ocn'].wx_hold and \
               self.config['auto_morn_sky_flat']) and not self.morn_flats_done and g_dev['obs'].camera_temperature_in_range_for_calibrations and g_dev['obs'].open_and_enabled_to_observe:
<<<<<<< HEAD
=======
                   #self.config['auto_morn_sky_flat']) and not self.morn_flats_done and g_dev['obs'].open_and_enabled_to_observe :
>>>>>>> ff7abc84
            #self.time_of_next_slew = time.time() -1
            self.morn_sky_flat_latch = True
            
          
            
            self.current_script = "Morn Sky Flat script starting"
            
            self.sky_flat_script({}, {}, morn=True)   #Null command dictionaries
                        
            
            self.morn_sky_flat_latch = False
            self.morn_flats_done = True
            
        
                   
            
        elif not self.morn_bias_dark_latch and (events['Morn Bias Dark'] <= ephem_now < events['End Morn Bias Dark']) and \
                  self.config['auto_morn_bias_dark'] and not  self.morn_bias_done and g_dev['obs'].camera_temperature_in_range_for_calibrations: # and g_dev['enc'].mode == 'Automatic' ):
            #breakpoint()
            self.morn_bias_dark_latch = True
            req = {'bin1': True, 'bin2': False, 'bin3': False, 'bin4': False, 'numOfBias': 63, \
                    'numOfDark': 31, 'darkTime': 600, 'numOfDark2': 31, 'dark2Time': 600, \
                    'hotMap': True, 'coldMap': True, 'script': 'genBiasDarkMaster', }  #This specificatin is obsolete
            opt = {}
            #No action needed on  the enclosure at this level
            self.park_and_close(enc_status)
            #NB The above put dome closed and telescope at Park, Which is where it should have been upon entry.
            self.bias_dark_script(req, opt, morn=True)

            self.park_and_close(enc_status)
            self.morn_bias_dark_latch = False
            self.morn_bias_done = True
            
        elif (events['Nightly Reset'] <= ephem_now < events['End Nightly Reset']): # and g_dev['enc'].mode == 'Automatic' ):
            
            if self.nightly_reset_complete == False:
                self.nightly_reset_script()

            
        
        else:
            self.current_script = "No current script, or site not in Automatic."
            try:
                pass
                #self.park_and_close(enc_status)
            except:
                plog("Park and close failed at end of sequencer loop.")
                
                
        #Here is where observatories who do their biases at night... well.... do their biases!
        #If it hasn't already been done tonight.

        
        if self.config['auto_midnight_moonless_bias_dark']:
            # Check it is in the dark of night
            if  (events['Astro Dark'] <= ephem_now < events['End Astro Dark']):     
                # Check that there isn't any activity indicating someone using it...
                if (time.time() - g_dev['obs'].time_of_last_exposure) > 900 and (time.time() - g_dev['obs'].time_of_last_slew) > 900:
                    # Check no other commands or exposures are happening
                    if g_dev['obs'].cmd_queue.empty() and not g_dev["cam"].exposure_busy:
                        # If enclosure is shut for maximum darkness
                        if enc_status['shutter_status'] in ['Closed', 'closed']:
                            # Check the temperature is in range
                            currentaltazframe = AltAz(location=g_dev['mnt'].site_coordinates, obstime=Time.now())
                            moondata=get_moon(Time.now()).transform_to(currentaltazframe)                        
                            if (moondata.alt.deg < -15):
                                # If the moon is way below the horizon                        
                                if g_dev['obs'].camera_temperature_in_range_for_calibrations:
                                    if self.nightime_bias_counter < self.config['camera']['camera_1_1']['settings']['number_of_bias_to_collect']:
                                        plog ("It is dark and the moon isn't up! Lets do a bias!")  
                                        g_dev['mnt'].park_command({}, {})
                                        plog("Exposing 1x1 bias frame.")
                                        req = {'time': 0.0,  'script': 'True', 'image_type': 'bias'}
                                        opt = {'area': "Full", 'count': 1, 'bin': 1 , \
                                               'filter': 'dark'}
                                        self.nightime_bias_counter = self.nightime_bias_counter + 1
                                        g_dev['cam'].expose_command(req, opt, no_AWS=False, \
                                                            do_sep=False, quick=False, skip_open_check=True,skip_daytime_check=True)
                                        # these exposures shouldn't reset these timers
                                        g_dev['obs'].time_of_last_exposure = time.time() - 840
                                        g_dev['obs'].time_of_last_slew = time.time() - 840
                                    if self.nightime_dark_counter < self.config['camera']['camera_1_1']['settings']['number_of_dark_to_collect']:
                                        plog ("It is dark and the moon isn't up! Lets do a dark!")  
                                        g_dev['mnt'].park_command({}, {})
                                        dark_exp_time = self.config['camera']['camera_1_1']['settings']['dark_exposure']
                                        plog("Exposing 1x1 dark exposure:  " + str(dark_exp_time) )
                                        req = {'time': dark_exp_time ,  'script': 'True', 'image_type': 'dark'}
                                        opt = {'area': "Full", 'count': 1, 'bin': 1, \
                                                'filter': 'dark'}
                                        self.nightime_dark_counter = self.nightime_dark_counter + 1
                                        g_dev['cam'].expose_command(req, opt, no_AWS=False, \
                                                           do_sep=False, quick=False, skip_open_check=True,skip_daytime_check=True)
                                        # these exposures shouldn't reset these timers
                                        g_dev['obs'].time_of_last_exposure = time.time() - 840
                                        g_dev['obs'].time_of_last_slew = time.time() - 840
                                    
                    
                
                
                
                
                
        return
    def take_lrgb_stack(self, req_None, opt=None):
        return
    def take_wugriz_stack(self, req_None, opt=None):
        return
    def take_UBRI_stack(self, req_None, opt=None):
        return
    def take_RGB_stack(self, req_None, opt=None):
        return
    def create_OSC_raw_image(self, req_None, opt=None):
        return
#    self.redis_server.set('sim_hold', True, ex=120)

    def clock_the_system(self, other_side=False):
        '''

        This routine carefully starts up the telescope and verifies the telescope is
        properly reporting correct coordiates and the dome is correctly positioning.
        Once a star field is returned, the system solves and synchs the telescope and
        dome if necessary.  Next a detailed autofocus is performed on a Tycho star of
        known mag and position.  The final reading from the autofocus is used for one
        last clocking.

        other_side = True causes the telescope to then flip and repeat the process.
        From differences in the solutions, flip_shift offsets can be calculated.

        If this routine does not solve, the night is potentially lost so an alert
        messagge should be sent to the owner and telops, the enclosure closed and
        left in manual, the telescope parked and instruments are put to bed.

        This routing is designed to begin when the altitude of the Sun is -9 degrees.
        The target azimuth will change so the Moon is always 15 or more degrees away.

        If called in the Morning and the routing fails, the system is still put to
        bed but a less urgent message is sent to the owner and telops.

        Returns
        -------
        None.

        '''

        '''
        if dome is closed: simulate
        if not simulate, check sun is down
                         check dome is open

        go to 90 az 60 alt then near tycho star
        Image and look for stars (or load simulated frames)

        If stars not present:
            slew dome right-left increasing to find stars
        if +/- 90 az change in dome does not work then
        things are very wrong -- close down and email list.

        if stars present, then autofocus with wide tolerance
        if after 5 tries no luck -- close down and email list.

        if good autofocus then last frame is the check frame.

        Try to astrometrically solve it.  if it solves, synch the
        telescope.  Wait for dome to get in position and

        Take second image, solve and synch again.

        If tel motion > 1 amin, do one last time.

        Look at dome Az -- is dome following the telescope?
        Report if necessary

        return control.

        '''

    def execute_block(self, block_specification):
        #ocn_status = eval(self.redis_server.get('ocn_status'))
        #enc_status = eval(self.redis_server.get('enc_status'))
        
        if (ephem.now() < g_dev['events']['Naut Dusk'] ) or \
            (g_dev['events']['Naut Dawn']  < ephem.now() < g_dev['events']['Nightly Reset']):
            plog ("NOT RUNNING PROJECT BLOCK -- IT IS THE DAYTIME!!")
            g_dev["obs"].send_to_user("A project block was rejected as it is during the daytime.")            
            return
        
        g_dev['obs'].update()
        
        plog('|n|n Staring a new project!  \n')
        plog(block_specification, ' \n\n\n')

        calendar_event_id=block_specification['event_id']

        self.block_guard = True
        # NB we assume the dome is open and already slaving.
        block = copy.deepcopy(block_specification)
        ocn_status = g_dev['ocn'].status
        enc_status = g_dev['enc'].status
        # #unpark, open dome etc.
        # #if not end of block
        try:
            g_dev['enc'].sync_mount_command({}, {})
        except:
            pass
        g_dev['mnt'].unpark_command({}, {})
        g_dev['mnt'].Tracking = True   # unpark_command({}, {})
        g_dev['cam'].user_name = 'tobor'
        g_dev['cam'].user_id = 'tobor'
        #NB  Servo the Dome??
        #timer = time.time() - 1  #This should force an immediate autofocus.
        
        opt = {}
        t = 0
        '''
        # to do is Targets*Mosaic*(sum of filters * count)

        Assume for now we only have one target and no mosaic factor.
        The the first thing to do is figure out how many exposures
        in the series.  If enhance AF is true they need to be injected
        at some point, but it does not decrement. This is still left to do
        '''
        #breakpoint()
        
        # this variable is what we check to see if the calendar
        # event still exists on AWS. If not, we assume it has been
        # deleted or modified substantially.
        calendar_event_id = block_specification['event_id']

        for target in block['project']['project_targets']:   #  NB NB NB Do multi-target projects make sense???
            try:
                #breakpoint()
                g_dev['obs'].update()
                dest_ra = float(target['ra']) - \
                    float(block_specification['project']['project_constraints']['ra_offset'])/15.

                dest_dec = float(target['dec']) - float(block_specification['project']['project_constraints']['dec_offset'])
                dest_ra, dest_dec = ra_dec_fix_hd(dest_ra, dest_dec)
                dest_name =target['name']

                g_dev['cam'].user_name = block_specification['creator']
                g_dev['cam'].user_id = block_specification['creator_id']
                
                longstackname=block_specification['project']['created_at'].replace('-','').replace(':','') # If longstack is to be used.

            except Exception as e:                
                plog ("Could not execute project due to poorly formatted or corrupt project")
                plog (e)
                g_dev['obs'].send_to_user("Could not execute project due to poorly formatted or corrupt project", p_level='INFO')
                continue

            #if self.config['obsid_roof_control']  and enc_status['shutter_status'] in ['Closed', 'closed'] and ocn_status['hold_duration'] <= 0.1 and self.weather_report_is_acceptable_to_observe:   #NB  # \  NB NB 20220901 WER fix this!

                #breakpoint()
            #    g_dev['enc'].open_command({}, {})
            #    plog("Opening dome, will set Synchronize in 10 seconds.")
            #    time.sleep(10)
            #try:
            #    g_dev['enc'].sync_mount_command({}, {})
            #except: 
            #    pass

            '''
            We be starting a block:
            Open dome if alt Sun < 5 degrees
            Unpark telescope
            Slave the Dome
            Go to Az of the target and take a 15 second W  Square
            exposure -- better go to a tycho star near
            the aimpoint at Alt ~30-35  Take an exposure, try to solve
            an possibly synch.  But be above any horizon
            effects.

            THen autofocus, then finally go to the object
            whihc could be below Alt of 30.
            all of aboe for first of night then at start of a block
            do the square target check, then AF, then block, depending
            on AF more Frequently setting.

            Consider a target check and even synch after a flip.


            '''
            try:
                g_dev['mnt'].get_mount_coordinates()
            except:
                pass
            
            
            g_dev['mnt'].go_coord(dest_ra, dest_dec)
            
            # Quick pointing check and re_seek at the start of each project block
            # Otherwise everyone will get slightly off-pointing images
            # Necessary
            # Pointing
            # Reset Solve timers

            plog ("Taking a quick pointing check and re_seek for new project block")
            #g_dev['obs'].last_solve_time = datetime.datetime.now()
            ##g_dev['obs'].images_since_last_solve = 0
            #req = {'time': self.config['focus_exposure_time'],  'alias':  str(self.config['camera']['camera_1_1']['name']), 'image_type': 'focus'}   #  NB Should pick up filter and constats from config
            #opt = {'area': 150, 'count': 1, 'bin': '2, 2', 'filter': 'focus'}
            #opt = {'area': 150, 'count': 1, 'bin': 1, 'filter': 'focus'}
            #g_dev['cam'].expose_command(req, opt, no_AWS=False, solve_it=True)
            
            result = self.centering_exposure()
            
            if result == 'blockend':
                plog ("End of Block, exiting project block.")
                if block_specification['project']['project_constraints']['close_on_block_completion']:
                    try:
                        pass#g_dev['enc'].enclosure.Slaved = False   NB with wema no longer exists
                    except:
                        pass
                    #self.redis_server.set('unsync_enc', True, ex=1200)
                    #g_dev['enc'].close_command({}, {})
                    g_dev['mnt'].park_command({}, {})
                    plog("Auto PARK (not Close) attempted at end of block.")
                self.block_guard = False
                
                return block_specification
            
            if result == 'calendarend':
                plog ("Calendar Item containing block removed from calendar")
                plog ("Site bailing out of running project")
                self.block_guard = False                
                return block_specification
            
<<<<<<< HEAD

=======
            
            g_dev['obs'].update()
            #g_dev['mnt'].re_seek(dither=0)
>>>>>>> ff7abc84

            plog("CAUTION:  rotator may block")
            pa = float(block_specification['project']['project_constraints']['position_angle'])
            if abs(pa) > 0.01:
                try:

                    g_dev['rot'].rotator.MoveAbsolute(pa)   #Skip rotator move if nominally 0
                except:
                    pass


            #Compute how many to do.
            left_to_do = 0
            ended = False
            #  NB NB NB Any mosaic larger than +SQ should be specified in degrees and be square
            #  NB NB NB NB this is the source of a big error$$$$$$$$$$$$$$$$$$$$$$$$$$$$$$$$$$$$$$$$$$$$$$$$$!!!! WER 20220814
            for exposure in block['project']['exposures']:
                multiplex = 0
                if exposure['area'] in ['300', '300%', 300, '220', '220%', 220, '150', '150%', 150, '250', '250%', 250]:
                    if block_specification['project']['project_constraints']['add_center_to_mosaic']:
                        multiplex = 5
                    else:
                        multiplex = 4
                if exposure['area'] in ['600', '600%', 600, '450', '450%', 450]:
                    multiplex = 16
                if exposure['area'] in ['500', '500%', 500]:
                    if block_specification['project']['project_constraints']['add_center_to_mosaic']:
                        multiplex = 7
                    else:
                        multiplex = 6
                if exposure['area'] in ['+SQ', '133%']:
                    multiplex = 2
                if multiplex > 1:
                    left_to_do += int(exposure['count'])*multiplex
                    exposure['count'] = int(exposure['count'])*multiplex  #Do not multiply the count string value as a dict entry!
                    plog('# of mosaic panes:  ', multiplex)
                else:
                    left_to_do += int(exposure['count'])
                    plog('Singleton image')

            plog("Left to do initial value:  ", left_to_do)
            req = {'target': 'near_tycho_star'}
            #initial_focus = True

            while left_to_do > 0 and not ended:


                if g_dev["foc"].last_focus_fwhm == None or g_dev["foc"].focus_needed == True:

                    g_dev['obs'].send_to_user("Running an initial autofocus run.")

                    req2 = {'target': 'near_tycho_star', 'area': 150}
                    if not g_dev['debug']:
                        self.auto_focus_script(req2, opt, throw = g_dev['foc'].throw)
                    just_focused = True
                    g_dev["foc"].focus_needed = False

                # A flag to make sure the first image after a slew in an exposure set is solved, but then onto the normal solve timer
                reset_solve = True
                
                #cycle through exposures decrementing counts    MAY want to double check left-to do but do nut remultiply by 4
                for exposure in block['project']['exposures']:
                    
                    
                    
                    # Check whether calendar entry is still existant.
                    # If not, stop running block
                    g_dev['obs'].scan_requests()
                    foundcalendar=False
                    for tempblock in g_dev['obs'].blocks:
                        plog (tempblock['event_id'])
                        if tempblock['event_id'] == calendar_event_id :
                            foundcalendar=True
                            block['end']=tempblock['end']
                    if not foundcalendar:
                        plog ("could not find calendar entry, cancelling out of block.")
                        g_dev["obs"].send_to_user("Calendar block removed. Stopping project run.")   
                        self.block_guard = False
                        return block_specification

                    just_focused = True

                    plog ("Observing " + str(block['project']['project_targets'][0]['name']))

                    plog("Executing: ", exposure, left_to_do)
                    color = exposure['filter']
                    exp_time =  float(exposure['exposure'])
                    binning = '1 1'

                    # if exposure['bin'] == '"optimal"':
                    #     tempBinString=str(g_dev['cam'].config['camera']['camera_1_1']['settings']['optimal_bin'][0])
                    #     binning = tempBinString + ' ' + tempBinString
                    # elif exposure['bin'] == '"fine"' :
                    #     tempBinString=str(g_dev['cam'].config['camera']['camera_1_1']['settings']['fine_bin'][0])
                    #     binning = tempBinString + ' ' + tempBinString
                    # elif exposure['bin'] == '"coarse"' :
                    #     tempBinString=str(g_dev['cam'].config['camera']['camera_1_1']['settings']['coarse_bin'][0])
                    #     binning = tempBinString + ' ' + tempBinString
                    # elif exposure['bin'] == '"eng"' :
                    #     tempBinString=str(g_dev['cam'].config['camera']['camera_1_1']['settings']['eng_bin'][0])
                    #     binning = tempBinString + ' ' + tempBinString
                    # elif exposure['bin'] in[0, '0', '0,0', '0, 0', '0 0']:
                    #     tempBinString=str(g_dev['cam'].config['camera']['camera_1_1']['settings']['fine_bin'][0])
                    #     binning = tempBinString + ' ' + tempBinString
                    # elif exposure['bin'] in [1, '1,1', '1, 1', '1 1']:
                    #     binning = '1 1'
                    # elif exposure['bin'] in [2, '2,2', '2, 2', '2 2']:
                    #     binning = '2 2'
                    # elif exposure['bin'] in [3, '3,3', '3, 3', '3 3']:
                    #     binning = '3 3'
                    # elif exposure['bin'] in [4, '4,4', '4, 4', '4 4']:
                    #     binning = '4 4'
                    # else:
                    #     tempBinString=str(g_dev['cam'].config['camera']['camera_1_1']['settings']['optimal_bin'][0])
                    #     binning = tempBinString + ' ' + tempBinString
                    count = int(exposure['count'])
                    #  We should add a frame repeat count
                    imtype = exposure['imtype']

                    if count <= 0:
                         continue
                    #At this point we have 1 to 9 exposures to make in this filter.  Note different areas can be defined.
                    if exposure['area'] in ['300', '300%', 300, '220', '220%', 220, '150', '150%', 150, ]:  # 4 or 5 expsoures.
                        if block_specification['project']['project_constraints']['add_center_to_mosaic']:
                            offset = [(0.0, 0.0), (-1.5, 1.), (1.5, 1.), (1.5, -1.), (-1.5, -1.)] #Aimpoint + Four mosaic quadrants 36 x 24mm chip
                            pane = 0
                        else:
                            offset = [(-1, 1.), (1, 1.), (1, -1.), (-1, -1.)] #Four mosaic quadrants 36 x 24mm chip
                            pane = 1
                        #Exact details of the expansions need to be calculated for accurate naming. 20201215 WER
                        if exposure['area'] in ['300', '300%', 300]:
                            pitch = 0.3125
                        if exposure['area'] in ['220', '220%', 220]:
                            pitch = 0.25
                        if exposure['area'] in ['150', '150%', 150]:
                            pitch = 0.1875

                    elif exposure['area'] in ['600', '600%', '4x4d', '4x4']:
                        offset = [(0,0), (-1, 0), (-1, 0.9), (-1, 1.8), (0, 1.8), (1, 1.8), (2, 0.9), (1, 0.9), (0, 0.9), \
                                  (2, 0), (1, 0), (1, -0.9), (0, -0.9), (-1, -0.9), (-1, -1.8), (0, -1.8), (1, -1.8)]
                                 #((2, -1,8), (2, -0.9), (2, 1.8))  #  Dead areas for star fill-in.
                        pitch = -1  #A signal to do something special.  ##'600', '600%', 600,
                    elif exposure['area'] in ['2x2', '500%']:
                        offset= [(0,0), (-0.5, 0), (-0.5, .35), (0.5, 0.35), (0.5, 0), (-0.5, -0.35), (0.5, -0.35), ]
                        pitch = 1
                    elif exposure['area'] in ['450', '450%', 450]:
                        pitch = 0.250
                        pane = 0
                    # elif exposure['area'] in ['500', '500%',]:  # 6 or 7 exposures.  SQUARE
                    #     step = 1.466667
                    #     if block_specification['project']['project_constraints']['add_center_to_mosaic']:
                    #         offset = [(0., 0.), (-1, 0.), (-1, step), (1, step), (1, 0), \
                    #                   (1, -step), (-1, -step)] #Aimpoint + six mosaic quadrants 36 x 24mm chip
                    #         pane = 0
                    #     else:
                    #         offset = [(-1, 0.), (-1, step),  (1, step), (1, 0), \
                    #                   (1, -step), (-1, -step)] #Six mosaic quadrants 36 x 24mm chip
                    #         pane = 1
                    #     pitch = .375
                    elif exposure['area'] in ['+SQ', '133%']:  # 2 exposures.  SQUARE
                        #step = 1
                        offset = [(0, -1), (0, 1)] #Two mosaic steps 36 x 24mm chip  Square
                        pane = 1
                        pitch = 0.25#*2   #Try this out for small overlap and tall field. 20220218 04:12 WER
                    else:
                        offset = [(0., 0.)] #Zero(no) mosaic offset
                        pitch = 0.
                        pane = 0

                    for displacement in offset:

                        
                        x_field_deg = g_dev['cam'].config['camera']['camera_1_1']['settings']['x_field_deg']
                        y_field_deg = g_dev['cam'].config['camera']['camera_1_1']['settings']['y_field_deg']
                        if pitch == -1:
                            #Note positive offset means a negative displacement in RA for spiral to wrap CCW.
                            #Note offsets are absolute degrees.
                            d_ra = -displacement[0]/15.
                            d_dec = displacement[1]
                        else:
                            d_ra = displacement[0]*(pitch)*(x_field_deg/15.)  # 0.764243 deg = 0.0509496 Hours  These and pixscale should be computed in config.
                            d_dec = displacement[1]*( pitch)*(y_field_deg)  # = 0.5102414999999999   #Deg
                        new_ra = dest_ra + d_ra
                        new_dec= dest_dec + d_dec
                        new_ra, new_dec = ra_dec_fix_hd(new_ra, new_dec)

                        #if offset != [(0., 0.)]: # only move if you need to move to another position in the mosaic.
                        plog('Seeking to:  ', new_ra, new_dec)
                        g_dev['mnt'].go_coord(new_ra, new_dec, reset_solve=reset_solve)  # This needs full angle checks
                            #time.sleep(5) # Give scope time to settle.
                        reset_solve=False # make sure slews after the first slew do not reset the PW Solve timer.
                        #if not just_focused:
                        #    g_dev['foc'].adjust_focus()
                        just_focused = False
                        if imtype in ['light'] and count > 0:                            

                            # Sort out Longstack and Smartstack names and switches
                            if exposure['longstack'] == False:
                                longstackswitch='no'
                                longstackname='no'
                            elif exposure['longstack'] == True:
                                longstackswitch='yes'
                                longstackname=block_specification['project']['created_at'].replace('-','').replace(':','')
                            else:
                                longstackswitch='no'
                                longstackname='no'
                            if exposure['smartstack'] == False:
                                smartstackswitch='no'
                            elif exposure['smartstack'] == True:
                                smartstackswitch='yes'
                            else:
                                smartstackswitch='no'

                            # Set up options for exposure and take exposure.
                            req = {'time': exp_time,  'alias':  str(self.config['camera']['camera_1_1']['name']), 'image_type': imtype, 'smartstack' : smartstackswitch, 'longstackswitch' : longstackswitch, 'longstackname' : longstackname, 'block_end' : block['end']}   #  NB Should pick up filter and constants from config
                            opt = {'area': 150, 'count': 1, 'bin': 1, 'filter': color, \
                                   'hint': block['project_id'] + "##" + dest_name, 'object_name': block['project']['project_targets'][0]['name'], 'pane': pane}
                            plog('Seq Blk sent to camera:  ', req, opt)
                            obs_win_begin, sunZ88Op, sunZ88Cl, ephem_now = self.astro_events.getSunEvents()

                            now_date_timeZ = datetime.datetime.now().isoformat().split('.')[0] +'Z'
                            if now_date_timeZ >= block['end'] :
                                break
                            g_dev['obs'].update()
                            result = g_dev['cam'].expose_command(req, opt, no_AWS=False, solve_it=False, calendar_event_id=calendar_event_id)
                            g_dev['obs'].update()
                            try:
                                if result['stopped'] is True:
                                    g_dev['obs'].send_to_user("Project Stopped because Exposure cancelled")
                                    return block_specification
                            except:
                                pass
                            t +=1
                            count -= 1
                            exposure['count'] = count
                            left_to_do -= 1
                            plog("Left to do:  ", left_to_do)
                        pane += 1

                    # Check that the observing time hasn't completed or then night has not completed. 
                    # If so, set ended to True so that it cancels out of the exposure block.
                    now_date_timeZ = datetime.datetime.now().isoformat().split('.')[0] +'Z'
                    events = g_dev['events']
                    ended = left_to_do <= 0 or now_date_timeZ >= block['end'] \
                            or ephem.now() >= events['Observing Ends']
                    #                                                    ]\
                    #         or g_dev['airmass'] > float( block_specification['project']['project_constraints']['max_airmass']) \
                    #         or abs(g_dev['ha']) > float(block_specification['project']['project_constraints']['max_ha'])
                    #         # Or mount has flipped, too low, too bright, entering zenith..

        plog("Project block has finished!")   #NB Should we consider turning off mount tracking?
        if block_specification['project']['project_constraints']['close_on_block_completion']:
            try:
                pass#g_dev['enc'].enclosure.Slaved = False   NB with wema no longer exists
            except:
                pass
            #self.redis_server.set('unsync_enc', True, ex=1200)
            #g_dev['enc'].close_command({}, {})
            g_dev['mnt'].park_command({}, {})
            plog("Auto PARK (not Close) attempted at end of block.")
        self.block_guard = False
        
        return block_specification #used to flush the queue as it completes.


    def bias_dark_script(self, req=None, opt=None, morn=False):

        self.sequencer_hold = True
        self.current_script = 'Bias Dark'
        if morn:
            ending = g_dev['events']['End Morn Bias Dark']
        else:
            ending = g_dev['events']['End Eve Bias Dark']
        while ephem.now() < ending :   #Do not overrun the window end
  
            bias_count = self.config['camera']['camera_1_1']['settings']['number_of_bias_to_collect']
            dark_count = self.config['camera']['camera_1_1']['settings']['number_of_dark_to_collect']
            dark_exp_time = self.config['camera']['camera_1_1']['settings']['dark_exposure']
            cycle_time = self.config['camera']['camera_1_1']['settings']['cycle_time']
            
            if ephem.now() + (dark_exp_time + cycle_time + 30)/86400 > ending:   #ephem is units of a day
                self.bias_dark_latch = False
                break     #Terminate Bias dark phase if within taking a dark woudl run over.             
            
            g_dev['mnt'].park_command({}, {}) # Get there early

            plog("Expose Biases and normal darks by configured binning.")

            #short_dark_time = self.config['camera']['camera_1_1']['settings']['ref_dark']
            #long_dark_time = self.config['camera']['camera_1_1']['settings']['long_dark']
            # NB NB Long term it would be slightly better to interleave bias and darks
            #bias_dark_bin_spec=self.config['camera']['camera_1_1']['settings']['bias_dark_bin_spec']  #Each is these is a list.
            #enable_bin= self.config['camera']['camera_1_1']['settings']['enable_bin']
            #for n_of_bias in range(bias_count):   #9*(9 +1) per cycle.
            
            
            # The way we make different binnings for CMOS camera is derived from a single
            # exposure of 1x1. So if it is a cmos camera, it is just 1x1.
            # Do not fear, the bin specs are used later on.
            #bias_dark_bin_spec=['1,1']
            
            # For each enabled binning in biasdark_bin_spec
            # Take.... biases and darks, then advance to another binning and repeat
            
            
            b_d_to_do = bias_count + dark_count
            try:
                stride = bias_count//dark_count
                plog("Tobor will interleave a dark every  " + str(stride) + "  biases.")
                single_dark = True
            except:
                stride = bias_count   #Just do all of the biases first.
                single_dark = False
                
            cool_down_opened_already=False
            while b_d_to_do > 0:
                g_dev['obs'].scan_requests()
                
                # The biasdark script can sometimes overrun the time that the roof should open, 
                # So a check for whether it hits cool down time in this loop is appropriate
                obs_win_begin, sunZ88Op, sunZ88Cl, ephem_now = self.astro_events.getSunEvents()
                if ((g_dev['events']['Cool Down, Open']  <= ephem_now < g_dev['events']['Eve Sky Flats']) and \
                       g_dev['enc'].mode == 'Automatic') and not g_dev['ocn'].wx_hold and cool_down_opened_already == False:

                    
                    if not self.nightly_weather_report_complete and not g_dev['debug']:
                        self.run_nightly_weather_report()
                        self.nightly_weather_report_complete=True

                    #self.time_of_next_slew = time.time() -1
                    #plog ("got here")
                    
                    if self.config['obsid_roof_control'] and not g_dev['obs'].open_and_enabled_to_observe and self.weather_report_is_acceptable_to_observe==True and self.weather_report_wait_until_open==False and not self.cool_down_latch:
                        if time.time() > self.enclosure_next_open_time and self.opens_this_evening < self.config['maximum_roof_opens_per_evening']:
                            #self.enclosure_next_open_time = time.time() + 300 # Only try to open the roof every five minutes
                            self.cool_down_latch = True
                            g_dev['ocn'].status = g_dev['ocn'].get_status()
                            g_dev['enc'].status = g_dev['enc'].get_status()
                            ocn_status = g_dev['ocn'].status
                            enc_status = g_dev['enc'].status
                            self.open_observatory(enc_status, ocn_status)    
                            
                            if g_dev['enc'].enclosure.ShutterStatus == 0:                    
                                g_dev['obs'].open_and_enabled_to_observe = True 
                                cool_down_opened_already=True
                                self.night_focus_ready=True
                            self.cool_down_latch = False
                
                
                min_to_do = min(b_d_to_do, stride)
                plog("Expose " + str(stride) +" 1x1 bias frames.")
                req = {'time': 0.0,  'script': 'True', 'image_type': 'bias'}
                opt = {'area': "Full", 'count': min_to_do, 'bin': 1 , \
                       'filter': 'dark'}
                    
                    
                # Check it is in the park position and not pointing at the sky.
                # It can be pointing at the sky if cool down open is triggered during the biasdark process
                g_dev['mnt'].park_command({}, {})
                
                  
                result = g_dev['cam'].expose_command(req, opt, no_AWS=False, \
                                do_sep=False, quick=False, skip_open_check=True,skip_daytime_check=True)
                b_d_to_do -= min_to_do
                
                if self.stop_script_called:
                    g_dev["obs"].send_to_user("Cancelling out of calibration script as stop script has been called.")  
                    return
                

                g_dev['obs'].update()
                
                # if ephem.now() + 210/86400 > ending:   #NB NB needs to be checked out
                #     break
                #I am changing this so the darks for the above binning are done after the biases  WER
                    
                #for ctr_darks in range((dark_count[ctr_dbb])):
                if ephem.now() + (dark_exp_time + cycle_time + 30)/86400 > ending:
                    break
                
                g_dev['obs'].scan_requests()
                
                if not single_dark:
                    
                    plog("Expose 1x1 dark of " \
                         + str(dark_count) + " using exposure:  " + str(dark_exp_time) )
                    req = {'time': dark_exp_time ,  'script': 'True', 'image_type': 'dark'}
                    opt = {'area': "Full", 'count': 1, 'bin': 1, \
                            'filter': 'dark'}
                    result = g_dev['cam'].expose_command(req, opt, no_AWS=False, \
                                       do_sep=False, quick=False, skip_open_check=True,skip_daytime_check=True)
                    if self.stop_script_called:
                        g_dev["obs"].send_to_user("Cancelling out of calibration script as stop script has been called.")  
                        return
                    b_d_to_do -= 1
                    g_dev['obs'].update()
                    if ephem.now() + (dark_exp_time + cycle_time + 30)/86400 > ending:
                        break
                else:
                    plog("Expose 1x1 dark " + str(1) + " of " \
                             + str(dark_count) + " using exposure:  " + str(dark_exp_time) )
                    req = {'time': dark_exp_time,  'script': 'True', 'image_type': 'dark'}
                    opt = {'area': "Full", 'count': 1, 'bin': 1, \
                            'filter': 'dark'}
                    result = g_dev['cam'].expose_command(req, opt, no_AWS=False, \
                                       do_sep=False, quick=False, skip_open_check=True,skip_daytime_check=True)
                    if self.stop_script_called:
                        g_dev["obs"].send_to_user("Cancelling out of calibration script as stop script has been called.")  
                        return
                    b_d_to_do -= 1
                    g_dev['obs'].update()
                    if ephem.now() + (dark_exp_time + cycle_time + 30)/86400 > ending:
                        self.bias_dark_latch = False
                        break
                        
                g_dev['obs'].scan_requests()
                g_dev['obs'].update()
                if ephem.now() + 30/86400 >= ending:
                    self.bias_dark_latch = False
                    break

            plog(" Bias/Dark acquisition is finished normally.")

            self.sequencer_hold = False
            g_dev['mnt'].park_command({}, {}) # Get there early
            plog("Bias/Dark Phase has passed.")
            self.bias_dark_latch = False
            break
        self.bias_dark_latch = False
        return
            
    def collect_and_queue_neglected_fits(self):
        # UNDERTAKING END OF NIGHT ROUTINES
        
        # Go through and add any remaining fz files to the aws queue .... hopefully that is enough? If not, I will make it keep going until it is sure.
        #while True:
            
        plog ('Collecting orphaned fits and tokens to go up to BANZAI')
        dir_path=self.config['client_path'] +'/' + g_dev['obs'].name + '/' + 'archive/'
        
        orphan_path=self.config['client_path'] +'/' + g_dev['obs'].name + '/' + 'orphans/'
        if not os.path.exists(orphan_path):
            os.makedirs(orphan_path)
        
        
        cameras=glob(dir_path + "*/")
        #plog (cameras)
        # Setting runnight for mop up scripts
        
        #breakpoint()
        # Move all fits.fz to the orphan folder
        for camera in cameras:
            yesterday = datetime.datetime.now() - timedelta(1)
            runNight=datetime.datetime.strftime(yesterday, '%Y%m%d')     
            
            #breakpoint()
            nights = glob(camera + '*/')
            
            for obsnight in nights:
                orphanfits=glob(obsnight + 'raw/*.fits.fz')
                
                for orphanfile in orphanfits:
                    try:
                        shutil.move(orphanfile, orphan_path)
                    except:
                        print ("Couldn't move orphan: " + str(orphanfile))
        
                
        # Add all fits.fz members to the AWS queue
        #breakpoint() 
        bigfzs=glob(orphan_path + '*.fz')
        #breakpoint()
        
        
        for fzneglect in bigfzs:
            plog ("Reattempting upload of " + str(os.path.basename(fzneglect)))
            #breakpoint()
            #image = (im_path, name)
            #g_dev["obs"].aws_queue.put((priority, image), block=False)

            # Enqueue into the stream but at the lowest priority ever.
            g_dev['cam'].enqueue_for_AWS(56000000, orphan_path, fzneglect.split('orphans')[-1].replace('\\',''))
            #g_dev['obs'].send_to_aws()
        
        
        bigtokens=glob(g_dev['obs'].obsid_path + 'tokens/*.token')
        for fzneglect in bigtokens:
            plog ("Reattempting upload of " + str(os.path.basename(fzneglect)))
            #breakpoint()
            #image = (im_path, name)
            #g_dev["obs"].aws_queue.put((priority, image), block=False)

            # Enqueue into the stream but at the lowest priority ever.
            g_dev['cam'].enqueue_for_AWS(56000000, g_dev['obs'].obsid_path + 'tokens/', fzneglect.split('tokens')[-1].replace('\\',''))
            #g_dev['obs'].send_to_aws()
    
    
    def nightly_reset_script(self):
        # UNDERTAKING END OF NIGHT ROUTINES

        # Never hurts to make sure the telescope is parked for the night
        #g_dev['mnt'].park_command({}, {})
        self.park_and_close(enc_status = g_dev['enc'].status)

        self.eve_flats_done = False
        self.morn_flats_done = False
        self.morn_bias_done = False
        self.eve_bias_done = False
        self.nightime_bias_counter = 0
        self.nightime_dark_counter = 0

        self.nightly_weather_report_complete=False
        # Set weather report to false because it is daytime anyways.
        self.weather_report_is_acceptable_to_observe=False
        
        # Setting runnight for mop up scripts
        yesterday = datetime.datetime.now() - timedelta(1)
        runNight=datetime.datetime.strftime(yesterday, '%Y%m%d')

        # Check the archive directory and upload any big fits that haven't been uploaded
        # wait until the queue is empty before mopping up
        self.collect_and_queue_neglected_fits()
        

        #time.sleep(300)
        #if (g_dev['obs'].aws_queue.empty()):
        #break

        


        # At this stage, we want to empty the AWS Queue!
        # We are about to pull all the fits.fz out from their folders
        # And dump them in the orphans folder so we want the queue
        # cleared to reconstitute it.
        plog ("Emptying AWS Queue To Reconstitute it from the Orphan Directory")
        with g_dev['obs'].aws_queue.mutex:
            g_dev['obs'].aws_queue.queue.clear()

        while (not g_dev['obs'].aws_queue.empty()):
            plog ("Waiting for the AWS queue to complete it's last job")
            time.sleep(1)
              

        # Before Culling, making sure we go through and harvest
        # all the orphaned and neglected files that actually
        # do need to get to BANZAI
        self.collect_and_queue_neglected_fits()
        
        
        
        # Sending token to AWS to inform it that all files have been uploaded
        plog ("sending end of night token to AWS")
        #g_dev['cam'].enqueue_for_AWS(jpeg_data_size, paths['im_path'], paths['jpeg_name10'])
        
        isExist = os.path.exists(g_dev['obs'].obsid_path + 'tokens')
        if not isExist:
            os.makedirs(g_dev['obs'].obsid_path + 'tokens')
        runNightToken= g_dev['obs'].obsid_path + 'tokens/' + self.config['site'] + runNight + '.token'
        with open(runNightToken, 'w') as f:
            f.write('Night Completed')
        image = (g_dev['obs'].obsid_path + 'tokens/', self.config['site'] + runNight + '.token')
        g_dev['obs'].aws_queue.put((30000000000, image), block=False)
        g_dev['obs'].send_to_user("End of Night Token sent to AWS.", p_level='INFO')
        

        # while True:
        #     if (not g_dev['obs'].aws_queue.empty()):
        #         g_dev['obs'].send_to_AWS()
        #         plog ("Emptying AWS queue at the end of the night")
        #         time.sleep(1)
        #     else:
        #         break

        # Culling the archive
        #FORTNIGHT=60*60*24*7*2
        if self.config['archive_age'] > 0 :
            plog (self.config['client_path'] + 'archive/')
            dir_path=self.config['client_path'] + 'archive/'
            #cameras=[d for d in os.listdir(dir_path) if os.path.isdir(d)]
            cameras=glob(dir_path + "*/")
            plog (cameras)
            for camera in cameras:  # Go through each camera directory
                plog ("*****************************************")
                plog ("Camera: " + str(camera))
                timenow_cull=time.time()
                directories=glob(camera + "*/")
                deleteDirectories=[]
                deleteTimes=[]
                for q in range(len(directories)):
                    if 'localcalibrations' in directories[q] or 'orphans' in directories[q] or 'calibmasters' in directories[q] or 'lng' in directories[q] or 'seq' in directories[q]:
                        pass
                    elif ((timenow_cull)-os.path.getmtime(directories[q])) > (self.config['archive_age'] * 24* 60 * 60) :
                        deleteDirectories.append(directories[q])
                        deleteTimes.append(((timenow_cull)-os.path.getmtime(directories[q])) /60/60/24/7)
                plog ("These are the directories earmarked for  ")
                plog ("Eternal destruction. And how old they are")
                plog ("in weeks\n")
                g_dev['obs'].send_to_user("Culling " + str(len(deleteDirectories)) +" from the local archive.", p_level='INFO')
                for entry in range(len(deleteDirectories)):
                    plog (deleteDirectories[entry] + ' ' + str(deleteTimes[entry]) + ' weeks old.')
                    try:
                        shutil.rmtree(deleteDirectories[entry])
                    except:
                        plog ("Could not remove: " + str(deleteDirectories[entry]) + ". Usually a file is open in that directory.")

        # Clear out smartstacks directory
        plog ("removing and reconstituting smartstacks directory")
        try:
            shutil.rmtree(g_dev['obs'].obsid_path + "smartstacks")
        except:
            plog ("problems with removing the smartstacks directory... usually a file is open elsewhere")
        time.sleep(20)
        if not os.path.exists(g_dev['obs'].obsid_path + "smartstacks"):
            os.makedirs(g_dev['obs'].obsid_path + "smartstacks")




        # Reopening config and resetting all the things.
        self.astro_events.compute_day_directory()
        self.astro_events.calculate_events(endofnightoverride='yes')
        self.astro_events.display_events()
        g_dev['obs'].astro_events = self.astro_events


        # sending this up to AWS
        '''
        Send the config to aws.
        '''
        uri = f"{self.config['site']}/config/"
        self.config['events'] = g_dev['events']
        response = g_dev['obs'].api.authenticated_request("PUT", uri, self.config)
        if response:
            plog("Config uploaded successfully.")

        # If you are using TheSkyX, then update the autosave path
        if self.config['camera']['camera_1_1']['driver'] == "CCDSoft2XAdaptor.ccdsoft5Camera":
            g_dev['cam'].camera.AutoSavePath = g_dev['obs'].obsid_path +'archive/' + datetime.datetime.strftime(datetime.datetime.now(), '%Y%m%d')
            try:
                os.mkdir(g_dev['obs'].obsid_path +'archive/' + datetime.datetime.strftime(datetime.datetime.now(), '%Y%m%d'))
            except:
                plog ("Couldn't make autosave directory")

        # Resetting complete projects
        plog ("Nightly reset of complete projects")
        self.reset_completes()
        g_dev['obs'].blocks = None
        g_dev['obs'].projects = None
        g_dev['obs'].events_new = None
        g_dev['obs'].reset_last_reference()
        if self.config['mount']['mount1']['permissive_mount_reset'] == 'yes':
           g_dev['mnt'].reset_mount_reference()
        g_dev['obs'].last_solve_time = datetime.datetime.now() - datetime.timedelta(days=1)
        g_dev['obs'].images_since_last_solve = 10000

        # Resetting sequencer stuff
        self.connected = True
        self.description = "Sequencer for script execution."
        self.sequencer_hold = False
        self.sequencer_message = '-'
        plog("sequencer reconnected.")
        plog(self.description)
        self.sky_guard = False
        self.af_guard = False
        self.block_guard = False
        self.time_of_next_slew = time.time()
        self.bias_dark_latch = False
        self.sky_flat_latch = False
        self.eve_sky_flat_latch = False
        self.morn_sky_flat_latch = False
        self.morn_bias_dark_latch = False
        self.clock_focus_latch = False
        self.cool_down_latch = False
        self.clock_focus_latch = False
        
        self.morn_bias_done = False
        self.eve_bias_done = False
        self.eve_flats_done = False
        self.morn_flats_done = False
        
        
        
        self.reset_completes()

        # Allow early night focus
        self.night_focus_ready==True
        
        self.nightime_bias_counter = 0
        self.nightime_dark_counter = 0
        





        # Reset focus tracker
        g_dev["foc"].focus_needed = True
        g_dev["foc"].time_of_last_focus = datetime.datetime.now() - datetime.timedelta(
            days=1
        )  # Initialise last focus as yesterday
        g_dev["foc"].images_since_last_focus = (
            10000  # Set images since last focus as sillyvalue
        )
        g_dev["foc"].last_focus_fwhm = None
        g_dev["foc"].focus_tracker = [np.nan] * 10

        # Trying to figure out why sequencer isn't restarting.
        events = g_dev['events']
        obs_win_begin, sunZ88Op, sunZ88Cl, ephem_now = self.astro_events.getSunEvents()

        # Reopening config and resetting all the things.
        self.astro_events.compute_day_directory()
        self.astro_events.calculate_events()
        self.astro_events.display_events()
        g_dev['obs'].astro_events = self.astro_events

        
        
        # Allow midnight calibrations
        #self.midnight_calibration_done = False
        self.nightly_reset_complete = True
        
        g_dev['mnt'].theskyx_tracking_rescues = 0

        self.opens_this_evening=0
        
        # Set weather report back to False until ready to check the weather again. 
        self.nightly_weather_report_complete=False
        self.weather_report_is_acceptable_to_observe=False
        self.weather_report_wait_until_open=False
        self.weather_report_wait_until_open_time=ephem_now
        self.weather_report_close_during_evening=False
        self.weather_report_close_during_evening_time=ephem_now + 86400
        self.nightly_weather_report_complete=False
        
        self.stop_script_called=False
        self.stop_script_called_time=time.time()
        
        # No harm in doubly checking it has parked
        g_dev['mnt'].park_command({}, {})
        
        # Now time to regenerate the local masters
        
        self.regenerate_local_masters()
        
        return
        
    def regenerate_local_masters(self):
        
        # NOW to get to the business of constructing the local calibrations
              
        
        # Start with biases
        # Get list of biases
        plog (datetime.datetime.now().strftime("%H:%M:%S"))
        plog ("Regenerating bias")
        darkinputList=(glob(g_dev['obs'].local_dark_folder +'*.n*'))
        inputList=(glob(g_dev['obs'].local_bias_folder +'*.n*'))
        
        
        if len(inputList) == 0 or len(darkinputList) == 0:
            plog ("Not reprocessing local masters as there are no biases or darks")
        else:
            # Clear held bias and darks and flats to save memory and garbage collect.
            del g_dev['cam'].biasFiles
            del g_dev['cam'].darkFiles
            g_dev['cam'].biasFiles = {}
            g_dev['cam'].darkFiles = {}
            g_dev['cam'].flatFiles = {}
            g_dev['cam'].hotFiles = {} 
            gc.collect()
            
            
            #hdutest = fits.open(inputList[0])[1]
            hdutest=np.load(inputList[0], mmap_mode='r')
            #breakpoint()
            shapeImage=hdutest.shape
            #headHold=hdutest.header 
            del hdutest

            # Make a temporary memmap file 
            PLDrive = np.memmap(g_dev['obs'].local_bias_folder + 'tempfile', dtype='float32', mode= 'w+', shape = (shapeImage[0],shapeImage[1],len(inputList)))
            # Store the biases in the memmap file
            i=0
            for file in inputList:
                plog (datetime.datetime.now().strftime("%H:%M:%S"))

                
                
                starttime=datetime.datetime.now() 
                plog("Storing in a memmap array: " + str(file))
                
                #hdu1data = np.array(fits.open(file, memmap=True)[1].data, dtype=np.float32)
                
                #hdu1data = fits.open(file, memmap=True)[1].data
                hdu1data = np.load(file, mmap_mode='r')
                timetaken=datetime.datetime.now() -starttime
                plog ("Time Taken to load array: " + str(timetaken))
                                
                starttime=datetime.datetime.now() 
                PLDrive[:,:,i] = hdu1data    
                del hdu1data
                timetaken=datetime.datetime.now() -starttime
                plog ("Time Taken to put in memmap: " + str(timetaken))
                
                
                #starttime=datetime.datetime.now() 
                #PLDrive.flush()
                #timetaken=datetime.datetime.now() -starttime
                #plog ("Time Taken to flush memmap: " + str(timetaken))
                i=i+1
                
            # hold onto the header info            
                #plog ("Inputting bias: " + str(file) + " into memmap.")
                #hdu1 = fits.open(file)[1]            
                #PLDrive[:,:,i] = np.asarray(hdu1.data,dtype=np.float32)        
                #i=i+1
                #headHold=hdu1.header
                #hdu1.close()
                #del hdu1
            # hold onto the header info
            #headHold=hdu1.header
            #del hdu1

            plog ("**********************************")
            plog ("Median Stacking each bias row individually from the Reprojections")
            plog (datetime.datetime.now().strftime("%H:%M:%S"))
            # Go through each pixel and calculate nanmedian. Can't do all arrays at once as it is hugely memory intensive
            finalImage=np.zeros(shapeImage,dtype=float)
            for xi in range(shapeImage[0]):
                if xi % 500 == 0:
                    print ("Up to Row" + str(xi))
                    print (datetime.datetime.now().strftime("%H:%M:%S"))
                #for yi in range(shape_out[1]):
                #    
                finalImage[xi,:]=np.nanmedian(PLDrive[xi,:,:], axis=1)
            plog(datetime.datetime.now().strftime("%H:%M:%S"))
            plog ("**********************************")
            
            
            masterBias=np.asarray(finalImage).astype(np.float32)
            #breakpoint()
            # Save this out to calibmasters
            #g_dev['obs'].obs_id
            #g_dev['cam'].alias
            tempfrontcalib=g_dev['obs'].obs_id + '_' + g_dev['cam'].alias +'_'
            #print (tempfrontcalib)
            
            fits.writeto(g_dev['obs'].calib_masters_folder + tempfrontcalib + 'BIAS_master_bin1.fits', masterBias,  overwrite=True)
            
            
            #with open(filepath, "rb") as fileobj:
            #filepath=g_dev['obs'].calib_masters_folder + tempfrontcalib + 'BIAS_master_bin1.fits'
            #filename= tempfrontcalib + 'BIAS_master_bin1.fits'
            #with open(filepath, "rb") as fileobj:
            #    files = {"file": (filepath, fileobj)}
            #    
            #    aws_resp = g_dev["obs"].api.authenticated_request("POST", "/upload/", {"object_name": filename})
            #    g_dev["obs"].reqs.post(aws_resp["url"], data=aws_resp["fields"], files=files)
            

            #g_dev['cam'].enqueue_for_AWS(50, '',g_dev['obs'].calib_masters_folder + tempfrontcalib + 'BIAS_master_bin1.fits')
            filepathaws=g_dev['obs'].calib_masters_folder
            filenameaws=tempfrontcalib + 'BIAS_master_bin1.fits'
            g_dev['cam'].enqueue_for_AWS(50, filepathaws,filenameaws)
            
            PLDrive._mmap.close()
            del PLDrive
            gc.collect()
            os.remove(g_dev['obs'].local_bias_folder  + 'tempfile')
    
            
            
            # NOW we have the master bias, we can move onto the dark frames
            plog (datetime.datetime.now().strftime("%H:%M:%S"))
            plog ("Regenerating dark") 
            inputList=(glob(g_dev['obs'].local_dark_folder +'*.n*'))
            # Generate temp memmap
            PLDrive = np.memmap(g_dev['obs'].local_dark_folder  + 'tempfile', dtype='float32', mode= 'w+', shape = (shapeImage[0],shapeImage[1],len(inputList)))
            # Debias dark frames and stick them in the memmap
            i=0
            for file in inputList:   
                
                
                plog (datetime.datetime.now().strftime("%H:%M:%S"))
                
                
                starttime=datetime.datetime.now() 
                plog("Storing dark in a memmap array: " + str(file))
                
                
                
                #hdu1 = fits.open(file, memmap=True)[1]
                hdu1data = np.load(file, mmap_mode='r')
                #hdu1data = hdu1.
                #breakpoint()
                hdu1exp=float(file.split('_')[-2])
                #if any("EXPTIME" in s for s in hdu1.header.keys()):
                #    hdu1exp=hdu1.header['EXPTIME']
                #else:
                #    hdu1exp=hdu1.header['EXPOSURE']
                #del hdu1               
                #hdu1data= hdu1[0].data
                #hdu1header= hdu1.header
                #breakpoint()
                darkdeexp=(hdu1data-masterBias)/hdu1exp
                del hdu1data
                timetaken=datetime.datetime.now() -starttime
                plog ("Time Taken to load array and debias and divide dark: " + str(timetaken))
                    
                #if any("EXPTIME" in s for s in hdu1.header.keys()):
                #    darkdeexp=darkdebias/hdu1.header['EXPTIME']
                #else:
                #    darkdeexp=darkdebias/hdu1.header['EXPOSURE']
                starttime=datetime.datetime.now() 
                PLDrive[:,:,i] = np.asarray(darkdeexp,dtype=np.float32)
                del darkdeexp
                timetaken=datetime.datetime.now() -starttime
                plog ("Time Taken to put in memmap: " + str(timetaken))
                
                
                #starttime=datetime.datetime.now() 
                #PLDrive.flush()
                #timetaken=datetime.datetime.now() -starttime
                #plog ("Time Taken to flush memmap: " + str(timetaken))
                
                i=i+1
            # Hold onto the header
            #headHold=hdu1.header
            #del hdu1
    
            plog ("**********************************")
            plog ("Median Stacking each darkframe row individually from the Reprojections")
            plog (datetime.datetime.now().strftime("%H:%M:%S"))
            # Go through each pixel and calculate nanmedian. Can't do all arrays at once as it is hugely memory intensive
            finalImage=np.zeros(shapeImage,dtype=float)
            for xi in range(shapeImage[0]):
                if xi % 500 == 0:
                    print ("Up to Row" + str(xi))
                    print (datetime.datetime.now().strftime("%H:%M:%S"))
    
                finalImage[xi,:]=np.nanmedian(PLDrive[xi,:,:], axis=1)
            plog (datetime.datetime.now().strftime("%H:%M:%S"))
            plog ("**********************************")
            
    
    
            masterDark=np.asarray(finalImage).astype(np.float32)
            fits.writeto(g_dev['obs'].calib_masters_folder + tempfrontcalib + 'DARK_master_bin1.fits', masterDark,  overwrite=True)
            
            filepathaws=g_dev['obs'].calib_masters_folder
            filenameaws=tempfrontcalib + 'DARK_master_bin1.fits'
            g_dev['cam'].enqueue_for_AWS(50, filepathaws,filenameaws)
            
            #g_dev['cam'].enqueue_for_AWS(50, '',g_dev['obs'].calib_masters_folder + tempfrontcalib + 'DARK_master_bin1.fits')
            
            
            PLDrive._mmap.close()
            del PLDrive
            gc.collect()
            os.remove(g_dev['obs'].local_dark_folder  + 'tempfile')
    
            
    
    
            
            # NOW that we have a master bias and a master dark, time to step through the flat frames!
            tempfilters=glob(g_dev['obs'].local_flat_folder + "*/")
            plog (datetime.datetime.now().strftime("%H:%M:%S"))
            plog ("Regenerating flats")        
            plog (tempfilters)
            
            if len(tempfilters) == 0:
                plog ("there are no filter directories, so not processing flats")
            else:
                
                
                
                
                for filterfolder in tempfilters:    
                    
                    plog (datetime.datetime.now().strftime("%H:%M:%S"))
                    filtercode=filterfolder.split('\\')[-2]
                    plog ("Regenerating flat for " + str(filtercode))
                    inputList=(glob(g_dev['obs'].local_flat_folder + filtercode + '/*.n*'))
                    # Generate temp memmap
                    if len(inputList) == 0:
                        plog ("Not doing " + str(filtercode) + " flat. No available files in directory.")
                    else:

                        PLDrive = np.memmap(g_dev['obs'].local_flat_folder  + 'tempfile', dtype='float32', mode= 'w+', shape = (shapeImage[0],shapeImage[1],len(inputList)))

                            
                            
                        
                            
                            
                        # Debias and dedark flat frames and stick them in the memmap
                        i=0
                        for file in inputList:   
                            
                            
                            
                            plog (datetime.datetime.now().strftime("%H:%M:%S"))
                            
                            
                            starttime=datetime.datetime.now() 
                            plog("Storing flat in a memmap array: " + str(file))
                            
                            
                            hdu1data = np.load(file, mmap_mode='r')                            
                            #hdu1 = fits.open(file, memmap=True)[1]
                            #hdu1data = hdu1.data       
                            hdu1exp=float(file.split('_')[-2])
                            #if any("EXPTIME" in s for s in hdu1.header.keys()):
                            #    hdu1exp=hdu1.header['EXPTIME']
                            #else:
                            #    hdu1exp=hdu1.header['EXPOSURE']
                            #del hdu1               
                            
                            flatdebiaseddedarked=(hdu1data-masterBias)-(masterDark*hdu1exp) 
                            del hdu1data
                            # Normalising flat file
                            flatdebiaseddedarked = flatdebiaseddedarked/np.nanmedian(flatdebiaseddedarked)
                            
                            #hdu1data= hdu1[0].data
                            #hdu1header= hdu1.header
                            #breakpoint()
                            #darkdeexp=(hdu1data-masterBias)/hdu1exp
                            timetaken=datetime.datetime.now() -starttime
                            plog ("Time Taken to load array and debias and dedark and normalise flat: " + str(timetaken))
                            
                            
                            
                            #hdu1 = fits.open(file)[1]
                                           
                            #if any("EXPTIME" in s for s in hdu1.header.keys()):
                            #objdedark = objdebias-(masterDark.multiply(hdu1.header['EXPTIME']))
                            #    flatdebiaseddedarked = flatdebiased-(masterDark*(float(hdu1.header['EXPTIME'])))
                            #else:
                                #objdedark = objdebias-(masterDark.multiply(hdu1.header['EXPOSURE']))
                            #    flatdebiaseddedarked = flatdebiased-(masterDark*(float(hdu1.header['EXPOSURE'])))
                            
                            
                            starttime=datetime.datetime.now() 
                            #PLDrive[:,:,i] = np.asarray(flatdebiaseddedarked,dtype=np.float32)
                            PLDrive[:,:,i] = flatdebiaseddedarked
                            del flatdebiaseddedarked
                            timetaken=datetime.datetime.now() -starttime
                            plog ("Time Taken to put in memmap: " + str(timetaken))
                            
                            
                            #starttime=datetime.datetime.now() 
                            #PLDrive.flush()
                            #timetaken=datetime.datetime.now() -starttime
                            #plog ("Time Taken to flush memmap: " + str(timetaken))
                            
                            
                            i=i+1
                        # Hold onto the header
                        #headHold=hdu1.header
                        #del hdu1
            
                        plog ("**********************************")
                        plog ("Median Stacking each " + str (filtercode) + " flat frame row individually from the Reprojections")
                        plog (datetime.datetime.now().strftime("%H:%M:%S"))
                        # Go through each pixel and calculate nanmedian. Can't do all arrays at once as it is hugely memory intensive
                        finalImage=np.zeros(shapeImage,dtype=float)
                        for xi in range(shapeImage[0]):
                            if xi % 500 == 0:
                                print ("Up to Row" + str(xi))
                                print (datetime.datetime.now().strftime("%H:%M:%S"))
            
                            finalImage[xi,:]=np.nanmedian(PLDrive[xi,:,:], axis=1)
                        plog (datetime.datetime.now().strftime("%H:%M:%S"))
                        plog ("**********************************")
                        
                        temporaryFlat=np.asarray(finalImage).astype(np.float32)
                        del finalImage
                        # Fix up any glitches in the flat
                        #temporaryFlat=np.asarray(temporaryFlat, dtype=np.float32)
                        temporaryFlat[temporaryFlat < 0.1] = np.nan
                        
                        temporaryFlat=interpolate_replace_nans(temporaryFlat, kernel)
                        temporaryFlat[temporaryFlat < 0.1] = 0.8
                        temporaryFlat[np.isnan(temporaryFlat)] = 0.8
                        
                        np.save(g_dev['obs'].calib_masters_folder + 'masterFlat_'+ str(filtercode) + '_bin1.npy', temporaryFlat)            
                        
                        fits.writeto(g_dev['obs'].calib_masters_folder + tempfrontcalib + 'masterFlat_'+ str(filtercode) + '_bin1.fits', temporaryFlat, overwrite=True)
                        
                        filepathaws=g_dev['obs'].calib_masters_folder
                        filenameaws=tempfrontcalib + 'masterFlat_'+ str(filtercode) + '_bin1.fits'
                        g_dev['cam'].enqueue_for_AWS(50, filepathaws,filenameaws)
                        
                        #g_dev['cam'].enqueue_for_AWS(50, '',g_dev['obs'].calib_masters_folder + tempfrontcalib + 'masterFlat_'+ str(filtercode) + '_bin1.fits')
                        
                        PLDrive._mmap.close()
                        del PLDrive
                        gc.collect()
                        os.remove(g_dev['obs'].local_flat_folder  + 'tempfile')
            
        
                # THEN reload them to use for the next night.
                
                # First delete the calibrations out of memory.
                
                g_dev['cam'].flatFiles = {}
                g_dev['cam'].hotFiles = {}              
                
        
                # try:            
                #     fileList = glob(g_dev['obs'].calib_masters_folder \
                #                          + "/masterFlat*_bin1.npy")
                    
                #     for file in fileList:
                #         g_dev['cam'].flatFiles.update({file.split("_")[1].replace ('.npy','') + '_bin1': file})
        
                # except:
                #     #breakpoint()
                #     plog("Flat frame re-upload did not work")
                
                try:           
                  
                    fileList = glob.glob(g_dev['obs'].calib_masters_folder + '/masterFlat*_bin1.npy')
                    #breakpoint()
                    for file in fileList:
                        if self.config['camera'][self.name]['settings']['hold_flats_in_memory']:
                            tempflatframe=np.load(file)
                            #breakpoint()
                            self.flatFiles.update({file.split('_')[-2]: np.array(tempflatframe)})
                            del tempflatframe
                        else:
                            self.flatFiles.update({file.split("_")[1].replace ('.npy','') + '_bin1': file})
                    # To supress occasional flatfield div errors
                    np.seterr(divide="ignore")
                except:
                    plog("Flat frames not loaded or available")
                
                #del masterBias
                #del masterDark

                plog ("Regenerated Flat Masters and Re-loaded them into memory.")

            plog ("Re-loading Bias and Dark masters into memory.")
            # Reload the bias and dark frames
            g_dev['cam'].biasFiles = {}
            g_dev['cam'].darkFiles = {}
            
            try:
                #self.biasframe = fits.open(
                #tempbiasframe = fits.open(self.archive_path  + self.alias + "/calibmasters" \
                #                          + "/BIAS_master_bin1.fits")
                #tempbiasframe = np.array(tempbiasframe[0].data, dtype=np.float32)
                g_dev['cam'].biasFiles.update({'1': masterBias})
                #del masterBias
                #del tempbiasframe
            except:
                plog("Bias frame master re-upload did not work.")
                #plog(traceback.format_exc()) 
                #breakpoint()               
                
            
            try:
                #self.darkframe = fits.open(
                #tempdarkframe = fits.open(self.archive_path  + self.alias + "/calibmasters" \
                #                          + "/DARK_master_bin1.fits")
    
                #tempdarkframe = np.array(tempdarkframe[0].data, dtype=np.float32)
                g_dev['cam'].darkFiles.update({'1': masterDark})
                #del masterDark
                #del tempdarkframe
            except:
                plog("Dark frame master re-upload did not work.")  
            
            try:
                del masterBias
            except:
                pass
            try:
                del masterDark
            except:
                pass

        return



    def sky_flat_script(self, req, opt, morn=False):
        """

        If entered, put up a guard.
        if open conditions are acceptable then take a dark image of a dark screen, just for
        reference.
        Open the dome,
        GoTo flat spot, expose, rotating through 3 filters pick least sensitive
        discard overexposures, keep rotating.  once one of the three yeilds a good
        exposure, repeat four more times, then drop that filter from list, add a new one
        and proceed to loop.  This should allow us to generate the sensitivity list in
        the right order and not fill the system up will overexposed files.  Ultimatley
        we wait for the correct sky condition once we have the calibrations so as to not
        wear out the shutter.
        Non photometric shutters need longer exposure times.
        Note with alt-az mount we could get very near the zenith zone.
        Note we want Moon at least 30 degrees away

        20220821  New try at this code
        Set up parameters for the site, camera, etc.
        set up 'end-time'.  Calling into this happens elesewhere at the prescribed start time
        Pick forward or reverse filter list depemnding on Eve or Morn flats. -- "the pop-list"
        flat count = 3
        scale = 1, used to drive exposure to ~32500ADU That is the target_flat value
        prior scale = 1  When changing filters apply this scale so we do not wast time.  This
        is intended to fix the problem the gain estimates are wrong.
        while len(pop_list) > 0  and ephem.now() < ending:
            Get the filter, its 'gain'
            go the the solar flat spot  (Tel should be there earlier)
            possibly here if not on flat spot or roof not open:
                time.sleep(10)
                continue the loop

                (Note if SRO roof opens late we are likely behinf the 8-ball and we waste time
                 on the Narrow Band filters.)
            calculate exposure (for S2 filter if Night, PL filter if morning.)
            if evening and exposure > 180 sec sky is too dark for that filter so:
                pop that filter
                flat count = 3
                continue the loop
            if morning and exposure < 1 sec then sky too bright for that filter so:
                pop tht tilter
                flat count = 3
                continue the loop

            Here I think we need another loop that gets the number of flats or pops
            the filter and then continues the above loop.
            Tries = 6   #basically prevent a spin on one filter from eating up the window.
            While flatcount > 0 and tries > 0 and ephem.now() < ending:
                Expose the filter for the computed time.
                Now lets fix the  convoluted code.
                The central patch should ideally be ~= target flat, so
                scale = target_flat/patch, avoiding the obvious divide by zero.  A problem
                here is if Patch is >> 65,000 we only scale exposure by about half. So it makes
                some sense to cut it down more so we converge faster.  (Scaling up seems to work
                on the first pass.)

                if patch is say 30000 <= patch <= 35000, accept the exposure as a valid flat:
                    flatcount -= 1
                    tried =- 1
                    scale = prior_scale*target_flat/patch    #prior _scale is 1.0
                elif outside that range
                    tried =- 1
                    scale = prior_scale*target_flat/patch as adjusted by the above paragraph.

                        Next step is a bit subtle.  if the loop is going to fail because with the flat_count
                        or tries are exceeded we need to set up prior_scale.  The theory is if the session worked
                        perfect we end with an effective scale on 1.  But the sky fades very fast so to do this
                        right we need somthing more like an average-scale.  However for now, keep it simple.
                        So the assumption is is the scale for the s2 filter to expose correctly is 0.9 then
                        the S2 signal is "bright".  So we put that factor into prior scale so when we move to HA
                        the system will bias the first HA exposure assuming it will be bright for that band as well.

                        What I have seen so far is there is variation night to night is the sky transmission in the
                        red bands. Add that to the fast chages is skybrighness after SRO opens and ... challenging.

                        Note in old code I try recomputing the "gain".  Ideally a better way to do this would be to
                        create a persisten gain list of say the last 7 successful nights per filter of course and then
                        seed the above more accurately.

                        Now once we get rid of CCD cameras this becomes a bit easier since min exposure can be 0.0001 sec.
                        But readout time then starts to dominate.  All fine you say but if we have a full wheel of filters
                        then haveing only 35 or so minutes is still limiting.

                        I am going to push this to Git right now so MFitz can comment. Then i will get back to the pseudo code.

        """
        
        
        if (ephem.now() < g_dev['events']['Eve Sky Flats']) or \
            (g_dev['events']['End Morn Sky Flats'] < ephem.now() < g_dev['events']['Nightly Reset']):
            plog ("NOT DOING FLATS -- IT IS THE DAYTIME!!")
            g_dev["obs"].send_to_user("A sky flat script request was rejected as it is during the daytime.")            
            return

        if (g_dev['events']['Naut Dusk'] < ephem.now() < g_dev['events']['Naut Dawn']):
            plog ("NOT DOING FLATS -- IT IS THE NIGHTIME!!")
            g_dev["obs"].send_to_user("A sky flat script request was rejected as it too dark.")            
            return

        self.sky_guard = True   #20220409 I think this is obsolete or unused.
        plog('Sky Flat sequence Starting.')
        self.next_flat_observe = time.time()
        g_dev['obs'].send_to_user('Sky Flat sequence Starting.', p_level='INFO')
        evening = not morn
        camera_name = str(self.config['camera']['camera_1_1']['name'])
        flat_count = self.config['camera']['camera_1_1']['settings']['number_of_flat_to_collect']
        min_exposure = float(self.config['camera']['camera_1_1']['settings']['min_flat_exposure'])
        max_exposure = float(self.config['camera']['camera_1_1']['settings']['max_flat_exposure'])

        exp_time = min_exposure # added 20220207 WER  0.2 sec for SRO


        #  Pick up list of filters is sky flat order of lowest to highest transparency.
        if g_dev["fil"].null_filterwheel == True:
            plog ("No Filter Wheel, just getting non-filtered flats")
            pop_list = [0]
        else:
            pop_list = self.config['filter_wheel']['filter_wheel1']['settings']['filter_sky_sort'].copy()

            if morn:
                pop_list.reverse()
                plog('filters by high to low transmission:  ', pop_list)                
            else:
                plog('filters by low to high transmission:  ', pop_list)
                
            
        if morn:            
            ending = g_dev['events']['End Morn Sky Flats']
            #min_exposure=100 * min_exposure
        else:            
            ending = g_dev['events']['End Eve Sky Flats']
        #length = len(pop_list)
        obs_win_begin, sunset, sunrise, ephem_now = self.astro_events.getSunEvents()
        exp_time = 0
        scale = 1.0
        #prior_scale = 1   #THIS will be inhereted upon completion of the prior filter
        collecting_area = self.config['telescope']['telescope1']['collecting_area']/31808.   # SAF at F4.9 is the reference
        #   and (g_dev['events']['Eve Sky Flats'] <
        


        while len(pop_list) > 0  and ephem.now() < ending and g_dev['obs'].open_and_enabled_to_observe:
            
                # This is just a very occasional slew to keep it pointing in the same general vicinity
                
                if time.time() >= self.time_of_next_slew:
                    if g_dev['mnt'].mount.AtParK:
                        g_dev['mnt'].unpark_command({}, {})
                    g_dev['mnt'].slewToSkyFlatAsync()  
                    self.time_of_next_slew = time.time() + 600
                
                g_dev['obs'].scan_requests()
                g_dev['obs'].update() 
            
                if g_dev["fil"].null_filterwheel == False:
                    current_filter = pop_list[0]                
                    #g_dev['fil'].set_number_command(current_filter)  #  20220825  NB NB NB Change this to using a list of filter names.
                    try:
                        _, filt_pointer = g_dev['fil'].set_name_command({"filter": current_filter}, {})  #  20220825  NB NB NB Chan
                    except Exception as e:
                        plog('Failed to change filter in flat script: ', e)
                        plog("I think this happens if it can't find a substitute filter.... but need to check that! - MTF")
                        plog(traceback.format_exc())
                    # filter number for skylux colle
                
                acquired_count = 0
                
                flat_saturation_level = g_dev['cam'].config["camera"][g_dev['cam'].name]["settings"]["saturate"]
                
                    
                target_flat = 0.5 * flat_saturation_level
                # if not g_dev['enc'].status['shutter_status'] in ['Open', 'open']:
                #     g_dev['obs'].send_to_user("Wait for roof to be open to take skyflats. 60 sec delay loop.", p_level='INFO')
                #     time.sleep(60)
                #     g_dev['obs'].update()
                #     continue
                scale = 1
                self.estimated_first_flat_exposure = False
                while (acquired_count < flat_count):# and g_dev['enc'].status['shutter_status'] in ['Open', 'open']: # NB NB NB and roof is OPEN! and (ephem_now +3/1440) < g_dev['events']['End Eve Sky Flats' ]:
                    #if g_dev['enc'].is_dome:   #Does not apply
                    g_dev['obs'].scan_requests()
                    g_dev['obs'].update()                    
                    
                    if g_dev['obs'].open_and_enabled_to_observe == False:
                        plog ("Observatory closed or disabled during flat script. Cancelling out of flat acquisition loop.")
                        return
                    
                    # Check that Flat time hasn't ended
                    if ephem.now() > ending:
                        plog ("Flat acquisition time finished. Breaking out of the flat loop.")
                        return
                    
                    if self.next_flat_observe < time.time():                
                        
                            
                        try:
                            try:
                                sky_lux = eval(self.redis_server.get('ocn_status'))['calc_HSI_lux']     #Why Eval, whould have float?
                            except:
                                #plog("Redis not running. lux set to 1000.")
                                try:
                                    sky_lux = float(g_dev['ocn'].status['calc_HSI_lux'])
                                except:
                                    sky_lux, _ = g_dev['evnt'].illuminationNow()
                                    
                        except:
                            sky_lux = None
        
                        plog ("sky lux " + str(sky_lux))
        
                        # MF SHIFTING EXPOSURE TIME CALCULATOR EQUATION TO BE MORE GENERAL FOR ALL TELESCOPES
                        # This bit here estimates the initial exposure time for a telescope given the skylux
                        # or given no skylux at all!
                        if self.estimated_first_flat_exposure == False:
                            self.estimated_first_flat_exposure = True
                            if sky_lux != None:
                                if g_dev["fil"].null_filterwheel == False:                                    
                                    exp_time = target_flat/(collecting_area*sky_lux*float(g_dev['fil'].filter_data[filt_pointer][3]))  #g_dev['ocn'].calc_HSI_lux)  #meas_sky_lux)
                                    plog('Exposure time:  ', exp_time, scale, sky_lux, float(g_dev['fil'].filter_data[filt_pointer][3]))
                                else:
                                    #exp_time = scale*min_exposure
                                    exp_time = target_flat/(collecting_area*sky_lux*self.config['filter_wheel']['filter_wheel1']['flat_sky_gain'])  #g_dev['ocn'].calc_HSI_lux)  #meas_sky_lux)
                                    plog('Exposure time:  ', exp_time, scale)
                            else:                    
                                #exp_time = prior_scale*scale*target_flat
                                if morn:
                                
                                    exp_time = 5.0
                                else:
                                    exp_time = min_exposure
                                plog('Exposure time:  ', exp_time, scale)
                        else:
                            exp_time = scale * exp_time
            
                        if self.stop_script_called:
                            g_dev["obs"].send_to_user("Cancelling out of calibration script as stop script has been called.")  
                            return
                        if not g_dev['obs'].open_and_enabled_to_observe:
                            g_dev["obs"].send_to_user("Cancelling out of activity as no longer open and enabled to observe.")  
                            return
                        
                        # Here it makes four tests and if it doesn't match those tests, then it will attempt a flat. 
                        if evening and exp_time > max_exposure:
                             #exp_time = 60    #Live with this limit.  Basically started too late
                             plog('Break because proposed evening exposure > maximum flat exposure: ' + str(max_exposure) + ' seconds:  ', exp_time)
                             #g_dev['obs'].send_to_user('Try next filter because proposed  flat exposure > 120 seconds.', p_level='INFO')
                             pop_list.pop(0)
                             acquired_count = flat_count + 1 # trigger end of loop
                             #break
                        elif morn and exp_time < min_exposure:
                             #exp_time = 60    #Live with this limit.  Basically started too late
                             plog('Break because proposed morning exposure < minimum flat exposure time:  ', exp_time)
                             #g_dev['obs'].send_to_user('Try next filter because proposed  flat exposure < min_exposure.', p_level='INFO')
                             pop_list.pop(0)
                             #min_exposure=min_exposure = float(self.config['camera']['camera_1_1']['settings']['min_exposure'])
                             acquired_count = flat_count + 1 # trigger end of loop
                             #break
                        elif evening and exp_time < min_exposure:   #NB it is too bright, should consider a delay here.
                         #**************THIS SHOUD BE A WHILE LOOP! WAITING FOR THE SKY TO GET DARK AND EXP TIME TO BE LONGER********************
                             plog("Too bright, waiting 60 seconds. Estimated Exposure time is " + str(exp_time))
                             #g_dev['obs'].send_to_user('Delay 60 seconds to let it get darker.', p_level='INFO')
                             self.estimated_first_flat_exposure = False
                             if time.time() >= self.time_of_next_slew:
                                g_dev['mnt'].slewToSkyFlatAsync()  
                                self.time_of_next_slew = time.time() + 600
                             self.next_flat_observe = time.time() + 60
                        elif morn and exp_time > max_exposure :   #NB it is too bright, should consider a delay here.
                          #**************THIS SHOUD BE A WHILE LOOP! WAITING FOR THE SKY TO GET DARK AND EXP TIME TO BE LONGER********************
                             plog("Too dim, waiting 60 seconds. Estimated Exposure time is " + str(exp_time))
                             #g_dev['obs'].send_to_user('Delay 60 seconds to let it get lighterer.', p_level='INFO')
                             self.estimated_first_flat_exposure = False
                             if time.time() >= self.time_of_next_slew:
                                g_dev['mnt'].slewToSkyFlatAsync()  
                                self.time_of_next_slew = time.time() + 600
                             self.next_flat_observe = time.time() + 60
                             #*****************NB Recompute exposure or otherwise wait
                             exp_time = min_exposure
                        else:
                            exp_time = round(exp_time, 5)
                            
                            # If scope has gone to bed due to inactivity, wake it up!
                            if g_dev['mnt'].mount.AtParK:
                                g_dev['mnt'].unpark_command({}, {})
                                g_dev['mnt'].slewToSkyFlatAsync()  
                                self.time_of_next_slew = time.time() + 600
                            
                            if self.stop_script_called:
                                g_dev["obs"].send_to_user("Cancelling out of calibration script as stop script has been called.")  
                                return
                            if not g_dev['obs'].open_and_enabled_to_observe:
                                g_dev["obs"].send_to_user("Cancelling out of activity as no longer open and enabled to observe.")  
                                return
                            
                            # prior_scale = prior_scale*scale  #Only update prior scale when changing filters
                            plog("Sky flat estimated exposure time: " + str(exp_time) + ", Scale:  " +str(scale))               
                                            
                            req = {'time': float(exp_time),  'alias': camera_name, 'image_type': 'sky flat', 'script': 'On'}
                            
                            
                            # FIRST, lets get the highest resolution flat
            
                            if g_dev["fil"].null_filterwheel == False:
                                opt = { 'count': 1, 'bin':  1, 'area': 150, 'filter': g_dev['fil'].filter_data[filt_pointer][0]}   #nb nb nb BIN CHNAGED FROM 2,2 ON 20220618 wer
                                plog("using:  ", g_dev['fil'].filter_data[filt_pointer][0])
                            else:
                                opt = { 'count': 1, 'bin':  1, 'area': 150}   
                            
                            if ephem.now() >= ending:
                                if morn: # This needs to be here because some scopes do not do morning bias and darks
                                    try:
                                        g_dev['mnt'].park_command({}, {})
                                    except:
                                        plog("Mount did not park at end of morning skyflats.")
                                return
                            try:
                                self.time_of_next_slew = time.time()
                                fred = g_dev['cam'].expose_command(req, opt, no_AWS=True, do_sep = False,skip_daytime_check=True)
                                if self.stop_script_called:
                                    g_dev["obs"].send_to_user("Cancelling out of calibration script as stop script has been called.")  
                                    return
                                if not g_dev['obs'].open_and_enabled_to_observe:
                                    g_dev["obs"].send_to_user("Cancelling out of activity as no longer open and enabled to observe.")  
                                    return
            
                                bright = fred['patch']    #  Patch should be circular and 20% of Chip area. ToDo project
                                #breakpoint()
                                plog('Returned:  ', bright)
                                                                
                            except Exception as e:
                                plog('Failed to get a flat image: ', e)
                                plog(traceback.format_exc())
                                plog("*****NO result returned*****  Will need to restart Camera")  #NB NB  NB this is drastic action needed.
                                
                                #breakpoint()
                                g_dev['obs'].update()
                                continue
                            
                            g_dev['obs'].scan_requests()
                            g_dev['obs'].update()
                            
                            try:
                                scale = target_flat / bright
                                plog("New scale is:  ", scale)
                            except:
                                scale = 1.0
                                
                            # We only want to move after a successful set of independant binning flats
                            # If we move before we calculate exposure, we are wasting time slewing. 
                            g_dev['mnt'].slewToSkyFlatAsync()
                            if self.stop_script_called:
                                g_dev["obs"].send_to_user("Cancelling out of calibration script as stop script has been called.")  
                                return
                            if not g_dev['obs'].open_and_enabled_to_observe:
                                g_dev["obs"].send_to_user("Cancelling out of activity as no longer open and enabled to observe.")  
                                return
                            
                            
            
                            if g_dev["fil"].null_filterwheel == False:
                                if sky_lux != None:
                                    plog('\n\n', "Patch/Bright:  ", bright, g_dev['fil'].filter_data[filt_pointer][0], \
                                          'New Gain value: ', round(bright/(sky_lux*collecting_area*exp_time), 3), '\n\n')
                                else:
                                    plog('\n\n', "Patch/Bright:  ", bright, g_dev['fil'].filter_data[filt_pointer][0], \
                                          'New Gain value: ', round(bright/(collecting_area*exp_time), 3), '\n\n')
                            else:
                                if sky_lux != None:
                                    plog('\n\n', "Patch/Bright:  ", bright, \
            
                                         'New Gain value: ', round(bright/(sky_lux*collecting_area*exp_time), 3), '\n\n')
                                else:
                                    plog('\n\n', "Patch/Bright:  ", bright,  \
                                          'New Gain value: ', round(bright/(collecting_area*exp_time), 3), '\n\n')
            

                            acquired_count += 1
                            if acquired_count == flat_count:
                                pop_list.pop(0)
                                plog("SCALE USED *************************:  ", scale)
                                #prior_scale = scale     #Here is where we pre-scale the next filter. TEMPORARILLY TAKE THIS OUT
                                scale = 1
            
                            #obs_win_begin, sunset, sunrise, ephem_now = self.astro_events.getSunEvents()
                            #g_dev['obs'].update()
                            continue
                    else:
                        time.sleep(10)

        if morn: 
            self.morn_sky_flat_latch = False
            #self.park_and_close(enc_status = g_dev['enc'].status)            
        else:
            self.eve_sky_flat_latch = False
            
                       
            
        plog('\nSky flat complete, or too early. Telescope Tracking is off.\n')
        g_dev['mnt'].park_command({}, {}) # You actually always want it to park, TheSkyX can't stop the telescope tracking, so park is safer... it is before focus anyway.
        self.sky_guard = False


    def screen_flat_script(self, req, opt):
        
        
        if self.config['screen']['screen1']['driver'] == None:
            plog ("NOT DOING SCREEN FLATS - SITE HAS NO SCREEN!!")
            g_dev["obs"].send_to_user("A screen flat script request was rejected as the site does not have a screen.")            
            return
        
        if (ephem.now() < g_dev['events']['Eve Sky Flats']) or \
            (g_dev['events']['End Morn Sky Flats'] < ephem.now() < g_dev['events']['Nightly Reset']):
            plog ("NOT DOING SCREEN FLATS -- IT IS THE DAYTIME!!")
            g_dev["obs"].send_to_user("A screen script request was rejected as it is during the daytime.")            
            return
        
        
        if req['numFrames'] > 1:
            flat_count = req['numFrames']
        else:
            flat_count = 1    #   A dedugging compromise

        #  NB here we need to check cam at reasonable temp, or dwell until it is.

        camera_name = str(self.config['camera']['camera_1_1']['name'])
        dark_count = 1
        exp_time = 15
        if flat_count < 1: flat_count = 1
        g_dev['mnt'].park_command({}, {})
        #  NB:  g_dev['enc'].close
        g_dev['obs'].update() 
        g_dev['obs'].scan_requests()
        g_dev['scr'].set_screen_bright(0)
        g_dev['scr'].screen_dark()
        time.sleep(5)
        g_dev['obs'].update() 
        g_dev['obs'].scan_requests()
        #Here we need to switch off any IR or dome lighting.
        #Take a 10 s dark screen air flat to record ambient
        # Park Telescope
        req = {'time': exp_time,  'alias': camera_name, 'image_type': 'screen flat'}
        opt = {'area': 100, 'count': dark_count, 'filter': 'dark', 'hint': 'screen dark'}  #  air has highest throughput

        result = g_dev['cam'].expose_command(req, opt, no_AWS=True, skip_open_check=True,skip_daytime_check=True)
        if self.stop_script_called:
            g_dev["obs"].send_to_user("Cancelling out of calibration script as stop script has been called.")  
            return
        plog('First dark 30-sec patch, filter = "air":  ', result['patch'])
        # g_dev['scr'].screen_light_on()

        for filt in g_dev['fil'].filter_screen_sort:
            #enter with screen dark
            g_dev['obs'].scan_requests()
            filter_number = int(filt)
            plog(filter_number, g_dev['fil'].filter_data[filter_number][0])
            screen_setting = g_dev['fil'].filter_data[filter_number][4][1]
            g_dev['scr'].set_screen_bright(0)
            g_dev['scr'].screen_dark()
            time.sleep(5)
            exp_time  = g_dev['fil'].filter_data[filter_number][4][0]
            g_dev['obs'].scan_requests()
            g_dev['obs'].update()
            plog('Dark Screen; filter, bright:  ', filter_number, 0)
            req = {'time': float(exp_time),  'alias': camera_name, 'image_type': 'screen flat'}
            opt = {'area': 100, 'count': 1, 'filter': g_dev['fil'].filter_data[filter_number][0], 'hint': 'screen pre-filter dark'}
            result = g_dev['cam'].expose_command(req, opt, no_AWS=True, skip_open_check=True,skip_daytime_check=True)
            if self.stop_script_called:
                g_dev["obs"].send_to_user("Cancelling out of calibration script as stop script has been called.")  
                return
            plog("Dark Screen flat, starting:  ", result['patch'], g_dev['fil'].filter_data[filter_number][0], '\n\n')
            g_dev['obs'].update()
            plog('Lighted Screen; filter, bright:  ', filter_number, screen_setting)
            g_dev['scr'].set_screen_bright(int(screen_setting))
            g_dev['scr'].screen_light_on()
            time.sleep(10)
            # g_dev['obs'].update()
            # time.sleep(10)
            # g_dev['obs'].update()
            # time.sleep(10)
            g_dev['obs'].scan_requests()
            g_dev['obs'].update()
            req = {'time': float(exp_time),  'alias': camera_name, 'image_type': 'screen flat'}
            opt = {'area': 100, 'count': flat_count, 'filter': g_dev['fil'].filter_data[filter_number][0], 'hint': 'screen filter light'}
            result = g_dev['cam'].expose_command(req, opt, no_AWS=True, skip_open_check=True,skip_daytime_check=True)
            if self.stop_script_called:
                g_dev["obs"].send_to_user("Cancelling out of calibration script as stop script has been called.")  
                return
            # if no exposure, wait 10 sec
            plog("Lighted Screen flat:  ", result['patch'], g_dev['fil'].filter_data[filter_number][0], '\n\n')
            g_dev['obs'].scan_requests()
            g_dev['obs'].update()
            g_dev['scr'].set_screen_bright(0)
            g_dev['scr'].screen_dark()
            time.sleep(5)
            g_dev['obs'].scan_requests()
            g_dev['obs'].update()
            plog('Dark Screen; filter, bright:  ', filter_number, 0)
            req = {'time': float(exp_time),  'alias': camera_name, 'image_type': 'screen flat'}
            opt = {'area': 100, 'count': 1, 'filter': g_dev['fil'].filter_data[filter_number][0], 'hint': 'screen post-filter dark'}
            result = g_dev['cam'].expose_command(req, opt, no_AWS=True, skip_open_check=True,skip_daytime_check=True)
            if self.stop_script_called:
                g_dev["obs"].send_to_user("Cancelling out of calibration script as stop script has been called.")  
                return
            plog("Dark Screen flat, ending:  ",result['patch'], g_dev['fil'].filter_data[filter_number][0], '\n\n')


            #breakpoint()
        g_dev['scr'].set_screen_bright(0)
        g_dev['scr'].screen_dark()
        g_dev['obs'].update()
        g_dev['mnt'].Tracking = False   #park_command({}, {})
        plog('Sky Flat sequence completed, Telescope tracking is off.')
        self.guard = False
        
        g_dev['mnt'].park_command({}, {})



    def auto_focus_script(self, req, opt, throw=600, skip_timer_check=False, extensive_focus=None):
        '''
        V curve is a big move focus designed to fit two lines adjacent to the more normal focus curve.
        It finds the approximate focus, particulary for a new instrument. It requires 8 points plus
        a verify.
        Auto focus consists of three points plus a verify.
        Fine focus consists of five points plus a verify.
        Optionally individual images can be multiples of one to average out seeing.
        NBNBNB This code needs to go to known stars to be moe relaible and permit subframes

        Result format:
                        result['mean_focus'] = avg_foc[1]
                        result['mean_rotation'] = avg_rot[1]
                        result['FWHM'] = spot   What is returned is a close proxy to real fitted FWHM.
                        result['half_FD'] = None
                        result['patch'] = cal_result
                        result['temperature'] = avg_foc[2]  This is probably tube not reported by Gemini.
        '''

        if (ephem.now() < g_dev['events']['End Eve Bias Dark'] ) or \
            (g_dev['events']['End Morn Bias Dark']  < ephem.now() < g_dev['events']['Nightly Reset']):
            plog ("NOT DOING AUTO FOCUS -- IT IS THE DAYTIME!!")
            g_dev["obs"].send_to_user("An auto focus was rejected as it is during the daytime.")            
            return

        # First check how long it has been since the last focus
        plog ("Time of last focus")
        plog (g_dev['foc'].time_of_last_focus)
        plog ("Time since last focus")
        plog (datetime.datetime.now() - g_dev['foc'].time_of_last_focus)


        if self.stop_script_called:
            g_dev["obs"].send_to_user("Cancelling out of autofocus script as stop script has been called.")  
            return
        if not g_dev['obs'].open_and_enabled_to_observe:
            g_dev["obs"].send_to_user("Cancelling out of activity as no longer open and enabled to observe.")  
            return
            

        plog ("Threshold time between auto focus routines (hours)")
        plog (self.config['periodic_focus_time'])
        
        if skip_timer_check == False:
            if ((datetime.datetime.now() - g_dev['foc'].time_of_last_focus)) > datetime.timedelta(hours=self.config['periodic_focus_time']):
                plog ("Sufficient time has passed since last focus to do auto_focus")
                
            else:
                plog ("too soon since last autofacus")
                return
        
        
        
        
        
        g_dev['foc'].time_of_last_focus = datetime.datetime.now()
        
        # Reset focus tracker
        g_dev['foc'].focus_tracker = [np.nan] * 10

        throw = g_dev['foc'].throw
        self.sequencer_hold = False   #Allow comand checks.
        self.guard = False
        self.af_guard = True

        req2 = copy.deepcopy(req)
        opt2 = copy.deepcopy(opt)

        sim = False  # g_dev['enc'].status['shutter_status'] in ['Closed', 'Closing', 'closed', 'closing']

        # try:
        #     self.redis_server.set('enc_cmd', 'sync_enc', ex=1200)
        #     self.redis_server.set('enc_cmd', 'open', ex=1200)
        # except:
        #     pass
        #plog('AF entered with:  ', req, opt, '\n .. and sim =  ', sim)
        #self.sequencer_hold = True  #Blocks command checks.
        #Here we jump in too  fast and need for mount to settle

        

# ============================================================================= Save AFTER mount has settled down.
# =============================================================================
# =============================================================================
        #  NB NB NB PLEASE NOTE WE ARE GETTING THE START POSITIONS WE EXPECT TO RETURN TO FROM THE MOUNT AND FOCUSER
        #  SO this may reult in drift if the return does not go to the mecahnical Ra and DEC.
        start_ra = g_dev['mnt'].mount.RightAscension   #Read these to go back.  NB NB Need to cleanly pass these on so we can return to proper target.
        start_dec = g_dev['mnt'].mount.Declination
        focus_start = g_dev['foc'].focuser.Position*g_dev['foc'].steps_to_micron
        #breakpoint()
# =============================================================================
# =============================================================================
# =============================================================================
        plog("Saved  *mounting* ra, dec, focus:  ", start_ra, start_dec, focus_start)

        if True: #req2['target'] == 'near_tycho_star':   ## 'bin', 'area'  Other parameters

            #  Go to closest Mag 7.5 Tycho * with no flip
            #focus_star = tycho.dist_sort_targets(g_dev['mnt'].current_icrs_ra, g_dev['mnt'].current_icrs_dec,g_dev['mnt'].current_sidereal)
            
            # Trim catalogue so that only fields 45 degrees altitude are in there.
            self.focus_catalogue_skycoord= SkyCoord(ra = self.focus_catalogue[:,0]*u.deg, dec = self.focus_catalogue[:,1]*u.deg)
            aa = AltAz (location=g_dev['mnt'].site_coordinates, obstime=Time.now())
            self.focus_catalogue_altitudes=self.focus_catalogue_skycoord.transform_to(aa)            
            above_altitude_patches=[]

            for ctr in range(len(self.focus_catalogue_altitudes)):
                if self.focus_catalogue_altitudes[ctr].alt /u.deg > 45.0:
                    above_altitude_patches.append([self.focus_catalogue[ctr,0], self.focus_catalogue[ctr,1], self.focus_catalogue[ctr,2]])
            above_altitude_patches=np.asarray(above_altitude_patches)
            self.focus_catalogue_skycoord= SkyCoord(ra = above_altitude_patches[:,0]*u.deg, dec = above_altitude_patches[:,1]*u.deg)  
            
            # d2d of the closest field.
            teststar = SkyCoord(ra = g_dev['mnt'].current_icrs_ra*15*u.deg, dec = g_dev['mnt'].current_icrs_dec*u.deg)
            idx, d2d, _ = teststar.match_to_catalog_sky(self.focus_catalogue_skycoord)
            
            focus_patch_ra=above_altitude_patches[idx,0] /15
            focus_patch_dec=above_altitude_patches[idx,1]
            focus_patch_n=above_altitude_patches[idx,2]                
            
            g_dev['obs'].scan_requests()
            g_dev['obs'].send_to_user("Slewing to a focus field", p_level='INFO')
            try:
                plog("Going to near focus patch of " + str(focus_patch_n) + " 9th to 12th mag stars " + str(d2d.deg) + "  degrees away.")
                plog("RA " + str(focus_patch_ra) + " DEC " + str(focus_patch_dec) )
                g_dev['mnt'].go_coord(focus_patch_ra, focus_patch_dec)
            except Exception as e:
                plog ("Issues pointing to a focus patch. Focussing at the current pointing." , e)
                plog(traceback.format_exc())

            req = {'time': self.config['focus_exposure_time'],  'alias':  str(self.config['camera']['camera_1_1']['name']), 'image_type': 'focus'}   #  NB Should pick up filter and constats from config

            opt = {'area': 150, 'count': 1, 'bin': 1, 'filter': 'focus'}
        else:
            pass   #Just take an image where currently pointed.
            req = {'time': self.config['focus_exposure_time'],  'alias':  str(self.config['camera']['camera_1_1']['name']), 'image_type': 'focus'}   #  NB Should pick up filter and constats from config
            opt = {'area': 150, 'count': 1, 'bin': 1, 'filter': 'focus'}
        foc_pos0 = focus_start
        result = {}
        
        
        if self.stop_script_called:
            g_dev["obs"].send_to_user("Cancelling out of autofocus script as stop script has been called.")  
            return
        if not g_dev['obs'].open_and_enabled_to_observe:
            g_dev["obs"].send_to_user("Cancelling out of activity as no longer open and enabled to observe.")  
            return
        
        
        #g_dev['mnt'].go_coord(focus_patch_ra, focus_patch_dec)            
        g_dev['foc'].guarded_move((focus_start)*g_dev['foc'].micron_to_steps)
        
        
        # If no extensive_focus has been done, centre the focus field.
        if extensive_focus == None:
            g_dev['obs'].send_to_user("Running a quick platesolve to center the focus field", p_level='INFO')
            
            self.centering_exposure()
            
            g_dev['obs'].send_to_user("Focus Field Centered", p_level='INFO')
        
        
        if self.stop_script_called:
            g_dev["obs"].send_to_user("Cancelling out of autofocus script as stop script has been called.")  
            return
        if not g_dev['obs'].open_and_enabled_to_observe:
            g_dev["obs"].send_to_user("Cancelling out of activity as no longer open and enabled to observe.")  
            return
        
        try:
            #Check here for filter, guider, still moving  THIS IS A CLASSIC
            #case where a timeout is a smart idea.
            #Wait for external motion to cease before exposing.  Note this precludes satellite tracking.
            st = ""
            
            #breakpoint()
            #20210817  g_dev['enc'] does not exist,  so this faults. Cascade problem with user_id...
            rot_report=0
            while g_dev['foc'].focuser.IsMoving or \
                  g_dev['mnt'].mount.Slewing: #or g_dev['enc'].status['dome_slewing']:   #Filter is moving??
                if g_dev['foc'].focuser.IsMoving: st += 'Waiting for Focuser to shift.\n'
                if g_dev['mnt'].mount.Slewing: st += 'Waiting for Mount to Slew\n'
                #if g_dev['enc'].status['dome_slewing']: st += 'd>'
                if rot_report == 0:
                    plog(st)
                    st = ""
                    rot_report =1
                time.sleep(0.2)
                g_dev['obs'].scan_requests()
                g_dev['obs'].update()
            
            
            # if g_dev['rot']!=None:  
            #     rot_report=0
            #     while g_dev['rot'].rotator.IsMoving:                                                           
            #         #if g_dev['enc'].status['dome_slewing']: st += 'd>'
            #         if rot_report == 0:
            #             plog ("Waiting for Rotator to rotation")
            #             g_dev["obs"].send_to_user("Waiting for camera rotator to catch up before exposing.")
            #             rot_report =1
            #         time.sleep(0.2)
            #         g_dev['obs'].update()
                
        except:
            plog("Motion check faulted.")
            plog(traceback.format_exc())
            breakpoint()
        
        
        
        plog('Autofocus Starting at:  ', foc_pos0, '\n\n')


        g_dev['foc'].guarded_move((foc_pos0 - 0* throw)*g_dev['foc'].micron_to_steps)   # NB added 20220209 Nasty bug, varies with prior state

        #throw = throw  # NB again, from config.  Units are microns  Passed as default paramter
        retry = 0
        while retry < 3:
            if not sim:
                g_dev['obs'].scan_requests()
                result = g_dev['cam'].expose_command(req, opt, no_AWS=True, solve_it=False) ## , script = 'auto_focus_script_0')  #  This is where we start.
                if self.stop_script_called:
                    g_dev["obs"].send_to_user("Cancelling out of autofocus script as stop script has been called.")  
                    return
                if not g_dev['obs'].open_and_enabled_to_observe:
                    g_dev["obs"].send_to_user("Cancelling out of activity as no longer open and enabled to observe.")  
                    return

            else:

                result['FWHM'] = 3
                result['mean_focus'] = g_dev['foc'].focuser.Position*g_dev['foc'].steps_to_micron

            try:
                spot1 = result['FWHM']
                foc_pos1 = result['mean_focus']
            except:
                spot1 = False
                foc_pos1 = False
                plog ("spot1 failed in autofocus script")

            plog (spot1)
            g_dev['obs'].send_to_user("Central focus FWHM: " + str(spot1), p_level='INFO')

            if math.isnan(spot1) or spot1 ==False:
                retry += 1
                plog("Retry of central focus star)")
                continue
            else:
                break
        plog('Autofocus Moving In.\n\n')

        g_dev['foc'].guarded_move((foc_pos0 - 1*throw)*g_dev['foc'].micron_to_steps)
        #opt['fwhm_sim'] = 4.
        if not sim:
            g_dev['obs'].scan_requests()
            result = g_dev['cam'].expose_command(req, opt, no_AWS=True, solve_it=False) ## , script = 'auto_focus_script_1')  #  This is moving in one throw.
            if self.stop_script_called:
                g_dev["obs"].send_to_user("Cancelling out of autofocus script as stop script has been called.")  
                return
            if not g_dev['obs'].open_and_enabled_to_observe:
                g_dev["obs"].send_to_user("Cancelling out of activity as no longer open and enabled to observe.")  
                return
        else:
            result['FWHM'] = 4
            result['mean_focus'] = g_dev['foc'].focuser.Position*g_dev['foc'].steps_to_micron
        try:
            spot2 = result['FWHM']
            foc_pos2 = result['mean_focus']
        except:
            spot2 = False
            foc_pos2 = False
            plog ("spot2 failed on autofocus moving in")
        
        g_dev['obs'].send_to_user("Inward focus FWHM: " + str(spot2), p_level='INFO')
        
        plog('Autofocus Overtaveling Out.\n\n')
        g_dev['foc'].guarded_move((foc_pos0 + 2*throw)*g_dev['foc'].micron_to_steps)
       #time.sleep(10)#It is important to overshoot to overcome any backlash  WE need to be sure Exposure waits.
        plog('Autofocus Moving back in half-way.\n\n')

        g_dev['foc'].guarded_move((foc_pos0 + throw)*g_dev['foc'].micron_to_steps)  #NB NB NB THIS IS WRONG!

        #time.sleep(10)#opt['fwhm_sim'] = 5
        if not sim:
            g_dev['obs'].scan_requests()
            result = g_dev['cam'].expose_command(req, opt, no_AWS=True, solve_it=False) ## , script = 'auto_focus_script_2')  #  This is moving out one throw.
            if self.stop_script_called:
                g_dev["obs"].send_to_user("Cancelling out of autofocus script as stop script has been called.")  
                return
            if not g_dev['obs'].open_and_enabled_to_observe:
                g_dev["obs"].send_to_user("Cancelling out of activity as no longer open and enabled to observe.")  
                return
        else:
            result['FWHM'] = 4.5
            result['mean_focus'] = g_dev['foc'].focuser.Position*g_dev['foc'].steps_to_micron
        try:
            spot3 = result['FWHM']
            foc_pos3 = result['mean_focus']
        except:
            spot3 = False
            foc_pos3 = False
            plog ("spot3 failed on autofocus moving in")
            
        g_dev['obs'].send_to_user("Outward focus FWHM: " + str(spot3), p_level='INFO')
        
        x = [foc_pos2, foc_pos1, foc_pos3]
        y = [spot2, spot1, spot3]
        plog('X, Y:  ', x, y, 'Desire center to be smallest.')

        

        if spot1 is None or spot2 is None or spot3 is None or spot1 == False or spot2 == False or spot3 == False:  #New additon to stop crash when no spots
            plog("No stars detected. Returning to original focus setting and pointing.")

            g_dev['foc'].guarded_move((focus_start)*g_dev['foc'].micron_to_steps)  #NB NB 20221002 THis unit fix shoudl be in the routine. WER
            self.sequencer_hold = False   #Allow comand checks.
            self.af_guard = False
            g_dev["mnt"].last_ra = start_ra
            g_dev["mnt"].last_dec = start_dec
            g_dev['mnt'].mount.SlewToCoordinatesAsync(start_ra, start_dec)  #MAKE sure same style coordinates.
            wait_for_slew()
            self.sequencer_hold = False
            self.guard = False
            self.af_guard = False
            return
        elif spot1 < spot2 and spot1 < spot3:
            try:
                #Digits are to help out pdb commands!
                a1, b1, c1, d1 = fit_quadratic(x, y)
                new_spot = round(a1*d1*d1 + b1*d1 + c1, 2)

            except:

                plog('Autofocus quadratic equation not converge. Moving back to starting focus:  ', focus_start)

                g_dev['foc'].guarded_move((focus_start)*g_dev['foc'].micron_to_steps)
                time.sleep(5)
                self.sequencer_hold = False   #Allow comand checks.
                self.af_guard = False
                g_dev['mnt'].mount.SlewToCoordinatesAsync(start_ra, start_dec)   #NB NB Does this really take us back to starting point?
                wait_for_slew()
                self.sequencer_hold = False
                self.guard = False
                self.af_guard = False
                return
            if min(x) <= d1 <= max(x):
                plog ('Moving to Solved focus:  ', round(d1, 2), ' calculated:  ',  new_spot)
                g_dev['obs'].send_to_user('Moving to Solved focus:  ' +str(round(d1, 2)), p_level='INFO')
                pos = int(d1*g_dev['foc'].micron_to_steps)



                g_dev['foc'].guarded_move(pos)
                time.sleep(5)
                g_dev['foc'].last_known_focus = d1
                try:
                    g_dev['foc'].last_temperature = g_dev['foc'].focuser.Temperature
                except:
                    g_dev['foc'].last_temperature = 7.5    #NB NB NB this should be a config file default.
                g_dev['foc'].last_source = "auto_focus_script"

                if not sim:
                    g_dev['obs'].scan_requests()
                    result = g_dev['cam'].expose_command(req, opt, no_AWS=True, solve_it=False)  #   script = 'auto_focus_script_3')  #  This is verifying the new focus.
                    if self.stop_script_called:
                        g_dev["obs"].send_to_user("Cancelling out of autofocus script as stop script has been called.")  
                        return
                    if not g_dev['obs'].open_and_enabled_to_observe:
                        g_dev["obs"].send_to_user("Cancelling out of activity as no longer open and enabled to observe.")  
                        return
                else:
                    result['FWHM'] = new_spot
                    result['mean_focus'] = g_dev['foc'].focuser.Position*g_dev['foc'].steps_to_micron
                try:
                    spot4 = result['FWHM']
                    foc_pos4 = result['mean_focus']
                except:
                    spot4 = False
                    foc_pos4 = False
                    plog ("spot4 failed ")
                plog('\nFound best focus at:  ', foc_pos4,' measured is:  ',  round(spot4, 2), '\n')
                g_dev['obs'].send_to_user('Found best focus at:  ' +str(foc_pos4) +' measured FWHM is:  ' + str(round(spot4, 2)), p_level='INFO')
                g_dev['foc'].af_log(foc_pos4, spot4, new_spot)
                plog("Returning to:  ", start_ra, start_dec)
                g_dev["mnt"].last_ra = start_ra
                g_dev["mnt"].last_dec = start_dec
                g_dev['mnt'].mount.SlewToCoordinatesAsync(start_ra, start_dec)   #Return to pre-focus pointing.
                wait_for_slew()
            if sim:

                g_dev['foc'].guarded_move((focus_start)*g_dev['foc'].micron_to_steps)
            #  NB here we could re-solve with the overlay spot just to verify solution is sane.

            #  NB NB We may want to consider sending the result image patch to AWS
            # NB NB NB I think we may have spot numbers wrong by 1 count and coarse focs not set up correctly.
            self.sequencer_hold = False
            self.guard = False
            self.af_guard = False
            g_dev['foc'].last_focus_fwhm = round(spot4, 2)
            return
        elif spot2  <= spot1 < spot3:      #Add to the inside
            pass
            plog('Autofocus Moving In 2nd time.\n\n')
            g_dev['foc'].guarded_move((foc_pos0 - 2.5*throw)*g_dev['foc'].micron_to_steps)
            if not sim:
                g_dev['obs'].scan_requests()
                result = g_dev['cam'].expose_command(req, opt, no_AWS=True, solve_it=False) ## , script = 'auto_focus_script_1')  #  This is moving in one throw.
                if self.stop_script_called:
                    g_dev["obs"].send_to_user("Cancelling out of autofocus script as stop script has been called.")  
                    return
                if not g_dev['obs'].open_and_enabled_to_observe:
                    g_dev["obs"].send_to_user("Cancelling out of activity as no longer open and enabled to observe.")  
                    return
            else:
                result['FWHM'] = 6
                result['mean_focus'] = g_dev['foc'].focuser.Position*g_dev['foc'].steps_to_micron
            try:
                spot4 = result['FWHM']
                foc_pos4 = result['mean_focus']
            except:
                spot4 = False
                foc_pos4 = False
                plog ("spot4 failed on autofocus moving in 2nd time.")
            x = [foc_pos4, foc_pos2, foc_pos1, foc_pos3]
            y = [spot4, spot2, spot1, spot3]
            plog('X, Y:  ', x, y, 'Desire center to be smallest.')
            g_dev['obs'].send_to_user('X, Y:  '+ str(x) + " " + str(y)+ ' Desire center to be smallest.', p_level='INFO')
            if foc_pos4 != False and foc_pos2 != False and foc_pos1 != False and foc_pos3 != False:
                #Digits are to help out pdb commands!
                a1, b1, c1, d1 = fit_quadratic(x, y)
                new_spot = round(a1*d1*d1 + b1*d1 + c1, 2)
                focus_worked=True
            else:
                focus_worked=False            

                if extensive_focus == None:

                    plog('Autofocus quadratic equation not converge. Moving back to starting focus:  ', focus_start)
                    plog  ("NORMAL FOCUS UNSUCCESSFUL, TRYING EXTENSIVE FOCUS")
                    req2 = {'target': 'near_tycho_star', 'area': 150, 'image_type': 'focus'}
                    opt = {'filter': 'focus'}
                    g_dev['seq'].extensive_focus_script(req2,opt, no_auto_after_solve=True)
                    plog("Returning to:  ", start_ra, start_dec)
                    g_dev["mnt"].last_ra = start_ra
                    g_dev["mnt"].last_dec = start_dec
                    g_dev['mnt'].mount.SlewToCoordinatesAsync(start_ra, start_dec)   #Return to pre-focus pointing.
                    wait_for_slew()
                    return
                else:
                    plog('Autofocus quadratic equation not converge. Moving back to extensive focus:  ', extensive_focus)
                    g_dev['foc'].guarded_move((extensive_focus)*g_dev['foc'].micron_to_steps)

                    self.sequencer_hold = False   #Allow comand checks.
                    self.af_guard = False
                    plog("Returning to:  ", start_ra, start_dec)
                    g_dev["mnt"].last_ra = start_ra
                    g_dev["mnt"].last_dec = start_dec
                    g_dev['mnt'].mount.SlewToCoordinatesAsync(start_ra, start_dec)   #NB NB Does this really take us back to starting point?
                    wait_for_slew()
                    self.sequencer_hold = False
                    self.guard = False
                    self.af_guard = False
                    return
            if min(x) <= d1 <= max(x):
                plog ('Moving to Solved focus:  ', round(d1, 2), ' calculated:  ',  new_spot)
                
                pos = int(d1*g_dev['foc'].micron_to_steps)



                g_dev['foc'].guarded_move(pos)
                time.sleep(5)
                g_dev['foc'].last_known_focus = d1
                try:
                    g_dev['foc'].last_temperature = g_dev['foc'].focuser.Temperature
                except:
                    g_dev['foc'].last_temperature = 7.5    #NB NB NB this should be a config file default.
                g_dev['foc'].last_source = "auto_focus_script"

                if not sim:
                    g_dev['obs'].scan_requests()
                    result = g_dev['cam'].expose_command(req, opt, no_AWS=True, solve_it=False)  #   script = 'auto_focus_script_3')  #  This is verifying the new focus.
                    if self.stop_script_called:
                        g_dev["obs"].send_to_user("Cancelling out of autofocus script as stop script has been called.")  
                        return
                    if not g_dev['obs'].open_and_enabled_to_observe:
                        g_dev["obs"].send_to_user("Cancelling out of activity as no longer open and enabled to observe.")  
                        return
                else:
                    result['FWHM'] = new_spot
                    result['mean_focus'] = g_dev['foc'].focuser.Position*g_dev['foc'].steps_to_micron
                try:
                    spot4 = result['FWHM']
                    foc_pos4 = result['mean_focus']
                except:
                    spot4 = False
                    foc_pos4 = False
                    plog ("spot4 failed ")
                plog('\nFound best focus at:  ', foc_pos4,' measured is:  ',  round(spot4, 2), '\n')
                g_dev['obs'].send_to_user('Found best focus at: ' + str(foc_pos4) +' measured FWHM is: ' + str(round(spot4, 2)), p_level='INFO')
                g_dev['foc'].af_log(foc_pos4, spot4, new_spot)
                plog("Returning to:  ", start_ra, start_dec)
                g_dev["mnt"].last_ra = start_ra
                g_dev["mnt"].last_dec = start_dec
                g_dev['mnt'].mount.SlewToCoordinatesAsync(start_ra, start_dec)   #Return to pre-focus pointing.
                wait_for_slew()
            if sim:

                g_dev['foc'].guarded_move((focus_start)*g_dev['foc'].micron_to_steps)
            #  NB here we could re-solve with the overlay spot just to verify solution is sane.

            #  NB NB We may want to consider sending the result image patch to AWS
            # NB NB NB I think we may have spot numbers wrong by 1 count and coarse focs not set up correctly.
            self.sequencer_hold = False
            self.guard = False
            self.af_guard = False
            g_dev['foc'].last_focus_fwhm = round(spot4, 2)
            return

        elif spot2 > spot1 >= spot3:       #Add to the outside
            pass
            plog('Autofocus Moving back in half-way.\n\n')

            g_dev['foc'].guarded_move((foc_pos0 + 2.5*throw)*g_dev['foc'].micron_to_steps)  #NB NB NB THIS IS WRONG!
            if not sim:
                g_dev['obs'].scan_requests()
                result = g_dev['cam'].expose_command(req, opt, no_AWS=True, solve_it=False) ## , script = 'auto_focus_script_2')  #  This is moving out one throw.
                if self.stop_script_called:
                    g_dev["obs"].send_to_user("Cancelling out of autofocus script as stop script has been called.")  
                    return
                if not g_dev['obs'].open_and_enabled_to_observe:
                    g_dev["obs"].send_to_user("Cancelling out of activity as no longer open and enabled to observe.")  
                    return
            else:
                result['FWHM'] = 5.5
                result['mean_focus'] = g_dev['foc'].focuser.Position*g_dev['foc'].steps_to_micron
            try:
                spot4 = result['FWHM']
                foc_pos4 = result['mean_focus']
            except:
                spot4 = False
                foc_pos4 = False
                plog ("spot4 failed on autofocus moving out 2nd time.")
            x = [foc_pos2, foc_pos1, foc_pos3, foc_pos4]
            y = [spot2, spot1, spot3, spot4]
            plog('X, Y:  ', x, y, 'Desire center to be smallest.')
            g_dev['obs'].send_to_user('X, Y:  '+ str(x) + " " + str(y)+ ' Desire center to be smallest.', p_level='INFO')
            try:
                #Digits are to help out pdb commands!
                a1, b1, c1, d1 = fit_quadratic(x, y)
                new_spot = round(a1*d1*d1 + b1*d1 + c1, 2)

            except:


                if extensive_focus == None:


                    plog('Autofocus quadratic equation not converge. Moving back to starting focus:  ', focus_start)
                    plog  ("NORMAL FOCUS UNSUCCESSFUL, TRYING EXTENSIVE FOCUS")
                    req2 = {'target': 'near_tycho_star', 'area': 150}
                    opt = {}
                    g_dev['seq'].extensive_focus_script(req2,opt, no_auto_after_solve=True)
                    plog("Returning to:  ", start_ra, start_dec)
                    g_dev["mnt"].last_ra = start_ra
                    g_dev["mnt"].last_dec = start_dec
                    g_dev['mnt'].mount.SlewToCoordinatesAsync(start_ra, start_dec)   #Return to pre-focus pointing.
                    wait_for_slew()
                    return
                else:
                    plog('Autofocus quadratic equation not converge. Moving back to extensive focus:  ', extensive_focus)
                    g_dev['foc'].guarded_move((extensive_focus)*g_dev['foc'].micron_to_steps)

                    self.sequencer_hold = False   #Allow comand checks.
                    self.af_guard = False
                    plog("Returning to:  ", start_ra, start_dec)
                    g_dev["mnt"].last_ra = start_ra
                    g_dev["mnt"].last_dec = start_dec
                    g_dev['mnt'].mount.SlewToCoordinatesAsync(start_ra, start_dec)   #NB NB Does this really take us back to starting point?
                    wait_for_slew()
                    self.sequencer_hold = False
                    self.guard = False
                    self.af_guard = False
                    return


                # g_dev['foc'].guarded_move((focus_start)*g_dev['foc'].micron_to_steps)
                # time.sleep(5)
                # self.sequencer_hold = False   #Allow comand checks.
                # self.af_guard = False
                # g_dev['mnt'].mount.SlewToCoordinatesAsync(start_ra, start_dec)   #NB NB Does this really take us back to starting point?
                # wait_for_slew()
                # self.sequencer_hold = False
                # self.guard = False
                # self.af_guard = False
                # return
            if min(x) <= d1 <= max(x):
                plog ('Moving to Solved focus:  ', round(d1, 2), ' calculated:  ',  new_spot)
                pos = int(d1*g_dev['foc'].micron_to_steps)



                g_dev['foc'].guarded_move(pos)
                time.sleep(5)
                g_dev['foc'].last_known_focus = d1
                try:
                    g_dev['foc'].last_temperature = g_dev['foc'].focuser.Temperature
                except:
                    g_dev['foc'].last_temperature = 7.5    #NB NB NB this should be a config file default.
                g_dev['foc'].last_source = "auto_focus_script"

                if not sim:
                    g_dev['obs'].scan_requests()
                    result = g_dev['cam'].expose_command(req, opt, no_AWS=True, solve_it=False)  #   script = 'auto_focus_script_3')  #  This is verifying the new focus.
                    if self.stop_script_called:
                        g_dev["obs"].send_to_user("Cancelling out of autofocus script as stop script has been called.")  
                        return
                    if not g_dev['obs'].open_and_enabled_to_observe:
                        g_dev["obs"].send_to_user("Cancelling out of activity as no longer open and enabled to observe.")  
                        return
                else:
                    result['FWHM'] = new_spot
                    result['mean_focus'] = g_dev['foc'].focuser.Position*g_dev['foc'].steps_to_micron
                try:
                    spot4 = result['FWHM']
                    foc_pos4 = result['mean_focus']
                except:
                    spot4 = False
                    foc_pos4 = False
                    plog ("spot4 failed ")
                plog('\nFound best focus at:  ', foc_pos4,' measured is:  ',  round(spot4, 2), '\n')
                g_dev['obs'].send_to_user('Found best focus at: ' + str(foc_pos4) +' measured FWHM is: ' + str(round(spot4, 2)), p_level='INFO')
                g_dev['foc'].af_log(foc_pos4, spot4, new_spot)
                plog("Returning to:  ", start_ra, start_dec)
                g_dev["mnt"].last_ra = start_ra
                g_dev["mnt"].last_dec = start_dec
                g_dev['mnt'].mount.SlewToCoordinatesAsync(start_ra, start_dec)   #Return to pre-focus pointing.
                wait_for_slew()
            else:
                if extensive_focus == None:

                    plog('Autofocus quadratic equation not converge. Moving back to starting focus:  ', focus_start)
                    plog  ("NORMAL FOCUS UNSUCCESSFUL, TRYING EXTENSIVE FOCUS")
                    req2 = {'target': 'near_tycho_star', 'area': 150}
                    opt = {}
                    g_dev['seq'].extensive_focus_script(req2,opt, no_auto_after_solve=True)
                    plog("Returning to:  ", start_ra, start_dec)
                    g_dev["mnt"].last_ra = start_ra
                    g_dev["mnt"].last_dec = start_dec
                    g_dev['mnt'].mount.SlewToCoordinatesAsync(start_ra, start_dec)   #Return to pre-focus pointing.
                    wait_for_slew()
                    return
                else:
                    plog('Autofocus quadratic equation not converge. Moving back to extensive focus:  ', extensive_focus)
                    g_dev['foc'].guarded_move((extensive_focus)*g_dev['foc'].micron_to_steps)

                    self.sequencer_hold = False   #Allow comand checks.
                    self.af_guard = False
                    plog("Returning to:  ", start_ra, start_dec)
                    g_dev["mnt"].last_ra = start_ra
                    g_dev["mnt"].last_dec = start_dec
                    g_dev['mnt'].mount.SlewToCoordinatesAsync(start_ra, start_dec)   #NB NB Does this really take us back to starting point?
                    wait_for_slew()
                    self.sequencer_hold = False
                    self.guard = False
                    self.af_guard = False
                    return
            
            
            if sim:

                g_dev['foc'].guarded_move((focus_start)*g_dev['foc'].micron_to_steps)
            #  NB here we could re-solve with the overlay spot just to verify solution is sane.

            #  NB NB We may want to consider sending the result image patch to AWS
            # NB NB NB I think we may have spot numbers wrong by 1 count and coarse focs not set up correctly.
            self.sequencer_hold = False
            self.guard = False
            self.af_guard = False

            g_dev['foc'].last_focus_fwhm = round(spot4, 2)
            return
        # elif spot2 <= spot1 or spot3 <= spot1:
        #     if spot2 <= spot3:
        #         min_focus = foc_pos2
        #     elif spot3 <= spot2:
        #         min_focus = foc_pos3
        #     else:
        #         min_focus = foc_pos0

        #     ##  HERE we could add a fourth or fifth try.  The parabola cannot really invert, nor should we ever be at a wild point after the first focus is
        #     ##  set up.
        #     #plog("It appears camera is too far out; try again with coarse_focus_script.")
        #     #self.coarse_focus_script(req2, opt2, throw=throw + 75, begin_at=min_focus)
        #     self.sequencer_hold = False
        #     self.guard = False
        #     self.af_guard = False
        #     return
        else:
            #plog('Spots are really wrong so moving back to starting focus:  ', focus_start)
            #g_dev['foc'].focuser.Move((focus_start)*g_dev['foc'].micron_to_steps)
            if extensive_focus == None:

                plog('Autofocus quadratic equation not converge. Moving back to starting focus:  ', focus_start)
                plog  ("NORMAL FOCUS UNSUCCESSFUL, TRYING EXTENSIVE FOCUS")
                req2 = {'target': 'near_tycho_star', 'area': 150}
                opt = {}
                g_dev['seq'].extensive_focus_script(req2,opt, no_auto_after_solve=True)
                plog("Returning to:  ", start_ra, start_dec)
                g_dev["mnt"].last_ra = start_ra
                g_dev["mnt"].last_dec = start_dec
                g_dev['mnt'].mount.SlewToCoordinatesAsync(start_ra, start_dec)   #Return to pre-focus pointing.
                wait_for_slew()
                return
            else:
                plog('Autofocus quadratic equation not converge. Moving back to extensive focus:  ', extensive_focus)
                g_dev['foc'].guarded_move((extensive_focus)*g_dev['foc'].micron_to_steps)

                self.sequencer_hold = False   #Allow comand checks.
                self.af_guard = False
                plog("Returning to:  ", start_ra, start_dec)
                g_dev["mnt"].last_ra = start_ra
                g_dev["mnt"].last_dec = start_dec
                g_dev['mnt'].mount.SlewToCoordinatesAsync(start_ra, start_dec)   #NB NB Does this really take us back to starting point?
                wait_for_slew()
                self.sequencer_hold = False
                self.guard = False
                self.af_guard = False
                return
        plog("Returning to:  ", start_ra, start_dec)
        g_dev["mnt"].last_ra = start_ra
        g_dev["mnt"].last_dec = start_dec
        g_dev['mnt'].mount.SlewToCoordinatesAsync(start_ra, start_dec)   #Return to pre-focus pointing.
        wait_for_slew()
        if sim:

            g_dev['foc'].guarded_move((focus_start)*g_dev['foc'].micron_to_steps)
        #  NB here we could re-solve with the overlay spot just to verify solution is sane.
        self.sequencer_hold = False   #Allow comand checks.
        self.af_guard = False
        #  NB NB We may want to consider sending the result image patch to AWS
        self.sequencer_hold = False
        self.guard = False
        self.af_guard = False

        return


    def extensive_focus_script(self, req, opt, throw=700, begin_at=None, no_auto_after_solve=False):
        '''
        This is an extensive focus that covers a wide berth of central values
        and throws.
        
        It first trys 6 throws inwards, 6 throws outwards
        
        then moves to the minimum focus found there
        
        and runs a normal focus
        
        '''
        
        
        
        if (ephem.now() < g_dev['events']['End Eve Bias Dark'] ) or \
            (g_dev['events']['End Morn Bias Dark']  < ephem.now() < g_dev['events']['Nightly Reset']):
                

            plog ("NOT DOING EXTENSIVE FOCUS -- IT IS THE DAYTIME!!")
            g_dev["obs"].send_to_user("An extensive focus was rejected as it is during the daytime.")
            return
        
        
        plog('AF entered with:  ', req, opt)
        self.sequencer_hold = False
        self.guard = False
        self.af_guard = True
        sim = False
        # Reset focus tracker
        if begin_at is None:  #  ADDED 20120821 WER
            foc_start = g_dev['foc'].focuser.Position*g_dev['foc'].steps_to_micron
        else:
            foc_start = begin_at  #In this case we start at a place close to a 3 point minimum.
            g_dev['foc'].guarded_move((foc_start)*g_dev['foc'].micron_to_steps)
        start_ra = g_dev['mnt'].mount.RightAscension
        start_dec = g_dev['mnt'].mount.Declination
        plog("Saved ra, dec, focus:  ", start_ra, start_dec, foc_start)
        try:
            #Check here for filter, guider, still moving  THIS IS A CLASSIC
            #case where a timeout is a smart idea.
            #Wait for external motion to cease before exposing.  Note this precludes satellite tracking.
            st = ""
            
            #breakpoint()
            #20210817  g_dev['enc'] does not exist,  so this faults. Cascade problem with user_id...
            rot_report=0
            while g_dev['foc'].focuser.IsMoving or \
                  g_dev['mnt'].mount.Slewing: #or g_dev['enc'].status['dome_slewing']:   #Filter is moving??
                if g_dev['foc'].focuser.IsMoving: st += 'Waiting for Focuser to shift.\n'
                if g_dev['mnt'].mount.Slewing: st += 'Waiting for Mount to Slew\n'
                #if g_dev['enc'].status['dome_slewing']: st += 'd>'
                if rot_report == 0:
                    plog(st)
                    st = ""
                    rot_report =1
                time.sleep(0.2)
                g_dev['obs'].update()
            
            
            # if g_dev['rot']!=None:  
            #     rot_report=0
            #     while g_dev['rot'].rotator.IsMoving:                                                           
            #         #if g_dev['enc'].status['dome_slewing']: st += 'd>'
            #         if rot_report == 0:
            #             plog ("Waiting for Rotator to rotation")
            #             rot_report =1
            #         time.sleep(0.2)
            #         g_dev['obs'].update()
                
        except:
            plog("Motion check faulted.")
            plog(traceback.format_exc())
            breakpoint()
        
        if req['target'] == 'near_tycho_star':   ## 'bin', 'area'  Other parameters
            #  Go to closest Mag 7.5 Tycho * with no flip
            #focus_star = tycho.dist_sort_targets(g_dev['mnt'].current_icrs_ra, g_dev['mnt'].current_icrs_dec, \
            #                        g_dev['mnt'].current_sidereal)
            #plog("Going to near focus star " + str(focus_star[0][0]) + "  degrees away.")
            
            # Trim catalogue so that only fields 45 degrees altitude are in there.
            self.focus_catalogue_skycoord= SkyCoord(ra = self.focus_catalogue[:,0]*u.deg, dec = self.focus_catalogue[:,1]*u.deg)
            aa = AltAz (location=g_dev['mnt'].site_coordinates, obstime=Time.now())
            self.focus_catalogue_altitudes=self.focus_catalogue_skycoord.transform_to(aa)            
            above_altitude_patches=[]

            for ctr in range(len(self.focus_catalogue_altitudes)):
                if self.focus_catalogue_altitudes[ctr].alt /u.deg > 45.0:
                    above_altitude_patches.append([self.focus_catalogue[ctr,0], self.focus_catalogue[ctr,1], self.focus_catalogue[ctr,2]])
            above_altitude_patches=np.asarray(above_altitude_patches)
            self.focus_catalogue_skycoord= SkyCoord(ra = above_altitude_patches[:,0]*u.deg, dec = above_altitude_patches[:,1]*u.deg)  
            
            # d2d of the closest field.
            teststar = SkyCoord(ra = g_dev['mnt'].current_icrs_ra*15*u.deg, dec = g_dev['mnt'].current_icrs_dec*u.deg)
            idx, d2d, _ = teststar.match_to_catalog_sky(self.focus_catalogue_skycoord)
            
            focus_patch_ra=above_altitude_patches[idx,0] /15
            focus_patch_dec=above_altitude_patches[idx,1]
            focus_patch_n=above_altitude_patches[idx,2]   
            
            
            #g_dev['mnt'].go_coord(focus_star[0][1][1], focus_star[0][1][0])
            
            g_dev['obs'].send_to_user("Slewing to a focus field", p_level='INFO')
            g_dev['mnt'].go_coord(focus_patch_ra, focus_patch_dec)            
            g_dev['foc'].guarded_move((foc_start)*g_dev['foc'].micron_to_steps)
            
            
            if self.stop_script_called:
                g_dev["obs"].send_to_user("Cancelling out of autofocus script as stop script has been called.")  
                return
            if not g_dev['obs'].open_and_enabled_to_observe:
                g_dev["obs"].send_to_user("Cancelling out of activity as no longer open and enabled to observe.")  
                return
            
            # If no auto_focus has been done, centre the focus field.
            if no_auto_after_solve == False:            
                g_dev['obs'].send_to_user("Running a quick platesolve to center the focus field", p_level='INFO')
                
                self.centering_exposure()
                
                g_dev['obs'].send_to_user("Focus Field Centered", p_level='INFO')
            
            if self.stop_script_called:
                g_dev["obs"].send_to_user("Cancelling out of autofocus script as stop script has been called.")  
                return
            if not g_dev['obs'].open_and_enabled_to_observe:
                g_dev["obs"].send_to_user("Cancelling out of activity as no longer open and enabled to observe.")  
                return
            
            
        else:
            pass   #Just take time image where currently pointed.
            req = {'time': self.config['focus_exposure_time'],  'alias':  str(self.config['camera']['camera_1_1']['name']), 'image_type': 'focus'}   #  NB Should pick up filter and constats from config
            opt = {'area': 100, 'count': 1, 'filter': 'focus'}
        foc_pos0 = foc_start
        result = {}
        plog('Autofocus Starting at:  ', foc_pos0, '\n\n')
        
        extensive_focus=[]
        for ctr in range(4):
            g_dev['foc'].guarded_move((foc_pos0 - (ctr+0)*throw)*g_dev['foc'].micron_to_steps)  #Added 20220209! A bit late
            #throw = 100  # NB again, from config.  Units are microns
            if not sim:
                g_dev['obs'].scan_requests()
                req = {'time': self.config['focus_exposure_time'],  'alias':  str(self.config['camera']['camera_1_1']['name']), 'image_type': 'focus'}   #  NB Should pick up filter and constats from config
                opt = {'area': 100, 'count': 1, 'filter': 'focus'}
                result = g_dev['cam'].expose_command(req, opt, no_AWS=True, solve_it=False)
                if self.stop_script_called:
                    g_dev["obs"].send_to_user("Cancelling out of autofocus script as stop script has been called.")  
                    return
                if not g_dev['obs'].open_and_enabled_to_observe:
                    g_dev["obs"].send_to_user("Cancelling out of activity as no longer open and enabled to observe.")  
                    return
            else:
                result['FWHM'] = 4
                result['mean_focus'] = g_dev['foc'].focuser.Position*g_dev['foc'].steps_to_micron
            try:
                spot = result['FWHM']
                #foc_pos = result['mean_focus']
                foc_pos = (foc_pos0 - (ctr+0)*throw)*g_dev['foc'].micron_to_steps
                if np.isnan(result['FWHM']):
                    req = {'time': 2*float(self.config['focus_exposure_time']),  'alias':  str(self.config['camera']['camera_1_1']['name']), 'image_type': 'focus'}   #  NB Should pick up filter and constats from config
                    opt = {'area': 100, 'count': 1, 'filter': 'focus'}
                    result = g_dev['cam'].expose_command(req, opt, no_AWS=True, solve_it=False)
                    if self.stop_script_called:
                        g_dev["obs"].send_to_user("Cancelling out of autofocus script as stop script has been called.")  
                        return
                    if not g_dev['obs'].open_and_enabled_to_observe:
                        g_dev["obs"].send_to_user("Cancelling out of activity as no longer open and enabled to observe.")  
                        return
                    spot = result['FWHM']
                    if np.isnan(result['FWHM']):
                        spot = False
                        foc_pos = False
                        plog ("spot failed on extensive focus script")
                        
            except:
                spot = False
                foc_pos = False
                plog ("spot failed on extensive focus script")
                plog(traceback.format_exc())

            g_dev['obs'].send_to_user("Extensive focus center " + str(foc_pos) + " FWHM: " + str(spot), p_level='INFO')
            
            if spot != False:
                extensive_focus.append([foc_pos, spot])
            plog(extensive_focus)
        
        for ctr in range(3):
            g_dev['foc'].guarded_move((foc_pos0 + (ctr+1)*throw)*g_dev['foc'].micron_to_steps)  #Added 20220209! A bit late
            #throw = 100  # NB again, from config.  Units are microns
            if not sim:
                g_dev['obs'].scan_requests()
                req = {'time': self.config['focus_exposure_time'],  'alias':  str(self.config['camera']['camera_1_1']['name']), 'image_type': 'focus'}   #  NB Should pick up filter and constats from config
                opt = {'area': 100, 'count': 1, 'filter': 'focus'}
                result = g_dev['cam'].expose_command(req, opt, no_AWS=True, solve_it=False)
                if self.stop_script_called:
                    g_dev["obs"].send_to_user("Cancelling out of autofocus script as stop script has been called.")  
                    return
                if not g_dev['obs'].open_and_enabled_to_observe:
                    g_dev["obs"].send_to_user("Cancelling out of activity as no longer open and enabled to observe.")  
                    return
            else:
                result['FWHM'] = 4
                result['mean_focus'] = g_dev['foc'].focuser.Position*g_dev['foc'].steps_to_micron
            try:
                spot = result['FWHM']
                #foc_pos = result['mean_focus']
                foc_pos = (foc_pos0 + (ctr+1)*throw)*g_dev['foc'].micron_to_steps
                if np.isnan(result['FWHM']):
                    req = {'time': 3*float(self.config['focus_exposure_time']),  'alias':  str(self.config['camera']['camera_1_1']['name']), 'image_type': 'focus'}   #  NB Should pick up filter and constats from config
                    opt = {'area': 100, 'count': 1, 'filter': 'focus'}
                    result = g_dev['cam'].expose_command(req, opt, no_AWS=True, solve_it=False)
                    if self.stop_script_called:
                        g_dev["obs"].send_to_user("Cancelling out of autofocus script as stop script has been called.")  
                        return
                    if not g_dev['obs'].open_and_enabled_to_observe:
                        g_dev["obs"].send_to_user("Cancelling out of activity as no longer open and enabled to observe.")  
                        return
                    spot = result['FWHM']
                    if np.isnan(result['FWHM']):
                        spot = False
                        foc_pos = False
                        plog ("spot failed on extensive focus script")
            except:
                spot = False
                foc_pos = False
                plog ("spot failed on extensive focus script")
                plog(traceback.format_exc())

            g_dev['obs'].send_to_user("Extensive focus center " + str(foc_pos) + " FWHM: " + str(spot), p_level='INFO')
            extensive_focus.append([foc_pos, spot])
            plog(extensive_focus)
        
        minimumFWHM = 100.0
        for focentry in extensive_focus:
            if focentry[1] != False:
                if focentry[1] < minimumFWHM:
                    solved_pos = focentry[0]
                    minimumFWHM = focentry[1]
        try:
            plog (extensive_focus)
            plog (solved_pos)
            plog (minimumFWHM)
            g_dev['foc'].guarded_move((solved_pos)*g_dev['foc'].micron_to_steps)
            if not no_auto_after_solve:
                self.auto_focus_script(None,None, skip_timer_check=True, extensive_focus=solved_pos) 
        except:
            plog ("Something went wrong in the extensive focus routine")
            plog(traceback.format_exc())
        
        try:
            #Check here for filter, guider, still moving  THIS IS A CLASSIC
            #case where a timeout is a smart idea.
            #Wait for external motion to cease before exposing.  Note this precludes satellite tracking.
            st = ""
            
            #breakpoint()
            #20210817  g_dev['enc'] does not exist,  so this faults. Cascade problem with user_id...
            rot_report=0
            while g_dev['foc'].focuser.IsMoving or \
                  g_dev['mnt'].mount.Slewing: #or g_dev['enc'].status['dome_slewing']:   #Filter is moving??
                if g_dev['foc'].focuser.IsMoving: st += 'Waiting for Focuser to shift.\n'
                if g_dev['mnt'].mount.Slewing: st += 'Waiting for Mount to Slew\n'
                #if g_dev['enc'].status['dome_slewing']: st += 'd>'
                if rot_report == 0:
                    plog(st)
                    st = ""
                    rot_report =1
                time.sleep(0.2)
                g_dev['obs'].update()
            
            
            # if g_dev['rot']!=None:  
            #     rot_report=0
            #     while g_dev['rot'].rotator.IsMoving:                                                           
            #         #if g_dev['enc'].status['dome_slewing']: st += 'd>'
            #         if rot_report == 0:
            #             plog ("Waiting for Rotator to rotation")
            #             rot_report =1
            #         time.sleep(0.2)
            #         g_dev['obs'].update()
                
        except:
            plog("Motion check faulted.")
            plog(traceback.format_exc())
            breakpoint()
            
        
        
        plog("Returning to:  ", start_ra, start_dec)
        g_dev["mnt"].last_ra = start_ra
        g_dev["mnt"].last_dec = start_dec
        g_dev['mnt'].mount.SlewToCoordinatesAsync(start_ra, start_dec)   #Return to pre-focus pointing.
        wait_for_slew()
        #if sim:
        #    g_dev['foc'].guarded_move((focus_start)*g_dev['foc'].micron_to_steps)
        #  NB here we could re-solve with the overlay spot just to verify solution is sane.
        #self.sequencer_hold = False   #Allow comand checks.
        #self.af_guard = False
        #  NB NB We may want to consider sending the result image patch to AWS
        self.sequencer_hold = False
        self.guard = False
        self.af_guard = False
        
        
            
            
        

    def coarse_focus_script(self, req, opt, throw=700, begin_at=None):
        '''
        V curve is a big move focus designed to fit two lines adjacent to the more normal focus curve.
        It finds the approximate focus, particulary for a new instrument. It requires 8 points plus
        a verify.
        Auto focus consists of three points plus a verify.
        Fine focus consists of five points plus a verify.
        Optionally individual images can be multiples of one to average out seeing.
        NBNBNB This code needs to go to known stars to be moe relaible and permit subframes
        '''
        
        if (ephem.now() < g_dev['events']['End Eve Bias Dark'] ) or \
            (g_dev['events']['End Morn Bias Dark']  < ephem.now() < g_dev['events']['Nightly Reset']):
            plog ("NOT DOING COARSE FOCUS -- IT IS THE DAYTIME!!")
            g_dev["obs"].send_to_user("A coarse focus was rejected as it is during the daytime.")
            return
        
        plog('AF entered with:  ', req, opt)
        self.sequencer_hold = False
        self.guard = False
        self.af_guard = True
        # Reset focus tracker
        g_dev['foc'].focus_tracker = [np.nan] * 10
        sim = False #g_dev['enc'].status['shutter_status'] in ['Closed', 'closed', 'Closing', 'closing']
        plog('AF entered with:  ', req, opt, '\n .. and sim =  ', sim)
        #self.sequencer_hold = True  #Blocks command checks.
        start_ra = g_dev['mnt'].mount.RightAscension
        start_dec = g_dev['mnt'].mount.Declination
        if begin_at is None:  #  ADDED 20120821 WER
            foc_start = g_dev['foc'].focuser.Position*g_dev['foc'].steps_to_micron
        else:
            foc_start = begin_at  #In this case we start at a place close to a 3 point minimum.
            g_dev['foc'].guarded_move((foc_start)*g_dev['foc'].micron_to_steps)
        plog("Saved ra, dec, focus:  ", start_ra, start_dec, foc_start)
        try:
            #Check here for filter, guider, still moving  THIS IS A CLASSIC
            #case where a timeout is a smart idea.
            #Wait for external motion to cease before exposing.  Note this precludes satellite tracking.
            st = ""
            
            #breakpoint()
            #20210817  g_dev['enc'] does not exist,  so this faults. Cascade problem with user_id...
            rot_report=0
            while g_dev['foc'].focuser.IsMoving or \
                  g_dev['mnt'].mount.Slewing: #or g_dev['enc'].status['dome_slewing']:   #Filter is moving??
                if g_dev['foc'].focuser.IsMoving: st += 'Waiting for Focuser to shift.\n'
                if g_dev['mnt'].mount.Slewing: st += 'Waiting for Mount to Slew\n'
                #if g_dev['enc'].status['dome_slewing']: st += 'd>'
                if rot_report == 0:
                    plog(st)
                    st = ""
                    rot_report =1
                time.sleep(0.2)
                g_dev['obs'].update()
            
            
            if g_dev['rot']!=None:  
                rot_report=0
                while g_dev['rot'].rotator.IsMoving:                                                           
                    #if g_dev['enc'].status['dome_slewing']: st += 'd>'
                    if rot_report == 0:
                        plog ("Waiting for Rotator to rotation")
                        rot_report =1
                    time.sleep(0.2)
                    g_dev['obs'].update()
                
        except:
            plog("Motion check faulted.")
            plog(traceback.format_exc())
            breakpoint()
        
        if True: #req['target'] == 'near_tycho_star':   ## 'bin', 'area'  Other parameters
            #  Go to closest Mag 7.5 Tycho * with no flip
            #focus_star = tycho.dist_sort_targets(g_dev['mnt'].current_icrs_ra, g_dev['mnt'].current_icrs_dec, \
            #                        g_dev['mnt'].current_sidereal)
            #plog("Going to near focus star " + str(focus_star[0][0]) + "  degrees away.")
            
            # Trim catalogue so that only fields 45 degrees altitude are in there.
            self.focus_catalogue_skycoord= SkyCoord(ra = self.focus_catalogue[:,0]*u.deg, dec = self.focus_catalogue[:,1]*u.deg)
            aa = AltAz (location=g_dev['mnt'].site_coordinates, obstime=Time.now())
            self.focus_catalogue_altitudes=self.focus_catalogue_skycoord.transform_to(aa)            
            above_altitude_patches=[]

            for ctr in range(len(self.focus_catalogue_altitudes)):
                if self.focus_catalogue_altitudes[ctr].alt /u.deg > 45.0:
                    above_altitude_patches.append([self.focus_catalogue[ctr,0], self.focus_catalogue[ctr,1], self.focus_catalogue[ctr,2]])
            above_altitude_patches=np.asarray(above_altitude_patches)
            self.focus_catalogue_skycoord= SkyCoord(ra = above_altitude_patches[:,0]*u.deg, dec = above_altitude_patches[:,1]*u.deg)  
            
            # d2d of the closest field.
            teststar = SkyCoord(ra = g_dev['mnt'].current_icrs_ra*15*u.deg, dec = g_dev['mnt'].current_icrs_dec*u.deg)
            idx, d2d, _ = teststar.match_to_catalog_sky(self.focus_catalogue_skycoord)
            
            focus_patch_ra=above_altitude_patches[idx,0] /15
            focus_patch_dec=above_altitude_patches[idx,1]
            focus_patch_n=above_altitude_patches[idx,2]   
            
            
            #g_dev['mnt'].go_coord(focus_star[0][1][1], focus_star[0][1][0])
            g_dev['mnt'].go_coord(focus_patch_ra, focus_patch_dec)
            req = {'time': self.config['focus_exposure_time'],  'alias':  str(self.config['camera']['camera_1_1']['name']), 'image_type': 'auto_focus'}   #  NB Should pick up filter and constats from config
            opt = {'area': 100, 'count': 1, 'filter': 'focus'}
        else:
            pass   #Just take time image where currently pointed.
            req = {'time': self.config['focus_exposure_time'],  'alias':  str(self.config['camera']['camera_1_1']['name']), 'image_type': 'auto_focus'}   #  NB Should pick up filter and constats from config
            opt = {'area': 100, 'count': 1, 'filter': 'focus'}
        foc_pos0 = foc_start
        result = {}
        plog('Autofocus Starting at:  ', foc_pos0, '\n\n')

        g_dev['foc'].guarded_move((foc_pos0 - 0*throw)*g_dev['foc'].micron_to_steps)  #Added 20220209! A bit late
        #throw = 100  # NB again, from config.  Units are microns
        if not sim:
            g_dev['obs'].scan_requests()
            result = g_dev['cam'].expose_command(req, opt, no_AWS=True, solve_it=False)
            if self.stop_script_called:
                g_dev["obs"].send_to_user("Cancelling out of autofocus script as stop script has been called.")  
                return
            if not g_dev['obs'].open_and_enabled_to_observe:
                g_dev["obs"].send_to_user("Cancelling out of activity as no longer open and enabled to observe.")  
                return
        else:
            result['FWHM'] = 4
            result['mean_focus'] = g_dev['foc'].focuser.Position*g_dev['foc'].steps_to_micron
        try:
            spot1 = result['FWHM']
            foc_pos1 = result['mean_focus']
        except:
            spot1 = False
            foc_pos1 = False
            plog ("spot1 failed on coarse focus script")

        g_dev['obs'].send_to_user("Coarse focus center FWHM: " + str(spot1), p_level='INFO')


        plog('Autofocus Moving In -1x, second time.\n\n')

        g_dev['foc'].guarded_move((foc_pos0 - 1*throw)*g_dev['foc'].micron_to_steps)
        #opt['fwhm_sim'] = 4.
        if not sim:
            g_dev['obs'].scan_requests()
            result = g_dev['cam'].expose_command(req, opt, no_AWS=True, solve_it=False)
            if self.stop_script_called:
                g_dev["obs"].send_to_user("Cancelling out of autofocus script as stop script has been called.")  
                return
            if not g_dev['obs'].open_and_enabled_to_observe:
                g_dev["obs"].send_to_user("Cancelling out of activity as no longer open and enabled to observe.")  
                return
        else:
            result['FWHM'] = 5
            result['mean_focus'] = g_dev['foc'].focuser.Position*g_dev['foc'].steps_to_micron
        try:
            spot2 = result['FWHM']
            foc_pos2 = result['mean_focus']
        except:
            spot2 = False
            foc_pos2 = False
            plog ("spot2 failed on coarse focus script")
        g_dev['obs'].send_to_user("First Inward focus center FWHM: " + str(spot2), p_level='INFO')
        
        plog('Autofocus Moving In -2x, second time.\n\n')
        

        g_dev['foc'].guarded_move((foc_pos0 - 2*throw)*g_dev['foc'].micron_to_steps)
        #opt['fwhm_sim'] = 4.
        if not sim:
            g_dev['obs'].scan_requests()
            result = g_dev['cam'].expose_command(req, opt, no_AWS=True, solve_it=False)
            if self.stop_script_called:
                g_dev["obs"].send_to_user("Cancelling out of autofocus script as stop script has been called.")  
                return
            if not g_dev['obs'].open_and_enabled_to_observe:
                g_dev["obs"].send_to_user("Cancelling out of activity as no longer open and enabled to observe.")  
                return
        else:
            result['FWHM'] = 6
            result['mean_focus'] = g_dev['foc'].focuser.Position*g_dev['foc'].steps_to_micron
        try:
            spot3 = result['FWHM']
            foc_pos3 = result['mean_focus']
        except:
            spot3 = False
            foc_pos3 = False
            plog ("spot3 failed on coarse focus script")
        g_dev['obs'].send_to_user("Second Inward focus center FWHM: " + str(spot3), p_level='INFO')
        #Need to check we are not going out too far!
        plog('Autofocus Moving out +3X.\n\n')

        g_dev['foc'].guarded_move((foc_pos0 + 3*throw)*g_dev['foc'].micron_to_steps)
        plog('Autofocus back in for backlash to +2X\n\n')#It is important to overshoot to overcome any backlash
        g_dev['foc'].guarded_move((foc_pos0 + 2*throw)*g_dev['foc'].micron_to_steps)
        #opt['fwhm_sim'] = 5
        if not sim:
            g_dev['obs'].scan_requests()
            result = g_dev['cam'].expose_command(req, opt, no_AWS=True, solve_it=False)
            if self.stop_script_called:
                g_dev["obs"].send_to_user("Cancelling out of autofocus script as stop script has been called.")  
                return
            if not g_dev['obs'].open_and_enabled_to_observe:
                g_dev["obs"].send_to_user("Cancelling out of activity as no longer open and enabled to observe.")  
                return
        else:
            result['FWHM'] = 6.5
            result['mean_focus'] = g_dev['foc'].focuser.Position*g_dev['foc'].steps_to_micron
        try:
            spot4 = result['FWHM']
            foc_pos4 = result['mean_focus']
        except:
            spot4 = False
            foc_pos4 = False
            plog ("spot4 failed on coarse focus script")
        
        g_dev['obs'].send_to_user("First Outward focus center FWHM: " + str(spot4), p_level='INFO')
            
        plog('Autofocus back in for backlash to +1X\n\n')

        g_dev['foc'].guarded_move((foc_pos0 + throw)*g_dev['foc'].micron_to_steps)
        #opt['fwhm_sim'] = 4.
        if not sim:
            g_dev['obs'].scan_requests()
            result = g_dev['cam'].expose_command(req, opt, no_AWS=True, solve_it=False)
            if self.stop_script_called:
                g_dev["obs"].send_to_user("Cancelling out of autofocus script as stop script has been called.")  
                return
            if not g_dev['obs'].open_and_enabled_to_observe:
                g_dev["obs"].send_to_user("Cancelling out of activity as no longer open and enabled to observe.")  
                return
        else:
            result['FWHM'] = 5.75
            result['mean_focus'] = g_dev['foc'].focuser.Position*g_dev['foc'].steps_to_micron
        try:
            spot5 = result['FWHM']
            foc_pos5 = result['mean_focus']
        except:
            spot5 = False
            foc_pos5 = False
            plog ("spot5 failed on coarse focus script")
        
        g_dev['obs'].send_to_user("Second Outward focus center FWHM: " + str(spot2), p_level='INFO')
        
        x = [foc_pos3, foc_pos2, foc_pos1, foc_pos5, foc_pos4]  # NB NB 20220218 This assigment is bogus!!!!
        y = [spot3, spot2, spot1, spot5, spot4]
        plog('X, Y:  ', x, y)
        try:
            #Digits are to help out pdb commands!
            a1, b1, c1, d1 = fit_quadratic(x, y)
            new_spot = round(a1*d1*d1 + b1*d1 + c1, 2)
        except:
            plog('Autofocus quadratic equation not converge. Moving back to starting focus:  ', foc_start)

            g_dev['foc'].guarded_move((foc_start)*g_dev['foc'].micron_to_steps)
            self.sequencer_hold = False
            self.guard = False
            self.af_guard = False
            return
        if min(x) <= d1 <= max(x):
            plog ('Moving to Solved focus:  ', round(d1, 2), ' calculated:  ',  new_spot)
            #Saves a base for relative focus adjusts.
            pos = int(d1*g_dev['foc'].micron_to_steps)

            g_dev['foc'].guarded_move(pos)
            g_dev['foc'].last_known_focus = d1
            try:
                g_dev['foc'].last_temperature = g_dev['foc'].focuser.Temperature
            except:
                g_dev['foc'].last_temperature = 10.0    #NB NB This should be a site monthly default.
            g_dev['foc'].last_source = "coarse_focus_script"
            if not sim:
                g_dev['obs'].scan_requests()
                result = g_dev['cam'].expose_command(req, opt, solve_it=False)
                if self.stop_script_called:
                    g_dev["obs"].send_to_user("Cancelling out of autofocus script as stop script has been called.")  
                    return
                if not g_dev['obs'].open_and_enabled_to_observe:
                    g_dev["obs"].send_to_user("Cancelling out of activity as no longer open and enabled to observe.")  
                    return
            else:
                result['FWHM'] = new_spot
                result['mean_focus'] = g_dev['foc'].focuser.Position*g_dev['foc'].steps_to_micron
            try:
                spot6 = result['FWHM']
                foc_pos4 = result['mean_focus']
                plog('\n\n\nFound best focus at:  ', foc_pos4,' measured is:  ',  round(spot6, 2), '\n\n\n')
                g_dev['obs'].send_to_user("Found best focus at: " +str(foc_pos4) + ' measured FWHM is: ' + str(round(spot6, 2)), p_level='INFO')
            except:
                plog('Known bug, Verifcation did not work. Returing to target using solved focus.')
        else:
            plog('Coarse_focus did not converge. Moving back to starting focus:  ', foc_pos0)
            g_dev['obs'].send_to_user('Coarse_focus did not converge. Moving back to starting focus:  ' + str(foc_pos0), p_level='INFO')

            g_dev['foc'].guarded_move((foc_start)*g_dev['foc'].micron_to_steps)
        plog("Returning to:  ", start_ra, start_dec)
        g_dev["mnt"].last_ra = start_ra
        g_dev["mnt"].last_dec = start_dec
        g_dev['mnt'].mount.SlewToCoordinatesAsync(start_ra, start_dec)   #Return to pre-focus pointing.
        wait_for_slew()
        if sim:
            g_dev['foc'].guarded_move((foc_start)*g_dev['foc'].micron_to_steps)
        self.sequencer_hold = False
        self.guard = False
        self.af_guard = False
        return result

    def append_completes(self, block_id):
        camera = self.config['camera']['camera_1_1']['name']
        seq_shelf = shelve.open(g_dev['obs'].obsid_path + 'ptr_night_shelf/' + camera + str(g_dev['obs'].name))
        plog("block_id:  ", block_id)
        lcl_list = seq_shelf['completed_blocks']
        lcl_list.append(block_id)   #NB NB an in-line append did not work!
        seq_shelf['completed_blocks']= lcl_list
        plog('Appended completes contains:  ', seq_shelf['completed_blocks'])
        seq_shelf.close()
        return

    def is_in_completes(self, check_block_id):
        camera = self.config['camera']['camera_1_1']['name']
        seq_shelf = shelve.open(g_dev['obs'].obsid_path + 'ptr_night_shelf/' + camera + str(g_dev['obs'].name))
        #plog('Completes contains:  ', seq_shelf['completed_blocks'])
        if check_block_id in seq_shelf['completed_blocks']:
            seq_shelf.close()
            #plog("Block ID in completed blocks:  ",  check_block_id)
            return True
        else:
            seq_shelf.close()
            return False


    def run_nightly_weather_report(self):
        
        g_dev['ocn'].status = g_dev['ocn'].get_status()
        g_dev['enc'].status = g_dev['enc'].get_status()
        ocn_status = g_dev['ocn'].status
        enc_status = g_dev['enc'].status
        events = g_dev['events']
        
        obs_win_begin, sunset, sunrise, ephem_now = self.astro_events.getSunEvents()
        #if self.nightly_weather_report_complete==False:
        #    self.nightly_weather_report_complete=True
            # First thing to do at the Cool Down, Open time is to calculate the quality of the evening
            # using the broad weather report.

        plog("Appraising quality of evening from Open Weather Map.")
        owm = OWM('d5c3eae1b48bf7df3f240b8474af3ed0')
        mgr = owm.weather_manager() 
        try:           
            one_call = mgr.one_call(lat=self.config["latitude"], lon=self.config["longitude"])
            ownsuccess=True
        except:
            plog ("call to OWM failed. Starting a retry schedule.")
            plog(traceback.format_exc())
            owncounter=0
            while owncounter <5:
                time.sleep(10)
                try:
                    one_call = mgr.one_call(lat=self.config["latitude"], lon=self.config["longitude"])
                    owncounter=6
                    ownsuccess=True
                except:                   
                    plog ("try "+ str(owncounter+1) + " for owm failed")
                    owncounter=owncounter+1
                    plog(traceback.format_exc())
                    ownsuccess=False
        
        if ownsuccess==False:
            plog("Failed to get a weather report. setting weather report safety to False")
            self.weather_report_is_acceptable_to_observe=False
            self.weather_report_wait_until_open=False
            self.weather_report_wait_until_open_time=ephem_now
            self.weather_report_close_during_evening=False
            self.weather_report_close_during_evening_time=ephem_now
            return
        
        # Collect relevant info for fitzgerald weather number calculation
        hourcounter=0
        fitzgerald_weather_number_grid=[]
        hours_until_end_of_observing= math.ceil((events['Observing Ends'] - ephem_now) * 24)
        plog("Hours until end of observing: " + str(hours_until_end_of_observing))
        
        
        for hourly_report in one_call.forecast_hourly:
            
            if hourcounter > hours_until_end_of_observing:
                pass
            else:
                fitzgerald_weather_number_grid.append([hourly_report.humidity,hourly_report.clouds,hourly_report.wind()['speed'], hourly_report.status, hourly_report.detailed_status])
                hourcounter=hourcounter + 1
        plog (fitzgerald_weather_number_grid)    
        
        
        # Fitzgerald weather number calculation.
        hourly_fitzgerald_number=[]
        for entry in fitzgerald_weather_number_grid:
            tempFn=0
            # Add humidity score up
            if 80 < entry[0] <= 85:
                tempFn=tempFn+1
            elif 85 < entry[0] <= 90:
                tempFn=tempFn+4
            elif 90 < entry[0] <= 100:
                tempFn=tempFn+40
            
            # Add cloud score up
            if 20 < entry[1] <= 40:
                tempFn=tempFn+1
            elif 40 < entry[1] <= 60:
                tempFn=tempFn+4
            elif 60 < entry[1] <= 80:
                tempFn=tempFn+40
            elif 80 < entry[1] <= 100:
                tempFn=tempFn+100
            
            # Add wind score up
            if 8 < entry[2] <=12:
                tempFn=tempFn+1
            elif 12 < entry[2] <= 15:
                tempFn=tempFn+4
            elif 15 < entry[2] <= 20:
                tempFn=tempFn+40
            elif 20 < entry[2] :
                tempFn=tempFn+100
            hourly_fitzgerald_number.append(tempFn)
            
        plog ("Hourly Fitzgerald number")
        plog (hourly_fitzgerald_number)
        plog ("Night's total fitzgerald number")
        plog (sum(hourly_fitzgerald_number))
        
        if hours_until_end_of_observing < 2:
            plog("Not enough hours left in the day to bother opening!")
            self.weather_report_is_acceptable_to_observe=False
            self.weather_report_wait_until_open=False
            self.weather_report_wait_until_open_time=ephem_now
            self.weather_report_close_during_evening=False
            self.weather_report_close_during_evening_time=ephem_now
        elif hourly_fitzgerald_number == []:
            plog("Looks like there isn't enough hours left in the night!")
            self.weather_report_is_acceptable_to_observe=False
            self.weather_report_wait_until_open=False
            self.weather_report_wait_until_open_time=ephem_now
            self.weather_report_close_during_evening=False
            self.weather_report_close_during_evening_time=ephem_now
        elif sum(hourly_fitzgerald_number) < 10:
            plog ("This is a good observing night!")
            self.weather_report_is_acceptable_to_observe=True
            self.weather_report_wait_until_open=False
            self.weather_report_wait_until_open_time=ephem_now
            self.weather_report_close_during_evening=False
            self.weather_report_close_during_evening_time=ephem_now
        elif sum(hourly_fitzgerald_number) > 1000:
            plog ("This is a horrible observing night!")
            self.weather_report_is_acceptable_to_observe=False
            self.weather_report_wait_until_open=False
            self.weather_report_wait_until_open_time=ephem_now
            self.weather_report_close_during_evening=False
            self.weather_report_close_during_evening_time=ephem_now
        elif sum(hourly_fitzgerald_number) < 100:
            plog ("This is perhaps not the best night, but we will give it a shot!")
            self.weather_report_is_acceptable_to_observe=True
            self.weather_report_wait_until_open=False
            self.weather_report_wait_until_open_time=ephem_now
            self.weather_report_close_during_evening=False
            self.weather_report_close_during_evening_time=ephem_now
        else:
            plog ("This is a problematic night, lets check if one part of the night is clearer than the other.")
            TEMPhourly_restofnight_fitzgerald_number=hourly_fitzgerald_number.copy()
            TEMPhourly_nightuptothen_fitzgerald_number=hourly_fitzgerald_number.copy()
            hourly_restofnight_fitzgerald_number=[]                
            
            for entry in range(len(TEMPhourly_restofnight_fitzgerald_number)):
                hourly_restofnight_fitzgerald_number.append(sum(TEMPhourly_restofnight_fitzgerald_number))
                TEMPhourly_restofnight_fitzgerald_number.pop(0)
            
            plog ("Hourly Fitzgerald Number for the Rest of the Night")
            plog (hourly_restofnight_fitzgerald_number)
            
            later_clearing_hour=99
            for q in range(len(hourly_restofnight_fitzgerald_number)):
                if hourly_restofnight_fitzgerald_number[q] < 100:
                    plog ("looks like it is clear for the rest of the night after hour " + str(q+1) )
                    later_clearing_hour=q+1
                    number_of_hours_left_after_later_clearing_hour= len(hourly_restofnight_fitzgerald_number) - q
                    break                  
            
            hourly_nightuptothen_fitzgerald_number=[]
            counter=0
            for entry in TEMPhourly_nightuptothen_fitzgerald_number:
                temp_value=0        
                for q in range(len(TEMPhourly_nightuptothen_fitzgerald_number)):
                    if q < counter:
                        temp_value = temp_value + TEMPhourly_nightuptothen_fitzgerald_number[q]
                counter=counter+1
                
                hourly_nightuptothen_fitzgerald_number.append(temp_value)
            
            plog ("Hourly Fitzgerald Number up until that point in the night")
            plog (hourly_nightuptothen_fitzgerald_number)
            
            clear_until_hour=99
            for q in range(len(hourly_nightuptothen_fitzgerald_number)):
                if hourly_nightuptothen_fitzgerald_number[q] < 100:
                    #plog ("looks like it is clear until hour " + str(q+1) )
                    clear_until_hour=q+1            
                        
            if clear_until_hour != 99:
                if clear_until_hour > 2:                        
                    plog ("looks like it is clear until hour " + str(clear_until_hour) )
                    plog ("Will observe until then then close down observatory")
                    self.weather_report_is_acceptable_to_observe=True
                    self.weather_report_close_during_evening=True
                    self.weather_report_close_during_evening_time=ephem_now + (clear_until_hour/24)
                    g_dev['events']['Observing Ends'] = ephem_now + (clear_until_hour/24)
                else:
                    plog ("looks like it is clear until hour " + str(clear_until_hour) )
                    plog ("But that isn't really long enough to rationalise opening the observatory")
                    self.weather_report_is_acceptable_to_observe=False
                    self.weather_report_close_during_evening=False
            
            if later_clearing_hour != 99:
                if number_of_hours_left_after_later_clearing_hour > 2:
                    plog ("looks like clears up at hour " + str(later_clearing_hour) )
                    plog ("Will attempt to open/re-open observatory then.")                    
                    self.weather_report_wait_until_open=True
                    self.weather_report_wait_until_open_time=ephem_now + (later_clearing_hour/24) 
                else:
                    plog ("looks like it clears up at hour " + str(later_clearing_hour) )
                    plog ("But there isn't much time after then, so not going to open then. ")
                    self.weather_report_wait_until_open=False
                    
            # if self.weather_report_close_during_evening==True or self.weather_report_wait_until_open==True:
            #     self.weather_report_is_acceptable_to_observe=True
            # else:
            #     self.weather_report_is_acceptable_to_observe=False
                
            if clear_until_hour==99 and later_clearing_hour ==99:
                plog ("It doesn't look like there is a clear enough patch to observe tonight")
                self.weather_report_is_acceptable_to_observe=False
                    
                
            
        
        
        
        

        # However, if the observatory is under manual control, leave this switch on.
        if g_dev['enc'].mode == 'Manual':
            self.weather_report_is_acceptable_to_observe=True
            
    def global_wx(self):
        '''
        THIS ROUTINE IS A COMPLETE HACK -- BEWARE.
 

        '''
        # g_dev['ocn'].status = g_dev['ocn'].get_status()
        # g_dev['enc'].status = g_dev['enc'].get_status()
        # ocn_status = g_dev['ocn'].status
        # enc_status = g_dev['enc'].status
        # events = g_dev['events']
        #breakpoint()
        obs_win_begin, sunset, sunrise, ephem_now = self.astro_events.getSunEvents()
        if self.nightly_weather_report_complete==False:
            self.nightly_weather_report_complete=True
            # First thing to do at the Cool Down, Open time is to calculate the quality of the evening
            # using the broad weather report.
            #             site    >0m5 small
            lat_lons = [['mrc' , 1.75, 1,  34.459375, -119.681172], 
                        ['sqa' ,  1.0, 0,  34.691481, -120.042251], 
                        ['sro' ,    1, 1,  37.070365, -119.413107], 
                        ['udro',    1, 1,  37.737001, -113.691774], 
                        ['aro' ,    0, 3,  35.554307, -105.870189], 
                        ['elp' , 0.75, 1,  30.679280, -104.024396], 
                        ['roc' , 0.75, 1,  42.250616, -77.7850655], 
                        ['lsc' ,    1, 1, -30.167654, -70.804709 ], 
                        ['tfn' ,    1, 2,  28.302079, -16.5113277], 
                        ['cpt' ,    0, 2,  32.380561,  20.810137 ], 
                        ['tlv' ,    0, 1,  30.597529,  34.7623430], 
                        ['nsq' ,    1, 1,  32.354453,  80.0531263],
                        ['coj' ,    1, 2, -31.272856,  149.070813],
                        ['eco' ,    0, 2, -37.700976,  145.191672],
                        ['whs' ,    0, 1,  21.388383, -157.993459],
                        ['ogg' ,    1, 3,  20.707034, -156.257481],
                        ]
            plog("Appraising quality of evening from Open Weather Map.")
            owm = OWM('d5c3eae1b48bf7df3f240b8474af3ed0')
            mgr = owm.weather_manager()
            clear_hrs = 0
            cloudy_hrs = 0
            for site in lat_lons:            
                one_call = mgr.one_call(lat=site[2], lon=site[3])
                two_day = one_call.forecast_hourly

                print( '\n' + site[0], two_day, '\n' + site[0], '\n\n')
                for hourly_report in two_day:
                    if hourly_report.status in ['Clear']:
                        clear_hrs += 1
                        print("Bingo")
                    else:
                        cloudy_hrs += 1
            print('Clear Fraction:  ', clear_hrs*100/(clear_hrs + cloudy_hrs))        
            
            # # Collect relevant info for fitzgerald weather number calculation
            hourcounter=0
            # fitzgerald_weather_number_grid=[]
            # hours_until_end_of_observing= math.ceil((events['Observing Ends'] - ephem_now) * 24)
            # plog("Hours until end of observing: " + str(hours_until_end_of_observing))
            
            
            # for hourly_report in one_call.forecast_hourly:
                
            #     if hourcounter > hours_until_end_of_observing:
            #         pass
            #     else:
            #         fitzgerald_weather_number_grid.append([hourly_report.humidity,hourly_report.clouds,hourly_report.wind()['speed'],hourly_report.status, hourly_report.detailed_status])
            #         hourcounter=hourcounter + 1
            # plog (fitzgerald_weather_number_grid)    
            
            
            # Fitzgerald weather number calculation.
            hourly_fitzgerald_number=[]
            fitzgerald_weather_number_grid = 0  #Hack!!
            for entry in fitzgerald_weather_number_grid:
                tempFn=0
                # Add humidity score up
                if 80 < entry[0] <= 85:
                    tempFn=tempFn+1
                elif 85 < entry[0] <= 90:
                    tempFn=tempFn+4
                elif 90 < entry[0] <= 100:
                    tempFn=tempFn+40
                
                # Add cloud score up
                if 20 < entry[1] <= 40:
                    tempFn=tempFn+1
                elif 40 < entry[1] <= 60:
                    tempFn=tempFn+4
                elif 60 < entry[1] <= 80:
                    tempFn=tempFn+40
                elif 80 < entry[1] <= 100:
                    tempFn=tempFn+100
                
                # Add wind score up
                if 8 < entry[2] <=12:
                    tempFn=tempFn+1
                elif 12 < entry[2] <= 15:
                    tempFn=tempFn+4
                elif 15 < entry[2] <= 20:
                    tempFn=tempFn+40
                elif 15 < entry[2] :
                    tempFn=tempFn+100
                hourly_fitzgerald_number.append(tempFn)
                
            plog ("Hourly Fitzgerald number")
            plog (hourly_fitzgerald_number)
            plog ("Night's total fitzgerald number")
            plog (sum(hourly_fitzgerald_number))
            
            if sum(hourly_fitzgerald_number) < 10:
                plog ("This is a good observing night!")
                self.weather_report_is_acceptable_to_observe=True
                self.weather_report_wait_until_open=True
                self.weather_report_wait_until_open_time=ephem_now
                self.weather_report_close_during_evening=False
                self.weather_report_close_during_evening_time=ephem_now
            elif sum(hourly_fitzgerald_number) > 1000:
                plog ("This is a horrible observing night!")
                self.weather_report_is_acceptable_to_observe=False
                self.weather_report_wait_until_open=False
                self.weather_report_wait_until_open_time=ephem_now
                self.weather_report_close_during_evening=False
                self.weather_report_close_during_evening_time=ephem_now
            elif sum(hourly_fitzgerald_number) < 100:
                plog ("This is perhaps not the best night, but we will give it a shot!")
                self.weather_report_is_acceptable_to_observe=True
                self.weather_report_wait_until_open=True
                self.weather_report_wait_until_open_time=ephem_now
                self.weather_report_close_during_evening=False
                self.weather_report_close_during_evening_time=ephem_now
            else:
                plog ("This is a problematic night, lets check if one part of the night is clearer than the other.")
                TEMPhourly_restofnight_fitzgerald_number=hourly_fitzgerald_number.copy()
                TEMPhourly_nightuptothen_fitzgerald_number=hourly_fitzgerald_number.copy()
                hourly_restofnight_fitzgerald_number=[]                
                
                for entry in range(len(TEMPhourly_restofnight_fitzgerald_number)):
                    hourly_restofnight_fitzgerald_number.append(sum(TEMPhourly_restofnight_fitzgerald_number))
                    TEMPhourly_restofnight_fitzgerald_number.pop(0)
                
                plog ("Hourly Fitzgerald Number for the Rest of the Night")
                plog (hourly_restofnight_fitzgerald_number)
                
                later_clearing_hour=99
                for q in range(len(hourly_restofnight_fitzgerald_number)):
                    if hourly_restofnight_fitzgerald_number[q] < 100:
                        plog ("looks like it is clear for the rest of the night after hour " + str(q+1) )
                        later_clearing_hour=q+1
                        number_of_hours_left_after_later_clearing_hour= len(hourly_restofnight_fitzgerald_number) - q
                        break                  
                
                hourly_nightuptothen_fitzgerald_number=[]
                counter=0
                for entry in TEMPhourly_nightuptothen_fitzgerald_number:
                    temp_value=0        
                    for q in range(len(TEMPhourly_nightuptothen_fitzgerald_number)):
                        if q < counter:
                            temp_value = temp_value + TEMPhourly_nightuptothen_fitzgerald_number[q]
                    counter=counter+1
                    
                    hourly_nightuptothen_fitzgerald_number.append(temp_value)
                
                plog ("Hourly Fitzgerald Number up until that point in the night")
                plog (hourly_nightuptothen_fitzgerald_number)
                
                clear_until_hour=99
                for q in range(len(hourly_nightuptothen_fitzgerald_number)):
                    if hourly_nightuptothen_fitzgerald_number[q] < 100:
                        #plog ("looks like it is clear until hour " + str(q+1) )
                        clear_until_hour=q+1            
                            
                if clear_until_hour != 99:
                    if clear_until_hour > 2:                        
                        plog ("looks like it is clear until hour " + str(clear_until_hour) )
                        plog ("Will observe until then then close down observatory")
                        self.weather_report_is_acceptable_to_observe=True
                        self.weather_report_close_during_evening=True
                        self.weather_report_close_during_evening_time=ephem_now + (clear_until_hour/24)
                        g_dev['events']['Observing Ends'] = ephem_now + (clear_until_hour/24)
                    else:
                        plog ("looks like it is clear until hour " + str(clear_until_hour) )
                        plog ("But that isn't really long enough to rationalise opening the observatory")
                        self.weather_report_is_acceptable_to_observe=False
                        self.weather_report_close_during_evening=False
                
                if later_clearing_hour != 99:
                    if number_of_hours_left_after_later_clearing_hour > 2:
                        plog ("looks like clears up at hour " + str(later_clearing_hour) )
                        plog ("Will attempt to open/re-open observatory then.")                    
                        self.weather_report_wait_until_open=True
                        self.weather_report_wait_until_open_time=ephem_now + (later_clearing_hour/24) 
                    else:
                        plog ("looks like it clears up at hour " + str(later_clearing_hour) )
                        plog ("But there isn't much time after then, so not going to open then. ")
                        self.weather_report_wait_until_open=False
                        
                # if self.weather_report_close_during_evening==True or self.weather_report_wait_until_open==True:
                #     self.weather_report_is_acceptable_to_observe=True
                # else:
                #     self.weather_report_is_acceptable_to_observe=False
                    
                if clear_until_hour==99 and later_clearing_hour ==99:
                    plog ("It doesn't look like there is a clear enough patch to observe tonight")
                    self.weather_report_is_acceptable_to_observe=False
                    
                
            
        
        
        
        

        # However, if the observatory is under manual control, leave this switch on.
        if g_dev['enc'].mode == 'Manual':
            self.weather_report_is_acceptable_to_observe=True

    def centering_exposure(self):

        req = {'time': self.config['pointing_exposure_time'],  'alias':  str(self.config['camera']['camera_1_1']['name']), 'image_type': 'light'}   #  NB Should pick up filter and constats from config
        opt = {'area': 100, 'count': 1, 'filter': 'focus'}
        
        
        
        # Make sure platesolve queue is clear
        reported=0
        while True:
            #if g_dev['obs'].platesolve_is_processing ==False and g_dev['obs'].platesolve_queue.empty():
            if g_dev['obs'].platesolve_is_processing ==False and g_dev['obs'].platesolve_queue.empty():
                break
            else:
                if reported ==0:
                    plog ("PLATESOLVE: Waiting for platesolve processing to complete and queue to clear")
                    reported=1
                if self.stop_script_called:
                    g_dev["obs"].send_to_user("Cancelling out of autofocus script as stop script has been called.")  
                    return
                if not g_dev['obs'].open_and_enabled_to_observe:
                    g_dev["obs"].send_to_user("Cancelling out of activity as no longer open and enabled to observe.")  
                    return
                pass
        
        # Take a pointing shot to reposition
        result = g_dev['cam'].expose_command(req, opt, no_AWS=True, solve_it=True)
        
        # Wait for platesolve
        queue_clear_time = time.time()
        reported=0
        while True:
            if g_dev['obs'].platesolve_is_processing ==False and g_dev['obs'].platesolve_queue.empty():
                #plog ("we are free from platesolving!")
                break
            else:
                if reported ==0:
                    plog ("PLATESOLVE: Waiting for platesolve processing to complete and queue to clear")
                    reported=1
                if self.stop_script_called:
                    g_dev["obs"].send_to_user("Cancelling out of autofocus script as stop script has been called.")  
                    return
                if not g_dev['obs'].open_and_enabled_to_observe:
                    g_dev["obs"].send_to_user("Cancelling out of activity as no longer open and enabled to observe.")  
                    return
                pass
        plog ("Time Taken for queue to clear post-exposure: " + str(time.time() - queue_clear_time))
        
        # Nudge if needed.
        g_dev['obs'].check_platesolve_and_nudge()
        
        if self.stop_script_called:
            g_dev["obs"].send_to_user("Cancelling out of autofocus script as stop script has been called.")  
            return
        if not g_dev['obs'].open_and_enabled_to_observe:
            g_dev["obs"].send_to_user("Cancelling out of activity as no longer open and enabled to observe.")  
            return
        
        # Taking a confirming shot. 
        req = {'time': self.config['pointing_exposure_time'],  'alias':  str(self.config['camera']['camera_1_1']['name']), 'image_type': 'light'}   #  NB Should pick up filter and constats from config
        opt = {'area': 100, 'count': 1, 'filter': 'focus'}
        result = g_dev['cam'].expose_command(req, opt, no_AWS=True, solve_it=True)
        
        if self.stop_script_called:
            g_dev["obs"].send_to_user("Cancelling out of autofocus script as stop script has been called.")  
            return
        if not g_dev['obs'].open_and_enabled_to_observe:
            g_dev["obs"].send_to_user("Cancelling out of activity as no longer open and enabled to observe.")  
            return
        
        return result


    def reset_completes(self):
        try:
            camera = self.config['camera']['camera_1_1']['name']
            seq_shelf = shelve.open(g_dev['obs'].obsid_path + 'ptr_night_shelf/' + str(camera) + str(g_dev['obs'].name))
            seq_shelf['completed_blocks'] = []
            seq_shelf.close()
        except:
            plog('Found an empty shelf.  Reset_(block)completes for:  ', camera)
        return
    
    <|MERGE_RESOLUTION|>--- conflicted
+++ resolved
@@ -702,13 +702,9 @@
 
         elif not self.eve_sky_flat_latch and ((events['Eve Sky Flats'] <= ephem_now < events['End Eve Sky Flats'])  \
                and g_dev['enc'].mode in [ 'Automatic', 'Autonomous'] and not g_dev['ocn'].wx_hold and \
-<<<<<<< HEAD
-               self.config['auto_eve_sky_flat'] and g_dev['obs'].open_and_enabled_to_observe and not self.eve_flats_done  and g_dev['obs'].camera_temperature_in_range_for_calibrations):
-               # Deleted and self.weather_report_is_acceptable_to_observe
-=======
+
                self.config['auto_eve_sky_flat'] and g_dev['obs'].open_and_enabled_to_observe and not self.eve_flats_done and g_dev['obs'].camera_temperature_in_range_for_calibrations):
 
->>>>>>> ff7abc84
             self.eve_sky_flat_latch = True
             self.current_script = "Eve Sky Flat script starting"
             #plog('Skipping Eve Sky Flats')
@@ -726,11 +722,8 @@
 
         elif ((g_dev['events']['Clock & Auto Focus']  <= ephem_now < g_dev['events']['Observing Begins']) and \
                g_dev['enc'].mode == 'Automatic') and not g_dev['ocn'].wx_hold  \
-<<<<<<< HEAD
-                and self.night_focus_ready==True and  g_dev['obs'].open_and_enabled_to_observe:
-=======
+
                 and self.night_focus_ready==True and  g_dev['obs'].open_and_enabled_to_observe and not self.clock_focus_latch:
->>>>>>> ff7abc84
 
             
             self.clock_focus_latch = True
@@ -771,11 +764,9 @@
         elif (events['Observing Begins'] <= ephem_now \
                                    < events['Observing Ends']) and not g_dev['ocn'].wx_hold \
                                    and  g_dev['obs'].blocks is not None and g_dev['obs'].projects \
-<<<<<<< HEAD
-                                   is not None and g_dev['obs'].open_and_enabled_to_observe :
-=======
+
                                    is not None and g_dev['obs'].open_and_enabled_to_observe:
->>>>>>> ff7abc84
+
             try:
                 
                
@@ -920,10 +911,9 @@
         elif not self.morn_sky_flat_latch and ((events['Morn Sky Flats'] <= ephem_now < events['End Morn Sky Flats'])  \
                and g_dev['enc'].mode == 'Automatic' and not g_dev['ocn'].wx_hold and \
                self.config['auto_morn_sky_flat']) and not self.morn_flats_done and g_dev['obs'].camera_temperature_in_range_for_calibrations and g_dev['obs'].open_and_enabled_to_observe:
-<<<<<<< HEAD
-=======
+
                    #self.config['auto_morn_sky_flat']) and not self.morn_flats_done and g_dev['obs'].open_and_enabled_to_observe :
->>>>>>> ff7abc84
+
             #self.time_of_next_slew = time.time() -1
             self.morn_sky_flat_latch = True
             
@@ -1251,13 +1241,10 @@
                 self.block_guard = False                
                 return block_specification
             
-<<<<<<< HEAD
-
-=======
+
             
             g_dev['obs'].update()
-            #g_dev['mnt'].re_seek(dither=0)
->>>>>>> ff7abc84
+
 
             plog("CAUTION:  rotator may block")
             pa = float(block_specification['project']['project_constraints']['position_angle'])
