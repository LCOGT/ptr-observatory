import time
import datetime
from datetime import timedelta
import copy
from global_yard import g_dev
import ephem
import build_tycho as tycho
import shelve
import redis
import math
import shutil
import numpy as np
import os
from glob import glob
import traceback
from ptr_utility import plog
'''
Autofocus NOTE 20200122

As a general rule the focus is stable(temp).  So when code (re)starts, compute and go to that point(filter).

Nautical or astronomical dark, and time of last focus > 2 hours or delta-temp > ?1C, then schedule an
autofocus.  Presumably system is near the bottom of the focus parabola, but it may not be.

Pick a ~7mag focus star at an Alt of about 60 degrees, generally in the South.  Later on we can start
chosing and logging a range of altitudes so we can develop adj_focus(temp, alt, flip_side).

Take central image, move in 1x and expose, move out 2x then in 1x and expose, solve the equation and
then finish with a check exposure.

Now there are cases if for some reason telescope is not near the focus:  first the minimum is at one end
of a linear series.  From that series and the image diameters we can imply where the focus is, subject to
seeing induced errors.  If either case occurs, go to the projected point and try again.

A second case is the focus is WAY off, and or pointing.  Make appropriate adjustments and try again.

The third case is we have a minimum.  Inspection of the FWHM may imply seeing is poor.  In that case
double the exposure and possibly do a 5-point fit rather than a 3-point.

Note at the last exposure it is reasonable to do a minor recalibrate of the pointing.

Once we have fully automatic observing it might make sense to do a more full range test of the focus mechanism
and or visit more altitudes and temeperatures.



1) Implement mag 7 star selection including getting that star at center of rotation.

2) Implement using Sep to reliably find that star.

3) change use of site config file.

4) use common settings for sep


'''


def fit_quadratic(x, y):
    #From Meeus, works fine.
    #Abscissa arguments do not need to be ordered for this to work.
    #NB Single alpha variable names confict with debugger commands, so bad practce.
    if len(x) == len(y):
        p = 0
        q = 0
        r = 0
        s = 0
        t = 0
        u = 0
        v = 0
        for i in range(len(x)):
            p += x[i]
            q += x[i]**2
            r += x[i]**3
            s += x[i]**4
            t += y[i]
            u += x[i]*y[i]
            v += x[i]**2*y[i]
        n = len(x)
        d = n*q*s +2*p*q*r - q*q*q - p*p*s - n*r*r
        a = (n*q*v + p*r*t + p*q*u - q*q*t - p*p*v - n*r*u)/d
        b = (n*s*u + p*q*v + q*r*t - q*q*u - p*s*t - n*r*v)/d
        c = (q*s*t + q*r*u + p*r*v - q*q*v - p*s*u - r*r*t)/d
        plog('Quad;  ', a, b, c)
        try:
            return (a, b, c, -b/(2*a))
        except:
            return (a, b, c)
    else:
        plog("Unbalanced coordinate pairs suppied to fit_quadratic()")
        return None

def bin_to_string(use_bin):
    if use_bin == 1:
        return '1, 1'
    if use_bin == 2:
        return '2, 2'
    if use_bin == 3:
        return '3, 3'
    if use_bin == 4:
        return '4, 4'
    if use_bin == 5:
        return'5, 5'
    else:
        return '1, 1'

def ra_fix(ra):
    while ra >= 24:
        ra -= 24
    while ra < 0:
        ra +=24
    return ra

def ra_dec_fix_hd(ra, dec):
    if dec > 90:
        dec = 180 - dec
        ra -= 12
    if dec < -90:
        dec = -180 - dec
        ra += 12
    while ra >= 24:
        ra -= 24
    while ra < 0:
        ra += 24
    return ra, dec

class Sequencer:

    def __init__(self, driver: str, name: str, config: dict, astro_events):
        self.name = name
        self.astro_events = astro_events
        self.config = config

        g_dev['seq'] = self
        self.connected = True
        self.description = "Sequencer for script execution."
        self.sequencer_hold = False
        self.sequencer_message = '-'
        plog("sequencer connected.")
        #plog(self.description)
        redis_ip = config['redis_ip']

        if redis_ip is not None:
            self.redis_server = redis.StrictRedis(host=redis_ip, port=6379, db=0,
                                              decode_responses=True)
            self.redis_wx_enabled = True
        else:
            self.redis_wx_enabled = False
        self.sky_guard = False
        self.af_guard = False
        self.block_guard = False
        self.time_of_next_slew = time.time()
        #NB NB These should be set up from config once a day at Noon/Startup time
        self.bias_dark_latch = True   #NB NB NB Should these initially be defined this way?
        self.sky_flat_latch = True
        self.morn_sky_flat_latch = True
        self.morn_bias_dark_latch = True   #NB NB NB Should these initially be defined this way?
        self.night_focus_ready=True
        self.midnight_calibration_done = False
        self.nightly_reset_complete = False
        
        self.reset_completes()  # NB NB Note this is reset each time sequencer is restarted.

        try:
            self.is_in_completes(None)
        except:
            self.reset_completes()


    def get_status(self):
        status = {
            "active_script": None,
            "sequencer_busy":  False
        }
        #20211026   I think this is causing problems.   WER
        # if not self.sequencer_hold:   #  NB THis should be wrapped in a timeout.
        #     if g_dev['obs'].status_count > 3:   #Gove syste time to settle.
        #         self.manager()      #  There be dragons here!  <<<<<<<<<<<<<<<<<<<<<<<<<<<<<<<<<<<<<<<<<<<<<
        return status


    def parse_command(self, command):
        req = command['required_params']
        opt = command['optional_params']
        g_dev['cam'].user_id = command['user_id']
        g_dev['cam'].user_name = command['user_name']
        action = command['action']
        script = command['required_params']['script']
        if action == "run" and script == 'focusAuto':
            self.auto_focus_script(req, opt)
        elif action == "autofocus": # this action is the front button on Camera, so FORCES an autofocus
            g_dev['foc'].time_of_last_focus = datetime.datetime.now() - datetime.timedelta(
                days=1
            )  # Initialise last focus as yesterday
            self.auto_focus_script(req, opt)
        elif action == "run" and script == 'focusFine':
            self.coarse_focus_script(req, opt)
        elif action == "run" and script == 'genScreenFlatMasters':
            self.screen_flat_script(req, opt)
        elif action == "run" and script == 'genSkyFlatMasters':
            self.sky_flat_script(req, opt)
        elif action == "run" and script in ['32TargetPointingRun', 'pointingRun', 'makeModel']:
            if req['gridType'] == 'sweep':
               self.equatorial_pointing_run(req, opt)
            elif req['gridType'] == 'cross':
                self.cross_pointing_run(req, opt)
            else:
                self.sky_grid_pointing_run(req, opt)
        elif action == "run" and script in ("genBiasDarkMaster", "genBiasDarkMasters"):
            self.bias_dark_script(req, opt, morn=True)
        elif action == "run" and script == 'takeLRGBStack':
            self.take_lrgb_stack(req, opt)
        elif action == "run" and script == "takeO3HaS2N2Stack":
            self.take_lrgb_stack(req, opt)
        elif action.lower() in ["stop", "cancel"]:
            self.stop_command(req, opt)
        elif action == "home":
            #breakpoint()
            self.home_command(req, opt)
        elif action == 'run' and script == 'findFieldCenter':
            g_dev['mnt'].go_command(req, opt, calibrate=True, auto_center=True)
        elif action == 'run' and script == 'calibrateAtFieldCenter':
            g_dev['mnt'].go_command(req, opt, calibrate=True, auto_center=False)
        else:
            plog('Sequencer command:  ', command, ' not recognized.')

    def enc_to_skyflat_and_open(self ,enc_status, ocn_status, no_sky=False):
        #ocn_status = eval(self.redis_server.get('ocn_status'))
           #NB 120 is enough time to telescope to get pointed to East
        #self.time_of_next_slew = time.time() -1  #Set up so next block executes if unparked.
        if g_dev['mnt'].mount.AtParK:
            g_dev['mnt'].unpark_command({}, {}) # Get there early
            time.sleep(3)
            self.time_of_next_slew = time.time() + 120   #NB 120 is enough time to telescope to get pointed to East
            if not no_sky:
                g_dev['mnt'].slewToSkyFlatAsync()
                #This should run once. Next time this phase is entered in > 120 seconds we
            #flat_spot, flat_alt = g_dev['evnt'].flat_spot_now()

        if time.time() >= self.time_of_next_slew:
            self.time_of_next_slew = time.time() + 120  # seconds between slews.
            #We slew to anti-solar Az and reissue this command every 120 seconds
            flat_spot, flat_alt = g_dev['evnt'].flat_spot_now()
            try:
                if not no_sky:
                    g_dev['mnt'].slewToSkyFlatAsync()
                    time.sleep(10)
                plog("Open and slew Dome to azimuth opposite the Sun:  ", round(flat_spot, 1))

                if enc_status['shutter_status'] in ['Closed', 'closed'] and g_dev['enc'].mode == 'Automatic' \
                    and ocn_status['hold_duration'] <= 0.1:   #NB
                    #breakpoint()
                    g_dev['enc'].open_command({}, {})
                    plog("Opening dome, will set Synchronize in 10 seconds.")
                    time.sleep(10)
                g_dev['enc'].sync_mount_command({}, {})
                #Prior to skyflats no dome following.
                self.dome_homed = False
                
            except:
                pass#
        return

    def park_and_close(self, enc_status):
        try:
            if not g_dev['mnt'].mount.AtParK:   ###Test comment here
                g_dev['mnt'].park_command({}, {}) # Get there early
        except:
            plog("Park not executed during Park and Close" )
        try:
            if enc_status['shutter_status'] in ['open', ] and g_dev['enc'].mode == 'Automatic':
                g_dev['enc'].close_command( {}, {})
        except:
            plog('Dome close not executed during Park and Close.')



    ###############################
    #       Sequencer Commands and Scripts
    ###############################
    def manager(self):
        '''
        This is called by the update loop.   Call from local status probe was removed
        #on 20211026 WER

        This is where scripts are automagically started.  Be careful what you put in here if it is
        going to open the dome or move the telescope at unexpected times.

        Scripts must not block too long or they must provide for periodic calls to check status.
        '''

        # NB Need a better way to get all the events.
        if g_dev['obs'].status_count < 3:
            return
        obs_win_begin, sunZ88Op, sunZ88Cl, ephem_now = self.astro_events.getSunEvents()
        #just to be safe:  Should fix Line 344 Exception.
        g_dev['ocn'].status = g_dev['ocn'].get_status()
        g_dev['enc'].status = g_dev['enc'].get_status()
        ocn_status = g_dev['ocn'].status
        enc_status = g_dev['enc'].status
        events = g_dev['events']


        if self.bias_dark_latch and ((events['Eve Bias Dark'] <= ephem_now < events['End Eve Bias Dark']) and \
             self.config['auto_eve_bias_dark'] and g_dev['enc'].mode in ['Automatic', 'Autonomous', 'Manual'] ):
            self.bias_dark_latch = False
            req = {'bin1': False, 'bin2': True, 'bin3': False, 'bin4': False, 'numOfBias': 45, \
                   'numOfDark': 15, 'darkTime': 180, 'numOfDark2': 3, 'dark2Time': 360, \
                   'hotMap': True, 'coldMap': True, 'script': 'genBiasDarkMaster', }
            opt = {}
            #No action needed on  the enclosure at this level
            self.park_and_close(enc_status)
            #NB The above put dome closed and telescope at Park, Which is where it should have been upon entry.
            self.bias_dark_script(req, opt, morn=False)
            self.bias_dark_latch = False

        elif ((g_dev['events']['Cool Down, Open']  <= ephem_now < g_dev['events']['Eve Sky Flats']) and \
               g_dev['enc'].mode == 'Automatic') and not g_dev['ocn'].wx_hold:

            #self.time_of_next_slew = time.time() -1
            self.enc_to_skyflat_and_open(enc_status, ocn_status)
            self.night_focus_ready=True

        elif ((g_dev['events']['Clock & Auto Focus']  <= ephem_now < g_dev['events']['Observing Begins']) and \
               g_dev['enc'].mode == 'Automatic') and not g_dev['ocn'].wx_hold:

            if self.night_focus_ready==True:
                g_dev['obs'].send_to_user("Beginning start of night Focus and Pointing Run", p_level='INFO')

                # Move to reasonable spot
                if g_dev['mnt'].mount.Tracking == False:
                    if g_dev['mnt'].mount.CanSetTracking:   
                        g_dev['mnt'].mount.Tracking = True
                    else:
                        plog("mount is not tracking but this mount doesn't support ASCOM changing tracking")

                g_dev['mnt'].move_to_altaz(90, 70)
                g_dev['foc'].time_of_last_focus = datetime.datetime.now() - datetime.timedelta(
                    days=1
                )  # Initialise last focus as yesterday

                # Autofocus
                req2 = {'target': 'near_tycho_star', 'area': 150}
                opt = {}
                self.auto_focus_script(req2, opt, throw = g_dev['foc'].throw)

                # Pointing
                req = {'time': self.config['focus_exposure_time'],  'alias':  str(self.config['camera']['camera_1_1']['name']), 'image_type': 'focus'}   #  NB Should pick up filter and constats from config
                #opt = {'area': 150, 'count': 1, 'bin': '2, 2', 'filter': 'focus'}
                opt = {'area': 150, 'count': 1, 'bin': 'default', 'filter': 'focus'}
                result = g_dev['cam'].expose_command(req, opt, no_AWS=False, solve_it=True)
            self.night_focus_ready=False

        elif self.sky_flat_latch and ((events['Eve Sky Flats'] <= ephem_now < events['End Eve Sky Flats'])  \
               and g_dev['enc'].mode in [ 'Automatic', 'Autonomous'] and not g_dev['ocn'].wx_hold and \
               self.config['auto_eve_sky_flat']):

            #self.time_of_next_slew = time.time() -1
            self.enc_to_skyflat_and_open(enc_status, ocn_status)   #Just in case a Wx hold stopped opening
            self.current_script = "Eve Sky Flat script starting"
            #plog('Skipping Eve Sky Flats')
            self.sky_flat_script({}, {}, morn=False)   #Null command dictionaries
            self.sky_flat_latch = False
            if g_dev['mnt'].mount.Tracking == False:
                if g_dev['mnt'].mount.CanSetTracking:   
                    g_dev['mnt'].mount.Tracking = True
                else:
                    plog("mount is not tracking but this mount doesn't support ASCOM changing tracking")
            

# =============================================================================
#         NB NB Note below often faults, should be in a try except instead of this
#         complex nested if construct.  Enc_status can be None if Wema is not  operating.
#         Perhaps we should default set enc_status['enclosure_mode'] = 'Shutdown' as a default?
# =============================================================================
        elif (events['Observing Begins'] <= ephem_now \
                                   < events['Observing Ends']) and not g_dev['ocn'].wx_hold \
                                   and  g_dev['obs'].blocks is not None and g_dev['obs'].projects \
                                   is not None:
            try:
                
                self.nightly_reset_complete = False
                
                if enc_status['enclosure_mode'] in ['Autonomous!', 'Automatic']:
                    blocks = g_dev['obs'].blocks
                    projects = g_dev['obs'].projects
                    debug = False
        
                    if self.config['site_roof_control'] != 'no' and  enc_status['shutter_status'] in ['Closed', 'closed'] \
                        and float(ocn_status['hold_duration']) <= 0.1:
                        #breakpoint()
                        g_dev['enc'].open_command({}, {})
                        plog("Opening dome, will set Synchronize in 10 seconds.")
                        time.sleep(10)
                    g_dev['enc'].sync_mount_command({}, {})
        
                    if debug:
                        plog("# of Blocks, projects:  ", len(g_dev['obs'].blocks),  len(g_dev['obs'].projects))
        
                    #Note here we could evaluate projects to see which meet observability constraints and place them
                    #In an observables list, then we could pick one to start.  IF there is no pre-sheduled observing block
                    #it would just run.  Voila an Opportunistic scheduler.  An observing block may be empty or point to
                    #a project and if the project is runnable any way, it runs or is marked completed.
                    # NB without deepcopy decrementing counts in blocks will be local to the machine an subject
                    # to over_write as the respons from AWS updates. This is particularly important for owner
                    # and background blocks.
        
                    #First, sort blocks to be in ascending order, just to promote clarity. Remove expired projects.
                    for block in blocks:  #  This merges project spec into the blocks.
                        for project in projects:
        
                            try:
                                if block['project_id'] == project['project_name'] + '#' + project['created_at']:
                                    block['project'] = project
                            except:
                                block['project'] = None  #nb nb nb 20220920   this faults with 'string indices must be integers". WER
        
                                #plog('Scheduled so removing:  ', project['project_name'])
                                #projects.remove(project)
        
                    #The residual in projects can be treated as background.
                    #plog('Background:  ', len(projects), '\n\n', projects)
        
        
                    #house = []
                    for project in projects:
                        if block['project_id']  != 'none':
                            try:
        
                                if block['project_id'] == project['project_name'] + '#' + project['created_at']:
                                    block['project'] = project
                            except:
                                block['project'] = None
                        else:
                            pass
                        #plog("Reservation asserting at this time.   ", )
                    '''
                    evaluate supplied projects for observable and mark as same. Discard
                    unobservable projects.  Projects may be "site" projects or 'ptr' (network wide:
                    All, Owner, PTR-network, North, South.)
                        The westernmost project is offered to run unless there is a runnable scheduled block.
                        for any given time, are the constraints met? Airmass < x, Moon Phaze < y, moon dist > z,
                        flip rules
        
                    '''
                    # breakpoint()
                    # #Figure out which are observable.  Currently only supports one target/proj
                    # NB Observing events without a project are "observable."
                    # observable = []
                    # for projects in projects:
                    #     ra = projects['project_targets']['ra']
                    #     dec = projects['project_targets']['dec']
                    #     sid = g_dev['mnt'].mount.SiderealTime
                    #     ha = tycho.reduceHA(sid - ra)
                    #     az, alt = transform_haDec_to_azAlt(ha, dec)
                    #     # Do not start a block within 15 min of end time???
                    #plog("Initial length:  ", len(blocks))

                    for block in blocks:
                        now_date_timeZ = datetime.datetime.now().isoformat().split('.')[0] +'Z'
                        if not self.block_guard \
                            and (block['start'] <= now_date_timeZ < block['end']) \
                            and not self.is_in_completes(block['event_id']):
                            if block['project_id'] in ['none', 'real_time_slot', 'real_time_block']:
                                self.block_guard = False   # Changed from True WER on 20221011@2:24 UTC
                                return   # Do not try to execute an empty block.
                            self.block_guard = True
        
                            if block['project'] == None:
                                print (block)
                                print ("Skipping a block that contains an empty project")
                                return
        
        
                            completed_block = self.execute_block(block)  #In this we need to ultimately watch for weather holds.
                            self.append_completes(completed_block['event_id'])
                            #block['project_id'] in ['none', 'real_time_slot', 'real_time_block']
                            '''
                            When a scheduled block is completed it is not re-entered or the block needs to
                            be restored.  IN the execute block we need to make a deepcopy of the input block
                            so it does not get modified.
                            '''
                    #plog('block list exhausted')
                    #return  Commented out 20220409 WER
        
        
                        # plog("Here we would enter an observing block:  ",
                        #       block)
                        # breakpoint()
                    #OK here we go to a generalized block execution routine that runs
                    #until exhaustion of the observing window.
                    # else:
                    #     pass
                    #plog("Block tested for observatility")
                
                
                # Here is where observatories who do their biases at night... well.... do their biases!
                # If it hasn't already been done tonight.
                # if self.midnight_calibration_done == False:
                #     if self.config['auto_midnight_moonless_bias_dark']:
                #         # If the moon is way below the horizon
                #         if (ephem.Moon().alt < -15):
                #             # It is somewhere around midnight
                #             if  (events['Middle of Night'] <= ephem_now < events['End Astro Dark']):
                #                 print ("It is dark and the moon isn't up! Lets do some biases")                                
                #                 g_dev['mnt'].park_command({}, {})
                #                 self.bias_dark_script(req, opt, morn=False)
                #                 self.midnight_calibration_done = True
                                
                                

                    
                
                
                
                # #System hangs on this state
                # elif ((g_dev['events']['Observing Ends']  < ephem_now < g_dev['events']['End Morn Sky Flats']) and \
                #        g_dev['enc'].mode == 'Automatic') and not g_dev['ocn'].wx_hold and self.config['auto_morn_sky_flat']:
                #     self.enc_to_skyflat_and_open(enc_status, ocn_status)
            except:
                print(traceback.format_exc())
                plog("Hang up in sequencer.")
        elif self.morn_sky_flat_latch and ((events['Morn Sky Flats'] <= ephem_now < events['End Morn Sky Flats'])  \
               and g_dev['enc'].mode == 'Automatic' and not g_dev['ocn'].wx_hold and \
               self.config['auto_morn_sky_flat']):
            #self.time_of_next_slew = time.time() -1
            self.enc_to_skyflat_and_open(enc_status, ocn_status)   #Just in case a Wx hold stopped opening
            self.current_script = "Morn Sky Flat script starting"
            #self.morn_sky_flat_latch = False
            #plog('Skipping Eve Sky Flats')
            self.sky_flat_script({}, {}, morn=True)   #Null command dictionaries
            self.morn_sky_flat_latch = False
            #self.park_and_close(enc_status)
        elif self.morn_bias_dark_latch and (events['Morn Bias Dark'] <= ephem_now < events['End Morn Bias Dark']) and \
                  self.config['auto_morn_bias_dark']: # and g_dev['enc'].mode == 'Automatic' ):
            #breakpoint()
            self.morn_bias_dark_latch = False
            req = {'bin1': False, 'bin2': True, 'bin3': False, 'bin4': False, 'numOfBias': 63, \
                    'numOfDark': 31, 'darkTime': 600, 'numOfDark2': 31, 'dark2Time': 600, \
                    'hotMap': True, 'coldMap': True, 'script': 'genBiasDarkMaster', }  #This specificatin is obsolete
            opt = {}
            #No action needed on  the enclosure at this level
            self.park_and_close(enc_status)
            #NB The above put dome closed and telescope at Park, Which is where it should have been upon entry.
            self.bias_dark_script(req, opt, morn=True)

            self.park_and_close(enc_status)
            self.morn_bias_dark_latch = True
        elif (events['Nightly Reset'] <= ephem_now < events['End Nightly Reset']): # and g_dev['enc'].mode == 'Automatic' ):
            
            if self.nightly_reset_complete == False:
                self.nightly_reset_script(req, opt, morn=True)

            
        
        else:
            self.current_script = "No current script, or site not in Automatic."
            try:
                pass
                #self.park_and_close(enc_status)
            except:
                plog("Park and close failed at end of sequencer loop.")
        return
    def take_lrgb_stack(self, req_None, opt=None):
        return
    def take_wugriz_stack(self, req_None, opt=None):
        return
    def take_UBRI_stack(self, req_None, opt=None):
        return
    def take_RGB_stack(self, req_None, opt=None):
        return
    def create_OSC_raw_image(self, req_None, opt=None):
        return
#    self.redis_server.set('sim_hold', True, ex=120)

    def clock_the_system(self, other_side=False):
        '''

        This routine carefully starts up the telescope and verifies the telescope is
        properly reporting correct coordiates and the dome is correctly positioning.
        Once a star field is returned, the system solves and synchs the telescope and
        dome if necessary.  Next a detailed autofocus is performed on a Tycho star of
        known mag and position.  The final reading from the autofocus is used for one
        last clocking.

        other_side = True causes the telescope to then flip and repeat the process.
        From differences in the solutions, flip_shift offsets can be calculated.

        If this routine does not solve, the night is potentially lost so an alert
        messagge should be sent to the owner and telops, the enclosure closed and
        left in manual, the telescope parked and instruments are put to bed.

        This routing is designed to begin when the altitude of the Sun is -9 degrees.
        The target azimuth will change so the Moon is always 15 or more degrees away.

        If called in the Morning and the routing fails, the system is still put to
        bed but a less urgent message is sent to the owner and telops.

        Returns
        -------
        None.

        '''

        '''
        if dome is closed: simulate
        if not simulate, check sun is down
                         check dome is open

        go to 90 az 60 alt then near tycho star
        Image and look for stars (or load simulated frames)

        If stars not present:
            slew dome right-left increasing to find stars
        if +/- 90 az change in dome does not work then
        things are very wrong -- close down and email list.

        if stars present, then autofocus with wide tolerance
        if after 5 tries no luck -- close down and email list.

        if good autofocus then last frame is the check frame.

        Try to astrometrically solve it.  if it solves, synch the
        telescope.  Wait for dome to get in position and

        Take second image, solve and synch again.

        If tel motion > 1 amin, do one last time.

        Look at dome Az -- is dome following the telescope?
        Report if necessary

        return control.

        '''

    def execute_block(self, block_specification):
        #ocn_status = eval(self.redis_server.get('ocn_status'))
        #enc_status = eval(self.redis_server.get('enc_status'))
        plog('|n|n Staring a new project!  \n')
        plog(block_specification, ' \n\n\n')

        self.block_guard = True
        # NB we assume the dome is open and already slaving.
        block = copy.deepcopy(block_specification)
        ocn_status = g_dev['ocn'].status
        enc_status = g_dev['enc'].status
        # #unpark, open dome etc.
        # #if not end of block
        # if not enc_status in ['open', 'Open', 'opening', 'Opening']:
        #     self.enc_to_skyflat_and_open(enc_status, ocn_status, no_sky=True)   #Just in case a Wx hold stopped opening
        # else:
        #g_dev['enc'].sync_mount_command({}, {})
        g_dev['mnt'].unpark_command({}, {})
        g_dev['mnt'].Tracking = True   # unpark_command({}, {})
        g_dev['cam'].user_name = 'tobor'
        g_dev['cam'].user_id = 'tobor'
        #NB  Servo the Dome??
        timer = time.time() - 1  #This should force an immediate autofocus.
        req2 = {'target': 'near_tycho_star', 'area': 150}
        opt = {}
        t = 0
        '''
        # to do is Targets*Mosaic*(sum of filters * count)

        Assume for now we only have one target and no mosaic factor.
        The the first thing to do is figure out how many exposures
        in the series.  If enhance AF is true they need to be injected
        at some point, but it does not decrement. This is still left to do
        '''


        for target in block['project']['project_targets']:   #  NB NB NB Do multi-target projects make sense???
            try:
                #breakpoint()
                dest_ra = float(target['ra']) - \
                    float(block_specification['project']['project_constraints']['ra_offset'])/15.

                dest_dec = float(target['dec']) - float(block_specification['project']['project_constraints']['dec_offset'])
                dest_ra, dest_dec = ra_dec_fix_hd(dest_ra, dest_dec)
                dest_name =target['name']

                g_dev['cam'].user_name = block_specification['creator']
                g_dev['cam'].user_id = block_specification['creator_id']
                
                longstackname=block_specification['project']['created_at'].replace('-','').replace(':','') # If longstack is to be used.
                
                

            except Exception as e:                
                print ("Could not execute project due to poorly formatted or corrupt project")
                print (e)
                g_dev['obs'].send_to_user("Could not execute project due to poorly formatted or corrupt project", p_level='INFO')
                continue

            if enc_status['shutter_status'] in ['Closed', 'closed'] and ocn_status['hold_duration'] <= 0.1:   #NB  # \  NB NB 20220901 WER fix this!

                #breakpoint()
                g_dev['enc'].open_command({}, {})
                plog("Opening dome, will set Synchronize in 10 seconds.")
                time.sleep(10)
            g_dev['enc'].sync_mount_command({}, {})

            '''
            We be starting a block:
            Open dome if alt Sun < 5 degrees
            Unpark telescope
            Slave the Dome
            Go to Az of the target and take a 15 second W  Square
            exposure -- better go to a tycho star near
            the aimpoint at Alt ~30-35  Take an exposure, try to solve
            an possibly synch.  But be above any horizon
            effects.

            THen autofocus, then finally go to the object
            whihc could be below Alt of 30.
            all of aboe for first of night then at start of a block
            do the square target check, then AF, then block, depending
            on AF more Frequently setting.

            Consider a target check and even synch after a flip.


            '''
            try:
                g_dev['mnt'].get_mount_coordinates()
            except:
                pass
            g_dev['mnt'].go_coord(dest_ra, dest_dec)

            plog("CAUTION:  rotator may block")
            pa = float(block_specification['project']['project_constraints']['position_angle'])
            if abs(pa) > 0.01:
                try:

                    g_dev['rot'].rotator.MoveAbsolute(pa)   #Skip rotator move if nominally 0
                except:
                    pass


            #Compute how many to do.
            left_to_do = 0
            ended = False
            #  NB NB NB Any mosaic larger than +SQ should be specified in degrees and be square
            #  NB NB NB NB this is the source of a big error$$$$$$$$$$$$$$$$$$$$$$$$$$$$$$$$$$$$$$$$$$$$$$$$$!!!! WER 20220814
            for exposure in block['project']['exposures']:
                multiplex = 0
                if exposure['area'] in ['300', '300%', 300, '220', '220%', 220, '150', '150%', 150, '250', '250%', 250]:
                    if block_specification['project']['project_constraints']['add_center_to_mosaic']:
                        multiplex = 5
                    else:
                        multiplex = 4
                if exposure['area'] in ['600', '600%', 600, '450', '450%', 450]:
                    multiplex = 16
                if exposure['area'] in ['500', '500%', 500]:
                    if block_specification['project']['project_constraints']['add_center_to_mosaic']:
                        multiplex = 7
                    else:
                        multiplex = 6
                if exposure['area'] in ['+SQ', '133%']:
                    multiplex = 2
                if multiplex > 1:
                    left_to_do += int(exposure['count'])*multiplex
                    exposure['count'] = int(exposure['count'])*multiplex  #Do not multiply the count string value as a dict entry!
                    plog('# of mosaic panes:  ', multiplex)
                else:
                    left_to_do += int(exposure['count'])
                    plog('Singleton image')

            plog("Left to do initial value:  ", left_to_do)
            req = {'target': 'near_tycho_star'}
            #initial_focus = True

            while left_to_do > 0 and not ended:


                if g_dev["foc"].last_focus_fwhm == None or g_dev["foc"].focus_needed == True:

                    g_dev['obs'].send_to_user("Running an initial autofocus run.")


                    #self.auto_focus_script(req2, opt, throw = g_dev['foc'].throw)

                    just_focused = True
                    #initial_focus = False    #  Make above on-time event per block
                    g_dev["foc"].focus_needed = False
                    #timer = time.time() + af_delay  # 45 minutes

                # A flag to make sure the first image after a slew in an exposure set is solved, but then onto the normal solve timer
                reset_solve = True


                #cycle through exposures decrementing counts    MAY want to double check left-to do but do nut remultiply by 4
                for exposure in block['project']['exposures']:

                    #initial_focus = False
                    just_focused = True
                    #timer = time.time() + af_delay  #40 minutes to refocus

                    print ("Observing " + str(block['project']['project_targets'][0]['name']))

                    plog("Executing: ", exposure, left_to_do)
                    color = exposure['filter']
                    exp_time =  float(exposure['exposure'])




                    if exposure['bin'] == '"optimal"':
                        tempBinString=str(g_dev['cam'].config['camera']['camera_1_1']['settings']['default_bin'][0])
                        binning = tempBinString + ' ' + tempBinString
                    elif exposure['bin'] == '"maximum"' :
                        tempBinString=str(g_dev['cam'].config['camera']['camera_1_1']['settings']['maximum_bin'][0])
                        binning = tempBinString + ' ' + tempBinString
                    elif exposure['bin'] in[0, '0', '0,0', '0, 0', '0 0']:
                        tempBinString=str(g_dev['cam'].config['camera']['camera_1_1']['settings']['default_bin'][0])
                        binning = tempBinString + ' ' + tempBinString
                    elif exposure['bin'] in [2, '2,2', '2, 2', '2 2']:
                        binning = '2 2'
                    elif exposure['bin'] in [3, '3,3', '3, 3', '3 3']:
                        binning = '3 3'
                    elif exposure['bin'] in [4, '4,4', '4, 4', '4 4']:
                        binning = '4 4'
                    else:
                        tempBinString=str(g_dev['cam'].config['camera']['camera_1_1']['settings']['default_bin'][0])
                        binning = tempBinString + ' ' + tempBinString
                    count = int(exposure['count'])
                    #  We should add a frame repeat count
                    imtype = exposure['imtype']

                    if count <= 0:
                         continue
                    #At this point we have 1 to 9 exposures to make in this filter.  Note different areas can be defined.
                    if exposure['area'] in ['300', '300%', 300, '220', '220%', 220, '150', '150%', 150, ]:  # 4 or 5 expsoures.
                        if block_specification['project']['project_constraints']['add_center_to_mosaic']:
                            offset = [(0.0, 0.0), (-1.5, 1.), (1.5, 1.), (1.5, -1.), (-1.5, -1.)] #Aimpoint + Four mosaic quadrants 36 x 24mm chip
                            pane = 0
                        else:
                            offset = [(-1, 1.), (1, 1.), (1, -1.), (-1, -1.)] #Four mosaic quadrants 36 x 24mm chip
                            pane = 1
                        #Exact details of the expansions need to be calculated for accurate naming. 20201215 WER
                        if exposure['area'] in ['300', '300%', 300]:
                            pitch = 0.3125
                        if exposure['area'] in ['220', '220%', 220]:
                            pitch = 0.25
                        if exposure['area'] in ['150', '150%', 150]:
                            pitch = 0.1875

                    elif exposure['area'] in ['600', '600%', '4x4d', '4x4']:
                        offset = [(0,0), (-1, 0), (-1, 0.9), (-1, 1.8), (0, 1.8), (1, 1.8), (2, 0.9), (1, 0.9), (0, 0.9), \
                                  (2, 0), (1, 0), (1, -0.9), (0, -0.9), (-1, -0.9), (-1, -1.8), (0, -1.8), (1, -1.8)]
                                 #((2, -1,8), (2, -0.9), (2, 1.8))  #  Dead areas for star fill-in.
                        pitch = -1  #A signal to do something special.  ##'600', '600%', 600,
                    elif exposure['area'] in ['2x2', '500%']:
                        offset= [(0,0), (-0.5, 0), (-0.5, .35), (0.5, 0.35), (0.5, 0), (-0.5, -0.35), (0.5, -0.35), ]
                        pitch = 1
                    elif exposure['area'] in ['450', '450%', 450]:
                        pitch = 0.250
                        pane = 0
                    # elif exposure['area'] in ['500', '500%',]:  # 6 or 7 exposures.  SQUARE
                    #     step = 1.466667
                    #     if block_specification['project']['project_constraints']['add_center_to_mosaic']:
                    #         offset = [(0., 0.), (-1, 0.), (-1, step), (1, step), (1, 0), \
                    #                   (1, -step), (-1, -step)] #Aimpoint + six mosaic quadrants 36 x 24mm chip
                    #         pane = 0
                    #     else:
                    #         offset = [(-1, 0.), (-1, step),  (1, step), (1, 0), \
                    #                   (1, -step), (-1, -step)] #Six mosaic quadrants 36 x 24mm chip
                    #         pane = 1
                    #     pitch = .375
                    elif exposure['area'] in ['+SQ', '133%']:  # 2 exposures.  SQUARE
                        #step = 1
                        offset = [(0, -1), (0, 1)] #Two mosaic steps 36 x 24mm chip  Square
                        pane = 1
                        pitch = 0.25#*2   #Try this out for small overlap and tall field. 20220218 04:12 WER
                    else:
                        offset = [(0., 0.)] #Zero(no) mosaic offset
                        pitch = 0.
                        pane = 0

                    for displacement in offset:

                        x_field_deg = g_dev['cam'].config['camera']['camera_1_1']['settings']['x_field_deg']
                        y_field_deg = g_dev['cam'].config['camera']['camera_1_1']['settings']['y_field_deg']
                        if pitch == -1:
                            #Note positive offset means a negative displacement in RA for spiral to wrap CCW.
                            #Note offsets are absolute degrees.
                            d_ra = -displacement[0]/15.
                            d_dec = displacement[1]
                        else:
                            d_ra = displacement[0]*(pitch)*(x_field_deg/15.)  # 0.764243 deg = 0.0509496 Hours  These and pixscale should be computed in config.
                            d_dec = displacement[1]*( pitch)*(y_field_deg)  # = 0.5102414999999999   #Deg
                        new_ra = dest_ra + d_ra
                        new_dec= dest_dec + d_dec
                        new_ra, new_dec = ra_dec_fix_hd(new_ra, new_dec)

                        #if offset != [(0., 0.)]: # only move if you need to move to another position in the mosaic.
                        plog('Seeking to:  ', new_ra, new_dec)
                        g_dev['mnt'].go_coord(new_ra, new_dec, reset_solve=reset_solve)  # This needs full angle checks
                            #time.sleep(5) # Give scope time to settle.
                        reset_solve=False # make sure slews after the first slew do not reset the PW Solve timer.
                        #if not just_focused:
                        #    g_dev['foc'].adjust_focus()
                        just_focused = False
                        if imtype in ['light'] and count > 0:
                            

                            if exposure['longstack'] == False:
                                longstackswitch='no'
                                longstackname='no'
                            elif exposure['longstack'] == True:
                                longstackswitch='yes'
                                longstackname=block_specification['project']['created_at'].replace('-','').replace(':','')
                            else:
                                longstackswitch='no'
                                longstackname='no'
                            if exposure['smartstack'] == False:
                                smartstackswitch='no'
                            elif exposure['smartstack'] == True:
                                smartstackswitch='yes'
                            else:
                                smartstackswitch='no'
                            
                            

                            req = {'time': exp_time,  'alias':  str(self.config['camera']['camera_1_1']['name']), 'image_type': imtype, 'smartstack' : smartstackswitch, 'longstackswitch' : longstackswitch, 'longstackname' : longstackname, 'block_end' : block['end']}   #  NB Should pick up filter and constants from config
                            opt = {'area': 150, 'count': 1, 'bin': binning, 'filter': color, \
                                   'hint': block['project_id'] + "##" + dest_name, 'object_name': block['project']['project_targets'][0]['name'], 'pane': pane}
                            plog('Seq Blk sent to camera:  ', req, opt)
                            obs_win_begin, sunZ88Op, sunZ88Cl, ephem_now = self.astro_events.getSunEvents()

                            now_date_timeZ = datetime.datetime.now().isoformat().split('.')[0] +'Z'
                            if now_date_timeZ >= block['end'] :
                                break
                            result = g_dev['cam'].expose_command(req, opt, no_AWS=False, solve_it=False)
                            try:
                                if result['stopped'] is True:
                                    g_dev['obs'].send_to_user("Project Stopped because Exposure cancelled")
                                    return block_specification
                            except:
                                pass
                            t +=1
                            count -= 1
                            exposure['count'] = count
                            left_to_do -= 1
                            plog("Left to do:  ", left_to_do)
                        pane += 1

                    now_date_timeZ = datetime.datetime.now().isoformat().split('.')[0] +'Z'

                    events = g_dev['events']

                    ended = left_to_do <= 0 or now_date_timeZ >= block['end'] \
                            or ephem.now() >= events['Observing Ends']
                    #                                                    ]\
                    #         or g_dev['airmass'] > float( block_specification['project']['project_constraints']['max_airmass']) \
                    #         or abs(g_dev['ha']) > float(block_specification['project']['project_constraints']['max_ha'])
                    #         # Or mount has flipped, too low, too bright, entering zenith..

        plog("Project block has finished!")   #NB Should we consider turning off mount tracking?
        if block_specification['project']['project_constraints']['close_on_block_completion']:
            #g_dev['mnt'].park_command({}, {})
            # NB NBNeed to write a more robust and generalized clean up.
            try:
                pass#g_dev['enc'].enclosure.Slaved = False   NB with wema no longer exists
            except:
                pass
            #self.redis_server.set('unsync_enc', True, ex=1200)
            #g_dev['enc'].close_command({}, {})
            g_dev['mnt'].park_command({}, {})

            plog("Auto PARK (not Close) attempted at end of block.")
        self.block_guard = False
        return block_specification #used to flush the queue as it completes.


    def bias_dark_script(self, req=None, opt=None, morn=False):
        """

        20200618   This has been drastically simplied for now to deal with only QHY600M.

        May still have a bug where it latches up only outputting 2x2 frames.

        """
        print (morn)
        self.sequencer_hold = True
        self.current_script = 'Bias Dark'
        if morn:
            ending = g_dev['events']['End Morn Bias Dark']
        else:
            ending = g_dev['events']['End Eve Bias Dark']
        while ephem.now() < ending :   #Do not overrun the window end

            g_dev['mnt'].park_command({}, {}) # Get there early

            plog("Expose Biases and normal darks by configured binning.")

            short_dark_time = self.config['camera']['camera_1_1']['settings']['ref_dark']
            long_dark_time = self.config['camera']['camera_1_1']['settings']['long_dark']
            bias_count = 7

            for bias in range(bias_count):   #9*(9 +1) per cycle.
                if ephem.now() + 210/86400 > ending:
                    break
                if "1 1" in self.config['camera']['camera_1_1']['settings']['bin_enable']:
                    req = {'time': 0.0,  'script': 'True', 'image_type': 'bias'}
                    opt = {'area': "Full", 'count': bias_count, 'bin':'1 1', \
                            'filter': 'dark'}
                    plog("Expose b_1")
                    result = g_dev['cam'].expose_command(req, opt, no_AWS=False, \
                                    do_sep=False, quick=False)
                    g_dev['obs'].update_status()
                    dark_time = short_dark_time
                    if ephem.now() + (dark_time + 30)/86400 > ending:
                        break
                    plog("Expose ref_dark using exposure:  ", dark_time )
                    req = {'time':dark_time ,  'script': 'True', 'image_type': 'dark'}
                    opt = {'area': "Full", 'count':1, 'bin': '1 1', \
                            'filter': 'dark'}
                    result = g_dev['cam'].expose_command(req, opt, no_AWS=False, \
                                        do_sep=False, quick=False)

                    g_dev['obs'].update_status()
                    if long_dark_time is not None and long_dark_time > dark_time:

                        if ephem.now() + (long_dark_time + 30)/86400 > ending:
                            break
                        plog("Expose long dark using exposure:  ", long_dark_time)
                        req = {'time':long_dark_time ,  'script': 'True', 'image_type': 'dark'}
                        opt = {'area': "Full", 'count':1, 'bin': '1 1', \
                                'filter': 'dark'}
                        result = g_dev['cam'].expose_command(req, opt, no_AWS=False, \
                                            do_sep=False, quick=False)

                        g_dev['obs'].update_status()
                if "2 2" in self.config['camera']['camera_1_1']['settings']['bin_enable']:
                    req = {'time': 0.0,  'script': 'True', 'image_type': 'bias'}
                    opt = {'area': "Full", 'count': bias_count, 'bin':'2 2', \
                            'filter': 'dark'}
                    plog("Expose b_2")
                    result = g_dev['cam'].expose_command(req, opt, no_AWS=False, \
                                    do_sep=False, quick=False)
                    g_dev['obs'].update_status()
                    dark_time = short_dark_time
                    if ephem.now() + (dark_time + 30)/86400 > ending:
                        break
                    plog("Expose ref_dark using exposure:  ", dark_time )
                    req = {'time':dark_time ,  'script': 'True', 'image_type': 'dark'}
                    opt = {'area': "Full", 'count':1, 'bin': '2 2', \
                            'filter': 'dark'}
                    result = g_dev['cam'].expose_command(req, opt, no_AWS=False, \
                                        do_sep=False, quick=False)

                    g_dev['obs'].update_status()
                    if long_dark_time is not None and long_dark_time > dark_time:

                        if ephem.now() + (long_dark_time + 30)/86400 > ending:
                            break
                        plog("Expose long dark using exposure:  ", long_dark_time)
                        req = {'time':long_dark_time ,  'script': 'True', 'image_type': 'dark'}
                        opt = {'area': "Full", 'count':1, 'bin': '2 2', \
                                'filter': 'dark'}
                        result = g_dev['cam'].expose_command(req, opt, no_AWS=True, \
                                            do_sep=False, quick=False)

                        g_dev['obs'].update_status()

                g_dev['obs'].update_status()
                if ephem.now() + 30/86400 >= ending:
                    break

            plog(" Bias/Dark acquisition is finished normally.")

        self.sequencer_hold = False
        g_dev['mnt'].park_command({}, {}) # Get there early
        plog("Bias/Dark Phase has passed.")


        time.sleep(300) # Wait for telescope to park

        
    def nightly_reset_script(self, req=None, opt=None, morn=False):
        # UNDERTAKING END OF NIGHT ROUTINES

        # Setting runnight for mop up scripts
        yesterday = datetime.datetime.now() - timedelta(1)
        runNight=datetime.datetime.strftime(yesterday, '%Y%m%d')

        # Check the archive directory and upload any big fits that haven't been uploaded
        # wait until the queue is empty before mopping up

        # Go through and add any remaining fz files to the aws queue .... hopefully that is enough? If not, I will make it keep going until it is sure.
        #while True:
        dir_path=self.config['client_path'] + 'archive/'
        cameras=glob(dir_path + "*/")
        print (cameras)
        for camera in cameras:
            bigfzs=glob(camera + "/" + runNight + "/raw/*.fz")

            for fzneglect in bigfzs:
                print ("Reattempting upload of " + str(os.path.basename(fzneglect)))
                #breakpoint()
                #image = (im_path, name)
                #g_dev["obs"].aws_queue.put((priority, image), block=False)

                g_dev['cam'].enqueue_for_AWS(26000000, camera + runNight + "/raw/", str(os.path.basename(fzneglect)))
                #g_dev['obs'].send_to_aws()

        #time.sleep(300)
        #if (g_dev['obs'].aws_queue.empty()):
        #break

        # Sending token to AWS to inform it that all files have been uploaded
        print ("sending end of night token to AWS")
        #g_dev['cam'].enqueue_for_AWS(jpeg_data_size, paths['im_path'], paths['jpeg_name10'])

        isExist = os.path.exists(g_dev['cam'].site_path + 'tokens')
        if not isExist:
            os.makedirs(g_dev['cam'].site_path + 'tokens')
        runNightToken= g_dev['cam'].site_path + 'tokens/' + self.config['site'] + runNight + '.token'
        with open(runNightToken, 'w') as f:
            f.write('Night Completed')
        image = (g_dev['cam'].site_path + 'tokens/', self.config['site'] + runNight + '.token')
        g_dev['obs'].aws_queue.put((30000000000, image), block=False)
        g_dev['obs'].send_to_user("End of Night Token sent to AWS.", p_level='INFO')

        # while True:
        #     if (not g_dev['obs'].aws_queue.empty()):
        #         g_dev['obs'].send_to_AWS()
        #         print ("Emptying AWS queue at the end of the night")
        #         time.sleep(1)
        #     else:
        #         break

        # Culling the archive
        #FORTNIGHT=60*60*24*7*2
        if self.config['archive_age'] > 0 :
            print (self.config['client_path'] + 'archive/')
            dir_path=self.config['client_path'] + 'archive/'
            #cameras=[d for d in os.listdir(dir_path) if os.path.isdir(d)]
            cameras=glob(dir_path + "*/")
            print (cameras)
            for camera in cameras:  # Go through each camera directory
                print ("*****************************************")
                print ("Camera: " + str(camera))
                timenow_cull=time.time()
                directories=glob(camera + "*/")
                deleteDirectories=[]
                deleteTimes=[]
                for q in range(len(directories)):
                    if ((timenow_cull)-os.path.getmtime(directories[q])) > (self.config['archive_age'] * 24* 60 * 60) :
                        deleteDirectories.append(directories[q])
                        deleteTimes.append(((timenow_cull)-os.path.getmtime(directories[q])) /60/60/24/7)
                print ("These are the directories earmarked for  ")
                print ("Eternal destruction. And how old they are")
                print ("in weeks\n")
                g_dev['obs'].send_to_user("Culling " + str(len(deleteDirectories)) +" from the local archive.", p_level='INFO')
                for entry in range(len(deleteDirectories)):
                    print (deleteDirectories[entry] + ' ' + str(deleteTimes[entry]) + ' weeks old.')
                    shutil.rmtree(deleteDirectories[entry])

        # Clear out smartstacks directory
        print ("removing and reconstituting smartstacks directory")
        try:
            shutil.rmtree(g_dev["cam"].site_path + "smartstacks")
        except:
            print ("problems with removing the smartstacks directory... usually a file is open elsewhere")
        time.sleep(20)
        if not os.path.exists(g_dev["cam"].site_path + "smartstacks"):
            os.makedirs(g_dev["cam"].site_path + "smartstacks")




        # Reopening config and resetting all the things.
        self.astro_events.compute_day_directory()
        self.astro_events.display_events(endofnightoverride='yes')
        g_dev['obs'].astro_events = self.astro_events


        # sending this up to AWS
        '''
        Send the config to aws.
        '''
        uri = f"{self.name}/config/"
        self.config['events'] = g_dev['events']
        response = g_dev['obs'].api.authenticated_request("PUT", uri, self.config)
        if response:
            plog("Config uploaded successfully.")

        # If you are using TheSkyX, then update the autosave path
        if self.config['camera']['camera_1_1']['driver'] == "CCDSoft2XAdaptor.ccdsoft5Camera":
            g_dev['cam'].camera.AutoSavePath = self.config['archive_path'] +'archive/' + datetime.datetime.strftime(datetime.datetime.now(), '%Y%m%d')
            try:
                os.mkdir(self.config['archive_path'] +'archive/' + datetime.datetime.strftime(datetime.datetime.now(), '%Y%m%d'))
            except:
                print ("Couldn't make autosave directory")

        # Resetting complete projects
        print ("Nightly reset of complete projects")
        self.reset_completes()
        g_dev['obs'].blocks = None
        g_dev['obs'].projects = None
        g_dev['obs'].events_new = None
        g_dev['obs'].reset_last_reference()
        if self.config['mount']['mount1']['permissive_mount_reset'] == 'yes':
           g_dev['mnt'].reset_mount_reference()
        g_dev['obs'].last_solve_time = datetime.datetime.now() - datetime.timedelta(days=1)
        g_dev['obs'].images_since_last_solve = 10000

        # Resetting sequencer stuff
        self.connected = True
        self.description = "Sequencer for script execution."
        self.sequencer_hold = False
        self.sequencer_message = '-'
        plog("sequencer reconnected.")
        plog(self.description)
        self.sky_guard = False
        self.af_guard = False
        self.block_guard = False
        self.time_of_next_slew = time.time()
        self.bias_dark_latch = True
        self.sky_flat_latch = True
        self.morn_sky_flat_latch = True
        self.morn_bias_dark_latch = True
        self.reset_completes()


        # Reset focus tracker
        g_dev["foc"].focus_needed = True
        g_dev["foc"].time_of_last_focus = datetime.datetime.now() - datetime.timedelta(
            days=1
        )  # Initialise last focus as yesterday
        g_dev["foc"].images_since_last_focus = (
            10000  # Set images since last focus as sillyvalue
        )
        g_dev["foc"].last_focus_fwhm = None
        g_dev["foc"].focus_tracker = [np.nan] * 10

        # Trying to figure out why sequencer isn't restarting.
        events = g_dev['events']
        obs_win_begin, sunZ88Op, sunZ88Cl, ephem_now = self.astro_events.getSunEvents()

        # Reopening config and resetting all the things.
        self.astro_events.compute_day_directory()
        self.astro_events.display_events()
        g_dev['obs'].astro_events = self.astro_events

        # Allow early night focus
        self.night_focus_ready==True
        
        # Allow midnight calibrations
        self.midnight_calibration_done = False
        self.nightly_reset_complete = True


        return



    def sky_flat_script(self, req, opt, morn=False):
        """

        If entered, put up a guard.
        if open conditions are acceptable then take a dark image of a dark screen, just for
        reference.
        Open the dome,
        GoTo flat spot, expose, rotating through 3 filters pick least sensitive
        discard overexposures, keep rotating.  once one of the three yeilds a good
        exposure, repeat four more times, then drop that filter from list, add a new one
        and proceed to loop.  This should allow us to generate the sensitivity list in
        the right order and not fill the system up will overexposed files.  Ultimatley
        we wait for the correct sky condition once we have the calibrations so as to not
        wear out the shutter.
        Non photometric shutters need longer exposure times.
        Note with alt-az mount we could get very near the zenith zone.
        Note we want Moon at least 30 degrees away

        20220821  New try at this code
        Set up parameters for the site, camera, etc.
        set up 'end-time'.  Calling into this happens elesewhere at the prescribed start time
        Pick forward or reverse filter list depemnding on Eve or Morn flats. -- "the pop-list"
        flat count = 3
        scale = 1, used to drive exposure to ~32500ADU That is the target_flat value
        prior scale = 1  When changing filters apply this scale so we do not wast time.  This
        is intended to fix the problem the gain estimates are wrong.
        while len(pop_list) > 0  and ephem.now() < ending:
            Get the filter, its 'gain'
            go the the solar flat spot  (Tel should be there earlier)
            possibly here if not on flat spot or roof not open:
                time.sleep(10)
                continue the loop

                (Note if SRO roof opens late we are likely behinf the 8-ball and we waste time
                 on the Narrow Band filters.)
            calculate exposure (for S2 filter if Night, PL filter if morning.)
            if evening and exposure > 180 sec sky is too dark for that filter so:
                pop that filter
                flat count = 3
                continue the loop
            if morning and exposure < 1 sec then sky too bright for that filter so:
                pop tht tilter
                flat count = 3
                continue the loop

            Here I think we need another loop that gets the number of flats or pops
            the filter and then continues the above loop.
            Tries = 6   #basically prevent a spin on one filter from eating up the window.
            While flatcount > 0 and tries > 0 and ephem.now() < ending:
                Expose the filter for the computed time.
                Now lets fix the  convoluted code.
                The central patch should ideally be ~= target flat, so
                scale = target_flat/patch, avoiding the obvious divide by zero.  A problem
                here is if Patch is >> 65,000 we only scale exposure by about half. So it makes
                some sense to cut it down more so we converge faster.  (Scaling up seems to work
                on the first pass.)

                if patch is say 30000 <= patch <= 35000, accept the exposure as a valid flat:
                    flatcount -= 1
                    tried =- 1
                    scale = prior_scale*target_flat/patch    #prior _scale is 1.0
                elif outside that range
                    tried =- 1
                    scale = prior_scale*target_flat/patch as adjusted by the above paragraph.

                        Next step is a bit subtle.  if the loop is going to fail because with the flat_count
                        or tries are exceeded we need to set up prior_scale.  The theory is if the session worked
                        perfect we end with an effective scale on 1.  But the sky fades very fast so to do this
                        right we need somthing more like an average-scale.  However for now, keep it simple.
                        So the assumption is is the scale for the s2 filter to expose correctly is 0.9 then
                        the S2 signal is "bright".  So we put that factor into prior scale so when we move to HA
                        the system will bias the first HA exposure assuming it will be bright for that band as well.

                        What I have seen so far is there is variation night to night is the sky transmission in the
                        red bands. Add that to the fast chages is skybrighness after SRO opens and ... challenging.

                        Note in old code I try recomputing the "gain".  Ideally a better way to do this would be to
                        create a persisten gain list of say the last 7 successful nights per filter of course and then
                        seed the above more accurately.

                        Now once we get rid of CCD cameras this becomes a bit easier since min exposure can be 0.0001 sec.
                        But readout time then starts to dominate.  All fine you say but if we have a full wheel of filters
                        then haveing only 35 or so minutes is still limiting.

                        I am going to push this to Git right now so MFitz can comment. Then i will get back to the pseudo code.

        """

        self.sky_guard = True   #20220409 I think this is obsolete or unused.
        plog('Sky Flat sequence Starting, Enclosure PRESUMED Open. Telescope should be on sky flat spot.')

        g_dev['obs'].send_to_user('Sky Flat sequence Starting, Enclosure PRESUMED Open. Telescope should be on sky flat spot.', p_level='INFO')
        evening = not morn
        camera_name = str(self.config['camera']['camera_1_1']['name'])
        flat_count = 7
        min_exposure = float(self.config['camera']['camera_1_1']['settings']['min_exposure'])
        #bin_spec = '1,1'
        #try:
        #    bin_spec = self.config['camera']['camera_1_1']['settings']['flat_bin_spec']
        #except:
        #    pass
    
        # Get LIST of binnings to collect with flats
        bin_spec = self.config['camera']['camera_1_1']['settings']['flat_bin_spec']
    
        exp_time = min_exposure # added 20220207 WER  0.2 sec for SRO


        #  Pick up list of filters is sky flat order of lowest to highest transparency.
        if g_dev["fil"].null_filterwheel == True:
            print ("No Filter Wheel, just getting non-filtered flats")
            pop_list = [0]
        else:
            pop_list = self.config['filter_wheel']['filter_wheel1']['settings']['filter_sky_sort'].copy()

            if morn:
                pop_list.reverse()
                plog('filters by high to low transmission:  ', pop_list)                
            else:
                plog('filters by low to high transmission:  ', pop_list)
                
            
        if morn:            
            ending = g_dev['events']['End Morn Sky Flats']
        else:            
            ending = g_dev['events']['End Eve Sky Flats']
        #length = len(pop_list)
        obs_win_begin, sunset, sunrise, ephem_now = self.astro_events.getSunEvents()
        exp_time = 0
        scale = 1.0
        prior_scale = 1   #THIS will be inhereted upon completion of the prior filter
        collecting_area = self.config['telescope']['telescope1']['collecting_area']/76147.   # mrc 14" at F6.5 is the reference
        #   and (g_dev['events']['Eve Sky Flats'] <

        while len(pop_list) > 0  and ephem.now() < ending:

            if g_dev["fil"].null_filterwheel == False:
                current_filter = int(pop_list[0])                
                g_dev['fil'].set_number_command(current_filter)  #  20220825  NB NB NB Change this to using a list of filter names.
            
            acquired_count = 0
            #g_dev['mnt'].slewToSkyFlatAsync()
            target_flat = 0.5 * g_dev['cam'].config["camera"][g_dev['cam'].name]["settings"]["saturate"]

            # if not g_dev['enc'].status['shutter_status'] in ['Open', 'open']:
            #     g_dev['obs'].send_to_user("Wait for roof to be open to take skyflats. 60 sec delay loop.", p_level='INFO')
            #     time.sleep(60)
            #     g_dev['obs'].update_status()
            #     continue
            while (acquired_count < flat_count):# and g_dev['enc'].status['shutter_status'] in ['Open', 'open']: # NB NB NB and roof is OPEN! and (ephem_now +3/1440) < g_dev['events']['End Eve Sky Flats' ]:
                #if g_dev['enc'].is_dome:   #Does not apply
                
                if time.time() >= self.time_of_next_slew:
                    g_dev['mnt'].slewToSkyFlatAsync()  #FRequently do this to dither.
                    self.time_of_next_slew = time.time() + 120 # But not everytime you check exposure times!
                    # This slew timer gets reset each exposure, so it will move each flat image
                g_dev['obs'].update_status()

                try:
                    try:
                        sky_lux = eval(self.redis_server.get('ocn_status'))['calc_HSI_lux']     #Why Eval, whould have float?
                    except:
                        #plog("Redis not running. lux set to 1000.")
                        sky_lux = float(g_dev['ocn'].status['calc_HSI_lux'])
                except:
                    sky_lux = None

                    # MF SHIFTING EXPOSURE TIME CALCULATOR EQUATION TO BE MORE GENERAL FOR ALL TELESCOPES
                if sky_lux != None:
<<<<<<< HEAD
                    exp_time = prior_scale*scale*target_flat/(2*collecting_area*sky_lux*float(g_dev['fil'].filter_data[current_filter][3]))  #g_dev['ocn'].calc_HSI_lux)  #meas_sky_lux)
                    plog('Ex:  ', exp_time, scale, prior_scale, sky_lux, float(g_dev['fil'].filter_data[current_filter][3]))
=======
                    exp_time = prior_scale*scale*target_flat/(collecting_area*sky_lux*float(g_dev['fil'].filter_data[current_filter][3]))  #g_dev['ocn'].calc_HSI_lux)  #meas_sky_lux)
                    plog('Exposure time:  ', exp_time, scale, prior_scale, sky_lux, float(g_dev['fil'].filter_data[current_filter][3]))
>>>>>>> e2e98839

                else:
                    if g_dev["fil"].null_filterwheel == False:
                        exp_time = prior_scale*scale*target_flat/float(g_dev['fil'].filter_data[current_filter][3])  #g_dev['ocn'].calc_HSI_lux)  #meas_sky_lux)
                        plog('Exposure time:  ', exp_time, scale, prior_scale, float(g_dev['fil'].filter_data[current_filter][3]))

                    else:

                        #exp_time = prior_scale*scale*target_flat
                        exp_time = prior_scale*scale*min_exposure
                        plog('Exposure time:  ', exp_time, scale, prior_scale)

    
                
                if evening and exp_time > 120:
                     #exp_time = 60    #Live with this limit.  Basically started too late
                     plog('Break because proposed evening exposure > 180 seconds:  ', exp_time)
                     g_dev['obs'].send_to_user('Try next filter because proposed  flat exposure > 180 seconds.', p_level='INFO')
                     pop_list.pop(0)
                     break
                if morn and exp_time < min_exposure:
                     #exp_time = 60    #Live with this limit.  Basically started too late
                     plog('Break because proposed evening exposure > 180 seconds:  ', exp_time)
                     g_dev['obs'].send_to_user('Try next filter because proposed  flat exposure < min_exposure.', p_level='INFO')
                     pop_list.pop(0)
                     break
                if evening and exp_time < min_exposure:   #NB it is too bright, should consider a delay here.
                 #**************THIS SHOUD BE A WHILE LOOP! WAITING FOR THE SKY TO GET DARK AND EXP TIME TO BE LONGER********************
                     plog("Too bright, wating 180 seconds.")
                     g_dev['obs'].send_to_user('Delay 180 seconds to let it get darker.', p_level='INFO')
                     time.sleep(180)
                if morn and exp_time > 120 :   #NB it is too bright, should consider a delay here.
                  #**************THIS SHOUD BE A WHILE LOOP! WAITING FOR THE SKY TO GET DARK AND EXP TIME TO BE LONGER********************
                     plog("Too dim, wating 180 seconds.")
                     g_dev['obs'].send_to_user('Delay 180 seconds to let it get lighterer.', p_level='INFO')
                     time.sleep(180)
                     #*****************NB Recompute exposure or otherwise wait
                     exp_time = min_exposure
                exp_time = round(exp_time, 5)
                # prior_scale = prior_scale*scale  #Only update prior scale when changing filters
                plog("Sky flat estimated exposure time, scale are:  ", exp_time, scale)               
                                
                req = {'time': float(exp_time),  'alias': camera_name, 'image_type': 'sky flat', 'script': 'On'}
                
                
                # FIRST, lets get the highest resolution flat

                if g_dev["fil"].null_filterwheel == False:
                    opt = { 'count': 1, 'bin':  bin_spec[0], 'area': 150, 'filter': g_dev['fil'].filter_data[current_filter][0]}   #nb nb nb BIN CHNAGED FROM 2,2 ON 20220618 wer
                    plog("using:  ", g_dev['fil'].filter_data[current_filter][0])
                else:
                    opt = { 'count': 1, 'bin':  bin_spec[0], 'area': 150}   
                
                if ephem.now() >= ending:
                    return
                try:

                    self.time_of_next_slew = time.time()
                    result = g_dev['cam'].expose_command(req, opt, no_AWS=True, do_sep = False)


                    bright = result['patch']    #  Patch should be circular and 20% of Chip area. ToDo project
                    plog('Returned:  ', bright)
                    
                    if (bright > 0.25 * g_dev['cam'].config["camera"][g_dev['cam'].name]["settings"]["saturate"] and
                        bright < 0.75 * g_dev['cam'].config["camera"][g_dev['cam'].name]["settings"]["saturate"]):
                        if len(bin_spec) > 1:
                            print ("Good range for a flat, firing off the other flat types")
                            if g_dev["fil"].null_filterwheel == False:
                                opt = { 'count': 1, 'bin':  bin_spec[1], 'area': 150, 'filter': g_dev['fil'].filter_data[current_filter][0]}   #nb nb nb BIN CHNAGED FROM 2,2 ON 20220618 wer
                                plog("using:  ", g_dev['fil'].filter_data[current_filter][0])
                            else:
                                opt = { 'count': 1, 'bin':  bin_spec[1], 'area': 150}
                            
                            ored = g_dev['cam'].expose_command(req, opt, no_AWS=True, do_sep = False)

                            obright = ored['patch']    #  Patch should be circular and 20% of Chip area. ToDo project
                            plog('Returned:  ', obright)
                    
                except Exception as e:
                    plog('Failed to get a flat image: ', e)
                    plog(traceback.format_exc())
                    plog("*****NO result returned*****  Will need to restart Camera")  #NB NB  NB this is drastic action needed.
                    g_dev['obs'].update_status()
                    continue
                g_dev['obs'].update_status()
                try:

                    scale *= target_flat / bright           #Note we are scaling the scale
                    plog("New scale is:  ", scale)
                    if scale > 500:   #NB this seems absurdly hight.
                        scale = 500
                    if scale < 0.01:
                        scale = 0.01
                except:
                    scale = 1.0

                if 'sky_lux' not in locals():
                    sky_lux=1000
                plog ("sky lux: " + str(sky_lux))

                if g_dev["fil"].null_filterwheel == False:
                    if sky_lux != None:
                        plog('\n\n', "Patch/Bright:  ", bright, g_dev['fil'].filter_data[current_filter][0], \
                              'New Gain value: ', round(bright/(sky_lux*collecting_area*exp_time), 3), '\n\n')
                    else:
                        plog('\n\n', "Patch/Bright:  ", bright, g_dev['fil'].filter_data[current_filter][0], \
                              'New Gain value: ', round(bright/(collecting_area*exp_time), 3), '\n\n')
                else:
                    if sky_lux != None:
                        plog('\n\n', "Patch/Bright:  ", bright, \

                             'New Gain value: ', round(bright/(sky_lux*collecting_area*exp_time), 3), '\n\n')
                    else:
                        plog('\n\n', "Patch/Bright:  ", bright,  \
                              'New Gain value: ', round(bright/(collecting_area*exp_time), 3), '\n\n')


                obs_win_begin, sunset, sunrise, ephem_now = self.astro_events.getSunEvents()
                #  THE following code looks like a debug patch gone rogue.

                if bright > 0.85 * g_dev['cam'].config["camera"][g_dev['cam'].name]["settings"]["saturate"]  and (ephem.now() < ending):    #NB should gate with end of skyflat window as well.
                    for i in range(1):
                        time.sleep(2)  #  #0 seconds of wait time.  Maybe shorten for wide bands?
                        g_dev['obs'].update_status()
                else:
                    acquired_count += 1
                    if acquired_count == flat_count:
                        pop_list.pop(0)
                        plog("SCALE USED *************************:  ", scale)
                        prior_scale = scale     #Here is where we pre-scale the next filter. TEMPORARILLY TAKE THIS OUT
                        scale = 1

                obs_win_begin, sunset, sunrise, ephem_now = self.astro_events.getSunEvents()
                g_dev['obs'].update_status()
                continue
        if morn is False:
            g_dev['mnt'].tracking = False   #  park_command({}, {})  #  NB this is provisional, Ok when simulating
            self.eve_sky_flat_latch = False
        elif morn:
            try:
                g_dev['mnt'].park_command({}, {})
            except:
                plog("Mount did not park at end of morning skyflats.")
            self.morn_sky_flat_latch = False
        plog('\nSky flat complete, or too early. Telescope Tracking is off.\n')
        self.sky_guard = False


    def screen_flat_script(self, req, opt):
        if req['numFrames'] > 1:
            flat_count = req['numFrames']
        else:
            flat_count = 1    #   A dedugging compromise

        #  NB here we need to check cam at reasonable temp, or dwell until it is.

        camera_name = str(self.config['camera']['camera_1_1']['name'])
        dark_count = 1
        exp_time = 15
        if flat_count < 1: flat_count = 1
        g_dev['mnt'].park_command({}, {})
        #  NB:  g_dev['enc'].close
        g_dev['obs'].update_status()
        g_dev['scr'].set_screen_bright(0)
        g_dev['scr'].screen_dark()
        time.sleep(5)
        g_dev['obs'].update_status()
        #Here we need to switch off any IR or dome lighting.
        #Take a 10 s dark screen air flat to record ambient
        # Park Telescope
        req = {'time': exp_time,  'alias': camera_name, 'image_type': 'screen flat'}
        opt = {'area': 100, 'count': dark_count, 'filter': 'dark', 'hint': 'screen dark'}  #  air has highest throughput

        result = g_dev['cam'].expose_command(req, opt, no_AWS=True)
        plog('First dark 30-sec patch, filter = "air":  ', result['patch'])
        # g_dev['scr'].screen_light_on()

        for filt in g_dev['fil'].filter_screen_sort:
            #enter with screen dark
            filter_number = int(filt)
            plog(filter_number, g_dev['fil'].filter_data[filter_number][0])
            screen_setting = g_dev['fil'].filter_data[filter_number][4][1]
            g_dev['scr'].set_screen_bright(0)
            g_dev['scr'].screen_dark()
            time.sleep(5)
            exp_time  = g_dev['fil'].filter_data[filter_number][4][0]
            g_dev['obs'].update_status()
            plog('Dark Screen; filter, bright:  ', filter_number, 0)
            req = {'time': float(exp_time),  'alias': camera_name, 'image_type': 'screen flat'}
            opt = {'area': 100, 'count': 1, 'filter': g_dev['fil'].filter_data[filter_number][0], 'hint': 'screen pre-filter dark'}
            result = g_dev['cam'].expose_command(req, opt, no_AWS=True)
            plog("Dark Screen flat, starting:  ", result['patch'], g_dev['fil'].filter_data[filter_number][0], '\n\n')
            g_dev['obs'].update_status()
            plog('Lighted Screen; filter, bright:  ', filter_number, screen_setting)
            g_dev['scr'].set_screen_bright(int(screen_setting))
            g_dev['scr'].screen_light_on()
            time.sleep(10)
            # g_dev['obs'].update_status()
            # time.sleep(10)
            # g_dev['obs'].update_status()
            # time.sleep(10)
            g_dev['obs'].update_status()
            req = {'time': float(exp_time),  'alias': camera_name, 'image_type': 'screen flat'}
            opt = {'area': 100, 'count': flat_count, 'filter': g_dev['fil'].filter_data[filter_number][0], 'hint': 'screen filter light'}
            result = g_dev['cam'].expose_command(req, opt, no_AWS=True)
            # if no exposure, wait 10 sec
            plog("Lighted Screen flat:  ", result['patch'], g_dev['fil'].filter_data[filter_number][0], '\n\n')
            g_dev['obs'].update_status()
            g_dev['scr'].set_screen_bright(0)
            g_dev['scr'].screen_dark()
            time.sleep(5)
            g_dev['obs'].update_status()
            plog('Dark Screen; filter, bright:  ', filter_number, 0)
            req = {'time': float(exp_time),  'alias': camera_name, 'image_type': 'screen flat'}
            opt = {'area': 100, 'count': 1, 'filter': g_dev['fil'].filter_data[filter_number][0], 'hint': 'screen post-filter dark'}
            result = g_dev['cam'].expose_command(req, opt, no_AWS=True)
            plog("Dark Screen flat, ending:  ",result['patch'], g_dev['fil'].filter_data[filter_number][0], '\n\n')


            #breakpoint()
        g_dev['scr'].set_screen_bright(0)
        g_dev['scr'].screen_dark()
        g_dev['obs'].update_status()
        g_dev['mnt'].Tracking = False   #park_command({}, {})
        plog('Sky Flat sequence completed, Telescope tracking is off.')
        self.guard = False



    def auto_focus_script(self, req, opt, throw=600):
        '''
        V curve is a big move focus designed to fit two lines adjacent to the more normal focus curve.
        It finds the approximate focus, particulary for a new instrument. It requires 8 points plus
        a verify.
        Auto focus consists of three points plus a verify.
        Fine focus consists of five points plus a verify.
        Optionally individual images can be multiples of one to average out seeing.
        NBNBNB This code needs to go to known stars to be moe relaible and permit subframes

        Result format:
                        result['mean_focus'] = avg_foc[1]
                        result['mean_rotation'] = avg_rot[1]
                        result['FWHM'] = spot   What is returned is a close proxy to real fitted FWHM.
                        result['half_FD'] = None
                        result['patch'] = cal_result
                        result['temperature'] = avg_foc[2]  This is probably tube not reported by Gemini.
        '''

        # First check how long it has been since the last focus
        print ("Time of last focus")
        print (g_dev['foc'].time_of_last_focus)
        print ("Time since last focus")
        print (datetime.datetime.now() - g_dev['foc'].time_of_last_focus)


        print ("Threshold time between auto focus routines (hours)")
        print (self.config['periodic_focus_time'])

        if ((datetime.datetime.now() - g_dev['foc'].time_of_last_focus)) > datetime.timedelta(hours=self.config['periodic_focus_time']):
            print ("Sufficient time has passed since last focus to do auto_focus")
            g_dev['foc'].time_of_last_focus = datetime.datetime.now()
        else:
            print ("too soon since last autofacus")
            return

        # Reset focus tracker
        g_dev['foc'].focus_tracker = [np.nan] * 10

        throw = g_dev['foc'].throw
        self.sequencer_hold = False   #Allow comand checks.
        self.guard = False
        self.af_guard = True

        req2 = copy.deepcopy(req)
        opt2 = copy.deepcopy(opt)

        sim = False  # g_dev['enc'].status['shutter_status'] in ['Closed', 'Closing', 'closed', 'closing']

        # try:
        #     self.redis_server.set('enc_cmd', 'sync_enc', ex=1200)
        #     self.redis_server.set('enc_cmd', 'open', ex=1200)
        # except:
        #     pass
        #plog('AF entered with:  ', req, opt, '\n .. and sim =  ', sim)
        #self.sequencer_hold = True  #Blocks command checks.
        #Here we jump in too  fast and need for mount to settle

        

# ============================================================================= Save AFTER mount has settled down.
# =============================================================================
# =============================================================================
        #  NB NB NB PLEASE NOTE WE ARE GETTING THE START POSITIONS WE EXPECT TO RETURN TO FROM THE MOUNT AND FOCUSER
        #  SO this may reult in drift if the return does not go to the mecahnical Ra and DEC.
        start_ra = g_dev['mnt'].mount.RightAscension   #Read these to go back.  NB NB Need to cleanly pass these on so we can return to proper target.
        start_dec = g_dev['mnt'].mount.Declination
        focus_start = g_dev['foc'].focuser.Position*g_dev['foc'].steps_to_micron
        #breakpoint()
# =============================================================================
# =============================================================================
# =============================================================================
        plog("Saved  *mounting* ra, dec, focus:  ", start_ra, start_dec, focus_start)

        if req2['target'] == 'near_tycho_star':   ## 'bin', 'area'  Other parameters

            #  Go to closest Mag 7.5 Tycho * with no flip

            focus_star = tycho.dist_sort_targets(g_dev['mnt'].current_icrs_ra, g_dev['mnt'].current_icrs_dec, \
                                    g_dev['mnt'].current_sidereal)
            try:
                plog("Going to near focus star " + str(focus_star[0][0]) + "  degrees away.")
                g_dev['mnt'].go_coord(focus_star[0][1][1], focus_star[0][1][0])
            except:
                print ("Issues pointing to a tycho star. Focussing at the current pointing.")
            req = {'time': self.config['focus_exposure_time'],  'alias':  str(self.config['camera']['camera_1_1']['name']), 'image_type': 'focus'}   #  NB Should pick up filter and constats from config
            #opt = {'area': 150, 'count': 1, 'bin': '2, 2', 'filter': 'focus'}
            opt = {'area': 150, 'count': 1, 'bin': 'default', 'filter': 'focus'}
        else:
            pass   #Just take an image where currently pointed.
            req = {'time': self.config['focus_exposure_time'],  'alias':  str(self.config['camera']['camera_1_1']['name']), 'image_type': 'focus'}   #  NB Should pick up filter and constats from config
            #opt = {'area': 150, 'count': 1, 'bin': '2, 2', 'filter': 'focus'}
            opt = {'area': 150, 'count': 1, 'bin': 'default', 'filter': 'focus'}
        foc_pos0 = focus_start
        result = {}
        #plog("temporary patch in Sim values")
        
        
        try:
            #Check here for filter, guider, still moving  THIS IS A CLASSIC
            #case where a timeout is a smart idea.
            #Wait for external motion to cease before exposing.  Note this precludes satellite tracking.
            st = ""
            
            #breakpoint()
            #20210817  g_dev['enc'] does not exist,  so this faults. Cascade problem with user_id...
            while g_dev['foc'].focuser.IsMoving or \
                  g_dev['mnt'].mount.Slewing: #or g_dev['enc'].status['dome_slewing']:   #Filter is moving??
                if g_dev['foc'].focuser.IsMoving: st += 'f>'
                if g_dev['mnt'].mount.Slewing: st += 'm>'
                #if g_dev['enc'].status['dome_slewing']: st += 'd>'
                plog(st)
                st = ""
                time.sleep(0.2)
                g_dev['obs'].update_status()
            
            st = ""
            if g_dev['rot']!=None:                
                while g_dev['rot'].rotator.IsMoving:                    
                    if g_dev['rot'].rotator.IsMoving: st += 'r>'                    
                    #if g_dev['enc'].status['dome_slewing']: st += 'd>'
                    plog(st)
                    st = ""
                    time.sleep(0.2)
                    g_dev['obs'].update_status()
                
        except:
            plog("Motion check faulted.")
            plog(traceback.format_exc())
            breakpoint()
        
        
        
        plog('Autofocus Starting at:  ', foc_pos0, '\n\n')


        g_dev['foc'].guarded_move((foc_pos0 - 0* throw)*g_dev['foc'].micron_to_steps)   # NB added 20220209 Nasty bug, varies with prior state

        #throw = throw  # NB again, from config.  Units are microns  Passed as default paramter
        retry = 0
        while retry < 3:
            if not sim:

                result = g_dev['cam'].expose_command(req, opt, no_AWS=True, solve_it=False) ## , script = 'auto_focus_script_0')  #  This is where we start.

            else:

                result['FWHM'] = 3
                result['mean_focus'] = g_dev['foc'].focuser.Position*g_dev['foc'].steps_to_micron

            try:
                spot1 = result['FWHM']
                foc_pos1 = result['mean_focus']
            except:
                spot1 = False
                foc_pos1 = False
                print ("spot1 failed in autofocus script")

            print (spot1)

            if math.isnan(spot1) or spot1 ==False:
                retry += 1
                plog("Retry of central focus star)")
                continue
            else:
                break
        plog('Autofocus Moving In.\n\n')

        g_dev['foc'].guarded_move((foc_pos0 - 1*throw)*g_dev['foc'].micron_to_steps)
        #opt['fwhm_sim'] = 4.
        if not sim:
            result = g_dev['cam'].expose_command(req, opt, no_AWS=True, solve_it=False) ## , script = 'auto_focus_script_1')  #  This is moving in one throw.
        else:
            result['FWHM'] = 4
            result['mean_focus'] = g_dev['foc'].focuser.Position*g_dev['foc'].steps_to_micron
        try:
            spot2 = result['FWHM']
            foc_pos2 = result['mean_focus']
        except:
            spot2 = False
            foc_pos2 = False
            print ("spot2 failed on autofocus moving in")

        plog('Autofocus Overtaveling Out.\n\n')
        g_dev['foc'].guarded_move((foc_pos0 + 2*throw)*g_dev['foc'].micron_to_steps)
       #time.sleep(10)#It is important to overshoot to overcome any backlash  WE need to be sure Exposure waits.
        plog('Autofocus Moving back in half-way.\n\n')

        g_dev['foc'].guarded_move((foc_pos0 + throw)*g_dev['foc'].micron_to_steps)  #NB NB NB THIS IS WRONG!

        #time.sleep(10)#opt['fwhm_sim'] = 5
        if not sim:
            result = g_dev['cam'].expose_command(req, opt, no_AWS=True, solve_it=False) ## , script = 'auto_focus_script_2')  #  This is moving out one throw.
        else:
            result['FWHM'] = 4.5
            result['mean_focus'] = g_dev['foc'].focuser.Position*g_dev['foc'].steps_to_micron
        try:
            spot3 = result['FWHM']
            foc_pos3 = result['mean_focus']
        except:
            spot3 = False
            foc_pos3 = False
            print ("spot3 failed on autofocus moving in")
        x = [foc_pos2, foc_pos1, foc_pos3]
        y = [spot2, spot1, spot3]
        plog('X, Y:  ', x, y, 'Desire center to be smallest.')

        if spot1 is None or spot2 is None or spot3 is None or spot1 == False or spot2 == False or spot3 == False:  #New additon to stop crash when no spots
            plog("No stars detected. Returning to original focus setting and pointing.")

            g_dev['foc'].guarded_move((focus_start)*g_dev['foc'].micron_to_steps)  #NB NB 20221002 THis unit fix shoudl be in the routine. WER
            self.sequencer_hold = False   #Allow comand checks.
            self.af_guard = False
            g_dev['mnt'].mount.SlewToCoordinatesAsync(start_ra, start_dec)  #MAKE sure same style coordinates.
            self.sequencer_hold = False
            self.guard = False
            self.af_guard = False
            return
        if spot1 < spot2 and spot1 < spot3:
            try:
                #Digits are to help out pdb commands!
                a1, b1, c1, d1 = fit_quadratic(x, y)
                new_spot = round(a1*d1*d1 + b1*d1 + c1, 2)

            except:

                plog('Autofocus quadratic equation not converge. Moving back to starting focus:  ', focus_start)

                g_dev['foc'].guarded_move((focus_start)*g_dev['foc'].micron_to_steps)
                time.sleep(5)
                self.sequencer_hold = False   #Allow comand checks.
                self.af_guard = False
                g_dev['mnt'].mount.SlewToCoordinatesAsync(start_ra, start_dec)   #NB NB Does this really take us back to starting point?
                self.sequencer_hold = False
                self.guard = False
                self.af_guard = False
                return
            if min(x) <= d1 <= max(x):
                print ('Moving to Solved focus:  ', round(d1, 2), ' calculated:  ',  new_spot)
                pos = int(d1*g_dev['foc'].micron_to_steps)



                g_dev['foc'].guarded_move(pos)
                time.sleep(5)
                g_dev['foc'].last_known_focus = d1
                try:
                    g_dev['foc'].last_temperature = g_dev['foc'].focuser.Temperature
                except:
                    g_dev['foc'].last_temperature = 7.5    #NB NB NB this should be a config file default.
                g_dev['foc'].last_source = "auto_focus_script"

                if not sim:
                    result = g_dev['cam'].expose_command(req, opt, no_AWS=True, solve_it=False)  #   script = 'auto_focus_script_3')  #  This is verifying the new focus.
                else:
                    result['FWHM'] = new_spot
                    result['mean_focus'] = g_dev['foc'].focuser.Position*g_dev['foc'].steps_to_micron
                try:
                    spot4 = result['FWHM']
                    foc_pos4 = result['mean_focus']
                except:
                    spot4 = False
                    foc_pos4 = False
                    print ("spot4 failed ")
                plog('\nFound best focus at:  ', foc_pos4,' measured is:  ',  round(spot4, 2), '\n')
                g_dev['foc'].af_log(foc_pos4, spot4, new_spot)
                plog("Returning to:  ", start_ra, start_dec)
                g_dev['mnt'].mount.SlewToCoordinatesAsync(start_ra, start_dec)   #Return to pre-focus pointing.
            if sim:

                g_dev['foc'].guarded_move((focus_start)*g_dev['foc'].micron_to_steps)
            #  NB here we could re-solve with the overlay spot just to verify solution is sane.

            #  NB NB We may want to consider sending the result image patch to AWS
            # NB NB NB I think we may have spot numbers wrong by 1 count and coarse focs not set up correctly.
            self.sequencer_hold = False
            self.guard = False
            self.af_guard = False
            g_dev['foc'].last_focus_fwhm = round(spot4, 2)
            return
        elif spot2  <= spot1 < spot3:      #Add to the inside
            pass
            plog('Autofocus Moving In 2nd time.\n\n')
            g_dev['foc'].guarded_move((foc_pos0 - 2.5*throw)*g_dev['foc'].micron_to_steps)
            if not sim:
                result = g_dev['cam'].expose_command(req, opt, no_AWS=True, solve_it=False) ## , script = 'auto_focus_script_1')  #  This is moving in one throw.
            else:
                result['FWHM'] = 6
                result['mean_focus'] = g_dev['foc'].focuser.Position*g_dev['foc'].steps_to_micron
            try:
                spot4 = result['FWHM']
                foc_pos4 = result['mean_focus']
            except:
                spot4 = False
                foc_pos4 = False
                print ("spot4 failed on autofocus moving in 2nd time.")
            x = [foc_pos4, foc_pos2, foc_pos1, foc_pos3]
            y = [spot4, spot2, spot1, spot3]
            plog('X, Y:  ', x, y, 'Desire center to be smallest.')
            try:
                #Digits are to help out pdb commands!
                a1, b1, c1, d1 = fit_quadratic(x, y)
                new_spot = round(a1*d1*d1 + b1*d1 + c1, 2)

            except:

                plog('Autofocus quadratic equation not converge. Moving back to starting focus:  ', focus_start)

                g_dev['foc'].guarded_move((focus_start)*g_dev['foc'].micron_to_steps)
                time.sleep(5)
                self.sequencer_hold = False   #Allow comand checks.
                self.af_guard = False
                g_dev['mnt'].mount.SlewToCoordinatesAsync(start_ra, start_dec)   #NB NB Does this really take us back to starting point?
                self.sequencer_hold = False
                self.guard = False
                self.af_guard = False
                return
            if min(x) <= d1 <= max(x):
                print ('Moving to Solved focus:  ', round(d1, 2), ' calculated:  ',  new_spot)
                pos = int(d1*g_dev['foc'].micron_to_steps)



                g_dev['foc'].guarded_move(pos)
                time.sleep(5)
                g_dev['foc'].last_known_focus = d1
                try:
                    g_dev['foc'].last_temperature = g_dev['foc'].focuser.Temperature
                except:
                    g_dev['foc'].last_temperature = 7.5    #NB NB NB this should be a config file default.
                g_dev['foc'].last_source = "auto_focus_script"

                if not sim:
                    result = g_dev['cam'].expose_command(req, opt, no_AWS=True, solve_it=False)  #   script = 'auto_focus_script_3')  #  This is verifying the new focus.
                else:
                    result['FWHM'] = new_spot
                    result['mean_focus'] = g_dev['foc'].focuser.Position*g_dev['foc'].steps_to_micron
                try:
                    spot4 = result['FWHM']
                    foc_pos4 = result['mean_focus']
                except:
                    spot4 = False
                    foc_pos4 = False
                    print ("spot4 failed ")
                plog('\nFound best focus at:  ', foc_pos4,' measured is:  ',  round(spot4, 2), '\n')
                g_dev['foc'].af_log(foc_pos4, spot4, new_spot)
                plog("Returning to:  ", start_ra, start_dec)
                g_dev['mnt'].mount.SlewToCoordinatesAsync(start_ra, start_dec)   #Return to pre-focus pointing.
            if sim:

                g_dev['foc'].guarded_move((focus_start)*g_dev['foc'].micron_to_steps)
            #  NB here we could re-solve with the overlay spot just to verify solution is sane.

            #  NB NB We may want to consider sending the result image patch to AWS
            # NB NB NB I think we may have spot numbers wrong by 1 count and coarse focs not set up correctly.
            self.sequencer_hold = False
            self.guard = False
            self.af_guard = False
            g_dev['foc'].last_focus_fwhm = round(spot4, 2)
            return

        elif spot2 > spot1 >= spot3:       #Add to the outside
            pass
            plog('Autofocus Moving back in half-way.\n\n')

            g_dev['foc'].guarded_move((foc_pos0 + 2.5*throw)*g_dev['foc'].micron_to_steps)  #NB NB NB THIS IS WRONG!
            if not sim:
                result = g_dev['cam'].expose_command(req, opt, no_AWS=True, solve_it=False) ## , script = 'auto_focus_script_2')  #  This is moving out one throw.
            else:
                result['FWHM'] = 5.5
                result['mean_focus'] = g_dev['foc'].focuser.Position*g_dev['foc'].steps_to_micron
            try:
                spot4 = result['FWHM']
                foc_pos4 = result['mean_focus']
            except:
                spot4 = False
                foc_pos4 = False
                print ("spot4 failed on autofocus moving out 2nd time.")
            x = [foc_pos2, foc_pos1, foc_pos3, foc_pos4]
            y = [spot2, spot1, spot3, spot4]
            plog('X, Y:  ', x, y, 'Desire center to be smallest.')
            try:
                #Digits are to help out pdb commands!
                a1, b1, c1, d1 = fit_quadratic(x, y)
                new_spot = round(a1*d1*d1 + b1*d1 + c1, 2)

            except:

                plog('Autofocus quadratic equation not converge. Moving back to starting focus:  ', focus_start)

                g_dev['foc'].guarded_move((focus_start)*g_dev['foc'].micron_to_steps)
                time.sleep(5)
                self.sequencer_hold = False   #Allow comand checks.
                self.af_guard = False
                g_dev['mnt'].mount.SlewToCoordinatesAsync(start_ra, start_dec)   #NB NB Does this really take us back to starting point?
                self.sequencer_hold = False
                self.guard = False
                self.af_guard = False
                return
            if min(x) <= d1 <= max(x):
                print ('Moving to Solved focus:  ', round(d1, 2), ' calculated:  ',  new_spot)
                pos = int(d1*g_dev['foc'].micron_to_steps)



                g_dev['foc'].guarded_move(pos)
                time.sleep(5)
                g_dev['foc'].last_known_focus = d1
                try:
                    g_dev['foc'].last_temperature = g_dev['foc'].focuser.Temperature
                except:
                    g_dev['foc'].last_temperature = 7.5    #NB NB NB this should be a config file default.
                g_dev['foc'].last_source = "auto_focus_script"

                if not sim:
                    result = g_dev['cam'].expose_command(req, opt, no_AWS=True, solve_it=False)  #   script = 'auto_focus_script_3')  #  This is verifying the new focus.
                else:
                    result['FWHM'] = new_spot
                    result['mean_focus'] = g_dev['foc'].focuser.Position*g_dev['foc'].steps_to_micron
                try:
                    spot4 = result['FWHM']
                    foc_pos4 = result['mean_focus']
                except:
                    spot4 = False
                    foc_pos4 = False
                    print ("spot4 failed ")
                plog('\nFound best focus at:  ', foc_pos4,' measured is:  ',  round(spot4, 2), '\n')
                g_dev['foc'].af_log(foc_pos4, spot4, new_spot)
                plog("Returning to:  ", start_ra, start_dec)
                g_dev['mnt'].mount.SlewToCoordinatesAsync(start_ra, start_dec)   #Return to pre-focus pointing.
            if sim:

                g_dev['foc'].guarded_move((focus_start)*g_dev['foc'].micron_to_steps)
            #  NB here we could re-solve with the overlay spot just to verify solution is sane.

            #  NB NB We may want to consider sending the result image patch to AWS
            # NB NB NB I think we may have spot numbers wrong by 1 count and coarse focs not set up correctly.
            self.sequencer_hold = False
            self.guard = False
            self.af_guard = False

            g_dev['foc'].last_focus_fwhm = round(spot4, 2)
            return
        elif spot2 <= spot1 or spot3 <= spot1:
            if spot2 <= spot3:
                min_focus = foc_pos2
            elif spot3 <= spot2:
                min_focus = foc_pos3
            else:
                min_focus = foc_pos0

            ##  HERE we could add a fourth or fifth try.  The parabola cannot really invert, nor should we ever be at a wild point after the first focus is
            ##  set up.
            plog("It appears camera is too far out; try again with coarse_focus_script.")
            self.coarse_focus_script(req2, opt2, throw=throw + 75, begin_at=min_focus)
            self.sequencer_hold = False
            self.guard = False
            self.af_guard = False
            return
        else:
            plog('Spots are really wrong so moving back to starting focus:  ', focus_start)
            g_dev['foc'].focuser.Move((focus_start)*g_dev['foc'].micron_to_steps)
        plog("Returning to:  ", start_ra, start_dec)
        g_dev['mnt'].mount.SlewToCoordinatesAsync(start_ra, start_dec)   #Return to pre-focus pointing.
        if sim:

            g_dev['foc'].guarded_move((focus_start)*g_dev['foc'].micron_to_steps)
        #  NB here we could re-solve with the overlay spot just to verify solution is sane.
        self.sequencer_hold = False   #Allow comand checks.
        self.af_guard = False
        #  NB NB We may want to consider sending the result image patch to AWS
        self.sequencer_hold = False
        self.guard = False
        self.af_guard = False

        return


    def coarse_focus_script(self, req, opt, throw=700, begin_at=None):
        '''
        V curve is a big move focus designed to fit two lines adjacent to the more normal focus curve.
        It finds the approximate focus, particulary for a new instrument. It requires 8 points plus
        a verify.
        Auto focus consists of three points plus a verify.
        Fine focus consists of five points plus a verify.
        Optionally individual images can be multiples of one to average out seeing.
        NBNBNB This code needs to go to known stars to be moe relaible and permit subframes
        '''
        plog('AF entered with:  ', req, opt)
        self.sequencer_hold = False
        self.guard = False
        self.af_guard = True
        # Reset focus tracker
        g_dev['foc'].focus_tracker = [np.nan] * 10
        sim = False #g_dev['enc'].status['shutter_status'] in ['Closed', 'closed', 'Closing', 'closing']
        plog('AF entered with:  ', req, opt, '\n .. and sim =  ', sim)
        #self.sequencer_hold = True  #Blocks command checks.
        start_ra = g_dev['mnt'].mount.RightAscension
        start_dec = g_dev['mnt'].mount.Declination
        if begin_at is None:  #  ADDED 20120821 WER
            foc_start = g_dev['foc'].focuser.Position*g_dev['foc'].steps_to_micron
        else:
            foc_start = begin_at  #In this case we start at a place close to a 3 point minimum.
            g_dev['foc'].guarded_move((foc_start)*g_dev['foc'].micron_to_steps)
        plog("Saved ra, dec, focus:  ", start_ra, start_dec, foc_start)
        try:
            #Check here for filter, guider, still moving  THIS IS A CLASSIC
            #case where a timeout is a smart idea.
            #Wait for external motion to cease before exposing.  Note this precludes satellite tracking.
            st = ""
            while g_dev['foc'].focuser.IsMoving or g_dev['rot'].rotator.IsMoving or \
                  g_dev['mnt'].mount.Slewing: #or g_dev['enc'].status['dome_slewing']:   #Filter is moving??
                if g_dev['foc'].focuser.IsMoving: st += 'f>'
                if g_dev['rot'].rotator.IsMoving: st += 'r>'
                if g_dev['mnt'].mount.Slewing: st += 'm>'
                #if g_dev['enc'].status['dome_slewing']: st += 'd>'
                plog(st)
                st = ""
                time.sleep(0.2)
                g_dev['obs'].update_status()
        except:
            plog("Motion check faulted.")
        if req['target'] == 'near_tycho_star':   ## 'bin', 'area'  Other parameters
            #  Go to closest Mag 7.5 Tycho * with no flip
            focus_star = tycho.dist_sort_targets(g_dev['mnt'].current_icrs_ra, g_dev['mnt'].current_icrs_dec, \
                                    g_dev['mnt'].current_sidereal)
            plog("Going to near focus star " + str(focus_star[0][0]) + "  degrees away.")
            g_dev['mnt'].go_coord(focus_star[0][1][1], focus_star[0][1][0])
            req = {'time': 12.5,  'alias':  str(self.config['camera']['camera_1_1']['name']), 'image_type': 'auto_focus'}   #  NB Should pick up filter and constats from config
            opt = {'area': 100, 'count': 1, 'filter': 'focus'}
        else:
            pass   #Just take time image where currently pointed.
            req = {'time': 15,  'alias':  str(self.config['camera']['camera_1_1']['name']), 'image_type': 'auto_focus'}   #  NB Should pick up filter and constats from config
            opt = {'area': 100, 'count': 1, 'filter': 'focus'}
        foc_pos0 = foc_start
        result = {}
        plog('Autofocus Starting at:  ', foc_pos0, '\n\n')

        g_dev['foc'].guarded_move((foc_pos0 - 0*throw)*g_dev['foc'].micron_to_steps)  #Added 20220209! A bit late
        #throw = 100  # NB again, from config.  Units are microns
        if not sim:
            result = g_dev['cam'].expose_command(req, opt, no_AWS=True, solve_it=False)
        else:
            result['FWHM'] = 4
            result['mean_focus'] = g_dev['foc'].focuser.Position*g_dev['foc'].steps_to_micron
        try:
            spot1 = result['FWHM']
            foc_pos1 = result['mean_focus']
        except:
            spot1 = False
            foc_pos1 = False
            print ("spot1 failed on coarse focus script")
        # if not sim:
        #     result = g_dev['cam'].expose_command(req, opt, no_AWS=True) ## , script = 'auto_focus_script_0')  #  This is where we start.
        # else:
        #     result['FWHM'] = 3
        #     result['mean_focus'] = foc_pos0
        # spot1 = result['FWHM']
        # foc_pos1 = result['mean_focus']


        plog('Autofocus Moving In -1x, second time.\n\n')

        g_dev['foc'].guarded_move((foc_pos0 - 1*throw)*g_dev['foc'].micron_to_steps)
        #opt['fwhm_sim'] = 4.
        if not sim:
            result = g_dev['cam'].expose_command(req, opt, no_AWS=True, solve_it=False)
        else:
            result['FWHM'] = 5
            result['mean_focus'] = g_dev['foc'].focuser.Position*g_dev['foc'].steps_to_micron
        try:
            spot2 = result['FWHM']
            foc_pos2 = result['mean_focus']
        except:
            spot2 = False
            foc_pos2 = False
            print ("spot2 failed on coarse focus script")
        plog('Autofocus Moving In -2x, second time.\n\n')

        g_dev['foc'].guarded_move((foc_pos0 - 2*throw)*g_dev['foc'].micron_to_steps)
        #opt['fwhm_sim'] = 4.
        if not sim:
            result = g_dev['cam'].expose_command(req, opt, no_AWS=True, solve_it=False)
        else:
            result['FWHM'] = 6
            result['mean_focus'] = g_dev['foc'].focuser.Position*g_dev['foc'].steps_to_micron
        try:
            spot3 = result['FWHM']
            foc_pos3 = result['mean_focus']
        except:
            spot3 = False
            foc_pos3 = False
            print ("spot3 failed on coarse focus script")
        #Need to check we are not going out too far!
        plog('Autofocus Moving out +3X.\n\n')

        g_dev['foc'].guarded_move((foc_pos0 + 3*throw)*g_dev['foc'].micron_to_steps)
        plog('Autofocus back in for backlash to +2X\n\n')#It is important to overshoot to overcome any backlash
        g_dev['foc'].guarded_move((foc_pos0 + 2*throw)*g_dev['foc'].micron_to_steps)
        #opt['fwhm_sim'] = 5
        if not sim:
            result = g_dev['cam'].expose_command(req, opt, no_AWS=True, solve_it=False)
        else:
            result['FWHM'] = 6.5
            result['mean_focus'] = g_dev['foc'].focuser.Position*g_dev['foc'].steps_to_micron
        try:
            spot4 = result['FWHM']
            foc_pos4 = result['mean_focus']
        except:
            spot4 = False
            foc_pos4 = False
            print ("spot4 failed on coarse focus script")
        plog('Autofocus back in for backlash to +1X\n\n')

        g_dev['foc'].guarded_move((foc_pos0 + throw)*g_dev['foc'].micron_to_steps)
        #opt['fwhm_sim'] = 4.
        if not sim:
            result = g_dev['cam'].expose_command(req, opt, no_AWS=True, solve_it=False)
        else:
            result['FWHM'] = 5.75
            result['mean_focus'] = g_dev['foc'].focuser.Position*g_dev['foc'].steps_to_micron
        try:
            spot5 = result['FWHM']
            foc_pos5 = result['mean_focus']
        except:
            spot5 = False
            foc_pos5 = False
            print ("spot5 failed on coarse focus script")
        x = [foc_pos3, foc_pos2, foc_pos1, foc_pos5, foc_pos4]  # NB NB 20220218 This assigment is bogus!!!!
        y = [spot3, spot2, spot1, spot5, spot4]
        plog('X, Y:  ', x, y)
        try:
            #Digits are to help out pdb commands!
            a1, b1, c1, d1 = fit_quadratic(x, y)
            new_spot = round(a1*d1*d1 + b1*d1 + c1, 2)
        except:
            plog('Autofocus quadratic equation not converge. Moving back to starting focus:  ', foc_start)

            g_dev['foc'].guarded_move((foc_start)*g_dev['foc'].micron_to_steps)
            self.sequencer_hold = False
            self.guard = False
            self.af_guard = False
            return
        if min(x) <= d1 <= max(x):
            print ('Moving to Solved focus:  ', round(d1, 2), ' calculated:  ',  new_spot)
            #Saves a base for relative focus adjusts.
            pos = int(d1*g_dev['foc'].micron_to_steps)

            g_dev['foc'].guarded_move(pos)
            g_dev['foc'].last_known_focus = d1
            try:
                g_dev['foc'].last_temperature = g_dev['foc'].focuser.Temperature
            except:
                g_dev['foc'].last_temperature = 10.0    #NB NB This should be a site monthly default.
            g_dev['foc'].last_source = "coarse_focus_script"
            if not sim:

                result = g_dev['cam'].expose_command(req, opt, solve_it=False)
            else:
                result['FWHM'] = new_spot
                result['mean_focus'] = g_dev['foc'].focuser.Position*g_dev['foc'].steps_to_micron
            try:
                spot6 = result['FWHM']
                foc_pos4 = result['mean_focus']
                plog('\n\n\nFound best focus at:  ', foc_pos4,' measured is:  ',  round(spot6, 2), '\n\n\n')
            except:
                plog('Known bug, Verifcation did not work. Returing to target using solved focus.')
        else:
            plog('Coarse_focus did not converge. Moving back to starting focus:  ', foc_pos0)

            g_dev['foc'].guarded_move((foc_start)*g_dev['foc'].micron_to_steps)
        plog("Returning to:  ", start_ra, start_dec)
        g_dev['mnt'].mount.SlewToCoordinatesAsync(start_ra, start_dec)   #Return to pre-focus pointing.
        if sim:
            g_dev['foc'].guarded_move((foc_start)*g_dev['foc'].micron_to_steps)
        self.sequencer_hold = False
        self.guard = False
        self.af_guard = False
        return result

    def append_completes(self, block_id):
        camera = self.config['camera']['camera_1_1']['name']
        seq_shelf = shelve.open(g_dev['cam'].site_path + 'ptr_night_shelf/' + camera)
        plog("block_id:  ", block_id)
        lcl_list = seq_shelf['completed_blocks']
        lcl_list.append(block_id)   #NB NB an in-line append did not work!
        seq_shelf['completed_blocks']= lcl_list
        plog('Appended completes contains:  ', seq_shelf['completed_blocks'])
        seq_shelf.close()
        return

    def is_in_completes(self, check_block_id):
        camera = self.config['camera']['camera_1_1']['name']
        seq_shelf = shelve.open(g_dev['cam'].site_path + 'ptr_night_shelf/' + camera)
        #plog('Completes contains:  ', seq_shelf['completed_blocks'])
        if check_block_id in seq_shelf['completed_blocks']:
            seq_shelf.close()
            #plog("Block ID in completed blocks:  ",  check_block_id)
            return True
        else:
            seq_shelf.close()
            return False


    def reset_completes(self):
        try:
            camera = self.config['camera']['camera_1_1']['name']
            seq_shelf = shelve.open(g_dev['cam'].site_path + 'ptr_night_shelf/' + str(camera))
            seq_shelf['completed_blocks'] = []
            seq_shelf.close()
        except:
            plog('Found an empty shelf.  Reset_(block)completes for:  ', camera)
        return<|MERGE_RESOLUTION|>--- conflicted
+++ resolved
@@ -1427,13 +1427,8 @@
 
                     # MF SHIFTING EXPOSURE TIME CALCULATOR EQUATION TO BE MORE GENERAL FOR ALL TELESCOPES
                 if sky_lux != None:
-<<<<<<< HEAD
                     exp_time = prior_scale*scale*target_flat/(2*collecting_area*sky_lux*float(g_dev['fil'].filter_data[current_filter][3]))  #g_dev['ocn'].calc_HSI_lux)  #meas_sky_lux)
                     plog('Ex:  ', exp_time, scale, prior_scale, sky_lux, float(g_dev['fil'].filter_data[current_filter][3]))
-=======
-                    exp_time = prior_scale*scale*target_flat/(collecting_area*sky_lux*float(g_dev['fil'].filter_data[current_filter][3]))  #g_dev['ocn'].calc_HSI_lux)  #meas_sky_lux)
-                    plog('Exposure time:  ', exp_time, scale, prior_scale, sky_lux, float(g_dev['fil'].filter_data[current_filter][3]))
->>>>>>> e2e98839
 
                 else:
                     if g_dev["fil"].null_filterwheel == False:
