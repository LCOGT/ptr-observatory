--- conflicted
+++ resolved
@@ -235,10 +235,7 @@
                 #self.sky_flat_script({}, {})   #Null command dictionaries
         elif g_dev['obs'].blocks is not None and \
                   g_dev['obs'].projects is not None:     #  THIS DOES NEED TO BE FENCED BY TIME and not repeated.
-<<<<<<< HEAD
-
-=======
->>>>>>> 7101457b
+
             blocks = g_dev['obs'].blocks
             projects = g_dev['obs'].projects
             debug = False
