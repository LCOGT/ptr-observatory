'''

sequencer.py  sequencer.py  sequencer.py  sequencer.py  sequencer.py

'''
from devices.execute_project import SchedulerObservation
from devices.sequencer_helpers import is_valid_utc_iso
from devices.sequencer_helpers import pointing_is_ok
from devices.sequencer_helpers import validate_project_format
from devices.schedule_manager import NightlyScheduleManager
import time
import datetime
from dateutil import tz
import copy
import json
from global_yard import g_dev
from astropy.coordinates import SkyCoord, AltAz,  Angle, get_body # get_moon,
from astropy import units as u
from astropy.time import Time
from astropy.io import fits
from astropy.stats import sigma_clip
import ephem
import shelve
import math
import shutil
import numpy as np
from numpy import inf
import os
import bottleneck as bn
from math import cos, radians
from PIL import Image
import warnings
import matplotlib.pyplot as plt
plt.ioff()
import queue
import threading
from scipy.integrate import quad
from glob import glob
import traceback
from ptr_utility import plog
import requests
#import glob

# We only use Observatory in type hints, so use a forward reference to prevent circular imports
from typing import TYPE_CHECKING
if TYPE_CHECKING:
    from obs import Observatory

from requests.adapters import HTTPAdapter, Retry
reqs = requests.Session()
retries = Retry(total=3,
                backoff_factor=0.1,
                status_forcelist=[500, 502, 503, 504])
reqs.mount('http://', HTTPAdapter(max_retries=retries))
'''
'''


DEG_SYM = '°'
PI = math.pi
TWOPI = math.pi*2.
PIOVER2 = math.pi/2.
DTOR = math.pi/180.
RTOD = 180./math.pi
STOR = math.pi/180./3600.    # "S" stand for arc-seconds
RTOS = 3600.*180./math.pi
RTOH = 12./math.pi
HTOR = math.pi/12.
HTOS = 15*3600.
STOM = 1000.        # "M" stands for mas, milli arc-seconds
MTOS = 0.001
HTOD = 15.
DTOH = 1./15.
DTOS = 3600.
STOD = 1/3600.
STOH = 1/3600./15.
SecTOH = 1/3600.    # "Sec" means seconds of time.
HTOSec = 3600.
APPTOSID = 1.00273811906 #USNO Supplement
MOUNTRATE = 15*APPTOSID  #15.0410717859
KINGRATE = 15.029

SECONDS_PER_DAY = 24 * 60 * 60

LOOK_WEST = 0  #These four constants reflect ASCOM conventions
LOOK_EAST = 1  #Flipped
TEL_ON_EAST_SIDE = 0   #Not Flipped.
TEL_ON_WEST_SIDE = 1   #This means flipped.
IS_FLIPPED = 1
IS_NORMAL = 0

def ra_fix_h(ra):
    """ Shift the ra to fall between 0 and 24"""
    while ra >= 24:
        ra -= 24
    while ra < 0:
        ra += 24
    return ra



def authenticated_request(method: str, uri: str, payload: dict = None) -> str:

    # Populate the request parameters. Include data only if it was sent.
    base_url="https://api.photonranch.org/api"
    request_kwargs = {
        "method": method,
        "timeout" : 10,
        "url": f"{base_url}/{uri}",
    }
    if payload is not None:
        request_kwargs["data"] = json.dumps(payload)

    response = requests.request(**request_kwargs)
    return response.json()

def ra_dec_fix_hd(ra, dec):
    """ Shift the ra to fall between 0 and 24 and dec between -90 and 90."""
    if dec > 90:
        dec = 180 - dec
        ra += 12
    if dec < -90:
        dec = -180 - dec
        ra += 12
    while ra >= 24:
        ra -= 24
    while ra < 0:
        ra += 24
    return ra, dec


class Sequencer:

    def __init__(self, observatory: 'Observatory'):
        self.obs = observatory # the parent observatory object
        self.config = self.obs.config

        g_dev['seq'] = self
        self.connected = True
        self.description = "Sequencer for script execution."

        self.sequencer_message = '-'
        plog("sequencer connected.")


        # Create the schedule manager. This is where we keep track of what's
        # going to happen tonight, and what needs to be done currently.
        #
        # The start/end times don't matter too much. They just need to safely encompass
        # any events that should be running now or anytime before the next sequencer restart
        schedule_start = time.time() - SECONDS_PER_DAY
        schedule_end   = time.time() + SECONDS_PER_DAY
        # If the site proxy token isn't set, assume the site isn't using the LCO scheduler
        # and don't print errors for the other missing config values.
        include_lco_scheduler = 'SITE_PROXY_TOKEN' in os.environ
        configdb_telescope = self.config.get('configdb_telescope')
        configdb_enclosure = self.config.get('configdb_enclosure')
        self.schedule_manager = NightlyScheduleManager(
                self.config['obs_id'],
                schedule_start,
                schedule_end,
                include_lco_scheduler=include_lco_scheduler,
                configdb_telescope=configdb_telescope,
                configdb_enclosure=configdb_enclosure,
            )

        # Add a fake lco observation to the calendar, used for testing
        # self.schedule_manager.inject_fake_lco_observation(lat=self.obs.wema_config['latitude'], lng=self.obs.wema_config['longitude'])
        # plog(self.schedule_manager.schedule)


        # Various on/off switches that block multiple actions occuring at a single time.
        self.af_guard = False
        self.block_guard = False
        self.bias_dark_latch = False   #NB NB NB Should these initially be defined this way?

        self.morn_sky_flat_latch = False
        self.morn_bias_dark_latch = False   #NB NB NB Should these initially be defined this way?
        self.cool_down_latch = False
        self.focussing=False
        self.flats_being_collected=False
        self.morn_bias_done = False
        self.eve_bias_done = False
        self.eve_bias_done = False
        self.eve_flats_done = False
        self.morn_flats_done = False
        self.eve_sky_flat_latch = False
        self.morn_sky_flat_latch = False
        self.clock_focus_latch=False
        # A command so that some scripts can prevent all other scripts  and exposures from occuring.
        # quite important
        self.total_sequencer_control = False

        # Centering RA and Dec for a project
        self.block_ra=False
        self.block_dec=False

        self.lco_block=False

        # Time of next slew is a variable that helps keep the scope positioned on the solar flat spot during flats
        self.time_of_next_slew = time.time()

        # During the night if the roof is shut (plus other conditions)
        # it will take a bias and a dark. These counters keep track of how many.
        self.nightime_bias_counter = 0
        self.nightime_dark_counter = 0

        # Nightly_reset resets all the values back to normal at the end of the night
        # In preparation for the next one.
        self.nightly_reset_complete = False

        # An end of night token is put into the upload queue
        # once the evening has ended.
        self.end_of_night_token_sent = False


        # Makes sure only one big focus occurs at start of night
        self.night_focus_ready=False

        # Only need to report the observing has begun once.
        self.reported_on_observing_period_beginning=False

        # Pulse timer is set to send a simple '.' every 30 seconds so the console knows it is alive
        self.pulse_timer=time.time()

        # A flag to remove some platesolves during mosaicing e.g. at the end of smartstacks.
        self.currently_mosaicing = False

        # Load up focus and pointing catalogues -- note all are all-sky in scope.
        # slight differences. Focus has more clumped bright stars but pointing catalogue contains a larger range
        # of stars and has full sky coverage, wheras focus does not.
        # TPOINT catalog is on a more strict spiraled grid, about 102 stars and there is amag 7.5 star center of the field.
        self.focus_catalogue = np.genfromtxt('support_info/focusCatalogue.csv', delimiter=',')
# =============================================================================
        self.pointing_catalogue = np.genfromtxt('support_info/pointingCatalogueTpoint.csv', delimiter=',')
# =============================================================================

        # A flag to keep track of this. Some functions need to not run while this is happening
        self.currently_regenerating_masters = False

        # The stop script flag sends a signal to all running threads to break out
        # and return to nothing doing.
        self.stop_script_called=False
        self.stop_script_called_time=time.time()

        # There are some automations that start up when a roof recently opens
        # that need to respond to that.
        self.last_roof_status = 'Closed'
        self.time_roof_last_opened = time.time() - 1300

        # Sequencer keeps track of the endtime of a
        # currently running block so that seq and others
        # can know when to cancel out of the block
        self.blockend = None

        # Initialise
        self.measuring_focus_offsets=False

        # We keep track on when we poll for projects
        # It doesn't have to be quite as swift as real-time.
        self.project_call_timer = time.time() - 120

        self.rotator_has_been_homed_this_evening=False

        self.MTF_temporary_flat_timer=time.time()-310
        self.got_a_flat_this_round=False

        self.master_restack_queue = queue.Queue(maxsize=0)
        self.master_restack_thread = threading.Thread(target=self.master_restack, args=())
        self.master_restack_thread.daemon = True
        self.master_restack_thread.start()


        self.check_incoming_darks_for_light_leaks=True

        # Clear archive drive on initialisation
        self.clear_archive_drive_of_old_files()

        # Copy previous failed pipe fails if they can
        self.attempt_to_copy_failed_pipe_files()


    def attempt_to_copy_failed_pipe_files(self):

        thread = threading.Thread(target=self.copy_failed_pipe_files_thread, args=())
        thread.daemon = True
        thread.start()

    def copy_failed_pipe_files_thread(self):

        if self.config['save_raws_to_pipe_folder_for_nightly_processing']:
            try:
                failsafe_directory=self.config['archive_path'] + 'failsafe'
                if not os.path.exists(failsafe_directory):
                    os.umask(0)
                    os.makedirs(failsafe_directory)


                #failsafetokenfolder=failsafe_directory+ '/tokens'
                if not os.path.exists(failsafe_directory+ '/tokens'):
                    os.umask(0)
                    os.makedirs(failsafe_directory+ '/tokens')
                #copy_failed_pipe_files_thread

                # Copy over the fits files
                tempfilelist= glob(failsafe_directory +'/*.fits.fz')
                for tempfile in tempfilelist:

                    cameraname= tempfile.split('\\')[-1].split('-')[1].split('_')[0]

                    if not os.path.exists(self.config['pipe_archive_folder_path'] +'/'+cameraname):
                        os.umask(0)
                        os.makedirs(self.config['pipe_archive_folder_path'] +'/'+cameraname)

                    dayobs= tempfile.split('\\')[-1].split('-')[2]

                    if not os.path.exists(self.config['pipe_archive_folder_path'] +'/'+cameraname+'/'+dayobs):
                        os.umask(0)
                        os.makedirs(self.config['pipe_archive_folder_path'] +'/'+cameraname+'/'+dayobs)

                    pipefolder = self.config['pipe_archive_folder_path'] +'/'+cameraname+'/'+dayobs


                    try:
                        shutil.move(tempfile, pipefolder)
                    except:
                        plog(traceback.format_exc())

                pipetokenfolder = self.config['pipe_archive_folder_path'] + '/tokens'
                if not os.path.exists(self.config['pipe_archive_folder_path'] + '/tokens'):
                    os.umask(0)
                    os.makedirs(self.config['pipe_archive_folder_path'] + '/tokens', mode=0o777)


                # Copy over the token files
                tempfilelist= glob(failsafe_directory +'/tokens/*')
                for tempfile in tempfilelist:
                    try:
                        shutil.move(tempfile, pipetokenfolder)
                    except:
                        plog(traceback.format_exc())
            except:
                plog(traceback.format_exc())
                plog("odd thing in the pipe archive restorer.")


    def run_archive_clearing_thread(self):

        # Culling the archive. This removes old files
        # which allows us to maintain some reasonable harddisk space usage
        if self.config['archive_age'] > 0 :
            plog ("Clearing archive of old files")
            #plog (g_dev['obs'].obsid_path + 'archive/')
            dir_path=g_dev['obs'].obsid_path + 'archive/'
            cameras=glob(dir_path + "*/")
            #plog (cameras)
            for camera in cameras:  # Go through each camera directory
                #plog ("*****************************************")
                #plog ("Camera: " + str(camera))
                timenow_cull=time.time()
                directories=glob(camera + "*/")
                deleteDirectories=[]
                deleteTimes=[]
                for q in range(len(directories)):
                    if 'localcalibrations' in directories[q] or 'orphans' in directories[q] or 'calibmasters' in directories[q] or 'lng' in directories[q] or 'seq' in directories[q]:
                        pass
                    elif ((timenow_cull)-os.path.getmtime(directories[q])) > (self.config['archive_age'] * 24* 60 * 60) :
                        deleteDirectories.append(directories[q])
                        deleteTimes.append(((timenow_cull)-os.path.getmtime(directories[q])) /60/60/24/7)
                    # Check that there isn't empty directories lying around -
                    # this happens with theskyx
                    # Check if the directory is empty
                    if not os.listdir(directories[q]):
                        if 'calibmasters' not in directories[q]:
                            # Remove the empty directory
                            try:
                                os.rmdir(directories[q])
                                plog(f"The directory {directories[q]} was empty and has been removed.")
                            except:
                                pass

                    # else:
                    #     p(f"The directory {directories[q]} is not empty.")
                #plog ("These are the directories earmarked for  ")
                #plog ("Eternal destruction. And how old they are")
                #plog ("in weeks\n")
                #g_dev['obs'].send_to_user("Culling " + str(len(deleteDirectories)) +" from the local archive.", p_level='INFO')
                for entry in range(len(deleteDirectories)):
                    #plog (deleteDirectories[entry] + ' ' + str(deleteTimes[entry]) + ' weeks old.')
                    try:
                        shutil.rmtree(deleteDirectories[entry])
                    except:
                        plog ("Could not remove: " + str(deleteDirectories[entry]) + ". Usually a file is open in that directory.")
            plog ("Finished clearing archive of old files")


    def clear_archive_drive_of_old_files(self):

        thread = threading.Thread(target=self.run_archive_clearing_thread, args=())
        thread.daemon = True
        thread.start()


    def construct_focus_jpeg_and_save(self, packet):

        (x, y, f, current_focus_jpg, jpeg_name, fitted_focus_position,fitted_focus_fwhm) = packet

        # Just plot and fling up the jpeg
        fig,ax=plt.subplots(1, figsize=(5.5, 4), dpi=100)
        plt.ioff()
        ax.scatter(x,y)

        if f:
            ax.plot(x,f(x), color = 'green')
            ax.scatter(fitted_focus_position,fitted_focus_fwhm,  color = 'red', marker = 'X')

        fig.canvas.draw()
        temp_canvas = fig.canvas
        plt.close()
        pil_image=Image.frombytes('RGB', temp_canvas.get_width_height(),  temp_canvas.tostring_rgb())

        current_focus_jpg.paste(pil_image)
        current_focus_jpg.save(jpeg_name.replace('.jpg','temp.jpg'))
        os.rename(jpeg_name.replace('.jpg','temp.jpg'),jpeg_name)


    # Note this is a thread!
    def master_restack(self):
        """
        This is a thread that restackss the local calibrations.
        """

        one_at_a_time = 0
        while True:

            if (not self.master_restack_queue.empty()) and one_at_a_time == 0:
                one_at_a_time = 1
                requesttype=self.master_restack_queue.get(block=False)

                self.regenerate_local_masters(requesttype)

                self.master_restack_queue.task_done()

                # EMPTY QUEUE SO THAT ONLY HAPPENS ONCE
                with self.master_restack_queue.mutex:
                    self.master_restack_queue.queue.clear()

                one_at_a_time = 0
                time.sleep(10)

            else:
                # Need this to be as LONG as possible to allow large gaps in the GIL. Lower priority tasks should have longer sleeps.
                time.sleep(10)


    def get_status(self):
        status = {
            "active_script": None,
            "sequencer_busy":  False
        }
        return status


    def parse_command(self, command):
        req = command['required_params']
        opt = command['optional_params']
        g_dev['cam'].user_id = command['user_id']
        g_dev['cam'].user_name = command['user_name']
        action = command['action']

        plog (command['user_roles'])

        try:
            script = command['required_params']['script']
        except:
            script = None

        if action.lower() in ["stop", "cancel"] or ( action == "run" and script == "stopScript"):

            #A stop script command flags to the running scripts that it is time to stop
            #activity and return. This period runs for about 30 seconds.
            g_dev["obs"].send_to_user("A Stop Script has been called. Cancelling out of running scripts over 30 seconds.")
            self.stop_script_called=True
            self.stop_script_called_time=time.time()
            # Cancel out of all running exposures.
            g_dev['obs'].cancel_all_activity()
        elif not ("admin" in command['user_roles']) or ("owner" in command['user_roles']):

            g_dev["obs"].send_to_user("Only admin and Owners can run most script commands.")
            plog("Ignored script command from non-admin, non-owner.")


        elif action == "run" and script == 'focusAuto':
            self.auto_focus_script(req, opt, skip_timer_check=True)
        elif action == "run" and script == 'focusExtensive':
             # Autofocus
            req2 = {'target': 'near_tycho_star'}
            opt = {}
            self.extensive_focus_script(req2, opt, throw = g_dev['foc'].throw)
        elif action == "fixpointingscript":
            g_dev["obs"].send_to_user("Running a couple of auto-centering exposures.")
            self.centering_exposure()
        elif action == "autofocus": # this action is the front button on Camera, so FORCES an autofocus
            g_dev["obs"].send_to_user("Starting up the autofocus procedure.")
            g_dev['foc'].time_of_last_focus = datetime.datetime.utcnow() - datetime.timedelta(
                days=1
            )  # Initialise last focus as yesterday
            self.auto_focus_script(req, opt, skip_timer_check=True)
        elif action == "run" and script == 'focusFine':
            self.coarse_focus_script(req, opt)
        elif action == "run" and script == 'collectScreenFlats':
            self.screen_flat_script(req, opt)
        elif action == "run" and script == 'collectSkyFlats':
            self.sky_flat_script(req, opt)
        elif action == "run" and script == 'restackLocalCalibrations':
            self.master_restack_queue.put( 'force', block=False)
        elif action == "run" and script in ['pointingRun']:

            self.sky_grid_pointing_run(max_pointings=req['numPointingRuns'], alt_minimum=req['minAltitude'])
        elif action == "run" and script in ['equatorialSweep']:

            self.equatorial_pointing_run(max_pointings=req['points'], alt_minimum=req['minAltitude'])
        elif action == "run" and script in ("collectBiasesAndDarks"):
            self.bias_dark_script(req, opt, morn=True)


        elif action == "home":
            g_dev["obs"].send_to_user("Sending the mount to home.")
            g_dev['mnt'].home_command()

        elif action == 'run' and script == 'findFieldCenter':
            g_dev['mnt'].go_command(ra=req['ra'], dec=req['dec'], calibrate=True, auto_center=True)
        elif action == 'run' and script == 'calibrateAtFieldCenter':
            g_dev['mnt'].go_command(ra=req['ra'], dec=req['dec'], calibrate=True, auto_center=False)
        elif action == "run" and script in [ 'estimateFocusOffset']:
            g_dev["obs"].send_to_user("Starting Filter Offset Run. Will take some time.")
            self.filter_focus_offset_estimator_script()
        else:
            plog('Sequencer command:  ', command, ' not recognized.')


    def park_and_close(self):
        try:
            if not g_dev['mnt'].rapid_park_indicator:   ###Test comment here
                g_dev['mnt'].park_command({}, {}) # Get there early
        except:
            plog("Park not executed during Park and Close" )


    def collect_midnight_frame(self, time, image_type, count, stride, min_exposure=0, check_exposure=False):
        if check_exposure and min_exposure > time:
            return

        plog(f"Expose {count * stride} 1x1 {time}s {image_type.replace('_', ' ')} frames.")
        req = {'time': time, 'script': 'True', 'image_type': image_type}
        opt = {'count': count, 'filter': 'dk'}

        g_dev['cam'].expose_command(req, opt, user_id='Tobor', user_name='Tobor', user_roles='system', no_AWS=False,
                                    do_sep=False, quick=False, skip_open_check=True, skip_daytime_check=True)
        g_dev['obs'].request_scan_requests()

        if self.stop_script_called or g_dev['obs'].open_and_enabled_to_observe or (
            not (g_dev['events']['Astro Dark'] <= ephem.now() < g_dev['events']['End Astro Dark'])
        ):
            plog(self.stop_script_called)
            plog(g_dev['obs'].open_and_enabled_to_observe)
            plog(not (g_dev['events']['Astro Dark'] <= ephem.now() < g_dev['events']['End Astro Dark']))
            return False
        return True


    ###############################
    #       Sequencer Commands and Scripts
    ###############################

    def sync_and_refocus(self):

        self.nightly_reset_complete = False
        self.clock_focus_latch = True
        self.total_sequencer_control=True

        # Make sure folder is empty and clear for the evening
        self.clear_archive_drive_of_old_files()


        g_dev['obs'].report_to_nightlog("Focus and Resync routine started.")
        g_dev['obs'].send_to_user("Beginning start of night Focus and Pointing Run", p_level='INFO')
        g_dev['mnt'].go_command(alt=70,az= 90)
        g_dev['mnt'].set_tracking_on()

        # Super-duper double check that darkslide is open
        if g_dev['cam'].has_darkslide:
            g_dev['cam'].openDarkslide()
        g_dev['mnt'].wait_for_slew(wait_after_slew=False)

        # Check it hasn't actually been homed this evening from the rotatorhome shelf
        homerotator_time_shelf = shelve.open(g_dev['obs'].obsid_path + 'ptr_night_shelf/' + 'homerotatortime' + g_dev['cam'].alias + str(g_dev['obs'].name))
        if 'lasthome' in homerotator_time_shelf:
            if time.time() - homerotator_time_shelf['lasthome'] <  43200: # A home in the last twelve hours
                self.rotator_has_been_homed_this_evening=True
        homerotator_time_shelf.close()
        if not self.rotator_has_been_homed_this_evening:
            # Homing Rotator for the evening.
            try:
                while g_dev['rot'].rotator.IsMoving:
                    plog("home rotator wait")
                    time.sleep(1)
                g_dev['obs'].send_to_user("Rotator being homed at beginning of night.", p_level='INFO')
                time.sleep(0.5)
                g_dev['rot'].home_command({},{})
                while g_dev['rot'].rotator.IsMoving:
                    plog("home rotator wait")
                    time.sleep(1)
                # Store last home time.
                homerotator_time_shelf = shelve.open(g_dev['obs'].obsid_path + 'ptr_night_shelf/' + 'homerotatortime' + g_dev['cam'].alias + str(g_dev['obs'].name))
                homerotator_time_shelf['lasthome'] = time.time()
                homerotator_time_shelf.close()

                g_dev['mnt'].go_command(alt=70,az= 70)
                g_dev['mnt'].wait_for_slew(wait_after_slew=False)
                while g_dev['rot'].rotator.IsMoving:
                    plog("home rotator wait")
                    time.sleep(1)
                self.rotator_has_been_homed_this_evening=True
                g_dev['obs'].rotator_has_been_checked_since_last_slew = True
            except:
                #plog ("no rotator to home or wait for.")
                pass

        g_dev['foc'].time_of_last_focus = datetime.datetime.utcnow() - datetime.timedelta(
            days=1
        )  # Initialise last focus as yesterday

        g_dev['foc'].set_initial_best_guess_for_focus()

        g_dev['obs'].sync_after_platesolving=True

        # Don't platesolve before a focus if we don't know what
        # the pixelscale is yet.
        do_normal_side_of_pier_later=False
        if not g_dev['cam'].pixscale == None:
            g_dev['obs'].send_to_user("Syncing on one side of the pier. Slewing then platesolving.")

            self.centering_exposure(no_confirmation=True, try_hard=True, try_forever=False)
            do_normal_side_of_pier_later=True

        # Autofocus
        req2 = {'target': 'near_tycho_star'}
        opt = {}
        self.auto_focus_script(req2, opt, throw = g_dev['foc'].throw)


        if do_normal_side_of_pier_later:
            g_dev['mnt'].go_command(alt=70,az= 90)
            g_dev['obs'].sync_after_platesolving=True
            self.centering_exposure(no_confirmation=True, try_hard=True, try_forever=False)


        # If we don't have a pixelscale, it is highly necessary
        # If it just successfully focused or at least got in the ballpark,
        # then we should attempt to get a pixelscale at this point
        # If we don't do it at this point, it will attempt to at the start of a project anyway
        if g_dev['cam'].pixscale == None:
            plog ("As we have no recorded pixel scale yet, we are running a quite platesolve to measure it")
            g_dev['obs'].send_to_user("Using a platesolve to measure the pixelscale of the camera", p_level='INFO')
            g_dev['obs'].sync_after_platesolving=True
            self.centering_exposure(no_confirmation=True, try_hard=True, try_forever=False)

        g_dev['obs'].sync_after_platesolving=True

        g_dev['obs'].send_to_user("Syncing on the other side of the pier. Slewing then platesolving.")
        g_dev['mnt'].go_command(alt=70,az= 270)
        self.centering_exposure(no_confirmation=True, try_hard=True, try_forever=False)

        g_dev['obs'].send_to_user("End of Focus and Pointing Run. Waiting for Observing period to begin.", p_level='INFO')

        g_dev['obs'].flush_command_queue()

        self.total_sequencer_control=False

        self.night_focus_ready=False
        self.clock_focus_latch = False
        
        g_dev['obs'].report_to_nightlog("Focus and Resync routine ended.")


    def manager(self):
        '''
        This is called by the update loop.   Call from local status probe was removed
        #on 20211026 WER
        This is where scripts are automagically started.  Be careful what you put in here.
        Scripts must not block too long or they must provide for periodic calls to check status.
        '''

        ephem_now = ephem.now()

        if (
            (datetime.datetime.now() - g_dev['obs'].observing_status_timer)
        ) > datetime.timedelta(minutes=g_dev['obs'].observing_check_period):
            g_dev['obs'].ocn_status = g_dev['obs'].get_weather_status_from_aws()
            g_dev['obs'].observing_status_timer = datetime.datetime.now()


        if (
            (datetime.datetime.now() - g_dev['obs'].enclosure_status_timer)
        ) > datetime.timedelta(minutes=g_dev['obs'].enclosure_check_period):
            g_dev['obs'].enc_status = g_dev['obs'].get_enclosure_status_from_aws()
            g_dev['obs'].enclosure_status_timer = datetime.datetime.now()

        enc_status = g_dev['obs'].enc_status
        events = g_dev['events']

        # Do this in case of WEMA faults.... they can crash these sequencer
        # things when it looks for shutter_status
        if enc_status == None:
            enc_status = {'shutter_status': 'Unknown'}
            enc_status['enclosure_mode'] = 'Automatic'

        #print (enc_status)
        #breakpoint()

        if events['Nightly Reset'] <= ephem_now :# < events['End Nightly Reset']):
             if self.nightly_reset_complete == False:
                 self.nightly_reset_complete = True
                 self.nightly_reset_script()
                 self.nightly_reset_complete = True

        if ((g_dev['events']['Cool Down, Open'] <= ephem_now < g_dev['events']['Observing Ends'])):
            self.nightly_reset_complete = False

        not_slewing=False
        if g_dev['obs'].mountless_operation:
            not_slewing=True
        elif not g_dev['mnt'].return_slewing():
            not_slewing=True

        # Don't attempt to start a sequence during an exposure
        # OR when a function (usually TPOINT) has taken total control
        # OR if it is doing something else or waiting to readjust.
        if (not self.total_sequencer_control and
            not g_dev['cam'].running_an_exposure_set and
            not_slewing and
            not g_dev['obs'].pointing_recentering_requested_by_platesolve_thread and
            not g_dev['obs'].pointing_correction_requested_by_platesolve_thread):

            ###########################################################################
            # While in this part of the sequencer, we need to have manual UI commands
            # turned off.  So that if a sequencer script starts running, we don't get
            # an odd request out of nowhere that knocks it out
            g_dev['obs'].stop_processing_command_requests = True
            #self.total_sequencer_control = True
            ###########################################################################

            # A little switch flip to make sure focus goes off when roof is simulated
            if  ephem_now < g_dev['events']['Clock & Auto Focus'] :
                self.night_focus_ready=True

            # This bit is really to get the scope up and running if the roof opens
            if ((g_dev['events']['Cool Down, Open']  <= ephem_now < g_dev['events']['Observing Ends'])) \
                and not self.cool_down_latch and g_dev['obs'].open_and_enabled_to_observe \
                and not g_dev['obs'].scope_in_manual_mode and g_dev['mnt'].rapid_park_indicator \
                and ((time.time() - self.time_roof_last_opened) < 20) :

                self.nightly_reset_complete = False
                self.cool_down_latch = True
                self.schedule_manager.clear_completed_ids()

                # If the roof opens later then sync and refocus
                if (g_dev['events']['Observing Begins'] < ephem_now < g_dev['events']['Observing Ends']):

                    self.total_sequencer_control=True
                    self.sync_and_refocus()

                else:
                    self.night_focus_ready=True

                self.cool_down_latch = False

            # If in post-close and park era of the night, check those two things have happened!
            if (events['Close and Park'] <= ephem_now < events['End Morn Bias Dark']) and not g_dev['obs'].scope_in_manual_mode:

                if not g_dev['mnt'].rapid_park_indicator:
                    plog ("Found telescope unparked after Close and Park, parking the scope")
                    g_dev['mnt'].home_command()
                    g_dev['mnt'].park_command()

            if not self.bias_dark_latch and not g_dev['obs'].scope_in_manual_mode and ((events['Eve Bias Dark'] <= ephem_now < events['End Eve Bias Dark']) and \
                 self.config['auto_eve_bias_dark'] and not self.eve_bias_done and g_dev['obs'].camera_sufficiently_cooled_for_calibrations):   #events['End Eve Bias Dark']) and \

                self.bias_dark_latch = True   #Maybe long dark is a dark light leak check?
                req = {'numOfBias': 31, \
                       'numOfDark': 7, 'darkTime': 180, 'numOfDark2': 3, 'dark2Time': 540, \
                       'hotMap': True, 'coldMap': True, 'script': 'genBiasDarkMaster', }  # NB NB All of the prior is obsolete
                opt = {}
                self.bias_dark_script(req, opt, morn=False,ending = g_dev['events']['End Eve Bias Dark'])
                self.eve_bias_done = True
                self.bias_dark_latch = False

            # This is a block sometimes used for debugging.
            if False and (time.time()-self.MTF_temporary_flat_timer > 300):
                self.MTF_temporary_flat_timer=time.time()
                # plog ("EVESKY FLAG HUNTING")
                # plog ("Roof open time: " + str(time.time() - self.time_roof_last_opened))
                # plog ("Sky flat latch: " + str(self.eve_sky_flat_latch))
                # plog ("Scope in manual mode: " + str(g_dev['obs'].scope_in_manual_mode))
                # plog ("Eve sky start: " + str(events['Eve Sky Flats']))
                # plog ("Eve sky end: " + str(events['End Eve Sky Flats']))
                # plog ("In between: " + str((events['Eve Sky Flats'] <= ephem_now < events['End Eve Sky Flats'])))
                # plog ("Open and enabled: " + str(g_dev['obs'].open_and_enabled_to_observe))
                # plog ("Eve sky flats done: " + str(self.eve_flats_done))
                # plog ("Camera cooled: " + str(g_dev['obs'].camera_sufficiently_cooled_for_calibrations))
                plog("******")
                plog (events['Observing Begins'] <= ephem_now  < events['Observing Ends'])
                plog(self.block_guard)
                plog( g_dev["cam"].running_an_exposure_set)
                plog(time.time() - self.project_call_timer > 10)
                plog(g_dev['obs'].scope_in_manual_mode)
                plog(g_dev['obs'].open_and_enabled_to_observe)
                plog(self.clock_focus_latch)


            if ((time.time() - self.time_roof_last_opened > self.config['time_to_wait_after_roof_opens_to_take_flats'] ) or g_dev['obs'].assume_roof_open) and \
                   not self.eve_sky_flat_latch and not g_dev['obs'].scope_in_manual_mode and \
                   (events['Eve Sky Flats'] <= ephem_now < events['End Eve Sky Flats'])  \
                   and self.config['auto_eve_sky_flat'] and g_dev['obs'].open_and_enabled_to_observe and\
                   not self.eve_flats_done \
                   and g_dev['obs'].camera_sufficiently_cooled_for_calibrations:

                self.eve_sky_flat_latch = True

                # Cycle through the flat script multiple times if new filters detected.
                # But only three times
                self.new_throughtputs_detected_in_flat_run=True
                flat_run_counter=0
                while self.new_throughtputs_detected_in_flat_run and flat_run_counter <3 and ephem_now < events['End Eve Sky Flats']:
                    self.current_script = "Eve Sky Flat script starting"
                    #g_dev['obs'].send_to_user("Eve Sky Flat script starting")
                    self.new_throughtputs_detected_in_flat_run=False
                    flat_run_counter=flat_run_counter+1
                    self.sky_flat_script({}, {}, morn=False)   #Null command dictionaries

                    g_dev['mnt'].set_tracking_on()
                self.eve_sky_flat_latch = False
                self.eve_flats_done = True
                g_dev['obs'].send_to_user("Eve Sky Flats gathered.")


            if ((g_dev['events']['Clock & Auto Focus']  <= ephem_now < g_dev['events']['Observing Begins'])) \
                    and self.night_focus_ready==True and not g_dev['obs'].scope_in_manual_mode and  g_dev['obs'].open_and_enabled_to_observe and not self.clock_focus_latch and not self.total_sequencer_control:

                self.sync_and_refocus()

            # This is where we find observations/projects to run
            #if self.obs.scope_in_manual_mode or (
                          # If telescope is not in manual mode.
            if (
                (not g_dev['obs'].scope_in_manual_mode) and # Telescope not in manual mode
                (events['Observing Begins'] <= ephem_now < events['Observing Ends']) and  # it's during observing hours
                not self.block_guard and  # there aren't any blocks running currently
                not g_dev["cam"].running_an_exposure_set and  # the camera isn't exposing
                (time.time() - self.project_call_timer > 10) and  # it's been at least 10 seconds since the last project call
                g_dev['obs'].open_and_enabled_to_observe and  # the observatory is open and enabled to observe
                self.clock_focus_latch == False  # ??
            ):

                if not self.reported_on_observing_period_beginning:
                    self.reported_on_observing_period_beginning=True
                    g_dev['obs'].send_to_user("Observing Period has begun.", p_level='INFO')

                self.nightly_reset_complete = False
                self.block_guard = True
                self.project_call_timer = time.time()

                try:
                    # Get the observation to run now (or None)
                    current_observation = self.schedule_manager.get_observation_to_run()

                    # Nothing to observe
                    if current_observation is None:
                        current_observation=None

                    # Run an observation from the LCO Scheduler
                    elif current_observation.get('origin') == 'lco':
                        observation = current_observation['event']
                        plog(f'Starting to observe LCO observation {observation["name"]}')

                        self.block_guard = True
                        self.total_sequencer_control= True
                        self.lco_block=True

                        # Run the observation
                        g_dev['obs'].report_to_nightlog("Executing LCO Block: " + str(observation))
                        SchedulerObservation(observation, self.obs).run()
                        g_dev['obs'].report_to_nightlog("Executing LCO Block: " + str(observation))

                        # Allow manual commands now that the project has completed
                        self.block_guard = False
                        self.lco_block=False
                        self.total_sequencer_control= False

                    # Run a PTR project
                    elif current_observation.get('origin') == 'ptr':
                        plog(f'Starting to observe PTR observation {current_observation["event"]["project"]["project_name"]}')
                        block = current_observation['event']
                        if pointing_is_ok(block, self.config):
                            self.execute_block(block)  # In this we need to ultimately watch for weather holds.
                            self.schedule_manager.add_completed_id(current_observation['id'])
                        else:
                            plog(f'Tried to observe PTR project {block["project_id"]} but pointing check failed')
                            self.schedule_manager.add_completed_id(current_observation['id'])

                    # Catch if there's a bug with the origin. This should never run.
                    else:
                        plog(f'WARNING: Unknown origin for observation {current_observation}')
                        self.schedule_manager.add_completed_id(current_observation['id'])
                except:
                    plog(traceback.format_exc())
                    plog("Exception encountered in the sequencer.")

                self.currently_mosaicing = False
                self.blockend = None
                self.block_guard = False


            # Morning Sky Flat Routine
            time_since_roof_opened = time.time() - self.time_roof_last_opened
            enough_time_since_roof_open = time_since_roof_opened > self.config['time_to_wait_after_roof_opens_to_take_flats'] or g_dev['obs'].assume_roof_open
            auto_morning_sky_flats_enabled = self.config['auto_morn_sky_flat']
            is_in_morning_sky_flat_window = events['Morn Sky Flats'] <= ephem_now < events['End Morn Sky Flats']
            nothing_overriding_flats = not g_dev['obs'].scope_in_manual_mode and g_dev['obs'].camera_sufficiently_cooled_for_calibrations and g_dev['obs'].open_and_enabled_to_observe
            if (enough_time_since_roof_open and
                auto_morning_sky_flats_enabled and
                is_in_morning_sky_flat_window and
                nothing_overriding_flats and
                not self.morn_sky_flat_latch and
                not self.morn_flats_done):

                self.morn_sky_flat_latch = True
                self.current_script = "Morn Sky Flat script starting"

                # Cycle through the flat script multiple times if new filters detected.
                # But only three times
                self.new_throughtputs_detected_in_flat_run=True
                flat_run_counter=0
                while self.new_throughtputs_detected_in_flat_run and flat_run_counter <3 and ephem_now < events['End Morn Sky Flats']:
                    self.new_throughtputs_detected_in_flat_run=False
                    flat_run_counter=flat_run_counter+1
                    self.sky_flat_script({}, {}, morn=True)   #Null command dictionaries

                self.morn_sky_flat_latch = False
                self.morn_flats_done = True


            # Morning Bias Dark Routine
            if not self.morn_bias_dark_latch and (events['Morn Bias Dark'] <= ephem_now < events['End Morn Bias Dark']) and \
                      self.config['auto_morn_bias_dark'] and not g_dev['obs'].scope_in_manual_mode and not  self.morn_bias_done and g_dev['obs'].camera_sufficiently_cooled_for_calibrations:

                self.morn_bias_dark_latch = True
                req = {'numOfBias': 63, \
                        'numOfDark': 31, 'darkTime': 600, 'numOfDark2': 31, 'dark2Time': 600, \
                        'hotMap': True, 'coldMap': True, 'script': 'genBiasDarkMaster', }  #This specificatin is obsolete
                opt = {}

                self.park_and_close()

                self.bias_dark_script(req, opt, morn=True, ending = g_dev['events']['End Morn Bias Dark'])

                self.park_and_close()
                self.morn_bias_dark_latch = False
                self.morn_bias_done = True

            if events['Sun Rise'] <= ephem_now and not self.end_of_night_token_sent:

                self.end_of_night_token_sent = True
                if self.config['ingest_raws_directly_to_archive']:
                    # Sending token to AWS to inform it that all files have been uploaded
                    plog ("sending end of night token to AWS")
                    isExist = os.path.exists(g_dev['obs'].obsid_path + 'tokens')
                    if not isExist:
                        os.makedirs(g_dev['obs'].obsid_path + 'tokens')
                    runNightToken= g_dev['obs'].obsid_path + 'tokens/' + self.config['obs_id'] + g_dev["day"] + '.token'
                    with open(runNightToken, 'w') as f:
                        f.write('Night Completed')
                    image = (g_dev['obs'].obsid_path + 'tokens/', self.config['obs_id'] + g_dev["day"] + '.token', time.time())
                    g_dev['obs'].ptrarchive_queue.put((56000001, image), block=False)
                    g_dev['obs'].send_to_user("End of Night Token sent to AWS.", p_level='INFO')
                    plog ('token filename: ' + str(runNightToken))

            #Here is where observatories who do their biases at night... well.... do their biases!
            #If it hasn't already been done tonight.
            if self.config['auto_midnight_moonless_bias_dark'] and not g_dev['obs'].scope_in_manual_mode:
                # Check it is in the dark of night
                if  (events['Astro Dark'] <= ephem_now < events['End Astro Dark']):
                    # Check that there isn't any activity indicating someone using it...
                    if (time.time() - g_dev['obs'].time_of_last_exposure) > 900 and (time.time() - g_dev['obs'].time_of_last_slew) > 900:
                        # Check no other commands or exposures are happening
                        if g_dev['obs'].cmd_queue.empty() and not g_dev["cam"].running_an_exposure_set:
                            # If enclosure is shut for maximum darkness
                            if 'Closed' in enc_status['shutter_status']  or 'closed' in enc_status['shutter_status']:
                                # Check the temperature is in range
                                currentaltazframe = AltAz(location=g_dev['mnt'].site_coordinates, obstime=Time.now())
                                moondata=get_body("moon", time=Time.now()).transform_to(currentaltazframe)
                                if (moondata.alt.deg < -15):
                                    # If the moon is way below the horizon
                                    if g_dev['obs'].camera_sufficiently_cooled_for_calibrations:

                                        g_dev['obs'].report_to_nightlog("Stated taking Nightime Biasdarks")
                                        # When we are getting darks, we are collecting darks for the NEXT night's temperature
                                        # not tonights. So if tomrorow night the season changes and the camera temperature changes
                                        # We need to have the bias/darks already.
                                        if g_dev['cam'].temp_setpoint_by_season:

                                            current_night_setpoint=copy.deepcopy(g_dev['cam'].setpoint)

                                            tomorrow_night=datetime.datetime.now() +datetime.timedelta(days=1)
                                            tempmonth = tomorrow_night.month
                                            tempday= tomorrow_night.day

                                            if tempmonth == 12 or tempmonth == 1 or (tempmonth ==11 and tempday >15) or (tempmonth ==2 and tempday <=15):
                                                tommorow_night_setpoint=  float(
                                                    g_dev['cam'].settings['temp_setpoint_nov_to_feb'][0])

                                            elif tempmonth == 3 or tempmonth == 4 or (tempmonth ==2 and tempday >15) or (tempmonth ==5 and tempday <=15):
                                                tommorow_night_setpoint=  float(
                                                    g_dev['cam'].settings['temp_setpoint_feb_to_may'][0])

                                            elif tempmonth == 6 or tempmonth == 7 or (tempmonth ==5 and tempday >15) or (tempmonth ==8 and tempday <=15):

                                                tommorow_night_setpoint=  float(
                                                    g_dev['cam'].settings['temp_setpoint_may_to_aug'][0])

                                            elif tempmonth == 9 or tempmonth == 10 or (tempmonth ==8 and tempday >15) or (tempmonth ==11 and tempday <=15):

                                                tommorow_night_setpoint=  float(
                                                    g_dev['cam'].settings['temp_setpoint_aug_to_nov'][0])

                                            # Here change the setpoint tomorrow nights setpoint
                                            g_dev['cam'].current_setpoint = tommorow_night_setpoint
                                            g_dev['cam'].setpoint = tommorow_night_setpoint
                                            g_dev['cam']._set_setpoint(tommorow_night_setpoint)

                                            # Need to trim th ecalibration directories of all files
                                            # Not within the tolerance limit from the setpoint
                                            darks_path=g_dev['obs'].obsid_path + 'archive/' + g_dev['cam'].alias +'/localcalibrations/darks/'
                                            bias_path=g_dev['obs'].obsid_path + 'archive/' + g_dev['cam'].alias +'/localcalibrations/biases/'

                                            # First check darks in root directory
                                            try:
                                                print ("ROOT DIRECTORY DARKS")
                                                for darkfile in glob(darks_path + '*.npy'):
                                                    tempdarktemp=float(darkfile.split('_')[-3])
                                                    #print (tempdarktemp)
                                                    if not (tempdarktemp-g_dev['cam'].temp_tolerance < tommorow_night_setpoint < tempdarktemp+g_dev['cam'].temp_tolerance):
                                                        try:
                                                            os.remove(darkfile)
                                                        except:
                                                            pass
                                            except:
                                                plog(traceback.format_exc())

                                            try:
                                                # Then check each of the darks folder
                                                for darkfolder in glob(darks_path + "*/"):
                                                    print (darkfolder)
                                                    for darkfile in glob(darkfolder + '*.npy'):
                                                        tempdarktemp=float(darkfile.split('_')[-3])
                                                        #print (tempdarktemp)
                                                        if not (tempdarktemp-g_dev['cam'].temp_tolerance < tommorow_night_setpoint < tempdarktemp+g_dev['cam'].temp_tolerance):
                                                            try:
                                                                os.remove(darkfile)
                                                            except:
                                                                pass
                                            except:
                                                plog(traceback.format_exc())

                                            try:
                                                # NEED TO CHECK BIASES LATER!
                                                # First check darks in root directory
                                                print ("ROOT DIRECTORY BIASES")
                                                for darkfile in glob(bias_path + '*.npy'):
                                                    tempdarktemp=float(darkfile.split('_')[-3])
                                                    #print (tempdarktemp)
                                                    if not (tempdarktemp-g_dev['cam'].temp_tolerance < tommorow_night_setpoint < tempdarktemp+g_dev['cam'].temp_tolerance):
                                                        try:
                                                            os.remove(darkfile)
                                                        except:
                                                            pass

                                            except:
                                                plog(traceback.format_exc())



                                            if abs(tommorow_night_setpoint-current_night_setpoint) > 4:
                                                plog("waiting an extra three minutes for camera to cool to different temperature")
                                                time.sleep(180)

                                        # If there are no biases, then don't check for lightleaks.
                                        # This catches a bias and dark refresh... manually or at the transition of seasons.
                                        bias_path=g_dev['obs'].obsid_path + 'archive/' + g_dev['cam'].alias +'/localcalibrations/biases/'

                                        if len (glob(bias_path + '*.npy')) == 0:
                                            self.check_incoming_darks_for_light_leaks=False
                                        else:
                                            self.check_incoming_darks_for_light_leaks=True

                                        if self.nightime_bias_counter < (g_dev['cam'].settings['number_of_bias_to_collect'] / 4):
                                            plog ("It is dark and the moon isn't up! Lets do a bias!")
                                            g_dev['mnt'].park_command({}, {})
                                            plog("Exposing 1x1 bias frame.")
                                            req = {'time': 0.0,  'script': 'True', 'image_type': 'bias'}
                                            opt = { 'count': 1,  \
                                                   'filter': 'dk'}
                                            self.nightime_bias_counter = self.nightime_bias_counter + 1
                                            g_dev['cam'].expose_command(req, opt, user_id='Tobor', user_name='Tobor', user_roles='system', no_AWS=False, \
                                                                do_sep=False, quick=False, skip_open_check=True,skip_daytime_check=True)
                                            # these exposures shouldn't reset these timers
                                            g_dev['obs'].time_of_last_exposure = time.time() - 840
                                            g_dev['obs'].time_of_last_slew = time.time() - 840
                                        if self.nightime_dark_counter < (g_dev['cam'].settings['number_of_dark_to_collect']/ 4):
                                            plog ("It is dark and the moon isn't up! Lets do a dark!")
                                            g_dev['mnt'].park_command({}, {})
                                            dark_exp_time = g_dev['cam'].settings['dark_exposure']
                                            broadband_ss_biasdark_exp_time = g_dev['cam'].settings['smart_stack_exposure_time']
                                            narrowband_ss_biasdark_exp_time = broadband_ss_biasdark_exp_time * g_dev['cam'].settings['smart_stack_exposure_NB_multiplier']

                                            # There is no point getting biasdark exposures below the min_flat_exposure time aside from the scaled dark values.
                                            min_exposure = min(float(g_dev['cam'].settings['min_flat_exposure']), float(g_dev['cam'].settings['min_exposure']))
                                            stride=1
                                            min_to_do=1


                                            # Define frames to collect
                                            frames_to_collect = [
                                                (2, "twosec_exposure_dark", 5),
                                                (3.5, "threepointfivesec_exposure_dark", 5),
                                                (5, "fivesec_exposure_dark", 5),
                                                (7.5, "sevenpointfivesec_exposure_dark", 5),
                                                (10, "tensec_exposure_dark", 2),
                                                (15, "fifteensec_exposure_dark", 2),
                                                (20, "twentysec_exposure_dark", 2),
                                                (30, "thirtysec_exposure_dark", 2),
                                                (broadband_ss_biasdark_exp_time, "broadband_ss_biasdark", 2),
                                                (narrowband_ss_biasdark_exp_time, "narrowband_ss_biasdark", 2, True),
                                                (0.0045, "pointzerozerofourfive_exposure_dark", 5, True),
                                                (0.0004, "fortymicrosecond_exposure_dark", 5, True),
                                                (0.00004, "fourhundredmicrosecond_exposure_dark", 5, True),
                                                (0.015, "onepointfivepercent_exposure_dark", 5, True),
                                                (0.05, "fivepercent_exposure_dark", 5, True),
                                                (0.1, "tenpercent_exposure_dark", 5, True),
                                                (0.25, "quartersec_exposure_dark", 5, True),
                                                (0.5, "halfsec_exposure_dark", 5),
                                                (0.75, "threequartersec_exposure_dark", 5, True),
                                                (1.0, "onesec_exposure_dark", 5, True),
                                                (1.5, "oneandahalfsec_exposure_dark", 5, True),
                                                (0.0, "bias", min_to_do),
                                                (dark_exp_time, "dark", 1),
                                            ]

                                            # Collect frames
                                            for frame in frames_to_collect:
                                                exposure_time, image_type, count_multiplier = frame[:3]
                                                check_exposure = frame[3] if len(frame) > 3 else False
                                                if not self.collect_midnight_frame(exposure_time, image_type, count_multiplier, stride, min_exposure, check_exposure):
                                                    break

                                                # chekcheckc that the roof hasn't opened while this is happening!
                                                if g_dev['obs'].open_and_enabled_to_observe:
                                                    plog ("noticed that we are able to observe now, bailing out of midnight biasdarks!")
                                                    break

                                            if g_dev['cam'].temp_setpoint_by_season:
                                                # Here change the setpoint back to tonight's setpoint
                                                g_dev['cam'].current_setpoint = current_night_setpoint
                                                g_dev['cam'].setpoint = current_night_setpoint
                                                g_dev['cam']._set_setpoint(current_night_setpoint)

                                            # these exposures shouldn't reset these timers
                                            g_dev['obs'].time_of_last_exposure = time.time() - 840
                                            g_dev['obs'].time_of_last_slew = time.time() - 840
                                        g_dev['obs'].report_to_nightlog("Stopped taking Nightime Biasdarks")

            ###########################################################################
            # While in this part of the sequencer, we need to have manual UI commands turned back on
            # So that we can process any new manual commands that come in.
            g_dev['obs'].stop_processing_command_requests = False
            #self.total_sequencer_control = False
            g_dev['obs'].request_scan_requests()
            ###########################################################################
        return


    def take_lrgb_stack(self, req_None, opt=None):
        return
    def take_wugriz_stack(self, req_None, opt=None):
        return
    def take_UBRI_stack(self, req_None, opt=None):
        return
    def take_RGB_stack(self, req_None, opt=None):
        return
    def create_OSC_raw_image(self, req_None, opt=None):
        return

    def check_if_results_indicate_block_end(self, result):
        """ Check for a block-terminating condition from the result of a command.
        Possible conditions: block finished, no current calendar res, roof shut, not night.
        Return True if block should stop, otherwise return False."""

        end_condition_reached = False

        # Do the checks
        if result == 'blockend':
            plog ("End of Block. Stopping block execution.")
            end_condition_reached = True
        elif result == 'calendarend':
            plog ("Calendar Item containing block is no longer active. Stopping block execution.")
            end_condition_reached = True
        elif result == 'roofshut':
            plog ("Roof Shut. Stopping block execution.")
            end_condition_reached = True
        elif result == 'outsideofnighttime':
            plog ("Outside of Night Time. Stopping block execution.")
            end_condition_reached = True

        # Do cleanup (if ending) and return result.
        if end_condition_reached:
            self.blockend = None
            self.currently_mosaicing = False
            self.total_sequencer_control=False
        return end_condition_reached

    def check_for_external_block_ending_signals(self):
        """ Check for a block-terminating condition from signals outside of the sequencer.
        Possible conditions: stop command recieved, obs no longer open
        Return True if block should stop, otherwise return False."""

        end_condition_reached = False

        if self.obs.stop_all_activity:
            plog ("Stop all activity flag set. Stopping block execution.")
            end_condition_reached = True
        elif self.obs.open_and_enabled_to_observe == False:
            plog ("Obs not longer open and enabled to observe. Cancelling out.")
            end_condition_reached = True

        # Do cleanup (if ending) and return result.
        if end_condition_reached:
            self.blockend = None
            self.currently_mosaicing = False
            self.total_sequencer_control=False
        return end_condition_reached


    # Not used anymore, but saving to reference when I start adding weather holds etc
    def execute_project_from_lco(self, block_specification):
        """
        Assumptions:
        "type" is "EXPOSE" or "REPEAT_EXPOSE"
        "guiding_config" is ignored in favor of smartstacks/substacks
        "acquisition_config" is ignored
        "rotator_mode" and "rotator_angle" are ignored (unsupported)

        """

        # Protect from manual commands interferring
        self.block_guard = True
        self.total_sequencer_control= True
        self.lco_block=True
        #breakpoint()

        # Run the project
        observation = json.loads(block_specification['project']['full_lco_observation'])
        # execute_project_from_lco1(observation, self.obs)
        SchedulerObservation(observation, self.obs).run()
        self.lco_block=False
        # Allow manual commands now that the project has completed
        self.block_guard = False
        self.total_sequencer_control= False
        return

        try: # make this code collapsible
            self.block_guard = True
            self.total_sequencer_control=True

            plog('\n\n Starting a new project!  \n')
            plog(block_specification, ' \n\n\n')

            block = copy.deepcopy(block_specification)

            # Validate the project before we try to start working on it.
            project_format_is_valid, validation_msg = validate_project_format(block['project'])
            if not project_format_is_valid:
                plog(f"Project format is invalid. {validation_msg}")
                g_dev['obs'].send_to_user(f"Project format is invalid. {validation_msg}. Ending block execution.")
                self.blockend = None
                return block_specification

            # this variable is what we check to see if the calendar
            # event still exists on AWS. If not, we assume it has been
            # deleted or modified substantially.
            calendar_event_id = block_specification['event_id']

            for target in block['project']['project_targets']:
                try:
                    dest_ra = float(target['ra'])
                    dest_dec = float(target['dec'])
                    dest_ra, dest_dec = ra_dec_fix_hd(dest_ra, dest_dec)
                    dest_name =target['name']
                    user_name = block_specification['creator']
                    user_id = block_specification['creator_id']
                    user_roles = ['project']

                except Exception as e:
                    plog ("Could not execute project due to poorly formatted or corrupt project")
                    plog (e)
                    g_dev['obs'].send_to_user("Could not execute project due to poorly formatted or corrupt project", p_level='INFO')
                    self.blockend = None
                    continue

                # Store this ra as the "block" ra for centering purposes
                self.block_ra=copy.deepcopy(dest_ra)
                self.block_dec=copy.deepcopy(dest_dec)

                # Slew to target and initiate tracking
                g_dev['mnt'].go_command(ra=dest_ra, dec=dest_dec)
                g_dev['mnt'].set_tracking_on()
                plog("tracking on")

                # Check it hasn't actually been homed this evening from the rotatorhome shelf
                homerotator_time_shelf = shelve.open(g_dev['obs'].obsid_path + 'ptr_night_shelf/' + 'homerotatortime' + g_dev['cam'].alias + str(g_dev['obs'].name))
                if 'lasthome' in homerotator_time_shelf:
                    if time.time() - homerotator_time_shelf['lasthome'] <  43200: # A home in the last twelve hours
                        self.rotator_has_been_homed_this_evening=True
                homerotator_time_shelf.close()

                # Home the rotator
                if not self.rotator_has_been_homed_this_evening:
                    plog ("rotator hasn't been homed this evening, doing that now")
                    try:
                        # Wait for any existing movement to complete
                        self.wait_for_rotator(msg='home rotator wait')
                        g_dev['obs'].send_to_user("Rotator being homed as this has not been done this evening.", p_level='INFO')
                        time.sleep(0.5)

                        # Send the rotator home command and wait for it to complete
                        g_dev['rot'].home_command({},{})
                        self.wait_for_rotator(msg='home rotator wait')

                        # Store last home time.
                        homerotator_time_shelf = shelve.open(g_dev['obs'].obsid_path + 'ptr_night_shelf/' + 'homerotatortime' + g_dev['cam'].alias + str(g_dev['obs'].name))
                        homerotator_time_shelf['lasthome'] = time.time()
                        homerotator_time_shelf.close()
                        g_dev['mnt'].go_command(ra=dest_ra, dec=dest_dec)
                        self.wait_for_slew(wait_after_slew=False)
                        self.wait_for_rotator(msg='home rotator wait')
                        self.rotator_has_been_homed_this_evening=True
                        g_dev['obs'].rotator_has_been_checked_since_last_slew = True

                    except:
                        #plog ("no rotator to home or wait for.")
                        pass


                # Undertake a focus if necessary before starting observing the target
                if g_dev["foc"].last_focus_fwhm == None or g_dev["foc"].focus_needed == True:

                    g_dev['obs'].send_to_user("Running an initial autofocus run.")

                    req2 = {'target': 'near_tycho_star'}

                    self.auto_focus_script(req2, {}, throw = g_dev['foc'].throw)
                    g_dev["foc"].focus_needed = False


                # Input the global smartstack and substack request from the project
                # Into the individual exposure requests

                # Ignore smartstacks/substacks for now
                do_sub_stack = True
                do_smart_stack = True

                # try:
                #     try:
                #         # This is the "proper" way of doing things.
                #         do_sub_stack=block['project']['project_constraints']['sub_stack']
                #         plog ("Picked up project substack properly")
                #     except:
                #         # This is the old way for old projects
                #         do_sub_stack=block['project']['exposures'][0]['substack']
                # except:
                #     do_sub_stack=True

                # try:
                #     # This is the "proper" way of doing things.
                #     do_smart_stack=block['project']['project_constraints']['smart_stack']
                # except:
                #     # This is the old way for old projects
                #     do_smart_stack=block['project']['exposures'][0]['smartstack']

                # Inject the substack and smartstack options into each exposure dict
                for exposure in block['project']['exposures']:
                    exposure['substack'] = do_sub_stack
                    exposure['smartstack'] = do_smart_stack

                plog(f"Number of exposures to complete: {len(block['project']['exposures'])}")

                g_dev['mnt'].go_command(ra=dest_ra, dec=dest_dec)

                # If you are just doing single frames, then the initial pointing isn't
                # too stringent. But if you are doing a giant mosaic, then you need
                # a reference that is very close to the target
                absolute_distance_threshold = 10
                #absolute_distance_threshold = 2 # This was used for mosaics; now just for reference.

                #plog ("Checking whether the pointing reference is nearby. If so, we can skip the centering exposure...")
                skip_centering=False
                HAtemp=g_dev['mnt'].current_sidereal-dest_ra
                # NB NB WER 20240710  the long key was missing and the following code appeared to be looping forever....
                if g_dev['mnt'].rapid_pier_indicator == 0:
                    distance_from_current_reference_in_ha = abs(g_dev['mnt'].last_mount_reference_ha - HAtemp)
                    distance_from_current_reference_in_dec = abs(g_dev['mnt'].last_mount_reference_dec- dest_dec)
                    absolute_distance=pow(pow(distance_from_current_reference_in_ha*cos(radians(distance_from_current_reference_in_dec)),2)+pow(distance_from_current_reference_in_dec,2),0.5)
                    plog ("absolute_distance from reference to requested position: " + str(round(absolute_distance,2)))
                    if absolute_distance < absolute_distance_threshold and not self.config['always_do_a_centering_exposure_regardless_of_nearby_reference']:
                        plog ("reference close enough to requested position, skipping centering exposure")
                        skip_centering=True
                else:
                    distance_from_current_reference_in_ha = abs(g_dev['mnt'].last_flip_reference_ha - HAtemp)
                    distance_from_current_reference_in_dec = abs(g_dev['mnt'].last_flip_reference_dec- dest_dec)
                    #plog ("Dist in RA: " + str(round(distance_from_current_reference_in_ha,2)) + "Dist in Dec: " + str(round(distance_from_current_reference_in_dec,2)))
                    absolute_distance=pow(pow(distance_from_current_reference_in_ha*cos(radians(distance_from_current_reference_in_dec)),2)+pow(distance_from_current_reference_in_dec,2),0.5)
                    plog ("absolute_distance from reference to requested position: " + str(round(absolute_distance,2)))
                    if absolute_distance < absolute_distance_threshold and not self.config['always_do_a_centering_exposure_regardless_of_nearby_reference']:
                        plog ("reference close enough to requested position, skipping centering exposure")
                        skip_centering=True

                if not skip_centering:
                    plog ("Taking a quick pointing check and re_seek for new project block")
                    result = self.centering_exposure(no_confirmation=True, try_hard=True, try_forever=True, calendar_event_id=calendar_event_id)

                # It may be the case that reference pointing isn't quite good enough for mosaics? We shall find out.
                self.mosaic_center_ra=g_dev['mnt'].return_right_ascension()
                self.mosaic_center_dec=g_dev['mnt'].return_declination()

                # This is where the actual exposures are taken
                for block_exposure_counter, exposure in enumerate(block['project']['exposures']):

                    # Before starting an exposure, check if the block should stop execution.
                    calendar_event_still_active = self.check_if_calendar_event_still_active(calendar_event_id)
                    block_ending_signal_found = self.check_for_external_block_ending_signals()
                    if block_ending_signal_found or not calendar_event_still_active:
                        return block_specification

                    plog("Observing " + str(block['project']['project_targets'][0]['name']))
                    plog(f"Executing exposure {block_exposure_counter + 1} of {len(block['project']['exposures'])}")
                    plog("Exposure details: ", exposure)

                    filter_requested = exposure.get('filter', 'None')

                    # Try next block in sequence

                    if g_dev["fil"].null_filterwheel == False:
                        try:
                            # Get the next filter ready, unless it is the last exposure in the block
                            # In that case, prepare the filter from the first exposure.
                            if not (block_exposure_counter + 1) ==len(block['project']['exposures']):
                                self.block_next_filter_requested=block['project']['exposures'][block_exposure_counter+1]['filter']
                            else:
                                self.block_next_filter_requested=block['project']['exposures'][0]['filter']
                        except:
                            plog(traceback.format_exc())
                            #breakpoint()
                            self.block_next_filter_requested='None'
                    else:
                        self.block_next_filter_requested='None'


                    try:
                        repeat_count = int(exposure['repeat'])
                        if repeat_count < 1: repeat_count = 1
                    except:
                        repeat_count = 1

                    # MUCH safer to calculate these from first principles
                    # Than rely on an owner getting this right!
                    # dec_field_deg = (g_dev['cam'].pixscale * g_dev['cam'].imagesize_x) /3600
                    # ra_field_deg = (g_dev['cam'].pixscale * g_dev['cam'].imagesize_y) /3600

                    # These are not mosaic exposures
                    zoom_factor = exposure['zoom'].lower()

                    if g_dev['obs'].platesolve_errors_in_a_row > 4:
                        # Get the pointing / central position of the
                        g_dev['mnt'].go_command(ra=dest_ra, dec=dest_dec)

                        # Quick pointing check and re_seek at the start of each project block
                        # Otherwise everyone will get slightly off-pointing images
                        # Necessary
                        plog ("Taking a quick pointing check and re_seek for new mosaic block")
                        result = self.centering_exposure(no_confirmation=True, try_hard=True, try_forever=True, calendar_event_id=calendar_event_id)
                        self.mosaic_center_ra=g_dev['mnt'].return_right_ascension()
                        self.mosaic_center_dec=g_dev['mnt'].return_declination()

                        if self.check_if_results_indicate_block_end(result):
                            return block_specification

                    if self.check_for_external_block_ending_signals():
                        return block_specification

                    now_date_timeZ = datetime.datetime.utcnow().isoformat().split('.')[0] +'Z'
                    if self.blockend and now_date_timeZ >= self.blockend:
                        self.blockend = None
                        self.currently_mosaicing = False
                        self.total_sequencer_control=False
                        return block_specification

                    if exposure['imtype'] == 'EXPOSE':

                        # Set up options for exposure and take exposure.
                        required_params = {
                            'time': float(exposure['exposure']),
                            'alias': str(g_dev['cam'].name),
                            'image_type': exposure['imtype'],
                            'smartstack': 'yes' if exposure['smartstack'] else 'no',
                            'substack': exposure.get('substack', True),
                            'block_end' : self.blockend
                        }   #  NB Should pick up filter and constants from config
                        optional_params = {
                            'count': repeat_count,
                            'filter': filter_requested,
                            'hint': block['project_id'] + "##" + dest_name,
                            'object_name': block['project']['project_targets'][0]['name'],
                            'zoom': zoom_factor
                        }
                        plog('Sequencer is requesting the following exposure:', required_params, optional_params)

                        # Take the exposure
                        result = g_dev['cam'].expose_command(
                                    required_params,
                                    optional_params,
                                    user_name=user_name,
                                    user_id=user_id,
                                    user_roles=user_roles,
                                    no_AWS=False,
                                    solve_it=False,
                                    calendar_event_id=calendar_event_id
                                ) #, zoom_factor=zoom_factor)

                        # Check if the block should stop execution
                        if self.check_if_results_indicate_block_end(result) or self.check_for_external_block_ending_signals():
                            return block_specification

                        # Check that the observing time hasn't completed or then night has not completed.
                        # If so, set ended to True so that it cancels out of the exposure block.
                        now_date_timeZ = datetime.datetime.utcnow().isoformat().split('.')[0] +'Z'

                        if self.blockend and now_date_timeZ >= self.blockend:
                            self.blockend = None
                            self.currently_mosaicing = False
                            self.total_sequencer_control=False
                            return block_specification

                        if ephem.now() >= g_dev['events']['Observing Ends']:
                            self.blockend = None
                            self.currently_mosaicing = False
                            self.total_sequencer_control=False
                            return block_specification

                    # For any exposures that are not EXPOSE type, skip them.
                    else:
                        plog(f"Skipping exposure {block_exposure_counter + 1} of {len(block['project']['exposures'])} as it is of type {exposure['imtype']}")

            # Cleanup
            plog("Project block has finished!")
            self.currently_mosaicing = False
            self.blockend = None
            g_dev['obs'].flush_command_queue()
            self.total_sequencer_control=False
            return block_specification
        except:
            pass


    def execute_block(self, block_specification):
        """
        This function executes an observing block provided by a calendar event.
        """

        if not self.obs.scope_in_manual_mode and \
            (ephem.now() < g_dev['events']['Civil Dusk'] \
            or g_dev['events']['Civil Dawn'] < ephem.now() < g_dev['events']['Nightly Reset']):
            plog ("NOT RUNNING PROJECT BLOCK -- IT IS THE DAYTIME!!")
            g_dev["obs"].send_to_user("A project block was rejected as it is during the daytime.")
            return block_specification     

        self.block_guard = True
        self.total_sequencer_control=True

        plog('|n|n Starting a new project!  \n')
        plog(block_specification, ' \n\n\n')

        calendar_event_id=block_specification['event_id']

        block = copy.deepcopy(block_specification)
        
        g_dev['obs'].report_to_nightlog("Executing Calendar Block: " + str(block))

        # this variable is what we check to see if the calendar
        # event still exists on AWS. If not, we assume it has been
        # deleted or modified substantially.
        calendar_event_id = block_specification['event_id']

        for target in block['project']['project_targets']:   #  NB NB NB Do multi-target projects make sense???
            try:
                dest_ra = float(target['ra']) + \
                    float(block_specification['project']['project_constraints']['ra_offset'])/15.

                dest_dec = float(target['dec']) + float(block_specification['project']['project_constraints']['dec_offset'])
                dest_ra, dest_dec = ra_dec_fix_hd(dest_ra, dest_dec)
                dest_name =target['name']

                user_name = block_specification['creator']
                user_id = block_specification['creator_id']
                user_roles = ['project']

            except Exception as e:
                plog ("Could not execute project due to poorly formatted or corrupt project")
                plog (e)
                g_dev['obs'].send_to_user("Could not execute project due to poorly formatted or corrupt project", p_level='INFO')
                self.blockend = None
                continue

            # Store this ra as the "block" ra for centering purposes
            self.block_ra=copy.deepcopy(dest_ra)
            self.block_dec=copy.deepcopy(dest_dec)

            g_dev['mnt'].go_command(ra=dest_ra, dec=dest_dec)
            g_dev['mnt'].set_tracking_on()
            plog("tracking on")

            # Check it hasn't actually been homed this evening from the rotatorhome shelf
            homerotator_time_shelf = shelve.open(g_dev['obs'].obsid_path + 'ptr_night_shelf/' + 'homerotatortime' + g_dev['cam'].alias + str(g_dev['obs'].name))
            if 'lasthome' in homerotator_time_shelf:
                if time.time() - homerotator_time_shelf['lasthome'] <  43200: # A home in the last twelve hours
                    self.rotator_has_been_homed_this_evening=True
            homerotator_time_shelf.close()
            if not self.rotator_has_been_homed_this_evening:
                plog ("rotator hasn't been homed this evening, doing that now")
                # Homing Rotator for the evening.
                try:
                    self.wait_for_rotator(msg='home rotator wait')
                    g_dev['obs'].send_to_user("Rotator being homed as this has not been done this evening.", p_level='INFO')
                    time.sleep(0.5)
                    g_dev['rot'].home_command({},{})
                    self.wait_for_rotator(msg='home rotator wait')
                    # Store last home time.
                    homerotator_time_shelf = shelve.open(g_dev['obs'].obsid_path + 'ptr_night_shelf/' + 'homerotatortime' + g_dev['cam'].alias + str(g_dev['obs'].name))
                    homerotator_time_shelf['lasthome'] = time.time()
                    homerotator_time_shelf.close()
                    g_dev['mnt'].go_command(ra=dest_ra, dec=dest_dec)
                    g_dev['mnt'].wait_for_slew(wait_after_slew=False)
                    self.wait_for_rotator(msg='home rotator wait')
                    self.rotator_has_been_homed_this_evening=True
                    g_dev['obs'].rotator_has_been_checked_since_last_slew = True

                except:
                    #plog ("no rotator to home or wait for.")
                    pass


            # Undertake a focus if necessary before starting observing the target
            if g_dev["foc"].last_focus_fwhm == None or g_dev["foc"].focus_needed == True:

                g_dev['obs'].send_to_user("Running an initial autofocus run.")

                req2 = {'target': 'near_tycho_star'}

                self.auto_focus_script(req2, {}, throw = g_dev['foc'].throw)
                g_dev["foc"].focus_needed = False

            pa = float(block_specification['project']['project_constraints']['position_angle'])
            if abs(pa) > 0.01:
                try:
                    g_dev['rot'].rotator.MoveAbsolute(pa)   #Skip rotator move if nominally 0
                except:
                    pass

            # Input the global smartstack and substack request from the project
            # Into the individual exposure requests
            do_sub_stack = block['project']['project_constraints'].get('sub_stack', True)
            do_smart_stack=block['project']['project_constraints'].get('smart_stack', True)

            #Compute how many to do.
            left_to_do = 0
            ended = False

            for exposure in block['project']['exposures']:
                exposure['substack'] = do_sub_stack
                exposure['smartstack'] = do_smart_stack
                left_to_do += int(exposure['count'])

            plog("Left to do initial value:  ", left_to_do)
            req = {'target': 'near_tycho_star'}

            g_dev['mnt'].go_command(ra=dest_ra, dec=dest_dec)

            # If you are just doing single frames, then the initial pointing isn't
            # too stringent. But if you are doing a giant mosaic, then you need
            # a reference that is very close to the target
            if exposure['zoom'].lower() in ["full", 'Full'] or 'X' in exposure['zoom'] \
                or  '%' in exposure['zoom'] or ( exposure['zoom'].lower() == 'small sq.') \
                or (exposure['zoom'].lower() == 'small sq'):
                absolute_distance_threshold=10
            else:
                absolute_distance_threshold=2

            #plog ("Checking whether the pointing reference is nearby. If so, we can skip the centering exposure...")
            skip_centering=False
            HAtemp=g_dev['mnt'].current_sidereal-dest_ra
            # NB NB WER 20240710  the long key was missing and the following code appeared to be looping forever....
            if g_dev['mnt'].rapid_pier_indicator == 0:

                distance_from_current_reference_in_ha = abs(g_dev['mnt'].last_mount_reference_ha - HAtemp)
                distance_from_current_reference_in_dec = abs(g_dev['mnt'].last_mount_reference_dec- dest_dec)
                absolute_distance=pow(pow(distance_from_current_reference_in_ha*cos(radians(distance_from_current_reference_in_dec)),2)+pow(distance_from_current_reference_in_dec,2),0.5)
                plog ("absolute_distance from reference to requested position: " + str(round(absolute_distance,2)))
                if absolute_distance < absolute_distance_threshold and not self.config['always_do_a_centering_exposure_regardless_of_nearby_reference']:
                    plog ("reference close enough to requested position, skipping centering exposure")
                    skip_centering=True

            else:
                distance_from_current_reference_in_ha = abs(g_dev['mnt'].last_flip_reference_ha - HAtemp)
                distance_from_current_reference_in_dec = abs(g_dev['mnt'].last_flip_reference_dec- dest_dec)
                #plog ("Dist in RA: " + str(round(distance_from_current_reference_in_ha,2)) + "Dist in Dec: " + str(round(distance_from_current_reference_in_dec,2)))
                absolute_distance=pow(pow(distance_from_current_reference_in_ha*cos(radians(distance_from_current_reference_in_dec)),2)+pow(distance_from_current_reference_in_dec,2),0.5)
                plog ("absolute_distance from reference to requested position: " + str(round(absolute_distance,2)))
                if absolute_distance < absolute_distance_threshold and not self.config['always_do_a_centering_exposure_regardless_of_nearby_reference']:
                    plog ("reference close enough to requested position, skipping centering exposure")
                    skip_centering=True

            if not skip_centering:
                plog ("Taking a quick pointing check and re_seek for new project block")
                result = self.centering_exposure(no_confirmation=True, try_hard=True, try_forever=True, calendar_event_id=calendar_event_id)

            # It may be the case that reference pointing isn't quite good enough for mosaics? We shall find out.
            self.mosaic_center_ra=g_dev['mnt'].return_right_ascension()
            self.mosaic_center_dec=g_dev['mnt'].return_declination()
            # Don't do a second repointing in the first pane of a mosaic
            # considering we just did that.
            mosaic_pointing_already_done=True

            while left_to_do > 0 and not ended:
                block_exposure_counter=0
                for exposure in block['project']['exposures']:

                    # Check for terminal conditions
                    if not self.schedule_manager.calendar_event_is_active(block['event_id']):
                        plog ("Block ended.")
                        g_dev["obs"].send_to_user("Calendar Block Ended. Stopping project run.")
                        self.blockend = None
                        self.total_sequencer_control = False
                        g_dev['obs'].report_to_nightlog("Ending Calendar Block: " + str(block))
                        return block_specification

                    if self.check_for_external_block_ending_signals():
                        self.blockend = None
                        self.total_sequencer_control = False
                        return block_specification

                    if g_dev["obs"].stop_all_activity:
                        plog('stop_all_activity cancelling out of exposure loop in seq:blk execute')
                        self.blockend = None
                        self.total_sequencer_control=False
                        g_dev['obs'].report_to_nightlog("Ending Calendar Block: " + str(block))
                        return block_specification

                    if g_dev['obs'].open_and_enabled_to_observe == False:
                        plog ("Obs not longer open and enabled to observe. Cancelling out.")
                        self.blockend = None
                        self.total_sequencer_control=False
                        g_dev['obs'].report_to_nightlog("Ending Calendar Block: " + str(block))
                        return block_specification

                    plog ("Observing " + str(block['project']['project_targets'][0]['name']))

                    plog("Executing: ", exposure, left_to_do)
                    try:
                        filter_requested = exposure['filter']
                    except:
                        filter_requested = 'None'

                    # Try next block in sequence

                    if g_dev["fil"].null_filterwheel == False:
                        try:
                            if not (block_exposure_counter + 1) ==len(block['project']['exposures']):
                                self.block_next_filter_requested=block['project']['exposures'][block_exposure_counter+1]['filter']
                            else:
                                self.block_next_filter_requested=block['project']['exposures'][0]['filter']
                        except:
                            plog(traceback.format_exc())
                            #breakpoint()
                            self.block_next_filter_requested='None'
                    else:
                        self.block_next_filter_requested='None'


                    exp_time =  float(exposure['exposure'])
                    try:
                        repeat_count = int(exposure['repeat'])
                        if repeat_count < 1: repeat_count = 1
                    except:
                        repeat_count = 1
                    #  We should add a frame repeat count
                    imtype = exposure['imtype']

                    # MUCH safer to calculate these from first principles
                    # Than rely on an owner getting this right!
                    try:
                        dec_field_deg = (g_dev['cam'].pixscale * g_dev['cam'].imagesize_x) /3600
                        ra_field_deg = (g_dev['cam'].pixscale * g_dev['cam'].imagesize_y) /3600
                    except:
                        dec_field_deg = None
                        ra_field_deg = None
                        plog("failed to get field size as no piselscale is known")
                        plog ("Attempting to get pixel scale as we must be commissioining")
                        g_dev["obs"].send_to_user("Pixelscale not known. Attempting a platesolve to find it.")
                        result = self.centering_exposure(no_confirmation=True, try_hard=True, try_forever=False, calendar_event_id=calendar_event_id)
                        dec_field_deg = (g_dev['cam'].pixscale * g_dev['cam'].imagesize_x) /3600
                        ra_field_deg = (g_dev['cam'].pixscale * g_dev['cam'].imagesize_y) /3600


                    self.currently_mosaicing = False

                    # A hack to get older projects working. should be deleted at some point.
                    try:
                        if exposure['area'] is not None:
                            exposure['zoom']=exposure['area']
                            plog("*****Line 1067 in Seq says key 'area' supplied:  ",exposure['area'] )
                            exposure.pop('area')
                    except:
                        pass

                    zoom_factor = exposure['zoom'].lower()
                    if exposure['zoom'].lower() in ["full", 'Full'] or 'X' in exposure['zoom'] \
                        or  '%' in exposure['zoom'] or ( exposure['zoom'].lower() == 'small sq.') \
                        or (exposure['zoom'].lower() == 'small sq'):

                        # These are not mosaic exposures
                        offset = [(0., 0.)] #Zero(no) mosaic offset
                        pane = 0
                        self.currently_mosaicing = False
                    else:
                        self.currently_mosaicing = True

                        if exposure['zoom'].lower() == 'mosaic deg.':
                            requested_mosaic_length_ra = float(exposure['width'])
                            requested_mosaic_length_dec = float(exposure['height'])
                        elif exposure['zoom'].lower() == 'mosaic arcmin.':
                            requested_mosaic_length_ra = float(exposure['width']) /60
                            requested_mosaic_length_dec = float(exposure['height']) /60
                        elif exposure['zoom'].lower() == 'big sq.':
                            if dec_field_deg > ra_field_deg:
                                requested_mosaic_length_ra = dec_field_deg
                                requested_mosaic_length_dec = dec_field_deg
                            else:
                                requested_mosaic_length_ra = ra_field_deg
                                requested_mosaic_length_dec = ra_field_deg

                        # Ok here we take the provided (eventually) mosaic lengths
                        # And assume a 10% overlap -- maybe an option in future but
                        # lets just set it as that for now.
                        # Then calculate the central coordinate offsets.
                        mosaic_length_fields_ra = requested_mosaic_length_ra / ra_field_deg
                        mosaic_length_fields_dec = requested_mosaic_length_dec / dec_field_deg
                        #if mosaic_length_fields_ra % 1 > 0.8:
                        if mosaic_length_fields_ra % 1 > 0.6:
                            mosaic_length_fields_ra += 1
                        #if mosaic_length_fields_dec % 1 > 0.8:
                        if mosaic_length_fields_dec % 1 > 0.6:
                            mosaic_length_fields_dec += 1
                        mosaic_length_fields_ra = np.ceil(mosaic_length_fields_ra)
                        mosaic_length_fields_dec = np.ceil(mosaic_length_fields_dec)

                        # Ok, so now we get the offset in degrees from the centre
                        # For the given number of frames. The frames should by
                        # definition already overlap.
                        ra_offsets=[]
                        ra_step=requested_mosaic_length_ra / (2 * mosaic_length_fields_ra)
                        for fieldnumber in range(int(mosaic_length_fields_ra)):
                            # offset is field spot minus the central spot
                            ra_offsets.append( (ra_step * ((fieldnumber*2)+1)) - (mosaic_length_fields_ra * ra_step) )
                        dec_offsets=[]
                        dec_step=requested_mosaic_length_dec / (2 * mosaic_length_fields_dec)
                        for fieldnumber in range(int(mosaic_length_fields_dec)):
                            dec_offsets.append((dec_step * ((fieldnumber*2)+1)) - (mosaic_length_fields_dec * dec_step)    )


                        # To get the overlap, we need to reduce the offsets by 10%
                        # I THINK this is the way to do it, but I dunno....
                        offset = []
                        for offsetra in range(len(ra_offsets)):
                            for offsetdec in range(len(dec_offsets)):
                                offset.append((ra_offsets[offsetra] * 0.9 ,dec_offsets[offsetdec] * 0.9))

                        plog ("Mosaic grid calculated")
                        plog ("Number of frames in RA: " + str(mosaic_length_fields_ra))
                        plog ("Number of frames in DEC: " + str(mosaic_length_fields_dec))
                        plog ("offset positions:  " + str(offset))

                        pane = 0

                    if mosaic_pointing_already_done:
                        mosaic_pointing_already_done = False
                    elif self.currently_mosaicing or g_dev['obs'].platesolve_errors_in_a_row > 4:
                        # Get the pointing / central position of the
                        g_dev['mnt'].go_command(ra=dest_ra, dec=dest_dec)

                        # Quick pointing check and re_seek at the start of each project block
                        # Otherwise everyone will get slightly off-pointing images
                        # Necessary
                        plog ("Taking a quick pointing check and re_seek for new mosaic block")
                        result = self.centering_exposure(no_confirmation=True, try_hard=True, try_forever=True, calendar_event_id=calendar_event_id)
                        self.mosaic_center_ra=g_dev['mnt'].return_right_ascension()
                        self.mosaic_center_dec=g_dev['mnt'].return_declination()

                        if result == 'blockend':
                            plog ("End of Block, exiting project block.")
                            self.blockend = None
                            self.currently_mosaicing = False
                            self.total_sequencer_control=False
                            g_dev['obs'].report_to_nightlog("Ending Calendar Block: " + str(block))
                            return block_specification

                        if result == 'calendarend':
                            plog ("Calendar Item containing block removed from calendar")
                            plog ("Site bailing out of running project")
                            self.blockend = None
                            self.currently_mosaicing = False
                            self.total_sequencer_control=False
                            g_dev['obs'].report_to_nightlog("Ending Calendar Block: " + str(block))
                            return block_specification

                        if result == 'roofshut':
                            plog ("Roof Shut, Site bailing out of Project")
                            self.blockend = None
                            self.currently_mosaicing = False
                            self.total_sequencer_control=False
                            g_dev['obs'].report_to_nightlog("Ending Calendar Block: " + str(block))
                            return block_specification

                        if result == 'outsideofnighttime':
                            plog ("Outside of Night Time. Site bailing out of Project")
                            self.blockend = None
                            self.currently_mosaicing = False
                            self.total_sequencer_control=False
                            g_dev['obs'].report_to_nightlog("Ending Calendar Block: " + str(block))
                            return block_specification

                    if g_dev["obs"].stop_all_activity:
                        plog('stop_all_activity cancelling out of Project')
                        self.blockend = None
                        self.currently_mosaicing = False
                        self.total_sequencer_control=False
                        g_dev['obs'].report_to_nightlog("Ending Calendar Block: " + str(block))
                        return block_specification

                    for displacement in offset:     #NB it would be convenient for odd panel mosaics
                                                    #if we start in the center and then wrap around.
                        if self.currently_mosaicing:
                            plog ("Moving to new position of mosaic")
                            plog (displacement)
                            self.current_mosaic_displacement_ra= displacement[0]/15
                            self.current_mosaic_displacement_dec= displacement[1]
                            # Slew to new mosaic pane location.
                            new_ra = self.mosaic_center_ra + self.current_mosaic_displacement_ra
                            new_dec= self.mosaic_center_dec + self.current_mosaic_displacement_dec
                            new_ra, new_dec = ra_dec_fix_hd(new_ra, new_dec)
                            try:
                                g_dev['mnt'].wait_for_slew(wait_after_slew=False, wait_for_dome=False)
                                g_dev['obs'].time_of_last_slew=time.time()
                                try:
                                    g_dev['mnt'].slew_async_directly(ra=new_ra, dec=new_dec)
                                except:
                                    plog(traceback.format_exc())
                                    if g_dev['mnt'].theskyx:

                                        g_dev['obs'].kill_and_reboot_theskyx(new_ra, new_dec)

                                    else:
                                        plog(traceback.format_exc())
                                #g_dev['mnt'].wait_for_slew(wait_after_slew=False)
                            except Exception as e:
                                plog (traceback.format_exc())
                                if 'Object reference not set' in str(e) and g_dev['mnt'].theskyx:
                                    plog("The SkyX had an error.")
                                    plog("Usually this is because of a broken connection.")
                                    plog("Killing then waiting 60 seconds then reconnecting")

                                    g_dev['obs'].kill_and_reboot_theskyx(new_ra,new_dec)


                            g_dev['mnt'].wait_for_slew(wait_after_slew=False)

                        if imtype in ['light']:

                            # Sort out Longstack and Smartstack names and switches
                            if exposure['smartstack'] == False:
                                smartstackswitch='no'
                            elif exposure['smartstack'] == True:
                                smartstackswitch='yes'
                            else:
                                smartstackswitch='no'
                            if exposure['substack'] == False:
                                substackswitch=False
                            elif exposure['substack'] == True:
                                substackswitch=True
                            else:
                                substackswitch=True

                            # Set up options for exposure and take exposure.
                            req = {'time': exp_time,  'alias':  str(g_dev['cam'].name), 'image_type': imtype, 'smartstack' : smartstackswitch, 'substack': substackswitch, 'block_end' : self.blockend}   #  NB Should pick up filter and constants from config
                            opt = {'count': repeat_count, 'filter': filter_requested, \
                                   'hint': block['project_id'] + "##" + dest_name, 'object_name': block['project']['project_targets'][0]['name'], 'pane': pane, 'zoom': zoom_factor}
                            plog('Seq Blk sent to camera:  ', req, opt)

                            now_date_timeZ = datetime.datetime.utcnow().isoformat().split('.')[0] +'Z'
                            if self.blockend != None:
                                if now_date_timeZ >= self.blockend :
                                    left_to_do=0
                                    self.blockend = None
                                    self.currently_mosaicing = False
                                    self.total_sequencer_control=False
                                    g_dev['obs'].report_to_nightlog("Ending Calendar Block: " + str(block))
                                    return block_specification
                            result = g_dev['cam'].expose_command(req, opt, user_name=user_name, user_id=user_id, user_roles=user_roles, no_AWS=False, solve_it=False, calendar_event_id=calendar_event_id) #, zoom_factor=zoom_factor)

                            try:
                                if result == 'blockend':
                                    plog ("End of Block, exiting project block.")
                                    self.blockend = None
                                    self.currently_mosaicing = False
                                    self.total_sequencer_control=False
                                    g_dev['obs'].report_to_nightlog("Ending Calendar Block: " + str(block))
                                    return block_specification

                                if result == 'calendarend':
                                    plog ("Calendar Item containing block removed from calendar")
                                    plog ("Site bailing out of running project")
                                    self.blockend = None
                                    self.currently_mosaicing = False
                                    self.total_sequencer_control=False
                                    g_dev['obs'].report_to_nightlog("Ending Calendar Block: " + str(block))
                                    return block_specification

                                if result == 'roofshut':
                                    plog ("Roof Shut, Site bailing out of Project")
                                    self.blockend = None
                                    self.currently_mosaicing = False
                                    self.total_sequencer_control=False
                                    g_dev['obs'].report_to_nightlog("Ending Calendar Block: " + str(block))
                                    return block_specification

                                if result == 'outsideofnighttime':
                                    plog ("Outside of Night Time. Site bailing out of Project")
                                    self.blockend = None
                                    self.currently_mosaicing = False
                                    self.total_sequencer_control=False
                                    g_dev['obs'].report_to_nightlog("Ending Calendar Block: " + str(block))
                                    return block_specification

                                if g_dev["obs"].stop_all_activity:
                                    plog('stop_all_activity cancelling out of Project')
                                    self.blockend = None
                                    self.currently_mosaicing = False
                                    self.total_sequencer_control=False
                                    g_dev['obs'].report_to_nightlog("Ending Calendar Block: " + str(block))
                                    return block_specification

                            except:
                                pass

                            # Check that the observing time hasn't completed or then night has not completed.
                            # If so, set ended to True so that it cancels out of the exposure block.
                            now_date_timeZ = datetime.datetime.utcnow().isoformat().split('.')[0] +'Z'
                            events = g_dev['events']
                            blockended=False
                            if self.blockend != None:
                                blockended = now_date_timeZ >= self.blockend
                            ended = left_to_do <= 0 or blockended \
                                    or ephem.now() >= events['Observing Ends']
                            if ephem.now() >= events['Observing Ends']:
                                self.blockend = None
                                self.currently_mosaicing = False
                                self.total_sequencer_control=False
                                g_dev['obs'].report_to_nightlog("Ending Calendar Block: " + str(block))
                                return block_specification

                            if result == 'blockend':
                                self.blockend = None
                                self.currently_mosaicing = False
                                self.total_sequencer_control=False
                                g_dev['obs'].report_to_nightlog("Ending Calendar Block: " + str(block))
                                return block_specification

                            if blockended:
                                self.blockend = None
                                self.currently_mosaicing = False
                                self.total_sequencer_control=False
                                g_dev['obs'].report_to_nightlog("Ending Calendar Block: " + str(block))
                                return block_specification

                            if result == 'calendarend':
                                self.blockend = None
                                self.currently_mosaicing = False
                                self.total_sequencer_control=False
                                g_dev['obs'].report_to_nightlog("Ending Calendar Block: " + str(block))
                                return block_specification

                            if result == 'roofshut':
                                self.blockend = None
                                self.currently_mosaicing = False
                                self.total_sequencer_control=False
                                g_dev['obs'].report_to_nightlog("Ending Calendar Block: " + str(block))
                                return block_specification

                            if result == 'outsideofnighttime':
                                self.blockend = None
                                self.currently_mosaicing = False
                                self.total_sequencer_control=False
                                g_dev['obs'].report_to_nightlog("Ending Calendar Block: " + str(block))
                                return block_specification

                            if g_dev["obs"].stop_all_activity:
                                plog('stop_all_activity cancelling out of exposure loop')
                                self.blockend = None
                                self.currently_mosaicing = False
                                self.total_sequencer_control=False
                                g_dev['obs'].report_to_nightlog("Ending Calendar Block: " + str(block))
                                return block_specification

                        pane += 1
                    block_exposure_counter=block_exposure_counter+1

                left_to_do -= 1
                plog("Left to do:  ", left_to_do)

        self.currently_mosaicing = False
        plog("Project block has finished!")
        self.blockend = None

        g_dev['obs'].flush_command_queue()
        self.total_sequencer_control=False
        g_dev['obs'].report_to_nightlog("Ending Calendar Block: " + str(block))
        return block_specification


    def collect_dark_frame(self, exposure_time, image_type, count, stride, min_to_do, dark_exp_time, cycle_time, ending):
        plog(f"Expose {count * stride} 1x1 {exposure_time}s exposure dark frames.")
        req = {'time': exposure_time, 'script': 'True', 'image_type': image_type}
        opt = {'count': count, 'filter': 'dk'}

        # Ensure the mount is parked
        if not g_dev['obs'].mountless_operation:
            g_dev['mnt'].park_command({}, {})

        # Trigger exposure
        g_dev['cam'].expose_command(req, opt, user_id='Tobor', user_name='Tobor', user_roles='system',
                                    no_AWS=False, do_sep=False, quick=False, skip_open_check=True, skip_daytime_check=True)

        # Handle cancellation or timeout
        if self.stop_script_called:
            g_dev["obs"].send_to_user("Cancelling out of calibration script as stop script has been called.")
            self.bias_dark_latch = False
            return False
        if ephem.now() + (dark_exp_time + cycle_time + 30) / 86400 > ending:
            self.bias_dark_latch = False
            return False

        g_dev['obs'].request_scan_requests()
        return True


    def collect_bias_frame(self, count, stride, min_to_do, dark_exp_time, cycle_time, ending):
        plog(f"Expose {count * stride} 1x1 bias frames.")
        req = {'time': 0.0, 'script': 'True', 'image_type': 'bias'}
        opt = {'count': min_to_do, 'filter': 'dk'}

        if not g_dev['obs'].mountless_operation:
            g_dev['mnt'].park_command({}, {})

        g_dev['cam'].expose_command(req, opt, user_id='Tobor', user_name='Tobor', user_roles='system',
                                    no_AWS=False, do_sep=False, quick=False, skip_open_check=True, skip_daytime_check=True)

        if self.stop_script_called:
            g_dev["obs"].send_to_user("Cancelling out of calibration script as stop script has been called.")
            self.bias_dark_latch = False
            return False
        if ephem.now() + (dark_exp_time + cycle_time + 30) / 86400 > ending:
            self.bias_dark_latch = False
            return False

        g_dev['obs'].request_scan_requests()
        return True


    def bias_dark_script(self, req=None, opt=None, morn=False, ending=None):
        """
        This functions runs through automatically collecting bias and darks for the local calibrations.
        """
        self.current_script = 'Bias Dark'

        self.total_sequencer_control=True
        if morn:
            ending = g_dev['events']['End Morn Bias Dark']
        else:
            ending = g_dev['events']['End Eve Bias Dark']

        # Set a timer. It is possible to ask for bias darks and it takes until the end of time. So we should put a limit on it for manually
        # requested collection. Auto-collection is limited by the events schedule.
        bias_darks_started=time.time()
        
        g_dev['obs'].report_to_nightlog("Starting Bias Darks")

        while ephem.now() < ending :   #Do not overrun the window end

            if g_dev['cam'].has_darkslide:
                g_dev['cam'].closeDarkslide()

            if ending != None:
                if ephem.now() > ending:
                    self.bias_dark_latch = False
                    break

            # If we've been collecting bias darks for TWO HOURS, bail out... someone has asked for too many!
            if time.time() - bias_darks_started > 7200:
                self.bias_dark_latch = False
                break

            bias_count = g_dev['cam'].settings['number_of_bias_to_collect']
            dark_count = g_dev['cam'].settings['number_of_dark_to_collect']
            dark_exp_time = g_dev['cam'].settings['dark_exposure']
            cycle_time = g_dev['cam'].settings['cycle_time']

            # For 95% of our exposures we can collect biasdarks... so we don't have to
            # scale the darks with a master bias for our most common exposures
            # Non-scaled darks with the bias still contained IS better,
            # Just uncommon for observatories where there is all sorts of different exposure times.
            # But for PTR, we have some very frequent used exposure times, so this is a worthwhile endeavour.
            broadband_ss_biasdark_exp_time = g_dev['cam'].settings['smart_stack_exposure_time']
            narrowband_ss_biasdark_exp_time = broadband_ss_biasdark_exp_time * g_dev['cam'].settings['smart_stack_exposure_NB_multiplier']
            # There is no point getting biasdark exposures below the min_flat_exposure time aside from the scaled dark values.
            # min_exposure = min(float(g_dev['cam'].settings['min_flat_exposure']),float(g_dev['cam'].settings['min_exposure']))




            ####
            # When we are getting darks, we are collecting darks for the NEXT night's temperature
            # not tonights. So if tomrorow night the season changes and the camera temperature changes
            # We need to have the bias/darks already.
            if g_dev['cam'].temp_setpoint_by_season:

                current_night_setpoint=copy.deepcopy(g_dev['cam'].setpoint)

                tomorrow_night=datetime.datetime.now() +datetime.timedelta(days=1)
                tempmonth = tomorrow_night.month
                tempday= tomorrow_night.day

                if tempmonth == 12 or tempmonth == 1 or (tempmonth ==11 and tempday >15) or (tempmonth ==2 and tempday <=15):
                    tommorow_night_setpoint=  float(
                        g_dev['cam'].settings['temp_setpoint_nov_to_feb'][0])

                elif tempmonth == 3 or tempmonth == 4 or (tempmonth ==2 and tempday >15) or (tempmonth ==5 and tempday <=15):
                    tommorow_night_setpoint=  float(
                        g_dev['cam'].settings['temp_setpoint_feb_to_may'][0])

                elif tempmonth == 6 or tempmonth == 7 or (tempmonth ==5 and tempday >15) or (tempmonth ==8 and tempday <=15):

                    tommorow_night_setpoint=  float(
                        g_dev['cam'].settings['temp_setpoint_may_to_aug'][0])

                elif tempmonth == 9 or tempmonth == 10 or (tempmonth ==8 and tempday >15) or (tempmonth ==11 and tempday <=15):

                    tommorow_night_setpoint=  float(
                        g_dev['cam'].settings['temp_setpoint_aug_to_nov'][0])

                # Here change the setpoint tomorrow nights setpoint
                g_dev['cam'].current_setpoint = tommorow_night_setpoint
                g_dev['cam'].setpoint = tommorow_night_setpoint
                g_dev['cam']._set_setpoint(tommorow_night_setpoint)


                # Need to trim th ecalibration directories of all files
                # Not within the tolerance limit from the setpoint
                darks_path=g_dev['obs'].obsid_path + 'archive/' + g_dev['cam'].alias +'/localcalibrations/darks/'
                bias_path=g_dev['obs'].obsid_path + 'archive/' + g_dev['cam'].alias +'/localcalibrations/biases/'

                # Need to not change things in the folder if regenerating masters
                if not self.currently_regenerating_masters:
                    # First check darks in root directory
                    print ("ROOT DIRECTORY DARKS")
                    for darkfile in glob(darks_path + '*.npy'):
                        if not 'temp' in darkfile:
                            tempdarktemp=float(darkfile.split('_')[-3])
                            #print (tempdarktemp)
                            if not (tempdarktemp-g_dev['cam'].temp_tolerance < tommorow_night_setpoint < tempdarktemp+g_dev['cam'].temp_tolerance):

                                try:
                                    os.remove(darkfile)
                                except:
                                    pass
                        else:
                            try:
                                os.remove(darkfile)
                            except:
                                pass

                    # Then check each of the darks folder
                    for darkfolder in glob(darks_path + "*/"):
                        print (darkfolder)
                        for darkfile in glob(darkfolder + '*.npy'):
                            if not 'temp' in darkfile:
                                tempdarktemp=float(darkfile.split('_')[-3])
                                #print (tempdarktemp)
                                if not (tempdarktemp-g_dev['cam'].temp_tolerance < tommorow_night_setpoint < tempdarktemp+g_dev['cam'].temp_tolerance):

                                    try:
                                        os.remove(darkfile)
                                    except:
                                        pass
                            else:
                                try:
                                    os.remove(darkfile)
                                except:
                                    pass

                    # First check biasess in root directory
                    print ("ROOT DIRECTORY BIASES")
                    for darkfile in glob(bias_path + '*.npy'):
                        if not 'temp' in darkfile:
                            tempdarktemp=float(darkfile.split('_')[-3])
                            #print (tempdarktemp)
                            if not (tempdarktemp-g_dev['cam'].temp_tolerance < tommorow_night_setpoint < tempdarktemp+g_dev['cam'].temp_tolerance):

                                try:
                                    os.remove(darkfile)
                                except:
                                    pass
                        else:
                            try:
                                os.remove(darkfile)
                            except:
                                pass

                if abs(tommorow_night_setpoint-current_night_setpoint) > 4:
                    plog("waiting an extra three minutes for camera to cool to different temperature")
                    time.sleep(180)

            # If there are no biases, then don't check for lightleaks.
            # This catches a bias and dark refresh... manually or at the transition of seasons.
            bias_path=g_dev['obs'].obsid_path + 'archive/' + g_dev['cam'].alias +'/localcalibrations/biases/'

            if len (glob(bias_path + '*.npy')) == 0:
                self.check_incoming_darks_for_light_leaks=False
            else:
                self.check_incoming_darks_for_light_leaks=True
            #breakpoint()
            #breakpoint()

            # Before parking, set the darkslide to close
            if g_dev['cam'].has_darkslide:
                if g_dev['cam'].darkslide_state != 'Closed':
                    if g_dev['cam'].darkslide_type=='COM':
                        g_dev['cam'].darkslide_instance.closeDarkslide()
                    elif g_dev['cam'].darkslide_type=='ASCOM_FLI_SHUTTER':
                        g_dev['cam'].camera.Action('SetShutter', 'close')
                    g_dev['cam'].darkslide_open = False
                    g_dev['cam'].darkslide_state = 'Closed'

            # Before parking, set the dark filter
            if g_dev["fil"].null_filterwheel == False:
                self.current_filter, filter_number, filter_offset = g_dev["fil"].set_name_command({"filter": 'dk'}, {})

            if not g_dev['obs'].mountless_operation:
                g_dev['mnt'].park_command({}, {}) # Get there early

            # # Wait  aperiod of time for darkslides, filters, scopes to settle
            plog ("Waiting a one minute for everything to settle down before taking bias and darks.")
            plog ("To avoid light leaks from slow systems (e.g. darkslides, filter wheels etc.).")
            dark_wait_time=time.time()
            while (time.time() - dark_wait_time < 60):
                if self.stop_script_called:
                    g_dev["obs"].send_to_user("Cancelling out of calibration script as stop script has been called.")
                    self.bias_dark_latch = False
                    break
                if ephem.now() + (dark_exp_time + cycle_time + 30)/86400 > ending:
                    self.bias_dark_latch = False
                    break
                g_dev['obs'].request_scan_requests()
                time.sleep(5)

            if ephem.now() + (dark_exp_time + cycle_time + 30)/86400 > ending:   #ephem is units of a day
                self.bias_dark_latch = False
                break     #Terminate Bias dark phase if within taking a dark would run over.

            b_d_to_do = dark_count
            try:
                stride = bias_count//dark_count
                plog("Tobor will interleave a long exposure dark every  " + str(stride) + "  biasdarks, short darks and biases.")
            except:
                stride = bias_count   #Just do all of the biases first.

            while b_d_to_do > 0:
                g_dev['obs'].request_scan_requests()
                min_to_do = 1
                b_d_to_do -= 1

                # Define exposure parameters
                exposures = [
                    (0.00004, "fourhundredmicrosecond_exposure_dark", 5),

                    (broadband_ss_biasdark_exp_time, "broadband_ss_biasdark", 2),
                    (2, "twosec_exposure_dark", 5),
                    (3.5, "threepointfivesec_exposure_dark", 5),
                    (5, "fivesec_exposure_dark", 5),
                    (7.5, "sevenpointfivesec_exposure_dark", 5),
                    (10, "tensec_exposure_dark", 2),
                    (15, "fifteensec_exposure_dark", 2),
                    (20, "twentysec_exposure_dark", 2),
                    (30, "thirtysec_exposure_dark", 2),
                    (0.0045, "pointzerozerofourfive_exposure_dark", 5),
                    (0.0004, "fortymicrosecond_exposure_dark", 5),
                    (0.015, "onepointfivepercent_exposure_dark", 5),
                    (0.05, "fivepercent_exposure_dark", 5),
                    (0.1, "tenpercent_exposure_dark", 5),
                    (0.25, "quartersec_exposure_dark", 5),
                    (0.5, "halfsec_exposure_dark", 5),
                    (0.75, "threequartersec_exposure_dark", 5),
                    (1.0, "onesec_exposure_dark", 5),
                    (1.5, "oneandahalfsec_exposure_dark", 5),
                ]

                # Iterate over exposure settings
                for exposure_time, image_type, count_multiplier in exposures:
                    #if exposure_time >= min_exposure:
                    if not self.collect_dark_frame(exposure_time, image_type, count_multiplier, stride, min_to_do, dark_exp_time, cycle_time, ending):
                        break

                # Collect additional frames
                if not self.collect_bias_frame(stride, stride, min_to_do, dark_exp_time, cycle_time, ending):
                    pass

                # Check for narrowband frame
                if not g_dev["fil"].null_filterwheel:
                    self.collect_dark_frame(narrowband_ss_biasdark_exp_time, "narrowband_ss_biasdark", 2, stride, min_to_do, dark_exp_time, cycle_time, ending)

                # Final long-exposure dark frame
                self.collect_dark_frame(dark_exp_time, "dark", 1, stride, min_to_do, dark_exp_time, cycle_time, ending)

                g_dev['obs'].request_scan_requests()
                if ephem.now() + 30/86400 >= ending:
                    self.bias_dark_latch = False
                    break

            plog(" Bias/Dark acquisition is finished normally.")
            if not g_dev['obs'].mountless_operation:
                g_dev['mnt'].park_command({}, {})


            # If the camera pixelscale is None then we are in commissioning mode and
            # need to restack the calibrations straight away
            # so this triggers off the stacking process to happen in a thread.
            if g_dev['cam'].pixscale == None:
                self.master_restack_queue.put( 'force', block=False)

            self.bias_dark_latch = False
            break
        self.bias_dark_latch = False

        try:
            if g_dev['cam'].temp_setpoint_by_season:
                # Here change the setpoint back to tonight's setpoint
                g_dev['cam'].current_setpoint = current_night_setpoint
                g_dev['cam'].setpoint = current_night_setpoint
                g_dev['cam']._set_setpoint(current_night_setpoint)

        except:
            plog ("skipping temp reset")

        g_dev['obs'].flush_command_queue()
        self.total_sequencer_control=False
        g_dev['obs'].report_to_nightlog("Finished Bias Darks")
        return


    def collect_and_queue_neglected_fits(self):
        # UNDERTAKING END OF NIGHT ROUTINES

        # Go through and add any remaining fz files to the aws queue
        plog ('Collecting orphaned fits and tokens to go up to PTR archive')
        dir_path=self.config['archive_path'] +'/' + g_dev['obs'].name + '/' + 'archive/'

        orphan_path=g_dev['obs'].orphan_path
        cameras=glob(dir_path + "*/")

        # Move all fits.fz to the orphan folder
        for camera in cameras:
            nights = glob(camera + '*/')

            for obsnight in nights:
                orphanfits=glob(obsnight + 'raw/*.fits.fz')

                for orphanfile in orphanfits:
                    try:
                        shutil.move(orphanfile, orphan_path)
                    except:
                        plog ("Couldn't move orphan: " + str(orphanfile) +', deleting.')
                        g_dev['obs'].laterdelete_queue.put(orphanfile, block=False)

        # Add all fits.fz members to the AWS queue
        bigfzs=glob(orphan_path + '*.fz')

        for fzneglect in bigfzs:
            # If it is todays image, put it in priority ahead of the token, otherwise place it behind the token because it is some old potentially broken file.
            if str(g_dev["day"]) in fzneglect.split('orphans')[-1].replace('\\',''):
                g_dev['obs'].enqueue_for_PTRarchive(56000000, orphan_path, fzneglect.split('orphans')[-1].replace('\\',''))
            else:
                g_dev['obs'].enqueue_for_PTRarchive(56000002, orphan_path, fzneglect.split('orphans')[-1].replace('\\',''))
        bigtokens=glob(g_dev['obs'].obsid_path + 'tokens/*.token')
        for fzneglect in bigtokens:
            g_dev['obs'].enqueue_for_PTRarchive(56000001, g_dev['obs'].obsid_path + 'tokens/', fzneglect.split('tokens')[-1].replace('\\',''))


    def nightly_reset_script(self):
        # UNDERTAKING END OF NIGHT ROUTINES
        # Never hurts to make sure the telescope is parked for the night
        
        g_dev['obs'].report_to_nightlog("Nightly Reset")
        self.park_and_close()

        if g_dev['cam'].has_darkslide:
            g_dev['cam'].closeDarkslide()

        self.reported_on_observing_period_beginning=False

        self.rotator_has_been_homed_this_evening=False

        self.nightime_bias_counter = 0
        self.nightime_dark_counter = 0
        self.night_focus_ready=False

        # set safety defaults at startup
        g_dev['obs'].scope_in_manual_mode=g_dev['obs'].config['scope_in_manual_mode']
        g_dev['obs'].sun_checks_on=g_dev['obs'].config['sun_checks_on']
        g_dev['obs'].moon_checks_on=g_dev['obs'].config['moon_checks_on']
        g_dev['obs'].altitude_checks_on=g_dev['obs'].config['altitude_checks_on']
        g_dev['obs'].daytime_exposure_time_safety_on=g_dev['obs'].config['daytime_exposure_time_safety_on']
        g_dev['obs'].mount_reference_model_off= g_dev['obs'].config['mount_reference_model_off'],
        g_dev['obs'].admin_owner_commands_only = False
        g_dev['obs'].assume_roof_open=False

        # Check the archive directory and upload any big fits that haven't been uploaded
        # wait until the queue is empty before mopping up
        if g_dev['obs'].config['ingest_raws_directly_to_archive']:

            self.collect_and_queue_neglected_fits()
            # At this stage, we want to empty the AWS Queue!
            # We are about to pull all the fits.fz out from their folders
            # And dump them in the orphans folder so we want the queue
            # cleared to reconstitute it.
            plog ("Emptying AWS Queue To Reconstitute it from the Orphan Directory")
            with g_dev['obs'].ptrarchive_queue.mutex:
                g_dev['obs'].ptrarchive_queue.queue.clear()
            while (not g_dev['obs'].ptrarchive_queue.empty()):
                plog ("Waiting for the AWS queue to complete it's last job")
                time.sleep(1)
            # Before Culling, making sure we go through and harvest
            # all the orphaned and neglected files that actually
            # do need to get to the PTRarchive
            self.collect_and_queue_neglected_fits()

        # Nightly clear out
        self.clear_archive_drive_of_old_files()


        # Clear out smartstacks directory
        plog ("removing and reconstituting smartstacks directory")
        try:
            shutil.rmtree(g_dev['obs'].obsid_path + "smartstacks")
        except:
            plog ("problems with removing the smartstacks directory... usually a file is open elsewhere")
        time.sleep(20)
        if not os.path.exists(g_dev['obs'].obsid_path + "smartstacks"):
            os.makedirs(g_dev['obs'].obsid_path + "smartstacks")

        shutil.copy(
            "subprocesses/fz_archive_file.py",
            g_dev['obs'].local_calibration_path + "smartstacks/fz_archive_file.py",
        )
        shutil.copy(
            "subprocesses/local_reduce_file_subprocess.py",
            g_dev['obs'].local_calibration_path + "smartstacks/local_reduce_file_subprocess.py",
        )


        # Reopening config and resetting all the things.
        self.obs.events = self.obs.astro_events.calculate_events(endofnightoverride='yes')
        self.obs.astro_events.display_events()

        '''
        Send the config to aws.
        '''
        uri = f"{self.config['obs_id']}/config/"
        self.config['events'] = self.obs.astro_events.event_dict
        response = authenticated_request("PUT", uri, self.config)
        if response:
            plog("Config uploaded successfully.")

        # Resetting schedule manager
        plog("Nightly reset of the schedule manager: clear schedules and provide new start/end times")
        schedule_start = time.time() - SECONDS_PER_DAY
        schedule_end   = time.time() + SECONDS_PER_DAY
        self.schedule_manager.reset(start=schedule_start, end=schedule_end)

        # Resetting sequencer stuff
        self.connected = True
        self.description = "Sequencer for script execution."
        self.sequencer_message = '-'
        plog("sequencer reconnected.")
        plog(self.description)
        self.af_guard = False
        self.block_guard = False
        self.blockend= None
        self.time_of_next_slew = time.time()
        self.bias_dark_latch = False

        self.obs.last_solve_time = datetime.datetime.utcnow() - datetime.timedelta(days=1)
        self.obs.images_since_last_solve = 10000

        self.eve_sky_flat_latch = False
        self.morn_sky_flat_latch = False
        self.morn_bias_dark_latch = False
        self.clock_focus_latch = False
        self.cool_down_latch = False
        self.clock_focus_latch = False

        self.flats_being_collected = False

        self.morn_bias_done = False
        self.eve_bias_done = False
        self.eve_flats_done = False
        self.morn_flats_done = False

        # Allow early night focus
        self.night_focus_ready==True

        self.nightime_bias_counter = 0
        self.nightime_dark_counter = 0

        # Reset focus tracker
        g_dev["foc"].focus_needed = True
        g_dev["foc"].time_of_last_focus = datetime.datetime.utcnow() - datetime.timedelta(
            days=1
        )  # Initialise last focus as yesterday
        g_dev["foc"].images_since_last_focus = (
            10000  # Set images since last focus as sillyvalue
        )
        g_dev["foc"].last_focus_fwhm = None
        g_dev["foc"].focus_tracker = [np.nan] * 10

        self.nightly_reset_complete = True

        g_dev['mnt'].theskyx_tracking_rescues = 0

        self.opens_this_evening=0

        self.stop_script_called=False
        self.stop_script_called_time=time.time()

        # No harm in doubly checking it has parked
        g_dev['mnt'].park_command({}, {})

        self.end_of_night_token_sent = False

        # Now time to regenerate the local masters
        self.master_restack_queue.put( 'g0', block=False)

        # Copy previous failed pipe fails if they can
        self.attempt_to_copy_failed_pipe_files()

        # Daily reboot of necessary windows 32 programs *Cough* Theskyx *Cough*
        if g_dev['mnt'].theskyx: # It is only the mount that is the reason theskyx needs to reset
            plog ("Got here")

            g_dev['obs'].kill_and_reboot_theskyx(-1,-1)

            plog ("But didn't get here")
        return
    
        g_dev['obs'].report_to_nightlog("Completed Nightly Reset")


    def make_scaled_dark(self,input_folder, filename_start, masterBias, shapeImage, archiveDate, pipefolder, requesttype, temp_bias_level_min, calibhduheader):

            # CLEAR OUT OLD TEMPFILES
            darkdeleteList=(glob(input_folder +'/*tempbiasdark.n*'))
            for file in darkdeleteList:
                try:
                    os.remove(file)
                except:
                    plog ("Couldnt remove old dark file: " + str(file))

            calibration_timer=time.time()

            # NOW we have the master bias, we can move onto the dark frames
            inputList=(glob( input_folder +'/*.n*'))

            # Test each flat file actually opens
            notcorrupt=True
            for file in inputList:
                try:
                    tempy=np.load(file, mmap_mode='r')
                    tempy=np.load(file)
                    tempmedian=bn.nanmedian(tempy)
                    if tempy.size < 60000:
                        plog ("corrupt dark skipped: " + str(file))
                        notcorrupt=False
                        del tempy
                        os.remove(file)
                        inputList.remove(file)

                    elif tempmedian < max(30, temp_bias_level_min) or tempmedian > 55000:
                        plog ("dark file with strange median skipped: " + str(file))
                        notcorrupt=False
                        del tempy
                        os.remove(file)
                        inputList.remove(file)

                except:
                    plog ("corrupt dark skipped: " + str(file))
                    notcorrupt=False
                    os.remove(file)
                    inputList.remove(file)

            if not notcorrupt:
                time.sleep(10)

            # Check if the latest file is older than the latest calibration
            tempfrontcalib=g_dev['obs'].obs_id + '_' + g_dev['cam'].alias +'_'
            latestfile=0
            for tem in inputList:
                filetime=os.path.getmtime(tem)
                if filetime > latestfile:
                    latestfile=copy.deepcopy(filetime)

            try:
                latestcalib=os.path.getmtime(g_dev['obs'].calib_masters_folder + tempfrontcalib + filename_start+'_master_bin1.fits')
            except:
                latestcalib=time.time()-10000000000

            plog ("Inspecting dark set: " +str(filename_start))
            if latestfile < latestcalib and requesttype != 'force':
                plog ("There are no new darks since last super-dark was made. Skipping construction")
                masterDark=fits.open(g_dev['obs'].calib_masters_folder + tempfrontcalib + filename_start+'_master_bin1.fits')
                masterDark= np.array(masterDark[0].data, dtype=np.float32)

            else:
                plog ("There is a new dark frame since the last super-dark was made")
                finalImage=np.zeros(shapeImage,dtype=float)
                # Store the biases in the memmap file
                PLDrive= [None] * len(inputList)
                exposures= [None] * len(inputList)
                i=0
                for file in inputList:
                    PLDrive[i] = np.load(file, mmap_mode='r')
                    try:
                        exposures[i]=float(file.split('_')[-2])
                    except:
                        plog(traceback.format_exc())
                    i=i+1

                # Get a chunk size that evenly divides the array
                chunk_size=8
                while not ( shapeImage[0] % chunk_size ==0):
                    chunk_size=chunk_size+1
                chunk_size=int(shapeImage[0]/chunk_size)

                holder = np.zeros([len(PLDrive),chunk_size,shapeImage[1]], dtype=np.float32)

                # iterate through the input, replace with ones, and write to output
                for i in range(shapeImage[0]):
                    if i % chunk_size == 0:
                        counter=0
                        for imagefile in range(len(PLDrive)):
                            holder[counter][0:chunk_size,:] = (copy.deepcopy(PLDrive[counter][i:i+chunk_size,:]).astype(np.float32)-copy.deepcopy(masterBias[i:i+chunk_size,:]).astype(np.float32))/exposures[counter]
                            counter=counter+1
                        finalImage[i:i+chunk_size,:]=bn.nanmedian(holder, axis=0)

                        # Wipe and restore files in the memmap file
                        # To clear RAM usage
                        PLDrive= [None] * len(inputList)
                        i=0
                        for file in inputList:
                            PLDrive[i] = np.load(file, mmap_mode='r')
                            i=i+1

                masterDark=copy.deepcopy(np.asarray(finalImage).astype(np.float32))
                del finalImage


                tempfrontcalib=g_dev['obs'].obs_id + '_' + g_dev['cam'].alias +'_'
                calibhduheader['OBSTYPE'] = 'DARK'
                try:
                    # Save and upload master bias
                    if g_dev['obs'].config['produce_fits_file_for_final_calibrations']:
                        g_dev['obs'].to_slow_process(200000000, ('fits_file_save', g_dev['obs'].calib_masters_folder + tempfrontcalib + filename_start+'_master_bin1.fits', copy.deepcopy(masterDark), calibhduheader, g_dev['obs'].calib_masters_folder, tempfrontcalib + filename_start+'_master_bin1.fits' ))

                    if filename_start in ['DARK','halfsecondDARK', '2secondDARK', '10secondDARK', '30secondDARK', 'broadbandssDARK', '1']:
                        g_dev['obs'].to_slow_process(200000000, ('numpy_array_save', g_dev['obs'].calib_masters_folder + tempfrontcalib + filename_start+'_master_bin1.npy', copy.deepcopy(masterDark)))

                    # Store a version of the bias for the archive too
                    if g_dev['obs'].config['save_archive_versions_of_final_calibrations']:
                        g_dev['obs'].to_slow_process(200000000, ('fits_file_save', g_dev['obs'].calib_masters_folder + 'ARCHIVE_' +  archiveDate + '_' + tempfrontcalib + filename_start+'_master_bin1.fits', copy.deepcopy(masterDark), calibhduheader, g_dev['obs'].calib_masters_folder, 'ARCHIVE_' +  archiveDate + '_' + tempfrontcalib + filename_start+'_master_bin1.fits' ))

                    if g_dev['obs'].config['save_raws_to_pipe_folder_for_nightly_processing']:
                        g_dev['obs'].to_slow_process(200000000, ('numpy_array_save',pipefolder + '/'+tempfrontcalib + filename_start+'_master_bin1.npy',copy.deepcopy(masterDark)))

                except Exception as e:
                    plog(traceback.format_exc())
                    plog ("Could not save dark frame: ",e)
                    # # breakpoint()

                plog (filename_start+ " Exposure Dark reconstructed: " +str(time.time()-calibration_timer))
                #g_dev["obs"].send_to_user(filename_start+ " Exposure Dark calibration frame created.")

            return masterDark


    def make_bias_dark(self,input_folder, filename_start, masterBias, shapeImage, archiveDate, pipefolder,requesttype,temp_bias_level_min, calibhduheader):


            # CLEAR OUT OLD TEMPFILES
            darkdeleteList=(glob(input_folder +'/*tempbiasdark.n*'))
            for file in darkdeleteList:
                try:
                    os.remove(file)
                except:
                    plog ("Couldnt remove old dark file: " + str(file))

            calibration_timer=time.time()
            # NOW we have the master bias, we can move onto the dark frames
            inputList=(glob( input_folder +'/*.n*'))

            # Test each flat file actually opens
            notcorrupt=True
            for file in inputList:
                try:
                    tempy=np.load(file, mmap_mode='r')
                    tempy=np.load(file)
                    tempmedian=bn.nanmedian(tempy)
                    if tempy.size < 60000:
                        plog ("corrupt dark skipped: " + str(file))
                        del tempy
                        notcorrupt=False
                        os.remove(file)
                        inputList.remove(file)
                    elif tempmedian < max(30, temp_bias_level_min) or tempmedian > 55000:
                        plog ("dark file with strange median skipped: " + str(file))
                        del tempy
                        notcorrupt=False
                        os.remove(file)
                        inputList.remove(file)
                except:
                    plog ("corrupt dark skipped: " + str(file))
                    os.remove(file)
                    notcorrupt=False
                    inputList.remove(file)

            if not notcorrupt:
                time.sleep(10)

            # Check if the latest file is older than the latest calibration
            tempfrontcalib=g_dev['obs'].obs_id + '_' + g_dev['cam'].alias +'_'
            latestfile=0
            for tem in inputList:
                filetime=os.path.getmtime(tem)
                if filetime > latestfile:
                    latestfile=copy.deepcopy(filetime)
            try:
                latestcalib=os.path.getmtime(g_dev['obs'].calib_masters_folder + tempfrontcalib + filename_start+'_master_bin1.fits')
            except:
                latestcalib=time.time()-10000000000

            plog ("Inspecting dark set: " +str(filename_start))
            if latestfile < latestcalib and requesttype != 'force':
                plog ("There are no new darks since last super-dark was made. Skipping construction")
                masterDark=fits.open(g_dev['obs'].calib_masters_folder + tempfrontcalib + filename_start+'_master_bin1.fits')
                masterDark= np.array(masterDark[0].data, dtype=np.float32)

            else:
                plog ("There is a new dark frame since the last super-dark was made")

                finalImage=np.zeros(shapeImage,dtype=float)

                # Store the biases in the memmap file
                PLDrive= [None] * len(inputList)
                exposures= [None] * len(inputList)
                i=0
                for file in inputList:
                    PLDrive[i] = np.load(file, mmap_mode='r')
                    exposures[i]=float(file.split('_')[-2])
                    i=i+1

                # Get a chunk size that evenly divides the array
                chunk_size=8
                while not ( shapeImage[0] % chunk_size ==0):
                    chunk_size=chunk_size+1
                    #plog (chunk_size)
                chunk_size=int(shapeImage[0]/chunk_size)

                holder = np.zeros([len(PLDrive),chunk_size,shapeImage[1]], dtype=np.float32)

                # iterate through the input, replace with ones, and write to output
                for i in range(shapeImage[0]):
                    if i % chunk_size == 0:
                        #plog (i)
                        counter=0
                        for imagefile in range(len(PLDrive)):
                            holder[counter][0:chunk_size,:] = copy.deepcopy(PLDrive[counter][i:i+chunk_size,:]).astype(np.float32)
                            counter=counter+1
                        finalImage[i:i+chunk_size,:]=bn.nanmedian(holder, axis=0)

                        # Wipe and restore files in the memmap file
                        # To clear RAM usage
                        PLDrive= [None] * len(inputList)
                        i=0
                        for file in inputList:
                            PLDrive[i] = np.load(file, mmap_mode='r')
                            i=i+1

                masterDark=copy.deepcopy(np.asarray(finalImage).astype(np.float32))
                del finalImage


                tempfrontcalib=g_dev['obs'].obs_id + '_' + g_dev['cam'].alias +'_'
                calibhduheader['OBSTYPE'] = 'DARK'
                try:

                    # Save and upload master bias
                    if g_dev['obs'].config['produce_fits_file_for_final_calibrations']:
                        g_dev['obs'].to_slow_process(200000000, ('fits_file_save', g_dev['obs'].calib_masters_folder + tempfrontcalib + filename_start+'_master_bin1.fits', copy.deepcopy(masterDark.astype(np.uint16)), calibhduheader, g_dev['obs'].calib_masters_folder, tempfrontcalib +filename_start+'_master_bin1.fits' ))


                    #if filename_start in ['tensecBIASDARK','thirtysecBIASDARK']:
                    g_dev['obs'].to_slow_process(200000000, ('numpy_array_save', g_dev['obs'].calib_masters_folder + tempfrontcalib + filename_start+'_master_bin1.npy', copy.deepcopy(masterDark.astype(np.uint16))))



                    # Store a version of the bias for the archive too
                    if g_dev['obs'].config['save_archive_versions_of_final_calibrations']:
                        g_dev['obs'].to_slow_process(200000000, ('fits_file_save', g_dev['obs'].calib_masters_folder + 'ARCHIVE_' +  archiveDate + '_' + tempfrontcalib + filename_start+'_master_bin1.fits', copy.deepcopy(masterDark.astype(np.uint16)), calibhduheader, g_dev['obs'].calib_masters_folder, 'ARCHIVE_' +  archiveDate + '_' + tempfrontcalib + filename_start+'_master_bin1.fits' ))


                    if g_dev['obs'].config['save_raws_to_pipe_folder_for_nightly_processing']:
                        g_dev['obs'].to_slow_process(200000000, ('numpy_array_save',pipefolder + '/'+tempfrontcalib + filename_start+'_master_bin1.npy',copy.deepcopy(masterDark.astype(np.uint16))))

                except Exception as e:
                    plog(traceback.format_exc())
                    plog ("Could not save dark frame: ",e)
                    #breakpoint()

                plog (filename_start+ " Exposure Dark reconstructed: " +str(time.time()-calibration_timer))
                #g_dev["obs"].send_to_user(filename_start+ " Exposure Dark calibration frame created.")

            return masterDark


    def regenerate_local_masters(self, requesttype):


        plog ("killing local problem programs")


        try:
            os.system("taskkill /IM FitsLiberator.exe /F")
            os.system("taskkill /IM Mira_Pro_x64_8.exe /F")
            os.system("taskkill /IM Aladin.exe /F")
        except:
            pass

        if self.currently_regenerating_masters:
            plog("Already in the process of regenerating masters. Will need to wait until the current cycle is done.")
            g_dev["obs"].send_to_user("Already in the process of regenerating masters. Will need to wait until the current cycle is done.")
            return


        self.currently_regenerating_masters = True

        #g_dev["obs"].send_to_user("Currently regenerating local masters.")
        g_dev['obs'].report_to_nightlog("Started regenerating calibrations")

        if g_dev['obs'].config['save_raws_to_pipe_folder_for_nightly_processing']:
            try:
                pipefolder = g_dev['obs'].config['pipe_archive_folder_path'] +'/calibrations/'+ g_dev['cam'].alias
                if not os.path.exists(g_dev['obs'].config['pipe_archive_folder_path']+'/calibrations'):
                    os.makedirs(g_dev['obs'].config['pipe_archive_folder_path'] + '/calibrations')

                if not os.path.exists(g_dev['obs'].config['pipe_archive_folder_path'] +'/calibrations/'+ g_dev['cam'].alias):
                    os.makedirs(g_dev['obs'].config['pipe_archive_folder_path'] +'/calibrations/'+ g_dev['cam'].alias)
            except:
                plog("pipefolder failure")
                plog(traceback.format_exc())
        else:
            pipefolder=''


        # Make header for calibration files
        calibhdu = fits.PrimaryHDU()
        calibhduheader=copy.deepcopy(calibhdu.header)
        calibhduheader['RLEVEL'] = 99
        calibhduheader['PROPID'] = 'INGEST-CALIB'
        calibhduheader['DATE-OBS'] = (
            datetime.datetime.isoformat(
                datetime.datetime.utcfromtimestamp(time.time())
            ),
            "Start date and time of observation"
        )
        calibhduheader["DAY-OBS"] = (g_dev["day"],
                                "Date at start of observing night")   #20250112 WER conservative addition of thie keyword so injestion less likely to fail.
        calibhduheader['INSTRUME'] = g_dev['cam'].config["name"], "Name of camera"
        calibhduheader['SITEID'] = g_dev['obs'].config["wema_name"].replace("-", "").replace("_", "")
        calibhduheader['TELID'] = g_dev['obs'].obs_id
        calibhduheader['OBSTYPE'] = 'DARK'
        calibhduheader['BLKUID'] = 1234
        calibhduheader["OBSID"] = g_dev['obs'].obs_id

        # NOW to get to the business of constructing the local calibrations
        # Start with biases
        # Get list of biases
        plog ("Regenerating bias")
        calibration_timer=time.time()
        darkinputList=(glob(g_dev['obs'].local_dark_folder +'*.n*'))
        inputList=(glob(g_dev['obs'].local_bias_folder +'*.n*'))
        archiveDate=str(datetime.date.today()).replace('-','')
        # Test each file actually opens
        notcorrupt=True
        for file in inputList:
            try:
                tempy=np.load(file, mmap_mode='r')
                tempy=np.load(file)
                tempmedian=bn.nanmedian(tempy)
                if tempy.size < 60000:
                    plog ("tiny bias file skipped: " + str(file))
                    del tempy
                    os.remove(file)
                    notcorrupt=False
                    inputList.remove(file)

                elif tempmedian < 30 or tempmedian > 3000:
                    plog ("bias file with strange median skipped: " + str(file))
                    del tempy
                    os.remove(file)
                    notcorrupt=False
                    inputList.remove(file)

            except:
                plog ("corrupt bias skipped: " + str(file))
                os.remove(file)
                notcorrupt=False
                inputList.remove(file)

        if not notcorrupt:
            time.sleep(10)

        tempfrontcalib=g_dev['obs'].obs_id + '_' + g_dev['cam'].alias +'_'

        if len(inputList) == 0 or len(darkinputList) == 0:# or len(inputList) == 1 or len(darkinputList) == 1:
            plog ("Not reprocessing local masters as there are not enough biases or darks")
        else:

            # Get the size of the camera
            hdutest=np.load(inputList[0], mmap_mode='r')
            shapeImage=hdutest.shape
            del hdutest

            # Make an array for the bad pixel map
            bad_pixel_mapper_array=np.full((shapeImage[0],shapeImage[1]), False)

            # Check if the latest file is older than the latest calibration
            latestfile=0
            for tem in inputList:
                filetime=os.path.getmtime(tem)
                if filetime > latestfile:
                    latestfile=copy.deepcopy(filetime)
            try:
                latestcalib=os.path.getmtime(g_dev['obs'].calib_masters_folder + tempfrontcalib + 'BIAS_master_bin1.fits')
            except:
                latestcalib=time.time()-10000000000

            plog ("Inpecting bias set")
            if latestfile < latestcalib and requesttype != 'force':
                plog ("There are no new biases since last super-bias was made. Skipping construction")
                masterBias=fits.open(g_dev['obs'].calib_masters_folder + tempfrontcalib + 'BIAS_master_bin1.fits')
                masterBias= np.array(masterBias[0].data, dtype=np.float32)
                temp_bias_level_median=bn.nanmedian(masterBias)
                temp_bias_level_min=bn.nanmin(masterBias)

            else:
                plog ("There is a new bias frame since the last super-bias was made")

                # Store the biases in the memmap file
                PLDrive = [None] * len(inputList)
                i=0
                for file in inputList:
                    PLDrive[i] = np.load(file, mmap_mode='r')
                    i=i+1
                # finalImage array
                finalImage=np.zeros(shapeImage, dtype=np.float32)

                try:
                    # create an empty array to hold each chunk
                    # the size of this array will determine the amount of RAM usage


                    # Get a chunk size that evenly divides the array
                    chunk_size=8
                    while not ( shapeImage[0] % chunk_size ==0):
                        chunk_size=chunk_size+1
                    chunk_size=int(shapeImage[0]/chunk_size)
                    #plog("Calculated chunk_size:  ", chunk_size)
                    holder = np.zeros([len(PLDrive),chunk_size,shapeImage[1]], dtype=np.float32)

                    # iterate through the input, replace with ones, and write to output

                    # Maybe also only reform the memmap if chunk size bigger.
                    reloader_trigger=0
                    for i in range(shapeImage[0]):
                        #plog("Line 3117 @  ", time.time(), "i= ", i)
                        if i % chunk_size == 0:
                            counter=0
                            for imagefile in range(len(PLDrive)):
                                holder[counter][0:chunk_size,:] = copy.deepcopy(PLDrive[counter][i:i+chunk_size,:]).astype(np.float32)
                                counter=counter+1
                            finalImage[i:i+chunk_size,:]=bn.nanmedian(holder, axis=0)
                            reloader_trigger=reloader_trigger+chunk_size
                            if reloader_trigger > 1000:
                                # Wipe and restore files in the memmap file
                                # To clear RAM usage
                                PLDrive= [None] * len(inputList)
                                i=0
                                for file in inputList:
                                    PLDrive[i] = np.load(file, mmap_mode='r')
                                    i=i+1
                                reloader_trigger=0

                except:
                    plog(traceback.format_exc())

                masterBias=copy.deepcopy(np.asarray(finalImage).astype(np.float32))

                temp_bias_level_median=bn.nanmedian(masterBias)
                temp_bias_level_min=bn.nanmin(masterBias)
                del finalImage
                del holder

                # calibhduheader['OBSTYPE'] = 'BIAS'

                try:
                    # Save and upload master bias
                    if g_dev['obs'].config['produce_fits_file_for_final_calibrations']:
                        g_dev['obs'].to_slow_process(200000000, ('fits_file_save', g_dev['obs'].calib_masters_folder + tempfrontcalib + 'BIAS_master_bin1.fits', copy.deepcopy(masterBias.astype(np.uint16)), calibhduheader, g_dev['obs'].calib_masters_folder, tempfrontcalib + 'BIAS_master_bin1.fits' ))

                    g_dev['obs'].to_slow_process(200000000, ('numpy_array_save', g_dev['obs'].calib_masters_folder + tempfrontcalib + 'BIAS_master_bin1.npy', copy.deepcopy(masterBias.astype(np.uint16))))

                     # Store a version of the bias for the archive too
                    if g_dev['obs'].config['save_archive_versions_of_final_calibrations']:
                        g_dev['obs'].to_slow_process(200000000, ('fits_file_save', g_dev['obs'].calib_masters_folder + 'ARCHIVE_' +  archiveDate + '_' + tempfrontcalib + 'BIAS_master_bin1.fits', copy.deepcopy(masterBias.astype(np.uint16)), calibhduheader, g_dev['obs'].calib_masters_folder, 'ARCHIVE_' +  archiveDate + '_' + tempfrontcalib + 'BIAS_master_bin1.fits' ))

                    if g_dev['obs'].config['save_raws_to_pipe_folder_for_nightly_processing']:
                        g_dev['obs'].to_slow_process(200000000, ('numpy_array_save',pipefolder + '/'+tempfrontcalib + 'BIAS_master_bin1.npy',copy.deepcopy(masterBias.astype(np.uint16))))
                except Exception as e:
                    plog ("Could not save bias frame: ",e)

                try:
                    g_dev['cam'].biasFiles.update({'1': masterBias.astype(np.float32)})
                except:
                    plog("Bias frame master re-upload did not work.")

                plog ("Bias reconstructed: " +str(time.time()-calibration_timer))
                calibration_timer=time.time()
                #g_dev["obs"].send_to_user("Bias calibration frame created.")

            # A theskyx reboot catch
            while True:
                try:
                    g_dev['cam'].camera_known_gain <1000
                    break
                except:
                    plog ("waiting for theskyx to reboot")

            num_of_biases=len(inputList)

            # Now that we have the master bias, we can estimate the readnoise actually
            # by comparing the standard deviations between the bias and the masterbias
            if g_dev['cam'].camera_known_gain <1000:

                def estimate_read_noise_chunked(bias_frames, frame_shape, gain=1.0, chunk_size=10, masterBias=None):
                    """
                    Estimate the read noise of a CMOS sensor from a set of bias frames processed in chunks.

                    Parameters:
                        bias_frame_generator (generator): A generator that yields 2D NumPy arrays representing bias frames.
                        frame_shape (tuple): The shape of each bias frame (height, width).
                        num_frames (int): The total number of bias frames.
                        gain (float): The gain in electrons per ADU (default is 1.0).

                    Returns:
                        float: The estimated read noise in electrons.
                        float: The estimated read noise in ADU.
                        np.ndarray: The variance frame (pixel-wise variance).
                    """
                    num_frames = len(bias_frames)

                    pixel_variance = np.zeros(frame_shape, dtype=np.float64)

                    for frame in bias_frames:
                        residual = frame - masterBias
                        pixel_variance += (residual ** 2) / (num_frames - 1)

                    # Step 3: Compute the mean variance across all pixels
                    mean_variance = bn.nanmean(pixel_variance)
                    #stdev_variance = bn.nanstd(pixel_variance)

                    # Step 4: Compute the read noise in ADU
                    read_noise_adu = np.sqrt(mean_variance)
                    read_noise_adu_stdev= np.std(np.sqrt(pixel_variance))

                    # Step 5: Convert read noise to electrons using the gain
                    read_noise_electrons = read_noise_adu * gain
                    read_noise_electrons_stdev = read_noise_adu_stdev * gain

                    return read_noise_electrons, read_noise_adu, read_noise_electrons_stdev, read_noise_adu_stdev,  pixel_variance


                frame_shape=masterBias.shape

                # Load the memmap files into a list
                bias_frames= [np.load(file, mmap_mode='r') for file in inputList]

                # Estimate the read noise
                read_noise_electrons, read_noise_adu, read_noise_electrons_stdev, read_noise_adu_stdev, variance_frame = estimate_read_noise_chunked(bias_frames, frame_shape, g_dev['cam'].camera_known_gain, chunk_size=10, masterBias=masterBias)

                del bias_frames

                plog(f"Estimated Read Noise: {read_noise_electrons:.2f} e- (electrons), stdev: "+ str(read_noise_electrons_stdev))
                plog(f"Estimated Read Noise: {read_noise_adu:.2f} ADU, stdev: " + str(read_noise_adu_stdev))

                # Write out the variance array
                try:
                    g_dev['obs'].to_slow_process(200000000, ('numpy_array_save', g_dev['obs'].calib_masters_folder + tempfrontcalib + 'readnoise_variance_adu.npy', copy.deepcopy(variance_frame.astype('float32'))))#, hdu.header, frame_type, g_dev["mnt"].current_icrs_ra, g_dev["mnt"].current_icrs_dec))

                    # Save and upload master bias
                    if g_dev['obs'].config['produce_fits_file_for_final_calibrations']:
                        g_dev['obs'].to_slow_process(200000000, ('fits_file_save', g_dev['obs'].calib_masters_folder + tempfrontcalib + 'readnoise_variance_adu.fits', copy.deepcopy(variance_frame.astype('float32')), calibhduheader, g_dev['obs'].calib_masters_folder, tempfrontcalib + 'readnoise_variance_adu.fits' ))

                    # Store a version of the bias for the archive too
                    if g_dev['obs'].config['save_archive_versions_of_final_calibrations']:
                        g_dev['obs'].to_slow_process(200000000, ('fits_file_save', g_dev['obs'].calib_masters_folder + 'ARCHIVE_' +  archiveDate + '_' + tempfrontcalib + 'readnoise_variance_adu.fits', copy.deepcopy(variance_frame.astype('float32')), calibhduheader, g_dev['obs'].calib_masters_folder, 'ARCHIVE_' +  archiveDate + '_' + tempfrontcalib + 'readnoise_variance_adu.fits' ))

                    if g_dev['obs'].config['save_raws_to_pipe_folder_for_nightly_processing']:
                        g_dev['obs'].to_slow_process(200000000, ('numpy_array_save', pipefolder + '/' + tempfrontcalib + 'readnoise_variance_adu.npy', copy.deepcopy(variance_frame.astype('float32'))))#, hdu.header, frame_type, g_dev["mnt"].current_icrs_ra, g_dev["mnt"].current_icrs_dec))

                except Exception as e:
                    plog ("Could not save variance frame: ",e)


            # Bad pixel accumulator for the bias frame
            img_temp_median=bn.nanmedian(masterBias)
            img_temp_stdev=bn.nanstd(masterBias)
            above_array=(masterBias > (img_temp_median + (10 * img_temp_stdev)))
            below_array=(masterBias < (img_temp_median - (10 * img_temp_stdev)))
            bad_pixel_mapper_array=bad_pixel_mapper_array+above_array+below_array

############################################# DARK

            scaled_darklist=[
                [g_dev['obs'].local_dark_folder                 , 'DARK','1'],
                [g_dev['obs'].local_dark_folder+ 'halfsecdarks/', 'halfsecondDARK', 'halfsec_exposure_dark' ],
                [g_dev['obs'].local_dark_folder+ 'twosecdarks/', '2secondDARK', 'twosec_exposure_dark' ],
                [g_dev['obs'].local_dark_folder+ 'tensecdarks/', '10secondDARK', 'tensec_exposure_dark'],
                [g_dev['obs'].local_dark_folder+ 'tensecdarks/', '30secondDARK', 'thirtysec_exposure_dark'],
                [g_dev['obs'].local_dark_folder+ 'broadbanddarks/', 'broadbandssDARK', 'broadband_ss_dark' ]
                ]

            # If you don't have a filter wheel, then you don't have any distinction between broadband or narrowband darks
            if not g_dev["fil"].null_filterwheel:
                scaled_darklist.append([g_dev['obs'].local_dark_folder+ 'narrowbanddarks/', 'narrowbandssDARK','narrowband_ss_dark'])

            bias_darklist=[
                [g_dev['obs'].local_dark_folder+ 'halfsecdarks/','halfsecBIASDARK', 'halfsec'],
                [g_dev['obs'].local_dark_folder+ 'twosecdarks/', 'twosecBIASDARK', 'twosec' ],
                [g_dev['obs'].local_dark_folder+ 'threepointfivesecdarks/', 'threepointfivesecBIASDARK', 'threepointfivesec'],
                [g_dev['obs'].local_dark_folder+ 'fivesecdarks/', 'fivesecBIASDARK','fivesec' ],
                [g_dev['obs'].local_dark_folder+ 'sevenpointfivesecdarks/', 'sevenpointfivesecBIASDARK','sevenpointfivesec' ],
                [g_dev['obs'].local_dark_folder+ 'tensecdarks/','tensecBIASDARK', 'tensec' ],
                [g_dev['obs'].local_dark_folder+ 'fifteensecdarks/', 'fifteensecBIASDARK','fifteensec' ],
                [g_dev['obs'].local_dark_folder+ 'twentysecdarks/', 'twentysecBIASDARK', 'twentysec'],
                [g_dev['obs'].local_dark_folder+ 'thirtysecdarks/', 'thirtysecBIASDARK', 'thirtysec'],
                [g_dev['obs'].local_dark_folder+ 'broadbanddarks/', 'broadbandssBIASDARK', 'broadband_ss_biasdark']
                ]

            # There is no point creating biasdark exposures below the min_flat_exposure or min_exposure time aside from the scaled dark values.
            min_flat_exposure = min(float(g_dev['cam'].settings['min_flat_exposure']),float(g_dev['cam'].settings['min_exposure']))

            if min_flat_exposure <= 0.00004:
                bias_darklist.append([g_dev['obs'].local_dark_folder+ 'fortymicroseconddarks/', 'fortymicrosecondBIASDARK','fortymicrosecond' ])

            if min_flat_exposure <= 0.0004:
                bias_darklist.append([g_dev['obs'].local_dark_folder+ 'fourhundredmicroseconddarks/', 'fourhundredmicrosecondBIASDARK','fourhundredmicrosecond' ])

            if min_flat_exposure <= 0.0045:
                bias_darklist.append([g_dev['obs'].local_dark_folder+ 'pointzerozerofourfivedarks/', 'pointzerozerofourfiveBIASDARK','pointzerozerofourfive' ])

            if min_flat_exposure <= 0.015:
                bias_darklist.append([g_dev['obs'].local_dark_folder+ 'onepointfivepercentdarks/', 'onepointfivepercentBIASDARK','onepointfivepercent' ])

            if min_flat_exposure <= 0.05:
                bias_darklist.append([g_dev['obs'].local_dark_folder+ 'fivepercentdarks/', 'fivepercentBIASDARK','fivepercent' ])

            if min_flat_exposure <= 0.1:
                bias_darklist.append([g_dev['obs'].local_dark_folder+ 'tenpercentdarks/','tenpercentBIASDARK','tenpercent'])

            if min_flat_exposure <= 0.25:
                bias_darklist.append([g_dev['obs'].local_dark_folder+ 'quartersecdarks/','quartersecBIASDARK', 'quartersec' ])


            if min_flat_exposure <= 0.75:
                bias_darklist.append([g_dev['obs'].local_dark_folder+ 'sevenfivepercentdarks/', 'sevenfivepercentBIASDARK', 'sevenfivepercent'])

            if min_flat_exposure <= 1.0:
                bias_darklist.append([g_dev['obs'].local_dark_folder+ 'onesecdarks/', 'onesecBIASDARK', 'onesec'])

            if min_flat_exposure <= 1.5:
                bias_darklist.append([g_dev['obs'].local_dark_folder+ 'oneandahalfsecdarks/', 'oneandahalfsecBIASDARK','oneandahalfsec'])

            # If you don't have a filter wheel, then you don't have any distinction between broadband or narrowband darks
            if not g_dev["fil"].null_filterwheel:
                bias_darklist.append([g_dev['obs'].local_dark_folder+ 'narrowbanddarks/', 'narrowbandssBIASDARK', 'narrowband_ss_biasdark'])

            # CLEAR OUT OLD TEMPFILES
            darkdeleteList=(glob(g_dev['obs'].local_dark_folder +'/*tempbiasdark.n*'))
            for file in darkdeleteList:
                try:
                    os.remove(file)
                except:
                    plog ("Couldnt remove old dark file: " + str(file))

            for entry in scaled_darklist:
                processedDark = self.make_scaled_dark(entry[0],entry[1], masterBias, shapeImage, archiveDate, pipefolder,requesttype,temp_bias_level_min, calibhduheader)
                try:
                    g_dev['cam'].darkFiles.update({entry[2]: processedDark.astype(np.float32)})
                except:
                    plog("Dark frame master re-upload did not work.")

            for entry in bias_darklist:
                processedDark = self.make_bias_dark(entry[0],entry[1], masterBias, shapeImage, archiveDate, pipefolder,requesttype,temp_bias_level_min,calibhduheader)
                if entry[2] ==  'broadband_ss_biasdark' or entry[2] == 'narrowband_ss_biasdark':
                    g_dev['cam'].darkFiles.update({entry[2]: processedDark.astype(np.float32)})
                else:
                    try:
                        np.save(g_dev['obs'].local_dark_folder +'/'+entry[2] +'tempbiasdark.npy', processedDark.astype(np.float32))
                    except:
                        plog("Dark frame master re-upload did not work.")

            # Bad pixel accumulator from long exposure dark
            img_temp_median=bn.nanmedian(g_dev['cam'].darkFiles['1'])
            img_temp_stdev=bn.nanstd(g_dev['cam'].darkFiles['1'])
            above_array=(g_dev['cam'].darkFiles['1'] > 20)
            bad_pixel_mapper_array=bad_pixel_mapper_array+above_array

            # Bad pixel accumulator from broadband exposure dark
            img_temp_median=bn.nanmedian(g_dev['cam'].darkFiles['broadband_ss_dark' ])
            img_temp_stdev=bn.nanstd(g_dev['cam'].darkFiles['broadband_ss_dark' ])
            above_array=(g_dev['cam'].darkFiles['broadband_ss_dark' ] > 20)
            bad_pixel_mapper_array=bad_pixel_mapper_array+above_array

            # Bad pixel accumulator from narrowband exposure dark
            if not g_dev["fil"].null_filterwheel:
                img_temp_median=bn.nanmedian(g_dev['cam'].darkFiles['narrowband_ss_dark'])
                img_temp_stdev=bn.nanstd(g_dev['cam'].darkFiles['narrowband_ss_dark'])
                above_array=(g_dev['cam'].darkFiles['narrowband_ss_dark'] > 20)
                bad_pixel_mapper_array=bad_pixel_mapper_array+above_array

            # NOW that we have a master bias and a master dark, time to step through the flat frames!
            tempfilters=glob(g_dev['obs'].local_flat_folder + "*/")
            estimated_flat_gain=[]
            flat_gains={}

            broadband_ss_biasdark_exp_time = g_dev['cam'].settings['smart_stack_exposure_time']
            narrowband_ss_biasdark_exp_time = broadband_ss_biasdark_exp_time * g_dev['cam'].settings['smart_stack_exposure_NB_multiplier']
            dark_exp_time = g_dev['cam'].settings['dark_exposure']

            if len(tempfilters) == 0:
                plog ("there are no filter directories, so not processing flats")
            else:
                for filterfolder in tempfilters:

                    calibration_timer=time.time()
                    filtercode=filterfolder.split('\\')[-2]

                    # DELETE ALL TEMP FILES FROM FLAT DIRECTORY
                    deleteList= (glob(g_dev['obs'].local_flat_folder + filtercode + '/tempcali_*.n*'))
                    for file in deleteList:
                        try:
                            os.remove(file)
                        except:
                            plog ("couldn't remove tempflat: " + str(file))

                    inputList=(glob(g_dev['obs'].local_flat_folder + filtercode + '/*.n*'))

                    # Test each flat file actually opens
                    notcorrupt=True
                    for file in inputList:
                        try:
                            hdu1data = np.load(file, mmap_mode='r')
                            hdu1data = np.load(file)
                            tempmedian=bn.nanmedian(hdu1data)
                            if hdu1data.size < 1000:
                                plog ("corrupt flat skipped: " + str(file))

                                del hdu1data
                                os.remove(file)
                                notcorrupt=False
                                time.sleep(0.2)
                                inputList.remove(file)

                            elif os.stat(file).st_size < 5000:
                                plog ("corrupt flat skipped: " + str(file))

                                del hdu1data
                                os.remove(file)
                                notcorrupt=False
                                time.sleep(0.2)
                                inputList.remove(file)

                            elif tempmedian < max(1000, temp_bias_level_median+200) or tempmedian > 55000:
                                plog ("flat file with strange median skipped: " + str(file))
                                del hdu1data
                                os.remove(file)
                                notcorrupt=False
                                time.sleep(0.2)
                                inputList.remove(file)

                        except:
                            plog ("corrupt flat skipped: " + str(file))

                            os.remove(file)
                            inputList.remove(file)

                    if not notcorrupt:
                        time.sleep(10)

                    inputList=(glob(g_dev['obs'].local_flat_folder + filtercode + '/*.n*'))

                    # FLATS
                    single_filter_camera_gains=[]
                    if len(inputList) == 0 or len(inputList) == 1:
                        plog ("Not doing " + str(filtercode) + " flat. Not enough available files in directory.")
                    else:

                        # Check if the latest file is older than the latest calibration
                        tempfrontcalib=g_dev['obs'].obs_id + '_' + g_dev['cam'].alias +'_'
                        latestfile=0
                        for tem in inputList:
                            filetime=os.path.getmtime(tem)
                            if filetime > latestfile:
                                latestfile=copy.deepcopy(filetime)
                        try:
                            latestcalib=os.path.getmtime(g_dev['obs'].calib_masters_folder + 'masterFlat_'+ str(filtercode) + '_bin1.npy')
                        except:
                            latestcalib=time.time()-10000000000

                        plog ("Inspecting flats for filter: " + str(filtercode))
                        if latestfile < latestcalib and requesttype != 'force':
                            plog ("There are no new flats since last super-flat was made. Skipping construction")
                            temporaryFlat=np.load(g_dev['obs'].calib_masters_folder + 'masterFlat_'+ str(filtercode) + '_bin1.npy')
                            # Bad pixel accumulator
                            img_temp_median=bn.nanmedian(temporaryFlat)
                            img_temp_stdev=bn.nanstd(temporaryFlat)
                            above_array=(temporaryFlat > (img_temp_median + (10 * img_temp_stdev)))
                            bad_pixel_mapper_array=bad_pixel_mapper_array+above_array

                        else:
                            plog ("There is a new flat frame since the last super-flat was made")

                            while True:

                                # DELETE ALL TEMP FILES FROM FLAT DIRECTORY
                                deleteList= (glob(g_dev['obs'].local_flat_folder + filtercode + '/tempcali_*.n*'))
                                for file in deleteList:
                                    try:
                                        os.remove(file)
                                    except:
                                        plog ("couldn't remove tempflat: " + str(file))

                                PLDrive = [None] * len(inputList)

                                # Debias and dedark flat frames and stick them in the memmap
                                i=0
                                temp_flat_file_list=[]
                                for file in inputList:
                                    try:
                                        hdu1data = np.load(file)
                                        tempmedian=bn.nanmedian(hdu1data)
                                        # Last line of defence against dodgy images sneaking through.
                                        if tempmedian < max(1000, temp_bias_level_median+200) or tempmedian > 55000:
                                            a = np.empty((shapeImage[0],shapeImage[1]))
                                            a[:] = np.nan
                                            PLDrive[i] = copy.deepcopy(a)
                                            plog ("failed on a flat component. Placing an nan array. ")
                                        else:

                                            hdu1exp=float(file.split('_')[-2])
                                            fraction_through_range=0
                                            # This try/except is here because if there is a missing dark
                                            # we can always just revert to using the long dark.
                                            try:
                                                if hdu1exp == 0.00004 and os.path.exists(g_dev['obs'].local_dark_folder +'/'+'fortymicrosecond' +'tempbiasdark.npy'):
                                                    flatdebiaseddedarked=hdu1data -np.load(g_dev['obs'].local_dark_folder +'/'+'fortymicrosecond' +'tempbiasdark.npy')
                                                elif hdu1exp == 0.0004 and os.path.exists(g_dev['obs'].local_dark_folder +'/'+'fourhundredmicrosecond' +'tempbiasdark.npy'):
                                                    flatdebiaseddedarked=hdu1data -np.load(g_dev['obs'].local_dark_folder +'/'+'fourhundredmicrosecond' +'tempbiasdark.npy')
                                                elif hdu1exp == 0.0045 and os.path.exists(g_dev['obs'].local_dark_folder +'/'+'pointzerozerofourfive' +'tempbiasdark.npy'):
                                                    flatdebiaseddedarked=hdu1data -np.load(g_dev['obs'].local_dark_folder +'/'+'pointzerozerofourfive' +'tempbiasdark.npy')
                                                elif hdu1exp == 0.015 and os.path.exists(g_dev['obs'].local_dark_folder +'/'+'onepointfivepercent' +'tempbiasdark.npy'):
                                                    flatdebiaseddedarked=hdu1data -np.load(g_dev['obs'].local_dark_folder +'/'+'onepointfivepercent' +'tempbiasdark.npy')
                                                elif hdu1exp == 0.05 and os.path.exists(g_dev['obs'].local_dark_folder +'/'+'fivepercent' +'tempbiasdark.npy'):
                                                    flatdebiaseddedarked=hdu1data -np.load(g_dev['obs'].local_dark_folder +'/'+'fivepercent' +'tempbiasdark.npy')
                                                elif hdu1exp == 0.1 and os.path.exists(g_dev['obs'].local_dark_folder +'/'+'tenpercent' +'tempbiasdark.npy'):
                                                    flatdebiaseddedarked=hdu1data -np.load(g_dev['obs'].local_dark_folder +'/'+'tenpercent' +'tempbiasdark.npy')
                                                elif hdu1exp == 0.25 and os.path.exists(g_dev['obs'].local_dark_folder +'/'+'quartersec' +'tempbiasdark.npy'):
                                                    flatdebiaseddedarked=hdu1data -np.load(g_dev['obs'].local_dark_folder +'/'+'quartersec' +'tempbiasdark.npy')
                                                elif hdu1exp == 0.5 and os.path.exists(g_dev['obs'].local_dark_folder +'/'+'halfsec' +'tempbiasdark.npy'):
                                                    flatdebiaseddedarked=hdu1data -np.load(g_dev['obs'].local_dark_folder +'/'+'halfsec' +'tempbiasdark.npy')
                                                elif hdu1exp == 0.75 and os.path.exists(g_dev['obs'].local_dark_folder +'/'+'sevenfivepercent' +'tempbiasdark.npy'):
                                                    flatdebiaseddedarked=hdu1data -np.load(g_dev['obs'].local_dark_folder +'/'+'sevenfivepercent' +'tempbiasdark.npy')
                                                elif hdu1exp == 1.0 and os.path.exists(g_dev['obs'].local_dark_folder +'/'+'onesec' +'tempbiasdark.npy'):
                                                    flatdebiaseddedarked=hdu1data -np.load(g_dev['obs'].local_dark_folder +'/'+'onesec' +'tempbiasdark.npy')
                                                elif hdu1exp == 1.5 and os.path.exists(g_dev['obs'].local_dark_folder +'/'+'oneandahalfsec' +'tempbiasdark.npy'):
                                                    flatdebiaseddedarked=hdu1data -np.load(g_dev['obs'].local_dark_folder +'/'+'oneandahalfsec' +'tempbiasdark.npy')
                                                elif hdu1exp == 2.0 and os.path.exists(g_dev['obs'].local_dark_folder +'/'+'twosec' +'tempbiasdark.npy'):
                                                    flatdebiaseddedarked=hdu1data -np.load(g_dev['obs'].local_dark_folder +'/'+'twosec' +'tempbiasdark.npy')
                                                elif hdu1exp == 3.5 and os.path.exists(g_dev['obs'].local_dark_folder +'/'+'threepointfivesec' +'tempbiasdark.npy'):
                                                    flatdebiaseddedarked=hdu1data -np.load(g_dev['obs'].local_dark_folder +'/'+'threepointfivesec' +'tempbiasdark.npy')
                                                elif hdu1exp == 5.0 and os.path.exists(g_dev['obs'].local_dark_folder +'/'+'fivesec' +'tempbiasdark.npy'):
                                                    flatdebiaseddedarked=hdu1data -np.load(g_dev['obs'].local_dark_folder +'/'+'fivesec' +'tempbiasdark.npy')
                                                elif hdu1exp == 7.5 and os.path.exists(g_dev['obs'].local_dark_folder +'/'+'sevenpointfivesec' +'tempbiasdark.npy'):
                                                    flatdebiaseddedarked=hdu1data -np.load(g_dev['obs'].local_dark_folder +'/'+'sevenpointfivesec' +'tempbiasdark.npy')
                                                elif hdu1exp == 10.0 and os.path.exists(g_dev['obs'].local_dark_folder +'/'+'tensec' +'tempbiasdark.npy'):
                                                    flatdebiaseddedarked=hdu1data -np.load(g_dev['obs'].local_dark_folder +'/'+'tensec' +'tempbiasdark.npy')
                                                elif hdu1exp == 15.0 and os.path.exists(g_dev['obs'].local_dark_folder +'/'+'fifteensec' +'tempbiasdark.npy'):
                                                    flatdebiaseddedarked=hdu1data -np.load(g_dev['obs'].local_dark_folder +'/'+'fifteensec' +'tempbiasdark.npy')
                                                elif hdu1exp == 20.0 and os.path.exists(g_dev['obs'].local_dark_folder +'/'+'twentysec' +'tempbiasdark.npy'):
                                                    flatdebiaseddedarked=hdu1data -np.load(g_dev['obs'].local_dark_folder +'/'+'twentysec' +'tempbiasdark.npy')
                                                elif hdu1exp == 30.0 and os.path.exists(g_dev['obs'].local_dark_folder +'/'+'thirtysec' +'tempbiasdark.npy'):
                                                    flatdebiaseddedarked=hdu1data -np.load(g_dev['obs'].local_dark_folder +'/'+'thirtysec' +'tempbiasdark.npy')
                                                elif hdu1exp == broadband_ss_biasdark_exp_time:
                                                    flatdebiaseddedarked=hdu1data -g_dev['cam'].darkFiles['broadband_ss_biasdark']
                                                elif hdu1exp == narrowband_ss_biasdark_exp_time and not g_dev["fil"].null_filterwheel:
                                                    flatdebiaseddedarked=hdu1data -g_dev['cam'].darkFiles['narrowband_ss_biasdark']
                                                elif hdu1exp < 0.5:
                                                    flatdebiaseddedarked=(hdu1data-masterBias)-(g_dev['cam'].darkFiles['halfsec_exposure_dark']*hdu1exp)
                                                elif hdu1exp <= 2.0:
                                                    fraction_through_range=(hdu1exp-0.5)/(2.0-0.5)
                                                    tempmasterDark=(fraction_through_range * g_dev['cam'].darkFiles['twosec_exposure_dark']) + ((1-fraction_through_range) * g_dev['cam'].darkFiles['halfsec_exposure_dark'])
                                                    flatdebiaseddedarked=(hdu1data-masterBias)-(tempmasterDark*hdu1exp)
                                                    del tempmasterDark
                                                elif hdu1exp <= 10.0:
                                                    fraction_through_range=(hdu1exp-2)/(10.0-2.0)
                                                    tempmasterDark=(fraction_through_range * g_dev['cam'].darkFiles['tensec_exposure_dark']) + ((1-fraction_through_range) * g_dev['cam'].darkFiles['twosec_exposure_dark'])
                                                    flatdebiaseddedarked=(hdu1data-masterBias)-(tempmasterDark*hdu1exp)
                                                    del tempmasterDark
                                                elif hdu1exp <= broadband_ss_biasdark_exp_time:
                                                    fraction_through_range=(hdu1exp-10)/(broadband_ss_biasdark_exp_time-10.0)
                                                    tempmasterDark=(fraction_through_range * g_dev['cam'].darkFiles['broadband_ss_dark']) + ((1-fraction_through_range) * g_dev['cam'].darkFiles['tensec_exposure_dark'])
                                                    flatdebiaseddedarked=(hdu1data-masterBias)-(tempmasterDark*hdu1exp)
                                                    del tempmasterDark
                                                elif hdu1exp <= narrowband_ss_biasdark_exp_time and not g_dev["fil"].null_filterwheel:
                                                    fraction_through_range=(hdu1exp-broadband_ss_biasdark_exp_time)/(narrowband_ss_biasdark_exp_time-broadband_ss_biasdark_exp_time)
                                                    tempmasterDark=(fraction_through_range * g_dev['cam'].darkFiles['narrowband_ss_dark']) + ((1-fraction_through_range) * g_dev['cam'].darkFiles['broadband_ss_dark'])
                                                    flatdebiaseddedarked=(hdu1data-masterBias)-(tempmasterDark*hdu1exp)
                                                    del tempmasterDark
                                                elif dark_exp_time > narrowband_ss_biasdark_exp_time and not g_dev["fil"].null_filterwheel:
                                                    fraction_through_range=(hdu1exp-narrowband_ss_biasdark_exp_time)/(dark_exp_time -narrowband_ss_biasdark_exp_time)
                                                    tempmasterDark=(fraction_through_range * g_dev['cam'].darkFiles['1']) + ((1-fraction_through_range) * g_dev['cam'].darkFiles['narrowband_ss_dark'])
                                                    flatdebiaseddedarked=(hdu1data-masterBias)-(tempmasterDark*hdu1exp)
                                                    del tempmasterDark
                                                elif not g_dev["fil"].null_filterwheel:
                                                    flatdebiaseddedarked=(hdu1data-masterBias)-(g_dev['cam'].darkFiles['narrowband_ss_dark']*hdu1exp)
                                                else:
                                                    flatdebiaseddedarked=(hdu1data-masterBias)-(g_dev['cam'].darkFiles['1']*hdu1exp)
                                            except:
                                                flatdebiaseddedarked=(hdu1data-masterBias)-(g_dev['cam'].darkFiles['1']*hdu1exp)

                                            del hdu1data

                                            # Normalising flat file
                                            if not g_dev['cam'].settings["is_osc"]:
                                                normalising_factor=bn.nanmedian(flatdebiaseddedarked)
                                                flatdebiaseddedarked = flatdebiaseddedarked/normalising_factor
                                                # Naning bad entries into master flat
                                                flatdebiaseddedarked[flatdebiaseddedarked < 0.25] = np.nan
                                                flatdebiaseddedarked[flatdebiaseddedarked > 2.0] = np.nan
                                                # Rescaling median once nan'ed
                                                flatdebiaseddedarked = flatdebiaseddedarked/bn.nanmedian(flatdebiaseddedarked)
                                            else:

                                                debayered=[]
                                                max_median=0
                                                debayered.append(flatdebiaseddedarked[::2, ::2])
                                                debayered.append(flatdebiaseddedarked[::2, 1::2])
                                                debayered.append(flatdebiaseddedarked[1::2, ::2])
                                                debayered.append(flatdebiaseddedarked[1::2, 1::2])
                                                osc_normalising_factor=[]

                                                # crop each of the images to the central region
                                                for oscimage in debayered:
                                                    cropx = int( (oscimage.shape[0] -500)/2)
                                                    cropy = int((oscimage.shape[1] -500) /2)
                                                    oscimage=oscimage[cropx:-cropx, cropy:-cropy]
                                                    oscmedian=bn.nanmedian(oscimage)
                                                    osc_normalising_factor.append(oscmedian)
                                                del debayered

                                                flatdebiaseddedarked[::2, ::2]=flatdebiaseddedarked[::2, ::2]/osc_normalising_factor[0]
                                                flatdebiaseddedarked[::2, 1::2]=flatdebiaseddedarked[::2, 1::2]/osc_normalising_factor[1]
                                                flatdebiaseddedarked[1::2, ::2]=flatdebiaseddedarked[1::2, ::2]/osc_normalising_factor[2]
                                                flatdebiaseddedarked[1::2, 1::2]=flatdebiaseddedarked[1::2, 1::2]/osc_normalising_factor[3]
                                                # Naning bad entries into master flat
                                                flatdebiaseddedarked[flatdebiaseddedarked < 0.25] = np.nan
                                                flatdebiaseddedarked[flatdebiaseddedarked > 2.0] = np.nan
                                                # Rescaling median once nan'ed
                                                flatdebiaseddedarked = flatdebiaseddedarked/bn.nanmedian(flatdebiaseddedarked)

                                            # Make new filename
                                            tempfile=file.replace('\\','/').split('/')
                                            tempfile[-1]='tempcali_' + tempfile[-1]
                                            tempfile="/".join(tempfile)

                                            np.save(tempfile, flatdebiaseddedarked)
                                            del flatdebiaseddedarked
                                            temp_flat_file_list.append(tempfile)
                                            PLDrive[i] = np.load(tempfile, mmap_mode='r')
                                            i=i+1
                                    except:
                                        a = np.empty((shapeImage[0],shapeImage[1]))
                                        a[:] = np.nan
                                        PLDrive[i] = copy.deepcopy(a)
                                        plog ("failed on a flat component. Placing an nan array. ")
                                        plog(traceback.format_exc())
                                        i=i+1

                                plog ("Insert flats into megaarray: " +str(time.time()-calibration_timer))

                                finalImage=np.zeros(shapeImage, dtype=np.float32)

                                # create an empty array to hold each chunk
                                # the size of this array will determine the amount of RAM usage
                                # Get a chunk size that evenly divides the array
                                chunk_size=8
                                while not ( shapeImage[0] % chunk_size ==0):
                                    chunk_size=chunk_size+1
                                chunk_size=int(shapeImage[0]/chunk_size)

                                holder = np.zeros([len(PLDrive),chunk_size,shapeImage[1]], dtype=np.float32)

                                # iterate through the input, replace with ones, and write to output
                                for i in range(shapeImage[0]):
                                    if i % chunk_size == 0:
                                        counter=0
                                        for imagefile in range(len(PLDrive)):
                                            holder[counter][0:chunk_size,:] = copy.deepcopy(PLDrive[counter][i:i+chunk_size,:]).astype(np.float32)
                                            counter=counter+1

                                        finalImage[i:i+chunk_size,:]=bn.nanmedian(holder, axis=0)

                                        # Wipe and restore files in the memmap file
                                        # To clear RAM usage
                                        PLDrive= [None] * len(temp_flat_file_list)
                                        i=0
                                        for file in temp_flat_file_list:
                                            PLDrive[i] = np.load(file, mmap_mode='r')
                                            i=i+1

                                plog ("Median stack flat: " +str(time.time()-calibration_timer))

                                # Assessing flat components
                                nanstd_collector=[]
                                for flat_component in range(len(inputList)):
                                    tempdivide=PLDrive[flat_component] / finalImage
                                    tempstd=bn.nanstd(tempdivide)
                                    nanstd_collector.append(tempstd)

                                med_std=np.array(bn.nanmedian(nanstd_collector))
                                std_std=np.array(np.std(nanstd_collector))

                                delete_flat_components=[]
                                for counterflat in range(len(nanstd_collector)):
                                    if nanstd_collector[counterflat] > (med_std + 5 * std_std):
                                        delete_flat_components.append(counterflat)

                                if len(delete_flat_components) < math.ceil(0.1*len(nanstd_collector)):
                                    break

                                # Remove problematic flat images from squishener so we can re-run the flat.
                                for index in sorted(delete_flat_components, reverse=True):
                                    del inputList[index]
                                del PLDrive

                                plog ("REDOING FLAT. TOO MANY OUTLIERS: " + str(len(delete_flat_components)))

                            plog ("Checked component flats vs stacked flat: " +str(time.time()-calibration_timer))

                            del PLDrive

                            temporaryFlat=copy.deepcopy(np.asarray(finalImage).astype(np.float32))
                            del finalImage

                            # Bad pixel accumulator
                            img_temp_median=bn.nanmedian(temporaryFlat)
                            img_temp_stdev=bn.nanstd(temporaryFlat)
                            above_array=(temporaryFlat > (img_temp_median + (10 * img_temp_stdev)))
                            bad_pixel_mapper_array=bad_pixel_mapper_array+above_array

                            temporaryFlat[temporaryFlat == inf] = np.nan
                            temporaryFlat[temporaryFlat == -inf] = np.nan
                            temporaryFlat[temporaryFlat < 0.5] = np.nan
                            temporaryFlat[temporaryFlat > 2.0] = np.nan
                            pre_num_of_nans=np.count_nonzero(np.isnan(temporaryFlat))

                            # Interpolating Nans
                            last_num_of_nans=846753876359.0
                            while pre_num_of_nans > 0:
                                # Fix up any glitches in the flat
                                num_of_nans=np.count_nonzero(np.isnan(temporaryFlat))

                                if num_of_nans == last_num_of_nans:
                                    break
                                last_num_of_nans=copy.deepcopy(num_of_nans)
                                while num_of_nans > 0:

                                    # List the coordinates that are nan in the array
                                    nan_coords=np.argwhere(np.isnan(temporaryFlat))
                                    x_size=temporaryFlat.shape[0]
                                    y_size=temporaryFlat.shape[1]

                                    # For each coordinate pop out the 3x3 grid
                                    try:
                                        for nancoord in nan_coords:
                                            x_nancoord=nancoord[0]
                                            y_nancoord=nancoord[1]
                                            countervalue=0
                                            countern=0
                                            # left
                                            if x_nancoord != 0:
                                                value_here=temporaryFlat[x_nancoord-1,y_nancoord]
                                                if not np.isnan(value_here):
                                                    countervalue=countervalue+value_here
                                                    countern=countern+1
                                            # right
                                            if x_nancoord != (x_size-1):
                                                value_here=temporaryFlat[x_nancoord+1,y_nancoord]
                                                if not np.isnan(value_here):
                                                    countervalue=countervalue+value_here
                                                    countern=countern+1
                                            # below
                                            if y_nancoord != 0:
                                                value_here=temporaryFlat[x_nancoord,y_nancoord-1]
                                                if not np.isnan(value_here):
                                                    countervalue=countervalue+value_here
                                                    countern=countern+1
                                            # above
                                            if y_nancoord != (y_size-1):
                                                value_here=temporaryFlat[x_nancoord,y_nancoord+1]
                                                if not np.isnan(value_here):
                                                    countervalue=countervalue+value_here
                                                    countern=countern+1

                                            if countern == 0:
                                                temporaryFlat[x_nancoord,y_nancoord]=np.nan
                                            else:
                                                temporaryFlat[x_nancoord,y_nancoord]=countervalue/countern
                                    except:
                                        plog(traceback.format_exc())

                                    num_of_nans=np.count_nonzero(np.isnan(temporaryFlat))

                                temporaryFlat[temporaryFlat == inf] = np.nan
                                temporaryFlat[temporaryFlat == -inf] = np.nan
                                temporaryFlat[temporaryFlat < 0.5] = np.nan
                                temporaryFlat[temporaryFlat > 2.0] = np.nan

                                pre_num_of_nans=np.count_nonzero(np.isnan(temporaryFlat))

                            if np.count_nonzero(np.isnan(temporaryFlat)) > 0:
                                plog ("No improvement with last interpolation attempt.")
                                plog ("Filling remaining nans with median")
                                temporaryFlat=np.nan_to_num(temporaryFlat, nan = bn.nanmedian(temporaryFlat))

                            plog ("Interpolated flat: " +str(time.time()-calibration_timer))

                            calibhduheader['OBSTYPE'] = 'SKYFLAT'

                            try:
                                g_dev['obs'].to_slow_process(200000000, ('numpy_array_save', g_dev['obs'].calib_masters_folder + 'masterFlat_'+ str(filtercode) + '_bin1.npy', copy.deepcopy(temporaryFlat)))#, hdu.header, frame_type, g_dev["mnt"].current_icrs_ra, g_dev["mnt"].current_icrs_dec))

                                # Save and upload master bias
                                if g_dev['obs'].config['produce_fits_file_for_final_calibrations']:
                                    g_dev['obs'].to_slow_process(200000000, ('fits_file_save', g_dev['obs'].calib_masters_folder + tempfrontcalib + 'masterFlat_'+ str(filtercode) + '_bin1.fits', copy.deepcopy(temporaryFlat), calibhduheader, g_dev['obs'].calib_masters_folder, tempfrontcalib + 'masterFlat_'+ str(filtercode) + '_bin1.fits' ))

                                # Store a version of the bias for the archive too
                                if g_dev['obs'].config['save_archive_versions_of_final_calibrations']:
                                    g_dev['obs'].to_slow_process(200000000, ('fits_file_save', g_dev['obs'].calib_masters_folder + 'ARCHIVE_' +  archiveDate + '_' + tempfrontcalib + 'masterFlat_'+ str(filtercode) + '_bin1.fits', copy.deepcopy(temporaryFlat), calibhduheader, g_dev['obs'].calib_masters_folder, 'ARCHIVE_' +  archiveDate + '_' + tempfrontcalib + 'masterFlat_'+ str(filtercode) + '_bin1.fits' ))

                                if g_dev['obs'].config['save_raws_to_pipe_folder_for_nightly_processing']:
                                    g_dev['obs'].to_slow_process(200000000, ('numpy_array_save', pipefolder + '/' + tempfrontcalib + 'masterFlat_'+ str(filtercode) + '_bin1.npy', copy.deepcopy(temporaryFlat)))#, hdu.header, frame_type, g_dev["mnt"].current_icrs_ra, g_dev["mnt"].current_icrs_dec))

                            except Exception as e:
                                plog ("Could not save flat frame: ",e)

                            plog ("Saved flat: " +str(time.time()-calibration_timer))

                            # Now to estimate gain from flats
                            for fullflat in inputList:
                                hdu1data = np.load(fullflat)

                                hdu1exp=float(file.split('_')[-2])

                                camera_gain_estimate_image=((hdu1data-masterBias)-(g_dev['cam'].darkFiles['1']*hdu1exp))
                                camera_gain_estimate_image[camera_gain_estimate_image == inf] = np.nan
                                camera_gain_estimate_image[camera_gain_estimate_image == -inf] = np.nan

                                # If an OSC, just use the brightest bayer bit.
                                if g_dev['cam'].settings["is_osc"]:

                                    osc_fits=copy.deepcopy(camera_gain_estimate_image)
                                    debayered=[]
                                    max_median=0

                                    debayered.append(osc_fits[::2, ::2])
                                    debayered.append(osc_fits[::2, 1::2])
                                    debayered.append(osc_fits[1::2, ::2])
                                    debayered.append(osc_fits[1::2, 1::2])

                                    # crop each of the images to the central region
                                    oscounter=0
                                    for oscimage in debayered:
                                        cropx = int( (oscimage.shape[0] -500)/2)
                                        cropy = int((oscimage.shape[1] -500) /2)
                                        oscimage=oscimage[cropx:-cropx, cropy:-cropy]
                                        oscmedian=bn.nanmedian(oscimage)
                                        if oscmedian > max_median:
                                            max_median=oscmedian
                                            brightest_bayer=copy.deepcopy(oscounter)
                                        oscounter=oscounter+1

                                    camera_gain_estimate_image=copy.deepcopy(debayered[brightest_bayer])
                                    del osc_fits
                                    del debayered

                                cropx = int( (camera_gain_estimate_image.shape[0] -500)/2)
                                cropy = int((camera_gain_estimate_image.shape[1] -500) /2)
                                camera_gain_estimate_image=camera_gain_estimate_image[cropx:-cropx, cropy:-cropy]
                                camera_gain_estimate_image = sigma_clip(camera_gain_estimate_image, masked=False, axis=None)

                                cge_median=bn.nanmedian(camera_gain_estimate_image)
                                cge_stdev=bn.nanstd(camera_gain_estimate_image)
                                cge_sqrt=pow(cge_median,0.5)
                                #cge_gain=1/pow(cge_sqrt/cge_stdev, 2)
                                cge_gain=pow(cge_sqrt/cge_stdev, 2)
                                plog ("Camera gain median: " + str(cge_median) + " stdev: " +str(cge_stdev)+ " sqrt: " + str(cge_sqrt) + " gain: " +str(cge_gain))

                                if cge_median > 0:
                                    estimated_flat_gain.append(cge_gain)
                                    single_filter_camera_gains.append(cge_gain)
                                else:
                                    plog ("Something weird and fishy..... a negative median?")

                            single_filter_camera_gains=np.array(single_filter_camera_gains)
                            single_filter_camera_gains = sigma_clip(single_filter_camera_gains, masked=False, axis=None)
                            plog ("Filter Gain Sigma Clipped Estimates: " + str(bn.nanmedian(single_filter_camera_gains)) + " std " + str(np.std(single_filter_camera_gains)) + " N " + str(len(single_filter_camera_gains)))
                            flat_gains[filtercode]=[bn.nanmedian(single_filter_camera_gains), np.std(single_filter_camera_gains),len(single_filter_camera_gains)]

                            # Chuck camera gain and number of images into the shelf
                            try:
                                # for every filter hold onto an estimate of the current camera gain.
                                # Each filter will have a different flat field and variation in the flat.
                                # The 'true' camera gain is very likely to be the filter with the least
                                # variation, so we go with that as the true camera gain...... but ONLY after we have a full set of flats
                                # with which to calculate the gain. This is the shelf to hold this data.
                                # There is no hope for individual owners with a multitude of telescopes to keep up with
                                # this estimate, so we need to automate it with a first best guess given in the config.
                                self.filter_camera_gain_shelf = shelve.open(g_dev['obs'].obsid_path + 'ptr_night_shelf/' + 'filtercameragain' + g_dev['cam'].alias + str(g_dev['obs'].name))
                                self.filter_camera_gain_shelf[filtercode.lower()]=[bn.nanmedian(single_filter_camera_gains), np.std(single_filter_camera_gains),len(single_filter_camera_gains)]
                                self.filter_camera_gain_shelf.close()
                            except:
                                plog("************* FAILED TO WRITE TO FILTER GAIN SHELF. Usually while flats are being taken at the same time. Follow-up if this becomes relatively frequent.")


                            plog (str(filtercode) + " flat camera gains measured : " +str(time.time()-calibration_timer))

                            # DELETE ALL TEMP FILES FROM FLAT DIRECTORY
                            deleteList= (glob(g_dev['obs'].local_flat_folder + filtercode + '/tempcali_*.n*'))
                            for file in deleteList:
                                try:
                                    os.remove(file)
                                except:
                                    plog ("couldn't remove tempflat: " + str(file))

                            g_dev['cam'].flatFiles.update({filtercode: g_dev['obs'].calib_masters_folder + 'masterFlat_'+ str(filtercode) + '_bin1.npy'})

                            #g_dev["obs"].send_to_user(str(filtercode) + " flat calibration frame created.")
                            plog (str(filtercode) + " flat calibration frame created: " +str(time.time()-calibration_timer))
                            calibration_timer=time.time()

                plog ("Regenerated Flat Masters and Re-loaded them into memory.")

            # Create the bad pixel map fits and npy
            # Save the local boolean array
            plog ("Total bad pixels in image: " + str(bad_pixel_mapper_array.sum()))
            plog ("Writing out bad pixel map npy and fits.")

            fraction_true = np.sum(bad_pixel_mapper_array) / bad_pixel_mapper_array.size


            # If there are more than five percent bad pixels something has gone wrong... so set the bad pixel mapper arry to all false

            if fraction_true > 0.05:
                plog("The number of bad pixels detected is above 5% of the image.... something has gone awry. Setting a clear bad_pixel_map")
                bad_pixel_mapper_array[:] = False


            np.save(g_dev['obs'].calib_masters_folder + tempfrontcalib + 'badpixelmask_bin1.npy', bad_pixel_mapper_array)

            if g_dev['obs'].config['produce_fits_file_for_final_calibrations']:
                fits.writeto(g_dev['obs'].calib_masters_folder + tempfrontcalib + 'badpixelmask_bin1.fits', bad_pixel_mapper_array*1,  overwrite=True)

            # filepathaws=g_dev['obs'].calib_masters_folder
            # filenameaws=tempfrontcalib + 'badpixelmask_bin1.fits'
            # g_dev['obs'].enqueue_for_calibrationUI(50, filepathaws,filenameaws)

            # Store a version of the flat for the archive too
            if g_dev['obs'].config['save_archive_versions_of_final_calibrations']:
                fits.writeto(g_dev['obs'].calib_masters_folder + 'ARCHIVE_' +  archiveDate + '_' + tempfrontcalib + 'badpixelmask_bin1.fits', bad_pixel_mapper_array*1, overwrite=True)

            #filepathaws=g_dev['obs'].calib_masters_folder
            #filenameaws='ARCHIVE_' +  archiveDate + '_' + tempfrontcalib + 'badpixelmask_bin1.fits'
            #g_dev['obs'].enqueue_for_calibrationUI(80, filepathaws,filenameaws)
            if g_dev['obs'].config['save_raws_to_pipe_folder_for_nightly_processing']:
                g_dev['obs'].to_slow_process(200000000, ('numpy_array_save', pipefolder + '/' + tempfrontcalib + 'badpixelmask_bin1.npy', copy.deepcopy( bad_pixel_mapper_array)))#, hdu.header, frame_type, g_dev["mnt"].current_icrs_ra, g_dev["mnt"].current_icrs_dec))
            try:
                g_dev['cam'].bpmFiles = {}
                g_dev['cam'].bpmFiles.update({'1': bad_pixel_mapper_array})
            except:
                plog("Dark frame master re-upload did not work.")

            # CLEAR OUT OLD TEMPFILES
            darkdeleteList=(glob(g_dev['obs'].local_dark_folder +'/*tempbiasdark.n*'))
            for file in darkdeleteList:
                try:
                    os.remove(file)
                except:
                    plog ("Couldnt remove old dark file: " + str(file))

            try:
                del masterBias
            except:
                pass
            try:
                del masterDark
            except:
                pass
            try:
                del twosecond_masterDark
            except:
                pass
            try:
                del tensecond_masterDark
            except:
                pass
            try:
                del broadbandss_masterDark
            except:
                pass
            try:
                del broadbandss_masterBiasDark
            except:
                pass
            try:
                del narrowbandss_masterDark
            except:
                pass
            try:
                del narrowbandss_masterBiasDark
            except:
                pass
            try:
                del bad_pixel_mapper_array
            except:
                pass

        # Regenerate gain and readnoise
        g_dev['cam'].camera_known_gain=70000.0
        g_dev['cam'].camera_known_gain_stdev=70000.0
        g_dev['cam'].camera_known_readnoise=70000.0
        g_dev['cam'].camera_known_readnoise_stdev=70000.0


        # Bung in the readnoise estimates and then
        # Close up the filter camera gain shelf.
        try:
            self.filter_camera_gain_shelf = shelve.open(g_dev['obs'].obsid_path + 'ptr_night_shelf/' + 'filtercameragain' + g_dev['cam'].alias + str(g_dev['obs'].name))
            #self.filter_camera_gain_shelf['readnoise']=[bn.nanmedian(post_readnoise_array) , bn.nanstd(post_readnoise_array), len(post_readnoise_array)]
            self.filter_camera_gain_shelf['readnoise']=[read_noise_electrons , read_noise_electrons_stdev, num_of_biases]
            self.filter_camera_gain_shelf.close()
        except:
            plog ("cannot write the readnoise array to the shelf. Probs because this is the first time estimating gains")

        textfilename= g_dev['obs'].obsid_path + 'ptr_night_shelf/' + 'cameragain' + g_dev['cam'].alias + str(g_dev['obs'].name) +'.txt'
        try:
            os.remove(textfilename)
        except:
            pass

        try:
            gain_collector=[]
            stdev_collector=[]

            g_dev['cam'].filter_camera_gain_shelf = shelve.open(g_dev['obs'].obsid_path + 'ptr_night_shelf/' + 'filtercameragain' + g_dev['cam'].alias + str(g_dev['obs'].name))

            for entry in g_dev['cam'].filter_camera_gain_shelf:
                if entry != 'readnoise':
                    singlentry=g_dev['cam'].filter_camera_gain_shelf[entry]
                    gain_collector.append(singlentry[0])
                    stdev_collector.append(singlentry[1])
                    plog (str(entry) +" gain: " + str(singlentry[0]) + " stdev " + str(singlentry[1]))

            while True:
                gainmed=bn.nanmedian(gain_collector)
                gainstd=bn.nanstd(gain_collector)
                new_gain_pile=[]
                new_stdev_pile=[]
                counter=0
                if len(gain_collector) > 1:
                    for entry in gain_collector:
                        if entry < gainmed + 3* gainstd:
                            new_gain_pile.append(entry)
                            new_stdev_pile.append(stdev_collector[counter])
                        counter=counter+1
                    if len(new_gain_pile) == len(gain_collector):
                        break
                    gain_collector=copy.deepcopy(new_gain_pile)
                    stdev_collector=copy.deepcopy(new_stdev_pile)
                else:
                    break

            if len(gain_collector) == 1:
                g_dev['cam'].camera_known_gain=gain_collector[0]
                g_dev['cam'].camera_known_gain_stdev=stdev_collector[0]
            else:
                g_dev['cam'].camera_known_gain=gainmed
                g_dev['cam'].camera_known_gain_stdev=bn.nanstd(gain_collector)


            #read_noise_electrons, read_noise_adu, read_noise_electrons_stdev, read_noise_adu_stdev

            g_dev['cam'].camera_known_readnoise= read_noise_electrons
            g_dev['cam'].camera_known_readnoise_stdev = read_noise_electrons_stdev

            # singlentry=g_dev['cam'].filter_camera_gain_shelf['readnoise']
            # g_dev['cam'].camera_known_readnoise= (singlentry[0] * g_dev['cam'].camera_known_gain) / 1.414
            # g_dev['cam'].camera_known_readnoise_stdev = (singlentry[1] * g_dev['cam'].camera_known_gain) / 1.414
        except:
            plog('failed to estimate gain and readnoise from flats and such')

        if np.isnan(g_dev['cam'].camera_known_gain):
            g_dev['cam'].camera_known_gain = 70000
        plog ("Used Camera Gain: " + str(g_dev['cam'].camera_known_gain))
        plog ("Used Readnoise  : "+ str(g_dev['cam'].camera_known_readnoise))

        self.currently_regenerating_masters = False
        #g_dev["obs"].send_to_user("All calibration frames completed.")

        g_dev['obs'].report_to_nightlog("Finished regenerating calibrations")
        return


    def check_zenith_and_move_to_flat_spot(self, ending=None, dont_wait_after_slew=False):

        too_close_to_zenith=True
        while too_close_to_zenith:
            alt, az = g_dev['mnt'].flat_spot_now()
            alt=g_dev['mnt'].flatspot_alt
            if self.config['degrees_to_avoid_zenith_area_for_calibrations'] > 0:
                if abs(90-alt) < self.config['degrees_to_avoid_zenith_area_for_calibrations']:
                    parkalt=90-self.config['degrees_to_avoid_zenith_area_for_calibrations']
                    plog ("waiting for the flat spot to move through the zenith")

                    plog ("Moving the scope ahead of the zenith spot and keeping it there and waiting for the sun to set a little more.")
                    g_dev['mnt'].go_command(alt=parkalt, az=270, skyflatspot=True)

                    # Check it hasn't actually been homed this evening from the rotatorhome shelf
                    homerotator_time_shelf = shelve.open(g_dev['obs'].obsid_path + 'ptr_night_shelf/' + 'homerotatortime' + g_dev['cam'].alias + str(g_dev['obs'].name))
                    if 'lasthome' in homerotator_time_shelf:
                        if time.time() - homerotator_time_shelf['lasthome'] <  43200: # A home in the last twelve hours
                            self.rotator_has_been_homed_this_evening=True
                    homerotator_time_shelf.close()
                    # Homing Rotator for the evening.
                    if not self.rotator_has_been_homed_this_evening:
                        plog ("If rotator isn't homed, waiting for the zenith is a great time to do this!")
                        try:
                            self.wait_for_rotator(msg='home rotator wait')
                            g_dev['obs'].send_to_user("Rotator being homed to be certain of appropriate skyflat positioning.", p_level='INFO')
                            time.sleep(0.5)
                            g_dev['rot'].home_command({},{})
                            temptimer=time.time()
                            while g_dev['rot'].rotator.IsMoving:
                                plog("home rotator wait")
                                time.sleep(1)
                                if (time.time() - temptimer) > 20:
                                    temptimer=time.time()
                            # Store last home time.
                            homerotator_time_shelf = shelve.open(g_dev['obs'].obsid_path + 'ptr_night_shelf/' + 'homerotatortime' + g_dev['cam'].alias + str(g_dev['obs'].name))
                            homerotator_time_shelf['lasthome'] = time.time()
                            homerotator_time_shelf.close()

                            self.check_zenith_and_move_to_flat_spot(ending=ending, dont_wait_after_slew=dont_wait_after_slew)
                            if not dont_wait_after_slew:
                                g_dev['mnt'].wait_for_slew(wait_after_slew=False, wait_for_dome=False)
                            self.wait_for_rotator(msg='home rotator wait')
                            self.rotator_has_been_homed_this_evening=True
                            g_dev['obs'].rotator_has_been_checked_since_last_slew = True

                        except:
                            #plog ("no rotator to home or wait for.")
                            pass

                    #time.sleep(30)

                    g_dev['obs'].request_scan_requests()

                    if g_dev['obs'].open_and_enabled_to_observe == False:
                        plog ("Observatory closed or disabled during flat script. Cancelling out of flat acquisition loop.")
                        self.filter_throughput_shelf.close()
                        g_dev['mnt'].park_command({}, {}) # You actually always want it to park, TheSkyX can't stop the telescope tracking, so park is safer... it is before focus anyway.
                        self.flats_being_collected = False
                        return 'cancel'

                    # Check that Flat time hasn't ended
                    if ephem.now() > ending:
                        plog ("Flat acquisition time finished. Breaking out of the flat loop.")
                        self.filter_throughput_shelf.close()
                        g_dev['mnt'].park_command({}, {}) # You actually always want it to park, TheSkyX can't stop the telescope tracking, so park is safer... it is before focus anyway.
                        self.flats_being_collected = False
                        return 'cancel'

                else:
                    g_dev['mnt'].go_command(skyflatspot=True, dont_wait_after_slew=dont_wait_after_slew)
                    too_close_to_zenith=False
            else:
                g_dev['mnt'].go_command(skyflatspot=True, dont_wait_after_slew=dont_wait_after_slew)
                too_close_to_zenith=False


    def sky_flat_script(self, req, opt, morn=False, skip_moon_check=False):
        """
        This is the evening and morning sky automated skyflat routine.
        """
        self.flats_being_collected = True
        self.eve_sky_flat_latch = True
        self.morn_sky_flat_latch = True
        self.total_sequencer_control=True

        to_zone = tz.gettz(self.obs.astro_events.wema_config['TZ_database_name'])
        hourtime=datetime.datetime.now().astimezone(to_zone).hour

        if hourtime > 0 and hourtime < 12:
            morn = True
        else:
            morn = False

        # If set to skip moon check, skip moon check
        if not g_dev['obs'].moon_checks_on:
            skip_moon_check=True


        # If we don't have enough flats, then skip the moon check
        # Get the first directory in the path (if any)
        subdirs = [d for d in os.listdir(g_dev['obs'].local_flat_folder) if os.path.isdir(os.path.join(g_dev['obs'].local_flat_folder, d))]
        if subdirs:
            first_directory = subdirs[0]
            # Count files in the first directory
            num_files = len([f for f in os.listdir(os.path.join(g_dev['obs'].local_flat_folder, first_directory))
                             if os.path.isfile(os.path.join(g_dev['obs'].local_flat_folder, first_directory, f))])
            print(f"Number of files in '{first_directory}': {num_files}")

        else:
            print("No directories found.")
            num_files=0
        max_files = g_dev['cam'].settings['number_of_flat_to_store']
        if not ((num_files/max_files) > 0.8):
            skip_moon_check=True


        if not (g_dev['obs'].enc_status['shutter_status'] == 'Open') and not (g_dev['obs'].enc_status['shutter_status'] == 'Sim. Open'):
            plog ("NOT DOING FLATS -- THE ROOF IS SHUT!!")
            g_dev["obs"].send_to_user("A sky flat script request was rejected as the roof is shut.")
            self.flats_being_collected = False
            self.eve_sky_flat_latch = False
            self.morn_sky_flat_latch = False
            self.total_sequencer_control = False
            return

        if  ((ephem.now() < g_dev['events']['Cool Down, Open']) or \
            (g_dev['events']['End Morn Sky Flats'] < ephem.now() < g_dev['events']['Nightly Reset'])):
            plog ("NOT DOING FLATS -- IT IS THE DAYTIME!!")
            g_dev["obs"].send_to_user("A sky flat script request was rejected as it is during the daytime.")
            self.flats_being_collected = False
            self.eve_sky_flat_latch = False
            self.morn_sky_flat_latch = False
            self.total_sequencer_control = False
            return

        if (g_dev['events']['Naut Dusk'] < ephem.now() < g_dev['events']['Morn Sky Flats']) :
            plog ("NOT DOING FLATS -- IT IS THE NIGHTIME!!")
            g_dev["obs"].send_to_user("A sky flat script request was rejected as it too dark.")
            self.flats_being_collected = False
            self.eve_sky_flat_latch = False
            self.morn_sky_flat_latch = False
            self.total_sequencer_control = False
            return

        # This variable will trigger a re-run of the flat script if it detects that it had to estimate a new throughput
        # So that a proper full flat script is run after the estimates
        self.new_throughtputs_detected_in_flat_run=False

        self.blockend= None

        # Moon check.
        if (skip_moon_check==False):
            # Moon current alt/az
            currentaltazframe = AltAz(location=g_dev['mnt'].site_coordinates, obstime=Time.now())
            moondata=get_body("moon", time=Time.now()).transform_to(currentaltazframe)

            # Flatspot position.
            flatspotalt, flatspotaz = g_dev['mnt'].flat_spot_now()
            temp_separation=((ephem.separation( (flatspotaz,flatspotalt), (moondata.az.deg,moondata.alt.deg))))

            if (moondata.alt.deg < -5):
                plog ("Moon is far below the horizon, alt: " + str(moondata.alt.deg) + ", sky flats going ahead.")
            elif temp_separation < math.radians(self.config['minimum_distance_from_the_moon_when_taking_flats']): #and (ephem.Moon(datetime.datetime.now()).moon_phase) > 0.05:
                plog ("Moon is in the sky and less than " + str(self.config['minimum_distance_from_the_moon_when_taking_flats']) + " degrees ("+str(temp_separation)+") away from the flat spot, skipping this flat time.")
                self.flats_being_collected = False
                self.eve_sky_flat_latch = False
                self.morn_sky_flat_latch = False
                self.total_sequencer_control = False
                return
            else:
                plog ("Moon is in the sky but far enough way to take flats.")

        
        g_dev['obs'].report_to_nightlog("Starting Sky Flats")

        g_dev['foc'].set_initial_best_guess_for_focus()
        g_dev['mnt'].set_tracking_on()

        plog('Sky Flat sequence Starting.')
        self.next_flat_observe = time.time()
        g_dev['obs'].send_to_user('Sky Flat sequence Starting.', p_level='INFO')
        evening = not morn
        camera_name = str(g_dev['cam'].name)
        flat_count = g_dev['cam'].settings['number_of_flat_to_collect']
        min_exposure = float(g_dev['cam'].settings['min_flat_exposure'])
        max_exposure = float(g_dev['cam'].settings['max_flat_exposure'])
        exp_time = min_exposure
        broadband_ss_biasdark_exp_time = float(g_dev['cam'].settings['smart_stack_exposure_time'])
        narrowband_ss_biasdark_exp_time = float(broadband_ss_biasdark_exp_time * g_dev['cam'].settings['smart_stack_exposure_NB_multiplier'])
        sky_exposure_snap_to_grid = [ 0.00004, 0.0004, 0.0045, 0.015, 0.05,0.1, 0.25, 0.5 , 0.75, 1, 1.5, 2.0, 3.5, 5.0, 7.5, 10, 15, 20, 30, broadband_ss_biasdark_exp_time]

        if not g_dev["fil"].null_filterwheel:
            sky_exposure_snap_to_grid.append(narrowband_ss_biasdark_exp_time)

        # Load up the pickled list of gains or start a new one.
        self.filter_throughput_shelf = shelve.open(g_dev['obs'].obsid_path + 'ptr_night_shelf/' + 'filterthroughput' + g_dev['cam'].alias + str(g_dev['obs'].name))

        if len(self.filter_throughput_shelf)==0:
            plog ("Looks like a new filter throughput shelf.")
        else:
            plog ("Beginning stored filter throughputs")
            for filtertempgain in list(self.filter_throughput_shelf.keys()):
                plog (str(filtertempgain) + " " + str(self.filter_throughput_shelf[filtertempgain]))

        #  Pick up list of filters in sky flat order of lowest to highest transparency.
        if g_dev["fil"].null_filterwheel == True:
            plog ("No Filter Wheel, just getting non-filtered flats")
            pop_list = [0]
        else:

            # First get the list of filters from the config list.
            list_of_filters_for_this_run=[]
            for entry in g_dev['fil'].filter_data:
                list_of_filters_for_this_run.append(entry[0])
            plog (list_of_filters_for_this_run)
            if 'dk' in list_of_filters_for_this_run:
                list_of_filters_for_this_run.remove('dk')
            if 'dark' in list_of_filters_for_this_run:
                list_of_filters_for_this_run.remove('dark')
            # Second, check that that all filters have a stored throughput value
            # If not, we will only run on those filters that have yet to get a throughput recorded
            # After we have a throughput, the sequencer should re-run a normal run with all filters
            all_throughputs_known=True
            no_throughputs_filters=[]
            for entry in list_of_filters_for_this_run:
                if not entry in self.filter_throughput_shelf.keys():
                    plog (entry + " is not in known throughputs list. Prioritising collecting this flat.")
                    no_throughputs_filters.append(entry)
                    all_throughputs_known=False

            temp_filter_sort_dict={}

            if all_throughputs_known == False:
                for entry in no_throughputs_filters:
                    temp_filter_sort_dict[entry]= g_dev['fil'].get_starting_throughput_value(entry)
            else:
                for entry in list_of_filters_for_this_run:
                    temp_filter_sort_dict[entry]= self.filter_throughput_shelf[entry]


            # This sorts the filters by throughput. Smallest first, so appropriate for a eve flats run.
            # A future command reverses the pop_list for the morn
            temp_filter_sort_dict = dict(sorted(temp_filter_sort_dict.items(), key=lambda temp_filter_sort_dict: temp_filter_sort_dict[1]))


            pop_list = list(temp_filter_sort_dict.keys())

        if morn:
            pop_list.reverse()
            plog('filters by high to low transmission:  ', pop_list)
        else:
            plog('filters by low to high transmission:  ', pop_list)

        if morn:
            self.flats_ending = g_dev['events']['End Morn Sky Flats']
        else:
            self.flats_ending = g_dev['events']['End Eve Sky Flats']

        exp_time = 0
        scale = 1.0
        collecting_area = self.config['telescope']['telescope_1']['collecting_area']/31808.  #Ratio to ARO Ceravolo 300mm


        # First pointing towards flatspot
        if g_dev['mnt'].rapid_park_indicator:
            g_dev['mnt'].unpark_command({}, {})

        self.check_zenith_and_move_to_flat_spot(ending=self.flats_ending)
        self.time_of_next_slew = time.time() + 600

        # Check it hasn't actually been homed this evening from the rotatorhome shelf
        homerotator_time_shelf = shelve.open(g_dev['obs'].obsid_path + 'ptr_night_shelf/' + 'homerotatortime' + g_dev['cam'].alias + str(g_dev['obs'].name))
        if 'lasthome' in homerotator_time_shelf:
            if time.time() - homerotator_time_shelf['lasthome'] <  43200: # A home in the last twelve hours
                self.rotator_has_been_homed_this_evening=True
        homerotator_time_shelf.close()

        if not self.rotator_has_been_homed_this_evening:
            # Homing Rotator for the evening.
            try:
                self.wait_for_rotator(msg='home rotator wait')
                g_dev['obs'].send_to_user("Rotator being homed to be certain of appropriate skyflat positioning.", p_level='INFO')
                time.sleep(0.5)
                g_dev['rot'].home_command({},{})
                self.wait_for_rotator(msg='home rotator wait')
                # Store last home time.
                homerotator_time_shelf = shelve.open(g_dev['obs'].obsid_path + 'ptr_night_shelf/' + 'homerotatortime' + g_dev['cam'].alias + str(g_dev['obs'].name))
                homerotator_time_shelf['lasthome'] = time.time()
                homerotator_time_shelf.close()

                self.check_zenith_and_move_to_flat_spot(ending=self.flats_ending)
                self.time_of_next_slew = time.time() + 600
                g_dev['mnt'].wait_for_slew(wait_after_slew=False, wait_for_dome=False)
                self.wait_for_rotator(msg='home rotator wait')
                self.rotator_has_been_homed_this_evening=True
                g_dev['obs'].rotator_has_been_checked_since_last_slew = True

            except:
                #plog ("no rotator to home or wait for.")
                pass

        camera_gain_collector=[]

        # Super-duper double check that darkslide is open
        if g_dev['cam'].has_darkslide:
            g_dev['cam'].openDarkslide()

        if time.time() >= self.time_of_next_slew:
            self.check_zenith_and_move_to_flat_spot(ending=self.flats_ending)
            self.time_of_next_slew = time.time() + 600

        while len(pop_list) > 0  and ephem.now() < self.flats_ending and g_dev['obs'].open_and_enabled_to_observe:

                if g_dev["fil"].null_filterwheel == False:
                    current_filter = pop_list[0]
                    plog("Beginning flat run for filter: " + str(current_filter))
                else:
                    current_filter='No Filter'
                    plog("Beginning flat run for filterless observation")

                # For each filter, there are a few properties that drive the logic
                sky_exposure_snap_this_filter=copy.deepcopy(sky_exposure_snap_to_grid)
                number_of_exposures_so_far=0


                min_exposure = float(g_dev['cam'].settings['min_flat_exposure'])
                max_exposure = float(g_dev['cam'].settings['max_flat_exposure'])

                g_dev['obs'].send_to_user("\n\nBeginning flat run for filter: " + str(current_filter) )
                if (current_filter in self.filter_throughput_shelf.keys()):
                    filter_throughput=self.filter_throughput_shelf[current_filter]
                    plog ("Using stored throughput : " + str(filter_throughput))
                    known_throughput= True
                else:
                    if g_dev["fil"].null_filterwheel == False:
                        filter_throughput = g_dev["fil"].get_starting_throughput_value(current_filter)
                        plog ("Using initial attempt at a throughput : "+ str(filter_throughput))
                        plog ("Widening min and max exposure times to find a good estimate also.")
                        plog ("Normal exposure limits will return once a good throughput is found.")
                        min_exposure= float(g_dev['cam'].settings['min_exposure'])
                        max_exposure=max_exposure*3
                        flat_count=1
                        known_throughput=False
                        self.new_throughtputs_detected_in_flat_run=True
                    else:
                        filter_throughput = 150.0
                        plog ("Using initial throughput: "+ str(filter_throughput))
                        plog ("Widening min and max exposure times to find a good estimate also.")
                        plog ("Normal exposure limits will return once a good throughput is found.")
                        min_exposure=min_exposure*0.33
                        max_exposure=max_exposure*3
                        flat_count=1
                        known_throughput=False
                        self.new_throughtputs_detected_in_flat_run=True

                # Pick up previous camera_gain specific for this filter
                if known_throughput:
                    self.filter_camera_gain_shelf = shelve.open(g_dev['obs'].obsid_path + 'ptr_night_shelf/' + 'filtercameragain' + g_dev['cam'].alias + str(g_dev['obs'].name))
                    try:
                        plog(self.filter_camera_gain_shelf[current_filter.lower()])
                        self.current_filter_last_camera_gain=float(self.filter_camera_gain_shelf[current_filter.lower()][0])
                        if float(self.filter_camera_gain_shelf[current_filter.lower()][1]) < 25:
                            self.current_filter_last_camera_gain_stdev=self.filter_camera_gain_shelf[current_filter.lower()][1]
                        else:
                            self.current_filter_last_camera_gain_stdev=200
                    except:
                        plog ("perhaps can't find filter in shelf")
                        plog(traceback.format_exc())
                        self.current_filter_last_camera_gain=200
                        self.current_filter_last_camera_gain_stdev=200
                    self.filter_camera_gain_shelf.close()

                # If the known_throughput is false, then do not reject flats by camera gain.
                else:
                    self.current_filter_last_camera_gain=200
                    self.current_filter_last_camera_gain_stdev=200

                plog ("MTF tracking this issue: current_filter_last_camera_gain: " + str(self.current_filter_last_camera_gain))

                #breakpoint()

                acquired_count = 0
                flat_saturation_level = g_dev['cam'].settings["saturate"]

                if g_dev['cam'].settings["is_osc"]:
                    target_flat = 0.65 * flat_saturation_level
                else:
                    target_flat = 0.5 * flat_saturation_level

                scale = 1
                self.estimated_first_flat_exposure = False
                in_wait_mode=False

                slow_report_timer=time.time()-180

                while (acquired_count < flat_count):
                    g_dev["obs"].request_update_status()

                    if g_dev['obs'].open_and_enabled_to_observe == False:
                        plog ("Observatory closed or disabled during flat script. Cancelling out of flat acquisition loop.")
                        self.filter_throughput_shelf.close()
                        g_dev['mnt'].park_command({}, {}) # You actually always want it to park, TheSkyX can't stop the telescope tracking, so park is safer... it is before focus anyway.
                        self.flats_being_collected = False
                        self.eve_sky_flat_latch = False
                        self.morn_sky_flat_latch = False
                        self.total_sequencer_control = False
                        g_dev['obs'].report_to_nightlog("Cancelled Sky Flats. Roof Shut.")
                        return

                    # Check that Flat time hasn't ended
                    if ephem.now() > self.flats_ending:
                        plog ("Flat acquisition time finished. Breaking out of the flat loop.")
                        self.filter_throughput_shelf.close()
                        g_dev['mnt'].park_command({}, {}) # You actually always want it to park, TheSkyX can't stop the telescope tracking, so park is safer... it is before focus anyway.
                        self.flats_being_collected = False
                        self.eve_sky_flat_latch = False
                        self.morn_sky_flat_latch = False
                        self.total_sequencer_control = False
                        g_dev['obs'].report_to_nightlog("Finished Sky Flats. Out of time.")
                        return

                    if self.next_flat_observe < time.time():
                        try:
                            sky_lux, _ = self.obs.astro_events.illuminationNow()    # NB NB Eventually we should MEASURE this.
                        except:
                            sky_lux = None

                        # MF SHIFTING EXPOSURE TIME CALCULATOR EQUATION TO BE MORE GENERAL FOR ALL TELESCOPES
                        # This bit here estimates the initial exposure time for a telescope given the skylux
                        # or given no skylux at all!
                        if self.estimated_first_flat_exposure == False:
                            self.estimated_first_flat_exposure = True
                            if sky_lux != None:

                                if g_dev['cam'].pixscale == None:
                                    pixel_area=0.25
                                else:
                                    pixel_area=pow(float(g_dev['cam'].pixscale),2)
                                exp_time = target_flat/(collecting_area*pixel_area*sky_lux*float(filter_throughput))
                                # snap the exposure time to a discrete grid
                                if exp_time > 0.00002 and len(sky_exposure_snap_this_filter) > 0:
                                    exp_time=min(sky_exposure_snap_this_filter, key=lambda x:abs(x-exp_time))
                                else:
                                    exp_time = 0.5*min_exposure

                                new_throughput_value  =filter_throughput
                            else:
                                if morn:
                                    exp_time = 5.0
                                else:
                                    exp_time = min_exposure
                                    # snap the exposure time to a discrete grid
                                    if exp_time > 0.00002 and len(sky_exposure_snap_this_filter) > 0:
                                        exp_time=min(sky_exposure_snap_this_filter, key=lambda x:abs(x-exp_time))
                                    else:
                                        exp_time = 0.5*min_exposure
                        elif in_wait_mode:
                            exp_time = target_flat/(collecting_area*pixel_area*sky_lux*float(new_throughput_value ))
                            # snap the exposure time to a discrete grid
                            if exp_time > 0.00002 and len(sky_exposure_snap_this_filter) > 0:
                                exp_time=min(sky_exposure_snap_this_filter, key=lambda x:abs(x-exp_time))
                            else:
                                exp_time = 0.5*min_exposure
                        else:
                            exp_time = scale * exp_time
                            # snap the exposure time to a discrete grid
                            if exp_time > 0.00002 and len(sky_exposure_snap_this_filter) > 0:
                                exp_time=min(sky_exposure_snap_this_filter, key=lambda x:abs(x-exp_time))
                            else:
                                exp_time = 0.5*min_exposure

                        if self.stop_script_called:
                            g_dev["obs"].send_to_user("Cancelling out of calibration script as stop script has been called.")
                            self.filter_throughput_shelf.close()
                            g_dev['mnt'].park_command({}, {}) # You actually always want it to park, TheSkyX can't stop the telescope tracking, so park is safer... it is before focus anyway.
                            self.flats_being_collected = False
                            self.eve_sky_flat_latch = False
                            self.morn_sky_flat_latch = False
                            self.total_sequencer_control = False
                            g_dev['obs'].report_to_nightlog("Cancelled Sky Flats. Stop Script called.")
                            return

                        if not g_dev['obs'].open_and_enabled_to_observe:
                            g_dev["obs"].send_to_user("Cancelling out of activity as no longer open and enabled to observe.")
                            self.filter_throughput_shelf.close()
                            g_dev['mnt'].park_command({}, {}) # You actually always want it to park, TheSkyX can't stop the telescope tracking, so park is safer... it is before focus anyway.
                            self.flats_being_collected = False
                            self.eve_sky_flat_latch = False
                            self.morn_sky_flat_latch = False
                            self.total_sequencer_control = False
                            g_dev['obs'].report_to_nightlog("Cancelled Sky Flats. Roof Closed.")
                            return

                        # Here it makes four tests and if it doesn't match those tests, then it will attempt a flat.
                        if evening and exp_time > max_exposure:
                             plog('Break because proposed evening exposure > maximum flat exposure: ' + str(max_exposure) + ' seconds:  ', exp_time)
                             pop_list.pop(0)
                             acquired_count = flat_count + 1 # trigger end of loop
                             in_wait_mode=False

                        elif morn and exp_time < min_exposure:
                             plog('Break because proposed morning exposure < minimum flat exposure time:  ', exp_time)
                             pop_list.pop(0)
                             acquired_count = flat_count + 1 # trigger end of loop
                             in_wait_mode=False

                        elif evening and exp_time < min_exposure:
                             if time.time()-slow_report_timer > 120:
                                 plog("Too bright for " + str(current_filter) + " filter, waiting. Est. Exptime: " + str(exp_time))
                                 g_dev["obs"].send_to_user("Sky is too bright for " + str(current_filter) + " filter, waiting for sky to dim. Current estimated Exposure time: " + str(round(exp_time,2)) +'s')
                                 slow_report_timer=time.time()
                                 in_wait_mode=True

                             if time.time() >= self.time_of_next_slew:
                                self.check_zenith_and_move_to_flat_spot(ending=self.flats_ending, dont_wait_after_slew=True)

                                self.time_of_next_slew = time.time() + 600
                             self.next_flat_observe = time.time() + 5
                        elif morn and exp_time > max_exposure :
                             if time.time()-slow_report_timer > 120:
                                 plog("Too dim for " + str(current_filter) + " filter, waiting. Est. Exptime:  " + str(exp_time))
                                 g_dev["obs"].send_to_user("Sky is too dim for " + str(current_filter) + " filter, waiting for sky to brighten. Current estimated Exposure time: " + str(round(exp_time,2))+'s')
                                 slow_report_timer=time.time()
                                 in_wait_mode=True

                             if time.time() >= self.time_of_next_slew:
                                self.check_zenith_and_move_to_flat_spot(ending=self.flats_ending, dont_wait_after_slew=True)

                                self.time_of_next_slew = time.time() + 600
                             self.next_flat_observe = time.time() + 5
                             exp_time = min_exposure
                             # snap the exposure time to a discrete grid
                             if exp_time > 0.00002:
                                 exp_time=min(sky_exposure_snap_this_filter, key=lambda x:abs(x-exp_time))
                             else:
                                 exp_time = 0.5*min_exposure

                        else:
                            in_wait_mode=False
                            exp_time = round(exp_time, 5)
                            # snap the exposure time to a discrete grid
                            if exp_time > 0.00002:
                                exp_time=min(sky_exposure_snap_this_filter, key=lambda x:abs(x-exp_time))
                            else:
                                exp_time = 0.5*min_exposure

                            # If scope has gone to bed due to inactivity, wake it up!
                            if g_dev['mnt'].rapid_park_indicator:
                                g_dev['mnt'].unpark_command({}, {})
                                self.check_zenith_and_move_to_flat_spot(ending=self.flats_ending, dont_wait_after_slew=True)
                                self.time_of_next_slew = time.time() + 600

                            # If scope has drifted quite a lot from the null spot while waiting, nudge it back up.
                            if time.time() >= (self.time_of_next_slew-270):
                                self.check_zenith_and_move_to_flat_spot(ending=self.flats_ending, dont_wait_after_slew=True)
                                self.time_of_next_slew = time.time() + 600

                            if self.stop_script_called:
                                g_dev["obs"].send_to_user("Cancelling out of calibration script as stop script has been called.")
                                self.filter_throughput_shelf.close()
                                g_dev['mnt'].park_command({}, {}) # You actually always want it to park, TheSkyX can't stop the telescope tracking, so park is safer... it is before focus anyway.
                                self.flats_being_collected = False
                                self.eve_sky_flat_latch = False
                                self.morn_sky_flat_latch = False
                                self.total_sequencer_control = False
                                g_dev['obs'].report_to_nightlog("Cancelled Sky Flats. Stop Script Called.")
                                return
                            if not g_dev['obs'].open_and_enabled_to_observe:
                                g_dev["obs"].send_to_user("Cancelling out of activity as no longer open and enabled to observe.")
                                self.filter_throughput_shelf.close()
                                g_dev['mnt'].park_command({}, {}) # You actually always want it to park, TheSkyX can't stop the telescope tracking, so park is safer... it is before focus anyway.
                                self.flats_being_collected = False
                                self.eve_sky_flat_latch = False
                                self.morn_sky_flat_latch = False
                                self.total_sequencer_control = False
                                g_dev['obs'].report_to_nightlog("Cancelled Sky Flats. Roof Closed.")
                                return

                            req = {'time': float(exp_time),  'alias': camera_name, 'image_type': 'skyflat', 'script': 'On'}

                            if g_dev["fil"].null_filterwheel == False:
                                opt = { 'count': 1, 'filter': current_filter}
                            else:
                                opt = { 'count': 1, }

                            if ephem.now() >= self.flats_ending:
                                if morn: # This needs to be here because some scopes do not do morning bias and darks
                                    try:
                                        g_dev['mnt'].park_command({}, {})
                                    except:
                                        plog("Mount did not park at end of morning skyflats.")
                                self.filter_throughput_shelf.close()
                                self.flats_being_collected = False
                                self.eve_sky_flat_latch = False
                                self.morn_sky_flat_latch = False
                                self.total_sequencer_control = False
                                g_dev['obs'].report_to_nightlog("Finished Sky Flats. Out of Time.")
                                return
                            try:
                                # Particularly for AltAz, the slew and rotator rotation must have ended before exposing.
                                g_dev['mnt'].wait_for_slew(wait_after_slew=False)
                                try:
                                    self.wait_for_rotator(msg='flat rotator wait', sleep_interval_s=0.2)
                                    while g_dev['rot'].rotator.IsMoving:
                                        plog("flat rotator wait")
                                        time.sleep(0.2)
                                except:
                                    pass

                                # If there is a rotator, give it a second
                                # to settle down after rotation complete
                                if g_dev['rot'] != None:
                                    time.sleep(1)

                                # Variable to notify the camera thread that its the last of the flat set, so free to nudge
                                if (acquired_count + 1) == flat_count:
                                    self.last_image_of_a_filter_flat_set=True
                                else:
                                    self.last_image_of_a_filter_flat_set=False

                                self.scope_already_nudged_by_camera_thread=False
                                # Report the next filter in the queue
                                if len (pop_list) == 1:
                                    self.next_filter_in_flat_run = 'none'
                                else:
                                    self.next_filter_in_flat_run = pop_list[1]

                                fred = g_dev['cam'].expose_command(req, opt, user_id='Tobor', user_name='Tobor', user_roles='system', no_AWS=True, do_sep = False,skip_daytime_check=True)
                                number_of_exposures_so_far=number_of_exposures_so_far+1

                                try:
                                    if self.stop_script_called:
                                        g_dev["obs"].send_to_user("Cancelling out of calibration script as stop script has been called.")
                                        self.filter_throughput_shelf.close()
                                        g_dev['mnt'].park_command({}, {}) # You actually always want it to park, TheSkyX can't stop the telescope tracking, so park is safer... it is before focus anyway.
                                        self.flats_being_collected = False
                                        self.eve_sky_flat_latch = False
                                        self.morn_sky_flat_latch = False
                                        self.total_sequencer_control = False
                                        g_dev['obs'].report_to_nightlog("Cancelled Sky Flats. Stop Script Called.")
                                        return

                                    if not g_dev['obs'].open_and_enabled_to_observe:
                                        g_dev["obs"].send_to_user("Cancelling out of activity as no longer open and enabled to observe.")
                                        self.filter_throughput_shelf.close()
                                        g_dev['mnt'].park_command({}, {}) # You actually always want it to park, TheSkyX can't stop the telescope tracking, so park is safer... it is before focus anyway.
                                        self.flats_being_collected = False
                                        self.eve_sky_flat_latch = False
                                        self.morn_sky_flat_latch = False
                                        self.total_sequencer_control = False
                                        g_dev['obs'].report_to_nightlog("Cancelled Sky Flats. Roof Closed.")
                                        return

                                except Exception as e:
                                    plog ('something funny in stop_script still',e)

                                if fred == 'roofshut' :
                                    plog ("roof was shut during flat period, cancelling out of flat scripts")
                                    g_dev["obs"].send_to_user("Roof shut during sky flats. Stopping sky_flats")
                                    self.filter_throughput_shelf.close()
                                    g_dev['mnt'].park_command({}, {}) # You actually always want it to park, TheSkyX can't stop the telescope tracking, so park is safer... it is before focus anyway.
                                    self.flats_being_collected = False
                                    self.eve_sky_flat_latch = False
                                    self.morn_sky_flat_latch = False
                                    self.total_sequencer_control = False
                                    g_dev['obs'].report_to_nightlog("Cancelled Sky Flats. Roof Shut.")
                                    return

                                if fred == 'blockend':
                                    plog ("blockend detected during flat period, cancelling out of flat scripts")
                                    g_dev["obs"].send_to_user("Roof shut during sky flats. Stopping sky_flats")
                                    self.filter_throughput_shelf.close()
                                    g_dev['mnt'].park_command({}, {}) # You actually always want it to park, TheSkyX can't stop the telescope tracking, so park is safer... it is before focus anyway.
                                    self.flats_being_collected = False
                                    self.eve_sky_flat_latch = False
                                    self.morn_sky_flat_latch = False
                                    self.total_sequencer_control = False
                                    g_dev['obs'].report_to_nightlog("Finished Sky Flats. Block Ended.")
                                    return

                                if g_dev["obs"].stop_all_activity:
                                    plog('stop_all_activity cancelling out of exposure loop')
                                    self.filter_throughput_shelf.close()
                                    g_dev['mnt'].park_command({}, {}) # You actually always want it to park, TheSkyX can't stop the telescope tracking, so park is safer... it is before focus anyway.
                                    self.flats_being_collected = False
                                    self.eve_sky_flat_latch = False
                                    self.morn_sky_flat_latch = False
                                    self.total_sequencer_control = False
                                    g_dev['obs'].report_to_nightlog("Cancelled Sky Flats. Stop All Activity Called.")
                                    return

                                try:
                                    bright = fred['patch']
                                except:
                                    bright = None
                                    plog ("patch broken?")
                                    plog(traceback.format_exc())
                                    plog (fred)

                            except Exception as e:
                                plog('Failed to get a flat image: ', e)
                                plog(traceback.format_exc())
                                continue

                            try:
                                scale = target_flat / bright
                            except:
                                scale = 1.0

                            if self.stop_script_called:
                                g_dev["obs"].send_to_user("Cancelling out of calibration script as stop script has been called.")
                                self.filter_throughput_shelf.close()
                                g_dev['mnt'].park_command({}, {}) # You actually always want it to park, TheSkyX can't stop the telescope tracking, so park is safer... it is before focus anyway.
                                self.flats_being_collected = False
                                self.eve_sky_flat_latch = False
                                self.morn_sky_flat_latch = False
                                self.total_sequencer_control = False
                                g_dev['obs'].report_to_nightlog("Cancelled Sky Flats. Stop Script Called.")
                                return

                            if not g_dev['obs'].open_and_enabled_to_observe:
                                g_dev["obs"].send_to_user("Cancelling out of activity as no longer open and enabled to observe.")
                                self.filter_throughput_shelf.close()
                                g_dev['mnt'].park_command({}, {}) # You actually always want it to park, TheSkyX can't stop the telescope tracking, so park is safer... it is before focus anyway.
                                self.flats_being_collected = False
                                self.eve_sky_flat_latch = False
                                self.morn_sky_flat_latch = False
                                self.total_sequencer_control = False
                                g_dev['obs'].report_to_nightlog("Cancelled Sky Flats. Roof Closed.")
                                return

                            self.got_a_flat_this_round=False

                            if not bright == None:
                                if g_dev["fil"].null_filterwheel == False:
                                    if sky_lux != None:
                                        old_throughput_value=copy.deepcopy(new_throughput_value)
                                        plog(current_filter,' New Throughput Value: ', round(bright/(sky_lux*collecting_area*pixel_area*exp_time), 3), '\n\n')
                                        new_throughput_value = round(bright/(sky_lux*collecting_area*pixel_area*exp_time), 3)
                                    else:
                                        old_throughput_value=copy.deepcopy(new_throughput_value)
                                        plog(current_filter,' New Throughput Value: ', round(bright/(collecting_area*pixel_area*exp_time), 3), '\n\n')
                                        new_throughput_value = round(bright/(collecting_area*pixel_area*exp_time), 3)

                                else:
                                    if sky_lux != None:
                                        try:
                                            plog('New Throughput Value: ', round(bright/(sky_lux*collecting_area*pixel_area*exp_time), 3), '\n\n')
                                        except:
                                            plog ("this seems to be a bug that occurs when the temperature is out of range, here is a breakpoint for you to test it")
                                        old_throughput_value=copy.deepcopy(new_throughput_value)
                                        new_throughput_value = round(bright/(sky_lux*collecting_area*pixel_area*exp_time), 3)
                                    else:
                                        plog('New Throughput Value: ', round(bright/(collecting_area*pixel_area*exp_time), 3), '\n\n')
                                        old_throughput_value=copy.deepcopy(new_throughput_value)
                                        new_throughput_value = round(bright/(collecting_area*pixel_area*exp_time), 3)

                                if g_dev['cam'].settings["is_osc"]:
                                    # Check the first image is not unnaturally low (during non-commissioning with a known filter)
                                    # and wait again
                                    if bright < 0.3 * flat_saturation_level and number_of_exposures_so_far == 1 and self.current_filter_last_camera_gain < 200:
                                        plog("Got an abnormally low value on the first shot")
                                        plog("Retrying again after a little wait to check the filter is in place")
                                        new_throughput_value=copy.deepcopy(old_throughput_value)
                                        scale=1
                                        time.sleep(3)
                                    # Same with unnaturally high
                                    elif bright > 0.8 * flat_saturation_level and number_of_exposures_so_far == 1 and self.current_filter_last_camera_gain < 200:
                                        plog("Got an abnormally high value on the first shot")
                                        plog("Retrying again after a little wait to check the filter is in place")
                                        new_throughput_value=copy.deepcopy(old_throughput_value)
                                        scale=1
                                        time.sleep(3)
                                    elif (
                                        bright
                                        <= 0.8* flat_saturation_level and
                                        bright
                                        >= 0.5 * flat_saturation_level
                                    ):
                                        acquired_count += 1
                                        self.got_a_flat_this_round=True
                                        self.filter_throughput_shelf[current_filter]=new_throughput_value
                                        try:
                                            camera_gain_collector.append(fred["camera_gain"])
                                        except:
                                            plog ("camera gain not avails")
                                    elif morn and (bright > (flat_saturation_level * 0.8)) and (old_throughput_value/new_throughput_value > 0.85) and (old_throughput_value/new_throughput_value < 1.15):
                                        plog ("Morning and overexposing at this exposure time: " + str(exp_time) + ". Dropping that out")
                                        sky_exposure_snap_this_filter.remove(exp_time)
                                        # Remove all exposure times below this exposure
                                        # Also remove other useless exposure times
                                        for expentry in sky_exposure_snap_this_filter:
                                            if float(expentry) > exp_time:
                                                try:
                                                    sky_exposure_snap_this_filter.remove(expentry)
                                                except:
                                                    plog(traceback.format_exc())

                                    elif not morn and (bright < (flat_saturation_level * 0.5)) and 0.85 < old_throughput_value/new_throughput_value < 1.15:
                                        plog ("Evening and underexposing at this exposure time: " + str(exp_time) + ". Dropping that out")
                                        sky_exposure_snap_this_filter.remove(exp_time)
                                        # Remove all exposure times below this exposure time
                                        # Also remove other useless exposure times
                                        for expentry in sky_exposure_snap_this_filter:
                                            if float(expentry) < exp_time:
                                                try:
                                                    sky_exposure_snap_this_filter.remove(expentry)
                                                except:
                                                    plog(traceback.format_exc())

                                else:
                                    if bright < 0.1 * flat_saturation_level and number_of_exposures_so_far == 1 and self.current_filter_last_camera_gain < 200:
                                        plog("Got an abnormally low value on the first shot")
                                        plog("Retrying again after a little wait to check the filter is in place")
                                        new_throughput_value=copy.deepcopy(old_throughput_value)
                                        scale=1
                                        time.sleep(3)
                                    if bright > 0.8 * flat_saturation_level and number_of_exposures_so_far == 1  and self.current_filter_last_camera_gain < 200:
                                        plog("Got an abnormally high value on the first shot")
                                        plog("Retrying again after a little wait to check the filter is in place")
                                        new_throughput_value=copy.deepcopy(old_throughput_value)
                                        scale=1
                                        time.sleep(3)
                                    elif (
                                        bright
                                        <= 0.75* flat_saturation_level and
                                        bright
                                        >= 0.25 * flat_saturation_level
                                    ):
                                        acquired_count += 1
                                        self.got_a_flat_this_round=True
                                        self.filter_throughput_shelf[current_filter]=new_throughput_value
                                        try:
                                            camera_gain_collector.append(fred["camera_gain"])
                                        except:
                                            plog ("camera gain not avails")
                                    elif morn and ( bright > (flat_saturation_level * 0.75)) and 0.85 < old_throughput_value/new_throughput_value < 1.15:
                                        plog ("Morning and overexposing at this exposure time: " + str(exp_time) + ". Dropping that out")
                                        sky_exposure_snap_this_filter.remove(exp_time)
                                        # Also remove other useless exposure times
                                        for expentry in sky_exposure_snap_this_filter:
                                            if float(expentry) > exp_time:
                                                try:
                                                    sky_exposure_snap_this_filter.remove(expentry)
                                                except:
                                                    plog(traceback.format_exc())

                                    elif not morn and (bright < (flat_saturation_level * 0.25)) and 0.85 < old_throughput_value/new_throughput_value < 1.15:
                                        plog ("Evening and underexposing at this exposure time: " + str(exp_time) + ". Dropping that out")
                                        sky_exposure_snap_this_filter.remove(exp_time)
                                        # Also remove other useless exposure times
                                        for expentry in sky_exposure_snap_this_filter:
                                            if float(expentry) < exp_time:
                                                try:
                                                    sky_exposure_snap_this_filter.remove(expentry)
                                                except:
                                                    plog(traceback.format_exc())


                            if len(sky_exposure_snap_this_filter) <1:
                                acquired_count=flat_count+1

                            if bright == None:
                                plog ("Seems like the camera isn't liking taking flats. This is usually because it hasn't been able to cool sufficiently, bailing out of flats. ")
                                acquired_count += 1 # trigger end of loop

                            if acquired_count == flat_count or acquired_count > flat_count or (self.last_image_of_a_filter_flat_set and not flat_count == 1):
                                acquired_count=acquired_count+1
                                pop_list.pop(0)
                                scale = 1
                            elif self.got_a_flat_this_round and not self.scope_already_nudged_by_camera_thread: # Only nudge if you got a good flat. No point otherwise.
                                # Give it a bit of a nudge, not necessary if it is the last shot of the filter.
                                # There is no reason to wait for it to finish slewing either.
                                self.check_zenith_and_move_to_flat_spot(ending=self.flats_ending, dont_wait_after_slew=True)
                                self.time_of_next_slew = time.time() + 600
                            continue
                    else:
                        time.sleep(1)

        if morn:
            self.morn_sky_flat_latch = False
        else:
            self.eve_sky_flat_latch = False

        textfilename= g_dev['obs'].obsid_path + 'ptr_night_shelf/' + 'filterthroughput' + g_dev['cam'].alias + str(g_dev['obs'].name) +'.txt'
        try:
            os.remove(textfilename)
        except:
            pass

        with open(textfilename, 'w') as f:
            plog ("Ending stored filter throughputs")
            for filtertempgain in list(self.filter_throughput_shelf.keys()):
                filtline=str(filtertempgain) + " " + str(self.filter_throughput_shelf[filtertempgain])
                plog (filtline)
                f.write(filtline +"\n")

        self.filter_throughput_shelf.close()

        # Report on camera gain estimation
        try:
            camera_gain_collector=np.array(camera_gain_collector)
            plog ("Camera Gain Estimates: " + str(bn.nanmedian(camera_gain_collector)) + " std " + str(np.std(camera_gain_collector)) + " N " + str(len(camera_gain_collector)))
            plog ("Raw List of Gains: " +str(camera_gain_collector))
        except:
            plog ("hit some snag with reporting gains")
            plog(traceback.format_exc())

        plog('\nSky flat sequence complete.\n')
        g_dev["obs"].send_to_user("Sky flat collection complete.")

        # Park scope at the end of flats but not if it is just about to do another run.
        if not self.new_throughtputs_detected_in_flat_run:
            g_dev['mnt'].park_command({}, {}) # You actually always want it to park, TheSkyX can't stop the telescope tracking, so park is safer... it is before focus anyway.
            plog ("Scope parked at the end of flats.")

        if morn:
            self.morn_flats_done = True
        else:
            self.eve_flats_done = True

        self.flats_being_collected = False
        self.eve_sky_flat_latch = False
        self.morn_sky_flat_latch = False

        g_dev['obs'].flush_command_queue()


        # # If the camera pixelscale is None then we are in commissioning mode and
        # # need to restack the calibrations straight away
        # # so this triggers off the stacking process to happen in a thread.
        # if g_dev['cam'].pixscale == None:
        #

        # We should always restack after getting new flats
        self.master_restack_queue.put( 'justflatsreally', block=False)


        g_dev['obs'].report_to_nightlog("Finished Sky Flats.")
        self.total_sequencer_control = False


    def screen_flat_script(self, req, opt):
        #### CURRENTLY THIS IS NOT AN IMPLEMENTED FUNCTION.
        pass


    def filter_focus_offset_estimator_script(self):

        self.total_sequencer_control=True

        self.measuring_focus_offsets=True
        
        g_dev['obs'].report_to_nightlog("Focus offset estimator script triggerred.")
        plog ("Determining offsets between filters")
        plog ("First doing a normal run on the 'focus' filter first")

        # Slewing to a relatively random high spot
        g_dev['mnt'].go_command(alt=75,az= 270)

        req2 = {'target': 'near_tycho_star'}
        opt = {}
        foc_pos, foc_fwhm=self.auto_focus_script(req2, opt, dont_return_scope=True, skip_timer_check=True, filter_choice='focus')

        plog ("focus position: " + str(foc_pos))
        plog ("focus fwhm: " + str(foc_fwhm))

        if self.stop_script_called:
            g_dev["obs"].send_to_user("Cancelling out of autofocus script as stop script has been called.")
            self.focussing=False
            self.total_sequencer_control=False

            return
        if not g_dev['obs'].open_and_enabled_to_observe:
            g_dev["obs"].send_to_user("Cancelling out of activity as no longer open and enabled to observe.")
            self.focussing=False
            self.total_sequencer_control=False
            return

        if np.isnan(foc_pos):
            plog ("initial focus on offset run failed, giving it another shot after extensive focus attempt.")
            foc_pos, foc_fwhm=self.auto_focus_script(req2, opt, dont_return_scope=True, skip_timer_check=True, filter_choice='focus')

            plog ("focus position: " + str(foc_pos))
            plog ("focus fwhm: " + str(foc_fwhm))
            if np.isnan(foc_pos):
                plog ("Second initial focus on offset run failed, we really need a very good initial estimate, so bailing out.")
                self.total_sequencer_control=False
                return

        focus_filter_focus_point=foc_pos

        # First get the list of filters from the config list.
        list_of_filters_for_this_run=[]
        for entry in g_dev['fil'].filter_data:
            list_of_filters_for_this_run.append(entry[0])
        plog(list_of_filters_for_this_run)
        if 'dk' in list_of_filters_for_this_run:
            list_of_filters_for_this_run.remove('dk')
        if 'dark' in list_of_filters_for_this_run:
            list_of_filters_for_this_run.remove('dark')

        filter_offset_collector={}

        for chosen_filter in list_of_filters_for_this_run:
            plog ("Running offset test for " + str(chosen_filter))
            try:
                foc_pos, foc_fwhm=self.auto_focus_script(req2, opt, dont_return_scope=True, skip_timer_check=True, dont_log_focus=True, skip_pointing=True, begin_at=focus_filter_focus_point, filter_choice=chosen_filter)
            except:
                plog(traceback.format_exc())
                plog ("dodgy auto focus return")
                foc_pos=np.nan
                foc_fwhm=np.nan
            plog ("focus position: " + str(foc_pos))
            plog ("focus fwhm: " + str(foc_fwhm))

            if self.stop_script_called:
                g_dev["obs"].send_to_user("Cancelling out of autofocus script as stop script has been called.")
                self.focussing=False
                self.total_sequencer_control=False
                return
            if not g_dev['obs'].open_and_enabled_to_observe:
                g_dev["obs"].send_to_user("Cancelling out of activity as no longer open and enabled to observe.")
                self.focussing=False
                self.total_sequencer_control=False
                return

            if np.isnan(foc_pos):
                plog ("initial focus on offset run failed, giving it another shot after extensive focus attempt.")

                try:
                    foc_pos, foc_fwhm=self.auto_focus_script(req2, opt, dont_return_scope=True, skip_timer_check=True, dont_log_focus=True, skip_pointing=True, filter_choice=chosen_filter)
                except:
                    plog(traceback.format_exc())
                    plog ("dodgy auto focus return")
                    foc_pos=np.nan
                    foc_fwhm=np.nan


                plog ("focus position: " + str(foc_pos))
                plog ("focus fwhm: " + str(foc_fwhm))
                if np.isnan(foc_pos):
                    plog ("Second attempt on offset run failed, couldn't update the offset for this filter.")

            if not np.isnan(foc_pos):
                filter_offset_collector[chosen_filter]=focus_filter_focus_point-foc_pos
                filteroffset_shelf = shelve.open(g_dev['obs'].obsid_path + 'ptr_night_shelf/' + 'filteroffsets_' + g_dev['cam'].alias + str(g_dev['obs'].name))
                filteroffset_shelf[chosen_filter]=focus_filter_focus_point-foc_pos
                g_dev['fil'].filter_offsets[chosen_filter]=focus_filter_focus_point-foc_pos
                filteroffset_shelf.close()

            if self.stop_script_called:
                g_dev["obs"].send_to_user("Cancelling out of autofocus script as stop script has been called.")
                self.focussing=False
                self.total_sequencer_control=False
                return
            if not g_dev['obs'].open_and_enabled_to_observe:
                g_dev["obs"].send_to_user("Cancelling out of activity as no longer open and enabled to observe.")
                self.focussing=False
                self.total_sequencer_control=False
                return

        plog ("Final determined offsets this run")
        plog (filter_offset_collector)
        plog ("Current filter offset shelf")
        filteroffset_shelf = shelve.open(g_dev['obs'].obsid_path + 'ptr_night_shelf/' + 'filteroffsets_' + g_dev['cam'].alias + str(g_dev['obs'].name))
        for filtername in filteroffset_shelf:
            plog (str(filtername) + " " + str(filteroffset_shelf[filtername]))
        filteroffset_shelf.close()

        self.auto_focus_script(req2, opt,skip_pointing=True)
        self.measuring_focus_offsets=False
        self.total_sequencer_control=False


    def auto_focus_script(self, req, opt, throw=None, begin_at=None, skip_timer_check=False, dont_return_scope=False, dont_log_focus=False, skip_pointing=False, extensive_focus=None, filter_choice='focus'):
        self.focussing=True
        self.total_sequencer_control = True

        # assume we are using the main focuser
        focuser = self.obs.devices['main_focuser']

        if throw==None:
            throw= focuser.config['throw']

        if (ephem.now() < g_dev['events']['End Eve Bias Dark'] ) or \
            (g_dev['events']['End Morn Bias Dark']  < ephem.now() < g_dev['events']['Nightly Reset']):
            plog ("NOT DOING AUTO FOCUS -- IT IS THE DAYTIME!!")
            g_dev["obs"].send_to_user("An auto focus was rejected as it is during the daytime.")
            self.focussing=False
            self.total_sequencer_control = False
            return np.nan, np.nan

        # First check how long it has been since the last focus
        plog ("Time of last focus")
        plog (g_dev['foc'].time_of_last_focus)
        plog ("Time since last focus")
        plog (datetime.datetime.now() - g_dev['foc'].time_of_last_focus)

        if self.stop_script_called:
            g_dev["obs"].send_to_user("Cancelling out of autofocus script as stop script has been called.")
            self.focussing=False
            return np.nan, np.nan
        if not g_dev['obs'].open_and_enabled_to_observe:
            g_dev["obs"].send_to_user("Cancelling out of activity as no longer open and enabled to observe.")
            self.focussing=False
            return np.nan, np.nan

        plog ("Threshold time between auto focus routines (hours)")
        plog (self.config['periodic_focus_time'])

        if skip_timer_check == False:
            # If it has been too long since the last autofocus
            if ((datetime.datetime.utcnow() - g_dev['foc'].time_of_last_focus)) > datetime.timedelta(hours=self.config['periodic_focus_time']):
                plog ("Sufficient time has passed since last focus to do auto_focus")
            # Or if the roof has been shute since the last autofocus
<<<<<<< HEAD
            elif datetime.datetime.utcfromtimestamp(self.time_roof_last_opened) > g_dev['foc'].time_of_last_focus:
=======
            elif datetime.datetime.utcfromtimestamp(self.time_roof_last_opened) < g_dev['foc'].time_of_last_focus:
>>>>>>> a1abeffa
                plog ("Roof has been shut since last focus. Redoing focus")
            else:
                plog ("too soon since last autofocus")
                self.focussing=False
                self.total_sequencer_control = False
                return np.nan, np.nan

        g_dev['foc'].time_of_last_focus = datetime.datetime.utcnow()
        # Reset focus tracker
        g_dev['foc'].focus_tracker = [np.nan] * 10
        throw = g_dev['foc'].throw
        self.af_guard = True

        #unpark before anything else.
        position_after_unpark=False
        if g_dev['mnt'].rapid_park_indicator:
            position_after_unpark=True
        g_dev['mnt'].unpark_command({}, {})
        if position_after_unpark:
            g_dev['mnt'].go_command(alt=70,az= 70)
            g_dev['mnt'].set_tracking_on()

        start_ra = g_dev['mnt'].return_right_ascension()   #Read these to go back.  NB NB Need to cleanly pass these on so we can return to proper target.
        start_dec = g_dev['mnt'].return_declination()


        #breakpoint()

        if not begin_at is None:
            focus_start = begin_at  #In this case we start at a place close to a 3 point minimum.
        # elif not extensive_focus == None:
        #     focus_start=extensive_focus
        else:
            focus_start=g_dev['foc'].current_focus_position
        foc_pos0 = focus_start

# =============================================================================
# =============================================================================
# =============================================================================
        plog("Saved  *mounting* ra, dec, focus:  ", start_ra, start_dec, focus_start)
        
        
        g_dev['obs'].report_to_nightlog("Autofocus process started.")

        if not skip_pointing:
            # Trim catalogue so that only fields 45 degrees altitude are in there.
            self.focus_catalogue_skycoord= SkyCoord(ra = self.focus_catalogue[:,0]*u.deg, dec = self.focus_catalogue[:,1]*u.deg)
            aa = AltAz (location=g_dev['mnt'].site_coordinates, obstime=Time.now())
            self.focus_catalogue_altitudes=self.focus_catalogue_skycoord.transform_to(aa)

            # Also avoid being to close to the meridian
            # This is to avoid flips but also
            # If we are syncing the mount during this period, we need to sync safely away from the meridian
            sid = float((Time(datetime.datetime.utcnow(), scale='utc', location=g_dev['mnt'].site_coordinates).sidereal_time('apparent')*u.deg) / u.deg / u.hourangle)
            self.focus_catalogue_hourangles=[]
            for splot in self.focus_catalogue[:,0]:
                self.focus_catalogue_hourangles.append( abs(sid - (splot / 15)))

            above_altitude_patches=[]

            for ctr in range(len(self.focus_catalogue_altitudes)):
                if self.focus_catalogue_altitudes[ctr].alt /u.deg > 45.0 and self.focus_catalogue_hourangles[ctr] > 1:
                    above_altitude_patches.append([self.focus_catalogue[ctr,0], self.focus_catalogue[ctr,1], self.focus_catalogue[ctr,2]])
            above_altitude_patches=np.asarray(above_altitude_patches)
            self.focus_catalogue_skycoord= SkyCoord(ra = above_altitude_patches[:,0]*u.deg, dec = above_altitude_patches[:,1]*u.deg)

            # d2d of the closest field.
            teststar = SkyCoord(ra = g_dev['mnt'].current_icrs_ra*15*u.deg, dec = g_dev['mnt'].current_icrs_dec*u.deg)
            idx, d2d, _ = teststar.match_to_catalog_sky(self.focus_catalogue_skycoord)

            focus_patch_ra=above_altitude_patches[idx,0] /15
            focus_patch_dec=above_altitude_patches[idx,1]
            focus_patch_n=above_altitude_patches[idx,2]

            g_dev['obs'].request_scan_requests()
            g_dev['obs'].send_to_user("Slewing to a focus field", p_level='INFO')
            try:
                plog("\nGoing to near focus patch of " + str(int(focus_patch_n)) + " 9th to 12th mag stars " + str(d2d.deg[0]) + "  degrees away.\n")
                g_dev['mnt'].go_command(ra=focus_patch_ra, dec=focus_patch_dec)
            except Exception as e:
                plog ("Issues pointing to a focus patch. Focussing at the current pointing." , e)
                plog(traceback.format_exc())

            req = {'time': g_dev['cam'].focus_exposure,  'alias':  str(g_dev['cam'].name), 'image_type': 'focus'}
            opt = { 'count': 1, 'filter': 'focus'}

            if self.stop_script_called:
                g_dev["obs"].send_to_user("Cancelling out of autofocus script as stop script has been called.")
                self.focussing=False
                self.total_sequencer_control = False
                g_dev['obs'].report_to_nightlog("Autofocus process ended.")
                return np.nan, np.nan

            if not g_dev['obs'].open_and_enabled_to_observe:
                g_dev["obs"].send_to_user("Cancelling out of activity as no longer open and enabled to observe.")
                self.focussing=False
                self.total_sequencer_control = False
                g_dev['obs'].report_to_nightlog("Autofocus process ended.")
                return np.nan, np.nan

            g_dev['foc'].guarded_move((focus_start)*g_dev['foc'].micron_to_steps)

            # First check if we are doing a sync
            if g_dev['obs'].sync_after_platesolving and not (g_dev['cam'].pixscale == None):
                g_dev['obs'].send_to_user("Running a platesolve to sync the mount", p_level='INFO')

                self.centering_exposure(no_confirmation=True, try_hard=True)
                # Wait for platesolve
                reported=0
                temptimer=time.time()
                while True:
                    if g_dev['obs'].platesolve_is_processing ==False and g_dev['obs'].platesolve_queue.empty():
                        break
                    else:
                        if reported ==0:
                            plog ("PLATESOLVE: Waiting for platesolve processing to complete and queue to clear")
                            reported=1
                        if (time.time() - temptimer) > 20:
                            #g_dev["obs"].request_full_update()
                            temptimer=time.time()
                        if self.stop_script_called:
                            g_dev["obs"].send_to_user("Cancelling out of autofocus script as stop script has been called.")
                            self.focussing=False
                            self.total_sequencer_control = False
                            g_dev['obs'].report_to_nightlog("Autofocus process ended.")
                            return np.nan, np.nan
                        if not g_dev['obs'].open_and_enabled_to_observe:
                            g_dev["obs"].send_to_user("Cancelling out of activity as no longer open and enabled to observe.")
                            self.focussing=False
                            self.total_sequencer_control = False
                            g_dev['obs'].report_to_nightlog("Autofocus process ended.")
                            return np.nan, np.nan
                        pass

                    g_dev['obs'].sync_after_platesolving = False

                    # Once the mount is synced, then re-slew the mount to where it thinks it should be
                    g_dev['mnt'].go_command(ra=focus_patch_ra, dec=focus_patch_dec)

                    g_dev['obs'].send_to_user("Running a quick platesolve to center the focus field and test the sync", p_level='INFO')
            else:
                g_dev['obs'].send_to_user("Running a quick platesolve to center the focus field", p_level='INFO')


            # To get a good pixelscale, we need to be in focus,
            # So if we haven't got a good pixelscale yet, then we likely
            # haven't got a good focus yet anyway.
            if g_dev['cam'].pixscale == None:
                plog ("skipping centering exposure as we don't even have a pixelscale yet")
            else:
                self.centering_exposure(no_confirmation=True, try_hard=True)

                # Wait for platesolve
                reported=0
                temptimer=time.time()
                while True:
                    if g_dev['obs'].platesolve_is_processing ==False and g_dev['obs'].platesolve_queue.empty():
                        break
                    else:
                        if reported ==0:
                            plog ("PLATESOLVE: Waiting for platesolve processing to complete and queue to clear")
                            reported=1
                        if (time.time() - temptimer) > 20:
                            #g_dev["obs"].request_full_update()
                            temptimer=time.time()
                        if self.stop_script_called:
                            g_dev["obs"].send_to_user("Cancelling out of autofocus script as stop script has been called.")
                            self.focussing=False
                            self.total_sequencer_control = False
                            g_dev['obs'].report_to_nightlog("Autofocus process ended.")
                            return np.nan, np.nan
                        if not g_dev['obs'].open_and_enabled_to_observe:
                            g_dev["obs"].send_to_user("Cancelling out of activity as no longer open and enabled to observe.")
                            self.focussing=False
                            self.total_sequencer_control = False
                            g_dev['obs'].report_to_nightlog("Autofocus process ended.")
                            return np.nan, np.nan
                        pass

                    g_dev['obs'].send_to_user("Focus Field Centered", p_level='INFO')

        if self.stop_script_called:
            g_dev["obs"].send_to_user("Cancelling out of autofocus script as stop script has been called.")
            self.focussing=False
            self.total_sequencer_control = False
            g_dev['obs'].report_to_nightlog("Autofocus process ended.")
            return np.nan, np.nan
        if not g_dev['obs'].open_and_enabled_to_observe:
            g_dev["obs"].send_to_user("Cancelling out of activity as no longer open and enabled to observe.")
            self.focussing=False
            self.total_sequencer_control = False
            g_dev['obs'].report_to_nightlog("Autofocus process ended.")
            return np.nan, np.nan

        g_dev['obs'].request_scan_requests()

        plog('Autofocus Starting at:  ', foc_pos0, '\n\n')

        focus_exposure_time=g_dev['cam'].focus_exposure

        # Boost broadband
        if filter_choice.lower() in [ "blue", "b", "jb", "bb", "pb","green", "jv", "bv", "pg","red", "r", "br", "r", "pr", "rc", "rp","i", "ic", "ip", "bi","gp", "g"]:
            focus_exposure_time=focus_exposure_time*2

        # Boost Narrowband and low throughput broadband
        if filter_choice.lower() in ["u", "ju", "bu", "up","z", "zs", "zp","ha", "h", "o3", "o","s2", "s","cr", "c","n2", "n"]:
            focus_exposure_time=focus_exposure_time*4

        req = {'time': focus_exposure_time,  'alias':  str(g_dev['cam'].name), 'image_type': 'focus'}   #  NB Should pick up filter and constats from config
        opt = { 'count': 1, 'filter': filter_choice}

        g_dev['foc'].guarded_move((foc_pos0 - 0* throw)*g_dev['foc'].micron_to_steps)   # NB added 20220209 Nasty bug, varies with prior state

        # THE LOOP
        position_counter=0 # At various stages of the algorithm we attempt different things, this allows us to make that happen.
        central_starting_focus=copy.deepcopy(foc_pos0)
        focus_spots=[]
        spots_tried=[]
        extra_tries=0
        new_focus_position_to_attempt = central_starting_focus # Initialise this variable
        n_of_sources=[] # to track good exposure time


        # In poor conditions we might find that there are too many attempts
        # to find a better point that will never succeed.
        # so we keep track of the number of points and bail out if there are too many
        # but perhaps not on early focusses or on filter offset focusses.
        extra_steps_to_the_left=0
        extra_steps_to_the_right=0

        # We need to load in the estimated correction factor to make the
        # half-light radius fwhm estimates be comparable to a gaussian
        # fwhm estimate

        # Store estimated conversion factor between half-light approach and actual measured gaussian FWHM
        blobvsgauss_shelf = shelve.open(
            g_dev['obs'].obsid_path + 'ptr_night_shelf/' + 'blobvsgauss' + g_dev['cam'].alias + str(g_dev['obs'].name))
        try:

            try:
                blobvsgauss_list = blobvsgauss_shelf['blobvsgauss_list']

            except:
                blobvsgauss_list = [1.0]


            stored_blob_to_gaussian_factor = bn.nanmedian(blobvsgauss_list)
            plog ("Stored blob to gaussian factor: " + str(stored_blob_to_gaussian_factor))
            #plog('1x1 pixel scale: ' + str(self.pixscale))
        except:
            plog ("blob issue")
            plog(traceback.format_exc())

        blobvsgauss_shelf.close()

        # Now start the main focus loop
        while True:

            im_path_r = g_dev['cam'].camera_path
            im_type = "EX"
            im_path = im_path_r + g_dev["day"] + "/to_AWS/"

            text_name = (
                g_dev['obs'].config["obs_id"]
                + "-"
                + g_dev['cam'].config["name"]
                + "-"
                + g_dev["day"]
                + "-"
                + g_dev['cam'].next_seq
                + "-"
                + im_type
                + "00.txt"
            )

            position_counter=position_counter+1
            # General command bailout section
            g_dev['obs'].request_scan_requests()
            if self.stop_script_called:
                    g_dev["obs"].send_to_user("Cancelling out of autofocus script as stop script has been called.")
                    self.focussing=False
                    self.total_sequencer_control = False
                    g_dev['obs'].report_to_nightlog("Autofocus process ended.")
                    return np.nan, np.nan
            if not g_dev['obs'].open_and_enabled_to_observe:
                g_dev["obs"].send_to_user("Cancelling out of activity as no longer open and enabled to observe.")
                self.focussing=False
                self.total_sequencer_control = False
                g_dev['obs'].report_to_nightlog("Autofocus process ended.")
                return np.nan, np.nan

            # What focus position should i be using?
            if position_counter==1 and len(focus_spots) > 0:
                focus_position_this_loop=central_starting_focus
            elif position_counter==2 and len(focus_spots) > 0:
                focus_position_this_loop=central_starting_focus - throw
            elif position_counter==3 and len(focus_spots) > 0:
                focus_position_this_loop=central_starting_focus - 2* throw
            elif position_counter==4 and len(focus_spots) > 0:
                focus_position_this_loop=central_starting_focus + 2*throw
            elif position_counter==5 and len(focus_spots) > 0:
                focus_position_this_loop=central_starting_focus + throw
            #elif position_counter>5:
            else:
                focus_position_this_loop=new_focus_position_to_attempt


            #  If more than 15 attempts, fail and bail out.
            # But don't bail out if the scope isn't commissioned yet, keep on finding.
            if position_counter > 15 and g_dev['foc'].focus_commissioned:
                g_dev['foc'].set_initial_best_guess_for_focus()
                if not dont_return_scope:
                    plog("Returning to RA:  " +str(start_ra) + " Dec: " + str(start_dec))
                    g_dev["obs"].send_to_user("Returning to RA:  " +str(start_ra) + " Dec: " + str(start_dec))
                    g_dev['obs'].send_to_user("Attempt at V-curve Focus Failed, using calculated values", p_level='INFO')
                    g_dev['mnt'].go_command(ra=start_ra, dec=start_dec)
                    g_dev['mnt'].wait_for_slew(wait_after_slew=False, wait_for_dome=False)

                self.focussing=False
                self.total_sequencer_control = False
                g_dev['obs'].report_to_nightlog("Autofocus process ended.")
                return np.nan, np.nan

            spot=np.nan
            retry_attempts=0
            spots_tried.append(focus_position_this_loop)
            while retry_attempts < 3:

                retry_attempts=retry_attempts+1

                # Check in with stop scripts and roof
                if self.stop_script_called:
                    g_dev["obs"].send_to_user("Cancelling out of calibration script as stop script has been called.")
                    g_dev['mnt'].park_command({}, {})
                    self.total_sequencer_control = False
                    self.focussing=False
<<<<<<< HEAD
                    g_dev['foc'].set_initial_best_guess_for_focus()
=======
                    g_dev['obs'].report_to_nightlog("Autofocus process ended.")
>>>>>>> a1abeffa
                    return

                if not g_dev['obs'].open_and_enabled_to_observe:
                    g_dev['mnt'].park_command({}, {})
                    self.total_sequencer_control = False
                    self.focussing=False
<<<<<<< HEAD
                    g_dev['foc'].set_initial_best_guess_for_focus()
=======
                    g_dev['obs'].report_to_nightlog("Autofocus process ended.")
>>>>>>> a1abeffa
                    return

                # If there has been too many attempts
                if extra_steps_to_the_left > 10 or extra_steps_to_the_right > 10:
                    plog ("Too many extra steps too far away from the known focus point. Giving up.")
                    g_dev['foc'].set_initial_best_guess_for_focus()
                    self.total_sequencer_control = False
                    self.focussing=False
                    g_dev['foc'].set_initial_best_guess_for_focus()
                    return

                # Insert overtavelling at strategic points
                if position_counter == 1 or position_counter ==6:
                    plog ("Overtravelling out at this focus attempt")
                    g_dev['foc'].guarded_move((focus_position_this_loop+ 6*throw)*g_dev['foc'].micron_to_steps )



                # Move the focuser
                plog ("Changing focus to " + str(round(focus_position_this_loop,1)))
                g_dev['foc'].guarded_move((focus_position_this_loop)*g_dev['foc'].micron_to_steps)
                g_dev['mnt'].wait_for_slew(wait_after_slew=False)

                try:
                    self.wait_for_rotator(msg='flat rotator wait', sleep_interval_s=0.2)
                except:
                    pass

                # If there is a rotator, give it a second
                # to settle down after rotation complete
                if g_dev['rot'] != None:
                    time.sleep(1)

                # Take the shot
                result=g_dev['cam'].expose_command(req, opt, user_id='Tobor', user_name='Tobor', user_roles='system', no_AWS=True, solve_it=False) ## , script = 'auto_focus_script_0')  #  This is where we start.


                if result == 'roofshut':
                    plog ("Roof Shut, Site bailing out of Centering")
                    g_dev['foc'].set_initial_best_guess_for_focus()
                    self.total_sequencer_control = False
                    self.focussing=False
<<<<<<< HEAD
                    g_dev['foc'].set_initial_best_guess_for_focus()
=======
                    g_dev['obs'].report_to_nightlog("Autofocus process ended.")
>>>>>>> a1abeffa
                    return

                if result == 'outsideofnighttime':
                    plog ("Outside of Night Time. Site bailing out of Centering")
                    g_dev['foc'].set_initial_best_guess_for_focus()
                    self.total_sequencer_control = False
                    self.focussing=False
<<<<<<< HEAD
                    g_dev['foc'].set_initial_best_guess_for_focus()
=======
                    g_dev['obs'].report_to_nightlog("Autofocus process ended.")
>>>>>>> a1abeffa
                    return

                spot = g_dev['obs'].fwhmresult['FWHM'] * stored_blob_to_gaussian_factor
                foc_pos=g_dev['foc'].current_focus_position

                g_dev['obs'].send_to_user("Focus at test position: " + str(foc_pos) + " is FWHM: " + str(round(spot,2)), p_level='INFO')

                # Store the number of sources with the position to later estimate the optimal exposure time.

                #breakpoint()
                n_of_sources.append([foc_pos,g_dev['obs'].fwhmresult['No_of_sources']])


                if not np.isnan(spot):
                    if spot < 30.0:
                        focus_spots.append((foc_pos,spot))
                        break
                elif g_dev['foc'].focus_commissioned:
                    plog ("retrying this position - could not get a FWHM ")

                else:
                    plog ("Probably out of focus, skipping this point")
                    retry_attempts=4

            # If you have the starting of a v-curve then now you can decide what to do.
            # Start off by sorting in order of focus positions
            if len(focus_spots) > 0:
                focus_spots=sorted(focus_spots)
                lowerbound=min(focus_spots)[0]
                upperbound=max(focus_spots)[0]
                bounds=[lowerbound,upperbound]
                x = list()
                y = list()
                for i in focus_spots:
                    x.append(i[0])
                    y.append(i[1])
                x=np.asarray(x, dtype=float)
                y=np.asarray(y, dtype=float)

            if position_counter < 5:
                if len(focus_spots) > 0:
                    thread = threading.Thread(target=self.construct_focus_jpeg_and_save, args=(((x, y, False, copy.deepcopy(g_dev['cam'].current_focus_jpg), copy.deepcopy(im_path + text_name.replace('EX00.txt', 'EX10.jpg')),False,False),)))
                    thread.daemon = True
                    thread.start()
                    # Fling the jpeg up
                    g_dev['obs'].enqueue_for_fastAWS( im_path, text_name.replace('EX00.txt', 'EX10.jpg'), g_dev['cam'].current_exposure_time, info_image_channel=2)
                else:
                    plog ("Haven't found a starting point yet..... travelling left and right to find a good starting point ")
                    #if position_counter & 1:
                    if len(spots_tried) & 1:
                        new_focus_position_to_attempt=min(spots_tried) - int(position_counter/2) * throw

                    else:
                        new_focus_position_to_attempt=max(spots_tried) + int(position_counter/2) * throw


                    print ("trying fwhm point: " + str(new_focus_position_to_attempt))



            else:
                if len(focus_spots) == 0 or len(focus_spots) == 1:
                    plog ("Sheesh, not one spot found yet!")
                    plog ("Having a crack at a further spot")
                    if position_counter & 1:
                        new_focus_position_to_attempt=min(spots_tried) - throw
                    else:
                        new_focus_position_to_attempt=max(spots_tried) + throw
                else:
                    # Check that from the minimum value, each of the points always increases in both directions.
                    # If not, we don't have a parabola shaped data-set
                    # Cull these wonky spots.
                    # From the minima step out in one direction to check it is increasing.
                    minimumfind=[]
                    for entry in focus_spots:
                        minimumfind.append(entry[1])
                    minimum_index=minimumfind.index(min(minimumfind))
                    minimum_value=min(minimumfind)

                    # Check that after five successful measurements
                    # If the seeing is too bad, just run with the expected
                    # If there is only two or three throw out from the lowest edge
                    if len(focus_spots) == 2 or len(focus_spots) == 3:
                        if focus_spots[0][1] < focus_spots[-1][1]:
                            plog ("smaller focus spot has lower fwhm value, trying out a spot out there")
                            new_focus_position_to_attempt=focus_spots[0][0] - throw
                        else:
                            plog ("higher focus spot has lower fwhm value, trying out a spot out there")
                            new_focus_position_to_attempt=focus_spots[-1][0] + throw

                    else:
                        # If the seeing is too poor to bother focussing, bail o ut
                        # But ONLY if the focus is commissioned. If the focus is not
                        # commissioned then it is highly likely just to be in the wrong
                        # focus region
                        if (minimum_value > focuser.config['maximum_good_focus_in_arcsecond']) and focuser.focus_commissioned:
                            plog ("Minimum value: " + str(minimum_value) + " is too high to bother focussing, just going with the estimated value from previous focus")
                            thread = threading.Thread(target=self.construct_focus_jpeg_and_save, args=(((x, y, False, copy.deepcopy(g_dev['cam'].current_focus_jpg), copy.deepcopy(im_path + text_name.replace('EX00.txt', 'EX10.jpg')),False,False),)))
                            thread.daemon = True
                            thread.start()
                            g_dev['obs'].enqueue_for_fastAWS( im_path, text_name.replace('EX00.txt', 'EX10.jpg'), g_dev['cam'].current_exposure_time, info_image_channel=2)
                            g_dev['foc'].set_initial_best_guess_for_focus()
                            self.total_sequencer_control = False
                            self.focussing=False
<<<<<<< HEAD
                            g_dev['foc'].set_initial_best_guess_for_focus()
=======
                            g_dev['obs'].report_to_nightlog("Autofocus process ended.")
>>>>>>> a1abeffa
                            return

                        # First check if the minimum is too close to the edge
                        if minimum_index == 0 or minimum_index == 1:
                            plog ('minimum index: ', minimum_index)
                            plog ("Minimum too close to the sampling edge, getting another dot")
                            extra_steps_to_the_left=extra_steps_to_the_left+1
                            new_focus_position_to_attempt=focus_spots[0][0] - throw
                            thread = threading.Thread(target=self.construct_focus_jpeg_and_save, args=(((x, y, False, copy.deepcopy(g_dev['cam'].current_focus_jpg), copy.deepcopy(im_path + text_name.replace('EX00.txt', 'EX10.jpg')),False,False),)))
                            thread.daemon = True
                            thread.start()

                            # Fling the jpeg up
                            g_dev['obs'].enqueue_for_fastAWS( im_path, text_name.replace('EX00.txt', 'EX10.jpg'), g_dev['cam'].current_exposure_time, info_image_channel=2)

                        elif minimum_index == len(minimumfind)-1 or  minimum_index == len(minimumfind)-2:
                            plog ('minimum index: ', minimum_index)
                            plog ('minimum find: ', minimumfind)
                            extra_steps_to_the_right=extra_steps_to_the_left+1
                            plog ("Minimum too close to the sampling edge, getting another dot")
                            new_focus_position_to_attempt=focus_spots[len(minimumfind)-1][0] + throw
                            thread = threading.Thread(target=self.construct_focus_jpeg_and_save, args=(((x, y, False, copy.deepcopy(g_dev['cam'].current_focus_jpg), copy.deepcopy(im_path + text_name.replace('EX00.txt', 'EX10.jpg')),False,False),)))
                            thread.daemon = True
                            thread.start()
                            # Fling the jpeg up
                            g_dev['obs'].enqueue_for_fastAWS( im_path, text_name.replace('EX00.txt', 'EX10.jpg'), g_dev['cam'].current_exposure_time, info_image_channel=2)



                        # Then check whether the values on the edge are high enough.

                        # If left side is too low get another dot
                        elif focus_spots[0][1] < (minimum_value +1): #(minimum_value * 1.3)

                            plog ("Left hand side of curve is too low for a good fit, getting another dot")
                            extra_steps_to_the_left=extra_steps_to_the_left+1
                            new_focus_position_to_attempt=focus_spots[0][0] - throw
                            thread = threading.Thread(target=self.construct_focus_jpeg_and_save, args=(((x, y, False, copy.deepcopy(g_dev['cam'].current_focus_jpg), copy.deepcopy(im_path + text_name.replace('EX00.txt', 'EX10.jpg')),False,False),)))
                            thread.daemon = True
                            thread.start()
                            # Fling the jpeg up
                            g_dev['obs'].enqueue_for_fastAWS( im_path, text_name.replace('EX00.txt', 'EX10.jpg'), g_dev['cam'].current_exposure_time, info_image_channel=2)

                        # If right hand side is too low get another dot
                        elif focus_spots[-1][1] < (minimum_value +1 ): #(minimum_value * 1.3)
                            plog ("Right hand side of curve is too low for a good fit, getting another dot")
                            extra_steps_to_the_right=extra_steps_to_the_right + 1
                            new_focus_position_to_attempt=focus_spots[len(minimumfind)-1][0] + throw
                            thread = threading.Thread(target=self.construct_focus_jpeg_and_save, args=(((x, y, False, copy.deepcopy(g_dev['cam'].current_focus_jpg), copy.deepcopy(im_path + text_name.replace('EX00.txt', 'EX10.jpg')),False,False),)))
                            thread.daemon = True
                            thread.start()
                            # Fling the jpeg up
                            g_dev['obs'].enqueue_for_fastAWS( im_path, text_name.replace('EX00.txt', 'EX10.jpg'), g_dev['cam'].current_exposure_time, info_image_channel=2)


                        # Otherwise if it seems vaguely plausible to get a fit... give it a shot
                        else:
                            # If you can fit a parabola, then you've got the focus
                            # If fit, then break
                            fit_failed=False
                            try:
                                fit = np.polyfit(x, y, 2)
                                f = np.poly1d(fit)
                            except:
                                plog ("focus fit didn't work dunno y yet.")
                                plog(traceback.format_exc())
                                fit_failed=True
                            crit_points = bounds + [x for x in f.deriv().r if x.imag == 0 and bounds[0] < x.real < bounds[1]]
                            try:
                                fitted_focus_position=crit_points[2]
                            except:
                                plog ("crit points didn't work dunno y yet.")
                                plog(traceback.format_exc())
                                fit_failed=True

                            if fit_failed:
                                plog ("Fit failed. Usually due to a lack of data on one side of the curve. Grabbing another dot on the smaller side of the curve")
                                minimumfind=[]
                                for entry in focus_spots:
                                    minimumfind.append(entry[1])
                                minimum_index=minimumfind.index(min(minimumfind))
                                if minimum_index == 0 or minimum_index == 1:
                                    plog ("Minimum too close to the sampling edge, getting another dot")
                                    extra_steps_to_the_left=extra_steps_to_the_left+1
                                    new_focus_position_to_attempt=focus_spots[0][0] - throw
                                    thread = threading.Thread(target=self.construct_focus_jpeg_and_save, args=(((x, y, False, copy.deepcopy(g_dev['cam'].current_focus_jpg), copy.deepcopy(im_path + text_name.replace('EX00.txt', 'EX10.jpg')),False,False),)))
                                    thread.daemon = True
                                    thread.start()
                                    # Fling the jpeg up
                                    g_dev['obs'].enqueue_for_fastAWS(im_path, text_name.replace('EX00.txt', 'EX10.jpg'), g_dev['cam'].current_exposure_time, info_image_channel=2)

                                elif minimum_index == len(minimumfind)-1 or  minimum_index == len(minimumfind)-2:

                                    plog ("Minimum too close to the sampling edge, getting another dot")
                                    extra_steps_to_the_right=extra_steps_to_the_right+1
                                    new_focus_position_to_attempt=focus_spots[len(minimumfind)-1][0] + throw
                                    thread = threading.Thread(target=self.construct_focus_jpeg_and_save, args=(((x, y, False, copy.deepcopy(g_dev['cam'].current_focus_jpg), copy.deepcopy(im_path + text_name.replace('EX00.txt', 'EX10.jpg')),False,False),)))
                                    thread.daemon = True
                                    thread.start()
                                    # Fling the jpeg up
                                    g_dev['obs'].enqueue_for_fastAWS(im_path, text_name.replace('EX00.txt', 'EX10.jpg'), g_dev['cam'].current_exposure_time, info_image_channel=2)

                            else:
                                plog ("focus pos: " + str(fitted_focus_position))
                                fitted_focus_fwhm=f(fitted_focus_position)
                                thread = threading.Thread(target=self.construct_focus_jpeg_and_save, args=(((x, y, f, copy.deepcopy(g_dev['cam'].current_focus_jpg), copy.deepcopy(im_path + text_name.replace('EX00.txt', 'EX10.jpg')),fitted_focus_position,fitted_focus_fwhm),)))
                                thread.daemon = True
                                thread.start()
                                # Fling the jpeg up
                                g_dev['obs'].enqueue_for_fastAWS(im_path, text_name.replace('EX00.txt', 'EX10.jpg'), g_dev['cam'].current_exposure_time, info_image_channel=2)

                                # Check that the solved minimum focussed position actually fits in between the lowest measured point and
                                # the two next door measured points.
                                minimumfind=[]
                                for entry in focus_spots:
                                    minimumfind.append(entry[1])
                                minimum_index=minimumfind.index(min(minimumfind))

                                minimum_position_value_left=focus_spots[minimum_index-1][0] - max(0.5,(len(focus_spots)-4)*0.5) * throw
                                minimum_position_value_right=focus_spots[minimum_index+1][0] + max(0.5,(len(focus_spots)-4)*0.5) * throw

                                # If the dot is in the center of the distribution
                                # OR we have tried four or more extra points
                                if (minimum_position_value_left < fitted_focus_position and minimum_position_value_right > fitted_focus_position) or extra_tries > 4:

                                    # If successful, then move to focus and live long and prosper
                                    plog ('Moving to Solved focus:  ', round(fitted_focus_position, 2), ' calculated:  ', fitted_focus_fwhm)
                                    g_dev['obs'].send_to_user("Solved focus is at: " + str(fitted_focus_position) + " with FWHM: " + str(round(fitted_focus_fwhm,2)), p_level='INFO')

                                    pos = int(fitted_focus_position*g_dev['foc'].micron_to_steps)
                                    g_dev['foc'].guarded_move(pos)

                                    g_dev['foc'].last_known_focus = fitted_focus_position
                                    g_dev['foc'].previous_focus_temperature = copy.deepcopy(g_dev['foc'].current_focus_temperature)



                                    #Here calculate the throw
                                    f_prime = np.polyder(f)  # Derivative of the polynomial

                                    # Define the integrand for arc length calculation
                                    integrand = lambda x: np.sqrt(1 + (f_prime(x))**2)

                                    # Calculate the arc length over the entire range of x
                                    arc_length, _ = quad(integrand, np.min(x), np.max(x))

                                    # Decide how many points you want (similar to your original plot)
                                    #num_points = len(x)
                                    num_points = 6

                                    # Calculate step length along the curve
                                    curve_step_length = arc_length / (num_points - 1)

                                    plog("Estimated Optimal Throw:", curve_step_length)

                                    g_dev['foc'].report_optimal_throw(curve_step_length)



                                    # NOW calculate how many sources we get near the best focus
                                    # Sort by key value
                                    sorted_data = sorted(n_of_sources, key=lambda x: x[0])

                                    # Find the immediate next lower and next higher
                                    lower = [x for x in sorted_data if x[0] < fitted_focus_position]
                                    higher = [x for x in sorted_data if x[0] > fitted_focus_position]

                                    next_lower = lower[-1] if lower else None
                                    next_higher = higher[0] if higher else None

                                    # Choose either or both
                                    filtered = [entry for entry in [next_lower, next_higher] if entry is not None]

                                    #print(filtered)

                                    minimum_sources_in_bordering_focus_spot=min(filtered[0][1],filtered[1][1])


                                    if not g_dev['cam'].dummy:
                                        focusexposure_shelf = shelve.open(
                                            g_dev['obs'].obsid_path + 'ptr_night_shelf/' + 'focusexposure' + g_dev['cam'].alias + str(g_dev['obs'].name))
                                        try:
                                            focusexposure_list = focusexposure_shelf['focusexposure_list']
                                            focusexposure_list.append([minimum_sources_in_bordering_focus_spot,g_dev['cam'].focus_exposure])

                                            print (focusexposure_list)
                                            focusarray=np.asarray(focusexposure_list)


                                            # Get unique exposure times
                                            # Extract the unique values from the second column
                                            unique_groups = np.unique(focusarray[:, 1])

                                            # For each group, compute the median of the corresponding values from column 0
                                            result = []
                                            for group in unique_groups:
                                                values = focusarray[focusarray[:, 1] == group, 0]
                                                median = np.median(values)
                                                result.append([median, group])

                                            result = np.array(result)
                                            print(result)

                                            # Update exposure time.

                                            # Find the index where the median (column 0) is closest to 40
                                            target = 40
                                            idx = np.argmin(np.abs(result[:, 0] - target))

                                            # Report the corresponding group (column 1)
                                            closest_group = result[idx, 1]
                                            print(closest_group)

                                            # Then linearly extrapolate to actually getting 40 targets
                                            ratio = 40/result[idx,0]
                                            new_estimated_exposure_time= ratio * closest_group

                                            g_dev['cam'].focus_exposure=int(max(min(new_estimated_exposure_time,60),10))

                                            print ("Updated Exposure time: " + str(g_dev['cam'].focus_exposure))

                                            #breakpoint()
                                            focusexposure_shelf['focusexposure_list'] = focusexposure_list

                                            #self.focus_exposure = bn.nanmedian(pixelscale_list)
                                            plog('Focus Exposure time: ' + str(g_dev['cam'].focus_exposure))
                                        except:
                                            plog ("No focus exposure shelf yet so just storing this one.")
                                            plog(traceback.format_exc())
                                            focusexposure_shelf['focusexposure_list']=[[minimum_sources_in_bordering_focus_spot,g_dev['cam'].focus_exposure]]
                                            # Having a crack at a first exposure time
                                            # Try to linearly scale to 50 sources, but don't go over 60 seconds.
                                            #breakpoint()
                                            g_dev['cam'].focus_exposure=int(max(min((50/minimum_sources_in_bordering_focus_spot)*g_dev['cam'].focus_exposure, 60),10))
                                            print ("Updated Exposure time: " + str(g_dev['cam'].focus_exposure))

                                        focusexposure_shelf.close()

                                    # Because the actual focus routine doesn't use a gaussian FWHM,
                                    # but we need a proper measurement of the gaussian FWHM
                                    # We need to move to that focus and take an image
                                    # To measure the true FWHM. We can't use any of the focus images
                                    # because none of them would be quite on the focus spot.



                                    # Take the shot
                                    # Here we take a further shot to measure the FWHM accurately
                                    # With a gaussian method, now that it is (probably) not a donut.
                                    req = {'time': focus_exposure_time,  'alias':  str(g_dev['cam'].name), 'image_type': 'focus_confirmation'}   #  NB Should pick up filter and constats from config
                                    opt = { 'count': 1, 'filter': filter_choice}
                                    result=g_dev['cam'].expose_command(req, opt, user_id='Tobor', user_name='Tobor', user_roles='system', no_AWS=True, solve_it=False) ## , script = 'auto_focus_script_0')  #  This is where we start.


                                    print (g_dev['obs'].fwhmresult)
                                    #breakpoint()

                                    if not dont_log_focus:
                                        g_dev['foc'].af_log(fitted_focus_position, g_dev['obs'].fwhmresult['FWHM'], g_dev['obs'].fwhmresult['FWHM'])

                                    new_blob_vs_gaussian_factor = (g_dev['obs'].fwhmresult["FWHM"] / fitted_focus_fwhm) * stored_blob_to_gaussian_factor

                                    plog ("Calculated Blob to Gaussian Factor: " +str(new_blob_vs_gaussian_factor))

                                    # Store estimated conversion factor between half-light approach and actual measured gaussian FWHM
                                    blobvsgauss_shelf = shelve.open(
                                        g_dev['obs'].obsid_path + 'ptr_night_shelf/' + 'blobvsgauss' + g_dev['cam'].alias + str(g_dev['obs'].name))
                                    try:

                                        try:
                                            blobvsgauss_list = blobvsgauss_shelf['blobvsgauss_list']

                                        except:
                                            blobvsgauss_list = []
                                        blobvsgauss_list.append(
                                            float(new_blob_vs_gaussian_factor)
                                        )
                                        too_long = True
                                        while too_long:
                                            if len(blobvsgauss_list) > 100:
                                                blobvsgauss_list.pop(0)
                                            else:
                                                too_long = False
                                        blobvsgauss_shelf['blobvsgauss_list'] = blobvsgauss_list

                                        #self.pixscale = bn.nanmedian(pixelscale_list)
                                        #plog('1x1 pixel scale: ' + str(self.pixscale))
                                    except:
                                        plog ("blob issue")
                                        plog(traceback.format_exc())

                                    blobvsgauss_shelf.close()

                                    #breakpoint()


                                    # You can see if it is focussed with the first target shot.
                                    if not dont_return_scope:
                                        plog("Returning to RA:  " +str(start_ra) + " Dec: " + str(start_dec))
                                        g_dev["obs"].send_to_user("Returning to RA:  " +str(start_ra) + " Dec: " + str(start_dec))
                                        g_dev['mnt'].go_command(ra=start_ra, dec=start_dec)
                                        g_dev['mnt'].wait_for_slew(wait_after_slew=False, wait_for_dome=False)

                                    self.af_guard = False
                                    self.focussing=False


                                    # Store fitted focus as last result
                                    # g_dev['obs'].fwhmresult={}
                                    # g_dev['obs'].fwhmresult["FWHM"] = fitted_focus_fwhm
                                    # g_dev['obs'].fwhmresult["mean_focus"] = fitted_focus_position
                                    self.total_sequencer_control = False


                                    if g_dev['cam'].pixscale == None:
                                        plog ("Now we are in focus but we don't have a pixelscale, attempting a platesolve to get that value")
                                        g_dev["obs"].send_to_user("Now we are in focus but we don't have a pixelscale, attempting a platesolve to get that value")
                                        self.centering_exposure(no_confirmation=True, try_hard=True)
                                    
                                    g_dev['obs'].report_to_nightlog("Autofocus process successful: Position: " + str(fitted_focus_position) + ' FWHM: ' + str(fitted_focus_fwhm))
                                    return fitted_focus_position,fitted_focus_fwhm

                                else:
                                    # Lets step out from the minimum value and delete any points that are wonky.
                                    plog ("We don't have a good fit where the minimum fit is near the minimum measured value, attempting to examine the data points, potential trim them and trying another point")
                                    extra_tries=extra_tries+1
                                    delete_list=[]

                                    # step lower
                                    step=1
                                    minimum_value=focus_spots[minimum_index][1]
                                    previous_value=copy.deepcopy(minimum_value)
                                    while minimum_index-step > -1:
                                        plog (focus_spots[minimum_index-step][1])
                                        if focus_spots[minimum_index-step][1] > previous_value:
                                            plog ("Good")
                                        else:
                                            plog ("Bad")
                                            delete_list.append(focus_spots[minimum_index-step])
                                        previous_value=focus_spots[minimum_index-step][1]
                                        step=step+1

                                    # step higher
                                    step=1
                                    minimum_value=focus_spots[minimum_index][1]
                                    previous_value=copy.deepcopy(minimum_value)
                                    while minimum_index+step < len(focus_spots):
                                        plog (focus_spots[minimum_index+step][1])
                                        if focus_spots[minimum_index+step][1] > previous_value:
                                            plog ("Good")
                                        else:
                                            plog ("Bad")
                                            delete_list.append(focus_spots[minimum_index+step])
                                        previous_value=focus_spots[minimum_index+step][1]
                                        step=step+1

                                    # If there seems to be a wonky spot, remove it and try again
                                    if len(delete_list) > 1:
                                        plog ("Found possible problem spots: " + str(delete_list))
                                        for entry in delete_list:
                                            new_focus_position_to_attempt=entry[0]
                                            focus_spots.remove(entry)
                                        plog ("Attempting this spot again: " + str(new_focus_position_to_attempt))
                                    else:
                                        plog ("Couldn't find a problem spot, attempting another point on the smaller end of the curve")
                                        if focus_spots[0][1] < focus_spots[-1][1]:
                                            plog ("smaller focus spot has lower fwhm value, trying out a spot out there")
                                            new_focus_position_to_attempt=focus_spots[0][0] - throw
                                        else:
                                            plog ("higher focus spot has lower fwhm value, trying out a spot out there")
                                            new_focus_position_to_attempt=focus_spots[-1][0] + throw


    def equatorial_pointing_run(self, max_pointings=16, alt_minimum=22.5):

        g_dev['obs'].get_enclosure_status_from_aws()
        if not g_dev['obs'].assume_roof_open and 'Closed' in g_dev['obs'].enc_status['shutter_status']:
            plog('Roof is shut, so cannot do requested pointing run.')
            g_dev["obs"].send_to_user('Roof is shut, so cannot do requested pointing run.')
            return

        g_dev['obs'].report_to_nightlog("Started Equatorial Pointing Run.")
        

        previous_mount_reference_model_off = copy.deepcopy(g_dev['obs'].mount_reference_model_off)
        g_dev['obs'].mount_reference_model_off = True

        self.total_sequencer_control = True
        g_dev['obs'].stop_processing_command_requests = True

        prev_auto_centering = g_dev['obs'].auto_centering_off
        g_dev['obs'].auto_centering_off = True
        plog ("Note that mount references and auto-centering are automatically turned off for a tpoint run.")
        plog("Starting pointing run. ")
        time.sleep(0.1)

        g_dev['mnt'].unpark_command({}, {})

        g_dev["obs"].request_update_status()
        sidereal_h = g_dev['mnt'].get_sidereal_time_h()
        catalogue = []
        #This code is a bit ad-hoc since thw hour range was chosen for ARO...
        if max_pointings == 8:
            ha_cat = [3., 2., 1., .5, -0.5, -1., -2., -2.4]  #8 points
            for hour in ha_cat:
                ra = ra_fix_h(sidereal_h + hour)  #This step could be done just before the seek below so hitting flips would be eliminated
                catalogue.append([round(ra*HTOD, 3), 0.0, 19])
        elif max_pointings == 12:
            ha_cat = [3.5, 3, 2.5, 2, 1.5, 1, 0.5, -0.5,  -1, -1.5, -2, -2.2 ,-2.4]  #114oints
            for hour in ha_cat:
                ra = ra_fix_h(sidereal_h + hour)  # NB Note my stupid sign change! WER
                catalogue.append([round(ra*HTOD, 3), 0.0, 19])
        else:
            max_pointings == 16
            ha_cat = [3.5, 3.25, 3. , 2.75, 2.5, 2.25, 2, 1.75, 1.5, 1.25, 1, 0.75,  0.5, 0.25, -.25, -0.5, -0.75 -1, -1.25, -1.5, -1.75, -2, -2.1,  -2.25,-2.5 ]  #28 points
            for hour in ha_cat:
                ra = ra_fix_h(sidereal_h + hour)  #Take note of the odd sign change.
                catalogue.append([round(ra*HTOD, 3), 0.0, 19])


        g_dev["obs"].send_to_user("Starting pointing run. Constructing altitude catalogue. This can take a while.")
        plog("Constructing sweep catalogue above altitude " + str(alt_minimum))

        sweep_catalogue=[]
        #First remove all entries below given altitude
        for ctr in range(len(catalogue)):
            teststar = SkyCoord(ra = catalogue[ctr][0]*u.deg, dec = catalogue[ctr][1]*u.deg)

            temppointingaltaz=teststar.transform_to(AltAz(location=g_dev['mnt'].site_coordinates, obstime=Time.now()))
            alt = temppointingaltaz.alt.degree
            if alt >= alt_minimum:
                sweep_catalogue.append([catalogue[ctr][0],catalogue[ctr][1],catalogue[ctr][2],temppointingaltaz.alt.degree, temppointingaltaz.az.degree  ])

        if max_pointings > 16:
            sweep_catalogue = sorted(sweep_catalogue, key= lambda az: az[4])
        plog (len(sweep_catalogue), sweep_catalogue)

        del catalogue

        length = len(sweep_catalogue)
        g_dev["obs"].send_to_user(str(length) + " Targets chosen for sweep.")
        plog(str(length) + " Targets chosen for sweep.")

        count = 0

        deviation_catalogue_for_tpoint=[]

        plog ("Note that mount references and auto-centering are automatically turned off for a tpoint run.")
        for grid_star in sweep_catalogue:
            teststar = SkyCoord(ra=grid_star[0]*u.deg, dec=grid_star[1]*u.deg)

            temppointingaltaz=teststar.transform_to(AltAz(location=g_dev['mnt'].site_coordinates, obstime=Time.now()))
            alt = temppointingaltaz.alt.degree
            az = temppointingaltaz.az.degree

            g_dev["obs"].send_to_user(str(("Slewing to near grid field, RA: " + str(round(grid_star[0] / 15, 2)) + " DEC: " + str(round(grid_star[1], 2))+ " AZ: " + str(round(az, 2))+ " ALT: " + str(round(alt,2)))))

            plog("Slewing to near grid field " + str(grid_star) )
            # if count == 3 or count == 4:
            #     pass   #Breaakpoint()

            # Use the mount RA and Dec to go directly there
            try:
                g_dev['obs'].time_of_last_slew=time.time()
                g_dev["mnt"].last_ra_requested = grid_star[0]/15.
                g_dev["mnt"].last_dec_requested = grid_star[1]
                print("sweep: ", grid_star[0]/15. , grid_star[1])
                rah=grid_star[0]/15.
                decd=grid_star[1]
                #g_dev['mnt'].slew_async_directly(ra=grid_star[0] /15, dec=grid_star[1])

                g_dev['mnt'].go_command(ra=rah, dec=decd)  # skip_open_test=True)  Goto takes keword ra and dec
            except:
                plog ("Difficulty in directly slewing to object")
                plog(traceback.format_exc())
                if g_dev['mnt'].theskyx:

                    g_dev['obs'].kill_and_reboot_theskyx(grid_star[0]/15, grid_star[1])

                else:
                    plog(traceback.format_exc())

            g_dev['mnt'].wait_for_slew(wait_after_slew=False)

            g_dev["obs"].update_status()


            g_dev["mnt"].last_ra_requested=grid_star[0]/15.
            g_dev["mnt"].last_dec_requested=grid_star[1]

            req = { 'time': self.config['pointing_exposure_time'], 'smartstack': False, 'alias':  str(g_dev['cam'].name), 'image_type': 'pointing'}
            opt = { 'count': 1,  'filter': 'w'} #  pointing'} WNB NB WER20240927
            sid1 = float((Time(datetime.datetime.utcnow(), scale='utc', location=g_dev['mnt'].site_coordinates).sidereal_time('apparent')*u.deg) / u.deg / u.hourangle)
            result = g_dev['cam'].expose_command(req, opt)
            sid2 = float((Time(datetime.datetime.utcnow(), scale='utc', location=g_dev['mnt'].site_coordinates).sidereal_time('apparent')*u.deg) / u.deg / u.hourangle)
            #NB should we check for a valid result from the exposure? WER 2240319

            g_dev["obs"].send_to_user("Platesolving image.")
            # Wait for platesolve
            reported=0
            while True:
                if g_dev['obs'].platesolve_is_processing ==False and g_dev['obs'].platesolve_queue.empty():
                    break
                else:
                    if reported ==0:
                        plog ("PLATESOLVE: Waiting for platesolve processing to complete and queue to clear")
                        reported=1
                    if self.stop_script_called:
                        g_dev["obs"].send_to_user("Cancelling out of script as stop script has been called.")
                        g_dev['obs'].flush_command_queue()
                        self.total_sequencer_control = False
                        g_dev['obs'].stop_processing_command_requests = False
                        g_dev['obs'].report_to_nightlog("Ended Equatorial Pointing Run.")
                        return
                    if not g_dev['obs'].open_and_enabled_to_observe:
                        g_dev["obs"].send_to_user("Cancelling out of activity as no longer open and enabled to observe.")
                        g_dev['obs'].flush_command_queue()
                        self.total_sequencer_control = False
                        g_dev['obs'].stop_processing_command_requests = False
                        g_dev['obs'].report_to_nightlog("Ended Equatorial Pointing Run.")
                        return
                    pass

            g_dev["obs"].send_to_user("Finished platesolving")
            plog ("Finished platesolving")
            ##NB this time is after the exposure and the platesolve!  Needs to be closer to reality.
            sid = (sid1 + sid2)/2.0  #float((Time(datetime.datetime.utcnow(), scale='utc', location=g_dev['mnt'].site_coordinates).sidereal_time('apparent')*u.deg) / u.deg / u.hourangle)

            # Get RA, DEC, ra deviation, dec deviation and add to the list
            try:
                g_dev['mnt'].pier_side = g_dev[
                    "mnt"
                ].return_side_of_pier()  # 0 == Tel Looking West, is NOT flipped.

            except Exception:
                plog ("Mount cannot report pierside. Setting the code not to ask again, assuming default pointing west.")
            ra_mount=g_dev["mnt"].last_ra_requested #g_dev['mnt'].return_right_ascension()
            dec_mount = g_dev["mnt"].last_dec_requested #g_dev['mnt'].return_declination()
            # # # breakpoint()
            #ra_2 = g_dev['obs'].last_platesolved_ra
            #dec_2 = g_dev['obs'].last_platesolved_dec

            # NB NB Note if the platsove thorows back a nan the last_latesolved may be a stale value
            result=[ra_mount, dec_mount, g_dev['obs'].last_platesolved_ra, g_dev['obs'].last_platesolved_dec,g_dev['obs'].last_platesolved_ra_err, g_dev['obs'].last_platesolved_dec_err, sid, g_dev["mnt"].pier_side,g_dev['cam'].start_time_of_observation,g_dev['cam'].current_exposure_time]
            deviation_catalogue_for_tpoint.append (result)
            plog("Pointing run:  ", result)
            plog("Deviation Catalog:  ", deviation_catalogue_for_tpoint)
            g_dev["obs"].request_update_status()
            count += 1
            plog('\n\nResult:  ', result,   'To go count:  ', length - count,  '\n\n')

        g_dev["obs"].send_to_user("Tpoint collection completed. Happy reducing.")
        plog("Tpoint collection completed. Happy reducing.")

        deviation_catalogue_for_tpoint = np.asarray(deviation_catalogue_for_tpoint, dtype=float)
        np.savetxt(self.config['archive_path'] +'/'+'tpointmodel' + str(time.time()).replace('.','d') + '.csv', deviation_catalogue_for_tpoint, delimiter=',')

        tpointnamefile=self.config['archive_path'] +'/'+'TPOINTDAT'+str(time.time()).replace('.','d')+'.DAT'

        with open(tpointnamefile, "a+") as f:
            f.write(self.config["name"] +"\n")
        with open(tpointnamefile, "a+") as f:
            f.write(":NODA\n")
            f.write(":EQUAT\n")
            latitude = float(self.obs.astro_events.wema_config['latitude'])
            f.write(Angle(latitude,u.degree).to_string(sep=' ')+ "\n")
        for entry in deviation_catalogue_for_tpoint:

            if (not np.isnan(entry[2]))and (not np.isnan(entry[3])):
                ra_wanted=Angle(entry[0],u.hour).to_string(sep=' ')
                dec_wanted=Angle(entry[1],u.degree).to_string(sep=' ')
                ra_got=Angle(entry[2], u.hour).to_string(sep=' ')


                if entry[7] == 0:
                    #NEED TO BREAKPOINT HERE AND FIX  NB NB What is the unit of the vales like entry[3]???
                    pierstring='0  1'
                    entry[2] += 12.
                    while entry[2] >= 24:
                        entry[2] -= 24.
                    while entry[2] < 0:   #This case should never occur
                        entry[2] += 24.
                    ra_got=Angle(entry[2],u.hour).to_string(sep=' ')
                    # # # breakpoint()
                    if latitude >= 0:
                        #I think the signs below *may be* incorrect WER 20240618
                        dec_got=Angle((180 - entry[3]),u.degree).to_string(sep=' ')  # as in 89 90 91 92 when going 'under the pole'.
                    else:
                        #These signs need testing and verification for the Southern Hemisphere.
                        dec_got=Angle((-180 + entry[3]),u.degree).to_string(sep=' ')
                else:
                    pierstring='0  0'
                    ra_got=Angle(entry[2], u.hour).to_string(sep=' ')
                    dec_got=Angle(entry[3], u.degree).to_string(sep=' ')




                sid_str = Angle(entry[6], u.hour).to_string(sep=' ')[:5]
                writeline = ra_wanted + " " + dec_wanted + " " + ra_got + " " + dec_got + " " + sid_str + " " + pierstring
                with open(tpointnamefile, "a+") as f:
                    f.write(writeline+"\n")
                plog(writeline)

        try:
            os.path.expanduser('~')
            plog (os.path.expanduser('~'))
            plog (os.path.expanduser('~')+ "/Desktop/TPOINT/")
            if not os.path.exists(os.path.expanduser('~')+ "/Desktop/TPOINT"):
                os.makedirs(os.path.expanduser('~')+ "/Desktop/TPOINT")
            shutil.copy (tpointnamefile, os.path.expanduser('~') + "/Desktop/TPOINT/" + 'TPOINTDAT'+str(time.time()).replace('.','d')+'.DAT')
        except:
            plog('Could not copy file to tpoint directory... you will have to do it yourself!')

        plog ("Final devation catalogue for Tpoint")
        plog (deviation_catalogue_for_tpoint)

        g_dev['obs'].auto_centering_off = prev_auto_centering

        g_dev['obs'].mount_reference_model_off = previous_mount_reference_model_off

        g_dev['obs'].flush_command_queue()

        self.total_sequencer_control = False
        g_dev['obs'].stop_processing_command_requests = False
        
        g_dev['obs'].report_to_nightlog("Ended Equatorial Pointing Run.")
        
        return


    def sky_grid_pointing_run(self, max_pointings=50, alt_minimum=30):

        g_dev['obs'].get_enclosure_status_from_aws()
        if not g_dev['obs'].assume_roof_open and 'Closed' in g_dev['obs'].enc_status['shutter_status']:
            plog('Roof is shut, so cannot do requested pointing run.')
            g_dev["obs"].send_to_user('Roof is shut, so cannot do requested pointing run.')
            return

        g_dev['obs'].report_to_nightlog("Started SkyGrid Pointing Run.")

        self.total_sequencer_control = True
        g_dev['obs'].stop_processing_command_requests = True

        prev_auto_centering = g_dev['obs'].auto_centering_off
        g_dev['obs'].auto_centering_off = True

        previous_mount_reference_model_off = copy.deepcopy(g_dev['obs'].mount_reference_model_off)
        g_dev['obs'].mount_reference_model_off = True

        plog("Starting pointing run. ")
        time.sleep(0.1)

        g_dev['mnt'].unpark_command({}, {})

        g_dev["obs"].request_update_status()

        catalogue=self.pointing_catalogue

        g_dev["obs"].send_to_user("Starting pointing run. Constructing altitude catalogue. This can take a while.")
        plog("Constructing sweep catalogue above altitude " + str(alt_minimum))

        sweep_catalogue=[]
        #First remove all entries below given altitude
        for ctr in range(len(catalogue)):
            teststar = SkyCoord(ra = catalogue[ctr][0]*u.deg, dec = catalogue[ctr][1]*u.deg)

            temppointingaltaz=teststar.transform_to(AltAz(location=g_dev['mnt'].site_coordinates, obstime=Time.now()))
            alt = temppointingaltaz.alt.degree
            if alt > alt_minimum:
                sweep_catalogue.append([catalogue[ctr][0],catalogue[ctr][1],catalogue[ctr][2],temppointingaltaz.alt.degree, temppointingaltaz.az.degree  ])

        sweep_catalogue = sorted(sweep_catalogue, key= lambda az: az[4])
        plog (len(sweep_catalogue), sweep_catalogue)

        del catalogue

        spread =3600.0 # Initial spread is about a degree
        too_many=True

        g_dev["obs"].send_to_user("Constructing grid of pointings. This can take a while.")
        plog("Finding a good set of pointings")

        while too_many:

            finalCatalogue=[]
            for ctr in range(len(sweep_catalogue)):
            	if sweep_catalogue[ctr][2] < 20:
                    if len(finalCatalogue) == 0 or len(finalCatalogue) == 1:

                        finalCatalogue.append(sweep_catalogue[ctr])
                    else:
                        idx=(np.abs(np.asarray(finalCatalogue)[:,0] - sweep_catalogue[ctr][0]) + np.abs(np.asarray(finalCatalogue)[:,1] - sweep_catalogue[ctr][1])).argmin()
                        d2d=pow(pow(np.asarray(finalCatalogue)[idx,0] - sweep_catalogue[ctr][0],2) + pow(np.asarray(finalCatalogue)[idx,1] - sweep_catalogue[ctr][1],2),0.5) * 3600


                        if (d2d > spread):
                            finalCatalogue.append(sweep_catalogue[ctr])

            plog ("Number of Pointings: " + str(len(finalCatalogue)))


            if self.stop_script_called:
                g_dev["obs"].send_to_user("Cancelling out of script as stop script has been called.")
                g_dev['obs'].flush_command_queue()
                self.total_sequencer_control = False
                g_dev['obs'].stop_processing_command_requests = False
                g_dev['obs'].report_to_nightlog("Ended SkyGrid Pointing Run.")
                return
            if not g_dev['obs'].open_and_enabled_to_observe and not g_dev['obs'].scope_in_manual_mode:
                g_dev["obs"].send_to_user("Cancelling out of activity as no longer open and enabled to observe.")

                g_dev['obs'].flush_command_queue()
                self.total_sequencer_control = False
                g_dev['obs'].stop_processing_command_requests = False
                g_dev['obs'].report_to_nightlog("Ended SkyGrid Pointing Run.")
                return

            if len(finalCatalogue) > max_pointings:
                plog ("still too many:  ", len(finalCatalogue))
                if len(finalCatalogue) < 20:
                    spread=spread+2400
                elif len(finalCatalogue) < 10:
                    spread=spread+4800
                elif (len(finalCatalogue) / max_pointings) > 4:
                    spread=spread+3600
                else:
                    spread=spread + 1200
            else:
                too_many=False

        length = len(finalCatalogue)
        g_dev["obs"].send_to_user(str(length) + " Targets chosen for grid.")
        plog(str(length) + " Targets chosen for grid.")

        count = 0

        deviation_catalogue_for_tpoint=[]

        plog ("Note that mount references and auto-centering are automatically turned off for a tpoint run.")

        for grid_star in finalCatalogue:
            teststar = SkyCoord(ra = grid_star[0]*u.deg, dec = grid_star[1]*u.deg)
            temppointingaltaz=teststar.transform_to(AltAz(location=g_dev['mnt'].site_coordinates, obstime=Time.now()))
            alt = temppointingaltaz.alt.degree
            az = temppointingaltaz.az.degree

            g_dev["obs"].send_to_user(str(("Slewing to near grid field, RA: " + str(round(grid_star[0] / 15, 2)) + " DEC: " + str(round(grid_star[1], 2))+ " AZ: " + str(round(az, 2))+ " ALT: " + str(round(alt,2)))))

            plog("Slewing to near grid field " + str(grid_star) )

            # Use the mount RA and Dec to go directly there
            try:
                g_dev['obs'].time_of_last_slew=time.time()
                g_dev["mnt"].last_ra_requested = grid_star[0] / 15
                g_dev["mnt"].last_dec_requested = grid_star[1]
                #g_dev['mnt'].slew_async_directly(ra=grid_star[0] /15, dec=grid_star[1])

                g_dev['mnt'].go_command(ra=grid_star[0] /15, dec=grid_star[1])
            except:
                plog ("Difficulty in directly slewing to object")
                plog(traceback.format_exc())
                if g_dev['mnt'].theskyx:

                    g_dev['obs'].kill_and_reboot_theskyx(grid_star[0] / 15, grid_star[1])

                else:
                    plog(traceback.format_exc())

            g_dev['mnt'].wait_for_slew(wait_after_slew=False)

            g_dev["obs"].update_status()


            g_dev["mnt"].last_ra_requested=grid_star[0] / 15
            g_dev["mnt"].last_dec_requested=grid_star[1]

            req = { 'time': self.config['pointing_exposure_time'], 'smartstack': False, 'alias':  str(g_dev['cam'].name), 'image_type': 'pointing'}
            opt = { 'count': 1,  'filter': 'pointing'}
            result = g_dev['cam'].expose_command(req, opt)

            g_dev["obs"].send_to_user("Platesolving image.")
            # Wait for platesolve
            reported=0
            while True:
                if g_dev['obs'].platesolve_is_processing ==False and g_dev['obs'].platesolve_queue.empty():
                    break
                else:
                    if reported ==0:
                        plog ("PLATESOLVE: Waiting for platesolve processing to complete and queue to clear")
                        reported=1
                    if self.stop_script_called:
                        g_dev["obs"].send_to_user("Cancelling out of script as stop script has been called.")
                        g_dev['obs'].flush_command_queue()
                        self.total_sequencer_control = False
                        g_dev['obs'].stop_processing_command_requests = False
                        return
                    if not g_dev['obs'].open_and_enabled_to_observe:
                        g_dev["obs"].send_to_user("Cancelling out of activity as no longer open and enabled to observe.")
                        g_dev['obs'].flush_command_queue()
                        self.total_sequencer_control = False
                        g_dev['obs'].stop_processing_command_requests = False
                        return
                    pass

            g_dev["obs"].send_to_user("Finished platesolving")
            plog ("Finished platesolving")

            sid = float((Time(datetime.datetime.utcnow(), scale='utc', location=g_dev['mnt'].site_coordinates).sidereal_time('apparent')*u.deg) / u.deg / u.hourangle)

            # Get RA, DEC, ra deviation, dec deviation and add to the list
            try:
                g_dev['mnt'].pier_side = g_dev[
                    "mnt"
                ].return_side_of_pier()  # 0 == Tel Looking West, is flipped.

            except Exception:
                plog ("Mount cannot report pierside. Setting the code not to ask again, assuming default pointing west.")
            ra_mount=g_dev['mnt'].return_right_ascension()
            dec_mount = g_dev['mnt'].return_declination()
            # # # breakpoint()
            result=[ra_mount, dec_mount, g_dev['obs'].last_platesolved_ra, g_dev['obs'].last_platesolved_dec,g_dev['obs'].last_platesolved_ra_err, g_dev['obs'].last_platesolved_dec_err, sid, g_dev["mnt"].pier_side,g_dev['cam'].start_time_of_observation,g_dev['cam'].current_exposure_time]
            deviation_catalogue_for_tpoint.append (result)
            plog(result)

            g_dev["obs"].request_update_status()
            count += 1
            plog('\n\nResult:  ', result,   'To go count:  ', length - count,  '\n\n')

        g_dev["obs"].send_to_user("Tpoint collection completed. Happy reducing.")
        plog("Tpoint collection completed. Happy reducing.")

        deviation_catalogue_for_tpoint = np.asarray(deviation_catalogue_for_tpoint, dtype=float)
        np.savetxt(self.config['archive_path'] +'/'+'tpointmodel' + str(time.time()).replace('.','d') + '.csv', deviation_catalogue_for_tpoint, delimiter=',')


        tpointnamefile=self.config['archive_path'] +'/'+'TPOINTDAT'+str(time.time()).replace('.','d')+'.DAT'

        with open(tpointnamefile, "a+") as f:
            f.write(self.config["name"] +"\n")
        with open(tpointnamefile, "a+") as f:
            f.write(":NODA\n")
            f.write(":EQUAT\n")
            latitude = float(self.obs.astro_events.wema_config['latitude'])
            f.write(Angle(latitude,u.degree).to_string(sep=' ')+ "\n")
        for entry in deviation_catalogue_for_tpoint:
            if (not np.isnan(entry[2])) and (not np.isnan(entry[3]) ):
                ra_wanted=Angle(entry[0],u.hour).to_string(sep=' ')
                dec_wanted=Angle(entry[1],u.degree).to_string(sep=' ')
                ra_got=Angle(entry[2],u.hour).to_string(sep=' ')
                if entry[7] == 0:
                    pierstring='0  1'
                    entry[2] += 12.
                    while entry[2] >= 24:
                        entry[2] -= 24.
                    ra_got=Angle(entry[2],u.hour).to_string(sep=' ')
                    # # breakpoint()
                    if latitude >= 0:
                        dec_got=Angle((180 - entry[3]),u.degree).to_string(sep=' ')  # as in 89 90 91 92 when going 'under the pole'.
                    else:
                        dec_got=Angle(-(180 + entry[3]),u.degree).to_string(sep=' ')
                else:
                    pierstring='0  0'  #NB NB I think this is supposed to be '1   0'.  WER
                    ra_got=Angle(entry[2],u.hour).to_string(sep=' ')
                    dec_got=Angle(entry[3],u.degree).to_string(sep=' ')
                sid_str = Angle(entry[6], u.hour).to_string(sep=' ')[:5]
                writeline = ra_wanted + " " + dec_wanted + " " + ra_got + " " + dec_got + " "+ sid_str + " "+ pierstring
                with open(tpointnamefile, "a+") as f:
                    f.write(writeline+"\n")
                plog(writeline)

        try:
            os.path.expanduser('~')
            plog (os.path.expanduser('~'))
            plog (os.path.expanduser('~')+ "/Desktop/TPOINT/")
            if not os.path.exists(os.path.expanduser('~')+ "/Desktop/TPOINT"):
                os.makedirs(os.path.expanduser('~')+ "/Desktop/TPOINT")
            shutil.copy (tpointnamefile, os.path.expanduser('~') + "/Desktop/TPOINT/" + 'TPOINTDAT'+str(time.time()).replace('.','d')+'.DAT')
        except:
            plog('Could not copy file to tpoint directory... you will have to do it yourself!')

        plog ("Final devation catalogue for Tpoint")
        plog (deviation_catalogue_for_tpoint)


        g_dev['obs'].mount_reference_model_off = previous_mount_reference_model_off
        g_dev['obs'].auto_centering_off = prev_auto_centering

        g_dev['obs'].flush_command_queue()

        self.total_sequencer_control = False

        g_dev['obs'].stop_processing_command_requests = False
        g_dev['obs'].report_to_nightlog("Ended SkyGrid Pointing Run.")
        return


    def centering_exposure(self, no_confirmation=False, try_hard=False, try_forever=False, calendar_event_id=None):

        """
        A pretty regular occurance - when the pointing on the scopes isn't tuned up.
        This gets the image within a few arcseconds usually. Called from a variety of spots,
        but the most important is centering the requested RA and Dec just prior to starting
        a longer project block.
        """
        if g_dev['obs'].auto_centering_off:  #Auto centering off means OFF!
            plog('auto_centering is off.')
            return

        if not (g_dev['events']['Civil Dusk'] < ephem.now() < g_dev['events']['Civil Dawn']):
            plog("Too bright to consider platesolving!")
            plog("Hence too bright to do a centering exposure.")
            g_dev["obs"].send_to_user("Too bright, or early, to auto-center the image.")

            return

        # Don't try forever if focussing
        if self.focussing:
            try_hard=True
            try_forever=False

        # Turn off the pier flip detection if we enter a centering exposure to fix the pier flip
        g_dev['mnt'].pier_flip_detected=False
        if g_dev['cam'].pixscale == None: # or np.isnan(g_dev['cam'].pixscale):
            plog ("Finding pixelscale for the first time. This could take a whilE! 5-10 Minutes.")
            g_dev["obs"].send_to_user("Finding pixelscale for the first time. This could take a while! 5-10 Minutes.")
            req = {'time': self.config['pointing_exposure_time'] * 3,  'alias':  str(g_dev["cam"].config["name"]), 'image_type': 'pointing'}   #  NB Should pick up filter and constats from config
            opt = {'count': 1, 'filter': 'focus'}

        else:
            req = {'time': self.config['pointing_exposure_time'],  'alias':  str(g_dev['cam'].name), 'image_type': 'pointing'}   #  NB Should pick up filter and constats from config
            opt = {'count': 1, 'filter': 'pointing'}

        successful_platesolve=False

        # Make sure platesolve queue is clear
        reported=0
        temptimer=time.time()
        while True:

            if g_dev['obs'].platesolve_is_processing ==False and g_dev['obs'].platesolve_queue.empty():
                break
            else:
                if reported ==0:
                    plog ("PLATESOLVE: Waiting for platesolve processing to complete and queue to clear")
                    reported=1
                if (time.time() - temptimer) > 20:
                    temptimer=time.time()
                if self.stop_script_called:
                    g_dev["obs"].send_to_user("Cancelling out of autofocus script as stop script has been called.")
                    return
                if not g_dev['obs'].open_and_enabled_to_observe:
                    g_dev["obs"].send_to_user("Cancelling out of activity as no longer open and enabled to observe.")
                    return
                pass

        g_dev["obs"].send_to_user(
            "Taking a pointing calibration exposure",
            p_level="INFO",
        )
        # Take a pointing shot to reposition
        result = g_dev['cam'].expose_command(req, opt, user_id='Tobor', user_name='Tobor', user_roles='system', no_AWS=True, solve_it=True,useastrometrynet=False)

        if result == 'blockend':
            plog ("End of Block, exiting Centering.")
            return

        if result == 'calendarend':
            plog ("Calendar Item containing block removed from calendar")
            plog ("Site bailing out of Centering")
            return

        if result == 'roofshut':
            plog ("Roof Shut, Site bailing out of Centering")
            return

        if result == 'outsideofnighttime':
            plog ("Outside of Night Time. Site bailing out of Centering")
            return

        if g_dev["obs"].stop_all_activity:
            plog('stop_all_activity, so cancelling out of Centering')
            return

        # Wait for platesolve
        reported=0
        temptimer=time.time()
        while True:
            if g_dev['obs'].platesolve_is_processing ==False and g_dev['obs'].platesolve_queue.empty():
                break
            else:
                if reported ==0:
                    plog ("PLATESOLVE: Waiting for platesolve processing to complete and queue to clear")
                    reported=1
                if (time.time() - temptimer) > 20:
                    temptimer=time.time()
                if self.stop_script_called:
                    g_dev["obs"].send_to_user("Cancelling out of autofocus script as stop script has been called.")
                    return
                if not g_dev['obs'].open_and_enabled_to_observe:
                    g_dev["obs"].send_to_user("Cancelling out of activity as no longer open and enabled to observe.")
                    return
                if g_dev["obs"].stop_all_activity:
                    plog('stop_all_activity cancelling out of centering')
                    return
                pass

        if g_dev['obs'].last_platesolved_ra != np.nan and str(g_dev['obs'].last_platesolved_ra) != 'nan':
            successful_platesolve=True

        # Nudge if needed.
        if not g_dev['obs'].pointing_correction_requested_by_platesolve_thread and successful_platesolve:
            g_dev["obs"].send_to_user("Slew & Center complete.")
            self.mosaic_center_ra=g_dev['mnt'].return_right_ascension()
            self.mosaic_center_dec=g_dev['mnt'].return_declination()
            return result
        elif successful_platesolve:
            g_dev['obs'].check_platesolve_and_nudge()
            # Wait until pointing correction fixed before moving on
            while g_dev['obs'].pointing_correction_requested_by_platesolve_thread:
                plog ("waiting for pointing_correction_to_finish")
                g_dev['mnt'].wait_for_slew(wait_after_slew=False, wait_for_dome=False)
                time.sleep(1)
            self.mosaic_center_ra=g_dev['mnt'].return_right_ascension()
            self.mosaic_center_dec=g_dev['mnt'].return_declination()
            return result

        if (try_hard or try_forever) and not successful_platesolve:
            plog("Didn't get a successful platesolve at an important time for pointing, trying a double exposure")

            if g_dev['cam'].pixscale == None:
                plog ("Didn't find a solution with the first exposure, trying again.")
                g_dev["obs"].send_to_user("Finding pixelscale for the second time. This could take a whilE!")
                req = {'time': float(self.config['pointing_exposure_time']) * 5,  'alias':  g_dev['cam'].name, 'image_type': 'pointing'}   #  NB Should pick up filter and constats from config
                opt = {'count': 1, 'filter': 'focus'}
            else:
                req = {'time': float(self.config['pointing_exposure_time']) * 2,  'alias':  str(g_dev['cam'].name), 'image_type': 'pointing'}   #  NB Should pick up filter and constats from config
                opt = {'count': 1, 'filter': 'pointing'}

            result = g_dev['cam'].expose_command(req, opt, user_id='Tobor', user_name='Tobor', user_roles='system', no_AWS=True, solve_it=True,useastrometrynet=True)

            if result == 'blockend':
                plog ("End of Block, exiting Centering.")
                return

            if result == 'calendarend':
                plog ("Calendar Item containing block removed from calendar")
                plog ("Site bailing out of Centering")
                return

            if result == 'roofshut':
                plog ("Roof Shut, Site bailing out of Centering")
                return

            if result == 'outsideofnighttime':
                plog ("Outside of Night Time. Site bailing out of Centering")
                return

            if g_dev["obs"].stop_all_activity:
                plog('stop_all_activity cancelling out of centering')
                return

            reported=0
            temptimer=time.time()
            while True:
                if g_dev['obs'].platesolve_is_processing ==False and g_dev['obs'].platesolve_queue.empty():
                    break
                else:
                    if reported ==0:
                        plog ("PLATESOLVE: Waiting for platesolve processing to complete and queue to clear")
                        reported=1
                    if (time.time() - temptimer) > 20:
                        temptimer=time.time()
                    if self.stop_script_called:
                        g_dev["obs"].send_to_user("Cancelling out of autofocus script as stop script has been called.")
                        return
                    if not g_dev['obs'].open_and_enabled_to_observe:
                        g_dev["obs"].send_to_user("Cancelling out of activity as no longer open and enabled to observe.")
                        return
                    if g_dev["obs"].stop_all_activity:
                        plog('stop_all_activity cancelling out of centering')
                        return
                    pass

            if not (g_dev['obs'].last_platesolved_ra != np.nan and str(g_dev['obs'].last_platesolved_ra) != 'nan'):

                plog("Didn't get a successful platesolve at an important time for pointing AGAIN, trying a Lum filter")

                req = {'time': float(self.config['pointing_exposure_time']) * 2.5,  'alias':  str(g_dev['cam'].name), 'image_type': 'pointing'}   #  NB Should pick up filter and constats from config
                opt = {'count': 1, 'filter': 'Lum'}

                result = g_dev['cam'].expose_command(req, opt, user_id='Tobor', user_name='Tobor', user_roles='system', no_AWS=True, solve_it=True,useastrometrynet=True)

                if result == 'blockend':
                    plog ("End of Block, exiting Centering.")
                    return

                if result == 'calendarend':
                    plog ("Calendar Item containing block removed from calendar")
                    plog ("Site bailing out of Centering")
                    return

                if result == 'roofshut':
                    plog ("Roof Shut, Site bailing out of Centering")
                    return

                if result == 'outsideofnighttime':
                    plog ("Outside of Night Time. Site bailing out of Centering")
                    return

                if g_dev["obs"].stop_all_activity:
                    plog('stop_all_activity cancelling out of centering')
                    return

                reported=0
                temptimer=time.time()
                while True:
                    if g_dev['obs'].platesolve_is_processing ==False and g_dev['obs'].platesolve_queue.empty():
                        break
                    else:
                        if reported ==0:
                            plog ("PLATESOLVE: Waiting for platesolve processing to complete and queue to clear")
                            reported=1
                        if self.stop_script_called:
                            g_dev["obs"].send_to_user("Cancelling out of autofocus script as stop script has been called.")
                            return
                        if not g_dev['obs'].open_and_enabled_to_observe:
                            g_dev["obs"].send_to_user("Cancelling out of activity as no longer open and enabled to observe.")
                            return
                        if g_dev["obs"].stop_all_activity:
                            plog('stop_all_activity cancelling out of centering')
                            return
                        pass

        if try_forever and (g_dev['obs'].last_platesolved_ra == np.nan or str(g_dev['obs'].last_platesolved_ra) == 'nan'):

            while g_dev['obs'].last_platesolved_ra == np.nan or str(g_dev['obs'].last_platesolved_ra) == 'nan':

                plog ("Still haven't got a pointing lock at an important time. Waiting then trying again.")
                g_dev["obs"].send_to_user("Still haven't got a pointing lock at an important time. Waiting then trying again.")

                g_dev['obs'].time_of_last_slew=time.time()

                if result == 'blockend':
                    plog ("End of Block, exiting Centering.")
                    return

                if result == 'calendarend':
                    plog ("Calendar Item containing block removed from calendar")
                    plog ("Site bailing out of Centering")
                    return

                if result == 'roofshut':
                    plog ("Roof Shut, Site bailing out of Centering")
                    return

                if not g_dev['obs'].assume_roof_open and not g_dev['obs'].scope_in_manual_mode and 'Closed' in g_dev['obs'].enc_status['shutter_status']:
                    plog ("Roof Shut, Site bailing out of Centering")
                    return

                if result == 'outsideofnighttime':
                    plog ("Outside of Night Time. Site bailing out of Centering")
                    return

                if not g_dev['obs'].scope_in_manual_mode and g_dev['events']['Observing Ends'] < ephem.Date(ephem.now()):
                    plog ("Outside of Night Time. Site bailing out of Centering")
                    return

                if g_dev["obs"].stop_all_activity:
                    plog('stop_all_activity cancelling out of centering')
                    return

                wait_a_minute=time.time()
                while (time.time() - wait_a_minute < 60):
                    if self.stop_script_called:
                        g_dev["obs"].send_to_user("Cancelling out of autofocus script as stop script has been called.")
                        return
                    if not g_dev['obs'].open_and_enabled_to_observe:
                        g_dev["obs"].send_to_user("Cancelling out of activity as no longer open and enabled to observe.")
                        return
                    if g_dev["obs"].stop_all_activity:
                        plog('stop_all_activity cancelling out of centering')
                        return
                    time.sleep(1)

                # Try shifting to where it is meant to be pointing
                # This can sometimes rescue a lost mount.
                # But most of the time doesn't do anything.
                g_dev['mnt'].wait_for_slew(wait_after_slew=False, wait_for_dome=False)
                g_dev['obs'].time_of_last_slew=time.time()
                try:
                    g_dev['mnt'].slew_async_directly(ra=g_dev["mnt"].last_ra_requested, dec=g_dev["mnt"].last_dec_requested)
                except:
                    plog(traceback.format_exc())
                    if g_dev['mnt'].theskyx:
                        g_dev['obs'].kill_and_reboot_theskyx(g_dev["mnt"].last_ra_requested, g_dev["mnt"].last_dec_requested)
                    else:
                        plog(traceback.format_exc())

                g_dev['mnt'].wait_for_slew(wait_after_slew=False)

                req = {'time': float(self.config['pointing_exposure_time']) * 3,  'alias':  str(g_dev['cam'].name), 'image_type': 'pointing'}   #  NB Should pick up filter and constats from config
                opt = {'count': 1, 'filter': 'pointing'}
                result = g_dev['cam'].expose_command(req, opt, user_id='Tobor', user_name='Tobor', user_roles='system', no_AWS=True, solve_it=True,useastrometrynet=True)

                # test for blockend
                if self.blockend != None:
                    endOfExposure = datetime.datetime.utcnow() + datetime.timedelta(seconds=float(self.config['pointing_exposure_time']) * 3)
                    now_date_timeZ = endOfExposure.isoformat().split('.')[0] +'Z'
                    blockended = now_date_timeZ  >= self.blockend
                    if blockended:
                        plog ("End of Block, exiting Centering.")
                        return

                if result == 'blockend':
                    plog ("End of Block, exiting Centering.")
                    return

                if result == 'calendarend':
                    plog ("Calendar Item containing block removed from calendar")
                    plog ("Site bailing out of Centering")
                    return

                if calendar_event_id is not None and not self.schedule_manager.calendar_event_is_active(calendar_event_id):
                    self.obs.send_to_user("Calendar Block Ended. Stopping project run.")
                    plog("Calendar Block Ended. Stopping project run.")
                    self.blockend = None
                    self.total_sequencer_control = False
                    return

                if self.check_for_external_block_ending_signals():
                    self.blockend = None
                    self.total_sequencer_control = False
                    return

                if result == 'roofshut':
                    plog ("Roof Shut, Site bailing out of Centering")
                    return

                if not g_dev['obs'].assume_roof_open and not g_dev['obs'].scope_in_manual_mode and 'Closed' in g_dev['obs'].enc_status['shutter_status']:
                    plog ("Roof Shut, Site bailing out of Centering")
                    return

                if result == 'outsideofnighttime':
                    plog ("Outside of Night Time. Site bailing out of Centering")
                    return

                if not g_dev['obs'].scope_in_manual_mode and g_dev['events']['Observing Ends'] < ephem.Date(ephem.now()):
                    plog ("Outside of Night Time. Site bailing out of Centering")
                    return

                if g_dev["obs"].stop_all_activity:
                    plog('stop_all_activity cancelling out of centering')
                    return

                while True:
                    if g_dev['obs'].platesolve_is_processing ==False and g_dev['obs'].platesolve_queue.empty():
                        break
                    else:
                        if reported ==0:
                            plog ("PLATESOLVE: Waiting for platesolve processing to complete and queue to clear")
                            reported=1
                        if (time.time() - temptimer) > 20:
                            temptimer=time.time()
                        if self.stop_script_called:
                            g_dev["obs"].send_to_user("Cancelling out of autofocus script as stop script has been called.")
                            return
                        if not g_dev['obs'].open_and_enabled_to_observe:
                            g_dev["obs"].send_to_user("Cancelling out of activity as no longer open and enabled to observe.")
                            return
                        if g_dev["obs"].stop_all_activity:
                            plog('stop_all_activity cancelling out of centering')
                            return
                        pass

        # Nudge if needed.
        if not g_dev['obs'].pointing_correction_requested_by_platesolve_thread:
            g_dev["obs"].send_to_user("Pointing adequate on first slew. Slew & Center complete.")
            self.mosaic_center_ra=g_dev['mnt'].return_right_ascension()
            self.mosaic_center_dec=g_dev['mnt'].return_declination()
            return result
        else:
            g_dev['obs'].check_platesolve_and_nudge()
            # Wait until pointing correction fixed before moving on
            while g_dev['obs'].pointing_correction_requested_by_platesolve_thread:
                plog ("waiting for pointing_correction_to_finish")
                time.sleep(0.5)

        if no_confirmation == True:
            self.mosaic_center_ra=g_dev['mnt'].return_right_ascension()
            self.mosaic_center_dec=g_dev['mnt'].return_declination()
            return result
        else:
            if self.stop_script_called:
                g_dev["obs"].send_to_user("Cancelling out of autofocus script as stop script has been called.")
                return
            if not g_dev['obs'].open_and_enabled_to_observe:
                g_dev["obs"].send_to_user("Cancelling out of activity as no longer open and enabled to observe.")
                return
            if g_dev["obs"].stop_all_activity:
                plog('stop_all_activity cancelling out of centering')
                return

            g_dev["obs"].send_to_user(
                "Taking a pointing confirmation exposure",
                p_level="INFO",
            )

            # Taking a confirming shot.
            req = {'time': self.config['pointing_exposure_time'],  'alias':  str(g_dev['cam'].name), 'image_type': 'light'}   #  NB Should pick up filter and constats from config
            opt = {'count': 1, 'filter': 'pointing'}
            result = g_dev['cam'].expose_command(req, opt, user_id='Tobor', user_name='Tobor', user_roles='system', no_AWS=True, solve_it=True)

            if result == 'blockend':
                plog ("End of Block, exiting Centering.")
                return

            if result == 'calendarend':
                plog ("Calendar Item containing block removed from calendar")
                plog ("Site bailing out of Centering")
                return

            if result == 'roofshut':
                plog ("Roof Shut, Site bailing out of Centering")
                return

            if result == 'outsideofnighttime':
                plog ("Outside of Night Time. Site bailing out of Centering")
                return

            if g_dev["obs"].stop_all_activity:
                plog('stop_all_activity cancelling out of centering')
                return

            if self.stop_script_called:
                g_dev["obs"].send_to_user("Cancelling out of autofocus script as stop script has been called.")
                return

            if not g_dev['obs'].open_and_enabled_to_observe:
                g_dev["obs"].send_to_user("Cancelling out of activity as no longer open and enabled to observe.")
                return

            g_dev["obs"].send_to_user("Pointing confirmation exposure complete. Slew & Center complete.")
            g_dev['obs'].check_platesolve_and_nudge()
            self.mosaic_center_ra=g_dev['mnt'].return_right_ascension()
            self.mosaic_center_dec=g_dev['mnt'].return_declination()
            return result


def stack_nanmedian_row_memmapped(inputinfo):
    (pldrivetempfiletemp,counter,shape) = inputinfo
    tempPLDrive = np.memmap(pldrivetempfiletemp, dtype='float32', mode= 'r', shape = shape )
    with warnings.catch_warnings():
        warnings.simplefilter("ignore", category=RuntimeWarning)
        return bn.nanmedian(tempPLDrive[counter,:,:], axis=1)


def stack_nanmedian_row(inputline):
    return bn.nanmedian(inputline, axis=1).astype(np.float32)<|MERGE_RESOLUTION|>--- conflicted
+++ resolved
@@ -5212,11 +5212,9 @@
             if ((datetime.datetime.utcnow() - g_dev['foc'].time_of_last_focus)) > datetime.timedelta(hours=self.config['periodic_focus_time']):
                 plog ("Sufficient time has passed since last focus to do auto_focus")
             # Or if the roof has been shute since the last autofocus
-<<<<<<< HEAD
+
             elif datetime.datetime.utcfromtimestamp(self.time_roof_last_opened) > g_dev['foc'].time_of_last_focus:
-=======
-            elif datetime.datetime.utcfromtimestamp(self.time_roof_last_opened) < g_dev['foc'].time_of_last_focus:
->>>>>>> a1abeffa
+
                 plog ("Roof has been shut since last focus. Redoing focus")
             else:
                 plog ("too soon since last autofocus")
@@ -5553,22 +5551,22 @@
                     g_dev['mnt'].park_command({}, {})
                     self.total_sequencer_control = False
                     self.focussing=False
-<<<<<<< HEAD
+
                     g_dev['foc'].set_initial_best_guess_for_focus()
-=======
+
                     g_dev['obs'].report_to_nightlog("Autofocus process ended.")
->>>>>>> a1abeffa
+
                     return
 
                 if not g_dev['obs'].open_and_enabled_to_observe:
                     g_dev['mnt'].park_command({}, {})
                     self.total_sequencer_control = False
                     self.focussing=False
-<<<<<<< HEAD
+
                     g_dev['foc'].set_initial_best_guess_for_focus()
-=======
+
                     g_dev['obs'].report_to_nightlog("Autofocus process ended.")
->>>>>>> a1abeffa
+
                     return
 
                 # If there has been too many attempts
@@ -5611,11 +5609,11 @@
                     g_dev['foc'].set_initial_best_guess_for_focus()
                     self.total_sequencer_control = False
                     self.focussing=False
-<<<<<<< HEAD
+
                     g_dev['foc'].set_initial_best_guess_for_focus()
-=======
+
                     g_dev['obs'].report_to_nightlog("Autofocus process ended.")
->>>>>>> a1abeffa
+
                     return
 
                 if result == 'outsideofnighttime':
@@ -5623,11 +5621,11 @@
                     g_dev['foc'].set_initial_best_guess_for_focus()
                     self.total_sequencer_control = False
                     self.focussing=False
-<<<<<<< HEAD
+
                     g_dev['foc'].set_initial_best_guess_for_focus()
-=======
+
                     g_dev['obs'].report_to_nightlog("Autofocus process ended.")
->>>>>>> a1abeffa
+
                     return
 
                 spot = g_dev['obs'].fwhmresult['FWHM'] * stored_blob_to_gaussian_factor
@@ -5732,11 +5730,11 @@
                             g_dev['foc'].set_initial_best_guess_for_focus()
                             self.total_sequencer_control = False
                             self.focussing=False
-<<<<<<< HEAD
+
                             g_dev['foc'].set_initial_best_guess_for_focus()
-=======
+
                             g_dev['obs'].report_to_nightlog("Autofocus process ended.")
->>>>>>> a1abeffa
+
                             return
 
                         # First check if the minimum is too close to the edge
