

import time
import datetime
from random import shuffle
import copy
from global_yard import g_dev
import ephem
import build_tycho as tycho
import config
import shelve
from pprint import pprint
from devices.mount import ra_fix, ra_dec_fix
'''
Autofocus NOTE 20200122

As a general rule the focus is stable(temp).  So when code (re)starts, compute and go to that point(filter).

Nautical or astronomical dark, and time of last focus > 2 hours or delta-temp > ?1C, then schedule an
autofocus.  Presumably system is near the bottom of the focus parabola, but it may not be.

Pick a ~7mag focus star at an Alt of about 60 degrees, generally in the South.  Later on we can start
chosing and logging a range of altitudes so we can develop adj_focus(temp, alt, flip_side).

Take central image, move in 1x and expose, move out 2x then in 1x and expose, solve the equation and
then finish with a check exposure.

Now there are cases if for some reason telescope is not near the focus:  first the minimum is at one end
of a linear series.  From that series and the image diameters we can imply where the focus is, subject to
seeing induced errors.  If either case occurs, go to the projected point and try again.

A second case is the focus is WAY off, and or pointing.  Make appropriate adjustments and try again.

The third case is we have a minimum.  Inspection of the FWHM may imply seeing is poor.  In that case
double the exposure and possibly do a 5-point fit rather than a 3-point.

Note at the last exposure it is reasonable to do a minor recalibrate of the pointing.

Once we have fully automatic observing it might make sense to do a more full range test of the focus mechanism
and or visit more altitudes and temeperatures.



1) Implement mag 7 star selection including getting that star at center of rotation.

2) Implement using Sep to reliably find that star.

3) change use of site config file.

4) use common settings for sep


'''
#  NBNB This is a copy of this routine found in camera.py.  Bad form.
# def create_simple_sequence(exp_time=0, img_type=0, speed=0, suffix='', repeat=1, \
#                     readout_mode="RAW Mono", filter_name='W', enabled=1, \
#                     binning=1, binmode=0, column=1):
#     exp_time = round(abs(float(exp_time)), 3)
#     if img_type > 3:
#         img_type = 0
#     repeat = abs(int(repeat))
#     if repeat < 1:
#         repeat = 1
#     binning = abs(int(binning))
#     if binning > 4:
#         binning = 4
#     if filter_name == "":
#         filter_name = 'W'
#     proto_file = open('D:/archive/archive/sq01/seq/ptr_saf.pro')
#     proto = proto_file.readlines()
#     proto_file.close()
#     print(proto, '\n\n')

#     if column == 1:
#         proto[62] = proto[62][:9]  + str(exp_time) + proto[62][12:]
#         proto[63] = proto[63][:9]  + str(img_type) + proto[63][10:]
#         proto[58] = proto[58][:12] + str(suffix)   + proto[58][12:]
#         proto[56] = proto[56][:10] + str(speed)    + proto[56][11:]
#         proto[37] = proto[37][:11] + str(repeat)   + proto[37][12:]
#         proto[33] = proto[33][:17] + readout_mode  + proto[33][20:]
#         proto[15] = proto[15][:12] + filter_name   + proto[15][13:]
#         proto[11] = proto[11][:12] + str(enabled)  + proto[11][13:]
#         proto[1]  = proto[1][:12]  + str(binning)  + proto[1][13:]
#     seq_file = open('D:/archive/archive/sq01/seq/ptr_saf.seq', 'w')
#     for item in range(len(proto)):
#         seq_file.write(proto[item])
#     seq_file.close()
#     print(proto)

def fit_quadratic(x, y):
    #From Meeus, works fine.
    #Abscissa arguments do not need to be ordered for this to work.
    #NB Single alpha variable names confict with debugger commands.
    if len(x) == len(y):
        p = 0
        q = 0
        r = 0
        s = 0
        t = 0
        u = 0
        v = 0
        for i in range(len(x)):
            p += x[i]
            q += x[i]**2
            r += x[i]**3
            s += x[i]**4
            t += y[i]
            u += x[i]*y[i]
            v += x[i]**2*y[i]
        n = len(x)
        d = n*q*s +2*p*q*r - q*q*q - p*p*s - n*r*r
        a = (n*q*v + p*r*t + p*q*u - q*q*t - p*p*v - n*r*u)/d
        b = (n*s*u + p*q*v + q*r*t - q*q*u - p*s*t - n*r*v)/d
        c = (q*s*t + q*r*u + p*r*v - q*q*v - p*s*u - r*r*t)/d
        print('Quad;  ', a, b, c)
        try:
            return (a, b, c, -b/(2*a))
        except:
            return (a, b, c)
    else:
        return None

def bin_to_string(use_bin):
    if use_bin == 1:
        return '1, 1'
    if use_bin == 2:
        return '2, 2'
    if use_bin == 3:
        return '3, 3'
    if use_bin == 4:
        return '4, 4'
    if use_bin == 5:
        return'5, 5'
    else:
        return '1, 1'

class Sequencer:

    def __init__(self, driver: str, name: str, config: dict, astro_events):
        self.name = name
        self.astro_events = astro_events
        self.config = config
        g_dev['seq'] = self
        self.connected = True
        self.description = "Sequencer for script execution."
        self.sequencer_hold = False
        self.sequencer_message = '-'
        print("sequencer connected.")
        print(self.description)
        self.sky_guard = False
        self.af_guard = False
        self.block_guard = False
        #breakpoint()
        #self.reset_completes()
        try:
            self.is_in_completes(None)
        except:
            self.reset_completes()


    def get_status(self):
        status = {
            "active_script": None,
            "sequencer_busy":  False
        }
        if not self.sequencer_hold:   #  NB THis should be wrapped in a timeout.
            self.manager()      #  There be dragons here!  <<<<<<<<<<<<<<<<<<<<<<<<<<<<<<<<<<<<<<<<<<<<<
        return status





    def parse_command(self, command):
        req = command['required_params']
        opt = command['optional_params']
        g_dev['cam'].user_id = command['user_id']
        g_dev['cam'].user_name = command['user_name']
        action = command['action']
        script = command['required_params']['script']
        if action == "run" and script == 'focusAuto':
            self.auto_focus_script(req, opt)
        elif action == "run" and script == 'focusFine':
            self.coarse_focus_script(req, opt)
        elif action == "run" and script == 'genScreenFlatMasters':
            self.screen_flat_script(req, opt)
        elif action == "run" and script == 'genSkyFlatMasters':
            self.sky_flat_script(req, opt)
        elif action == "run" and script in ['32TargetPointingRun', 'pointingRun', 'makeModel']:
            self.sky_grid_pointing_run(req, opt)
            #self.vertical_pointing_run(req, opt)
        elif action == "run" and script in ("genBiasDarkMaster", "genBiasDarkMasters"):
            self.bias_dark_script(req, opt)
        elif action == "run" and script == "takeLRGBstack":
            self.take_lrgb_stack(req, opt)
        elif action == "run" and script == "takeO3HaS2N2Stack":
            self.take_lrgb_stack(req, opt)
        elif action.lower() in ["stop", "cancel"]:
            self.stop_command(req, opt)
        elif action == "home":
            breakpoint()
            self.home_command(req, opt)
        elif action == 'run' and script == 'calibrateAtFieldCenter':
            g_dev['mnt'].go_command(req, opt, calibrate=True)
        else:
            print('Sequencer command:  ', command, ' not recognized.')


    ###############################
    #       Sequencer Commands and Scripts
    ###############################
    def manager(self):
        '''
        This is where scripts are automagically started.  Be careful what you put in here if it is
        going to open the dome or move the telescope at unexpected times.

        Scripts must not block too long or they must provide for periodic calls to check status.
        '''
        # NB Need a better way to get all the events.
        #obs_win_begin, sunZ88Op, sunZ88Cl, ephemNow = self.astro_events.getSunEvents()
        ephem_now = ephem.now()
        events = g_dev['events']

        self.current_script = "No current script"
        self.sequencer_hold = False
         #events['Eve Bias Dark']
        #if True:
        if (events['Eve Bias Dark'] <= ephem_now <= events['End Eve Bias Dark']) and False:
            req = {'numOfBias': 31, 'bin3': True, 'numOfDark2': 3, 'bin4': False, 'bin1': True, \
                   'darkTime': 360, 'hotMap': True, 'bin2': True, 'numOfDark': 3, 'dark2Time': 120, \
                   'coldMap': True, 'script': 'genBiasDarkMaster', 'bin5': False}
            opt = {}
            print('Skipping Eve Biad/Dark')
            #self.bias_dark_script(req, opt)
        elif  (events['Eve Sky Flats'] < ephem_now < events['End Eve Sky Flats'])  \
                and g_dev['enc'].mode == 'Automatic' \
                and g_dev['ocn'].wx_is_ok \
                and not g_dev['ocn'].wx_hold and False:
            if not self.sky_guard:
                #Start it up.
                self.sky_guard = True
                self.current_script = "Eve Sky Flat script"
                print('Skipping Eve Sky Flats')
                #self.sky_flat_script({}, {})   #Null command dictionaries
        elif g_dev['obs'].blocks is not None and \
                  g_dev['obs'].projects is not None:     #  THIS DOES NEED TO BE FENCED BY TIME and not repeated.

            blocks = g_dev['obs'].blocks
            projects = g_dev['obs'].projects
            debug = False

            if debug:
                print("# of Blocks, projects:  ", len(g_dev['obs'].blocks),  len(g_dev['obs'].projects))
            # NB without deepcopy decrementing counts in blocks will be local to the machine an subject
            # to over_write as the respons from AWS updates. This is particularly important for owner
            # and background blocks.
            
            #First, sort blocks to be in ascending order, just to promote clarity. Remove expired projects.
            for block in blocks:  #  This merges project spec into the blocks.
                for project in projects:
                    if block['project_id'] == project['project_name'] + '#' + project['created_at']:
                        block['project'] = project
                        #print('Scheduled so removing:  ', project['project_name'])
                        #projects.remove(project)
                        
            #The residual in projects can be treaded as background.
            #print('Background:  ', len(projects), '\n\n', projects)
            
 
            house = []
            for project in projects:
                if project['user_id'] in config.site_config['owner']:  # and not expired, etc.
                     house.append(project)
            '''
            evaluate supplied projects for observable and mark as same. Discard
            unobservable projects.  Projects may be "site" projects or 'ptr' (network wide:
            All, Owner, PTR-network, North, South.)
                The westernmost project is offered to run unless there is a runnable scheduled block.
                for any given time, are the constraints met? Airmass < x, Moon Phaze < y, moon dist > z,
                flip rules

            '''
            # breakpoint()
            # #Figure out which are observable.  Currently only supports one target/proj
            # NB Observing events without a project are "observable."
            # observable = []
            # for projects in projects:
            #     ra = projects['project_targets']['ra']
            #     dec = projects['project_targets']['dec']
            #     sid = g_dev['mnt'].mount.SiderealTime
            #     ha = tycho.reduceHA(sid - ra)
            #     az, alt = transform_haDec_to_azAlt(ha, dec)
            #     # Do not start a block within 15 min of end time???
            #print("Initial length:  ", len(blocks))
            for block in blocks:
                now_date_timeZ = datetime.datetime.now().isoformat().split('.')[0] +'Z'           
                if not self.block_guard \
                    and (block['start'] <= now_date_timeZ < block['end']) \
                    and not self.is_in_completes(block['event_id']):
                    self.block_guard = True
                    completed_block = self.execute_block(block)
                    self.append_completes(completed_block['event_id'])
                    self.block_guard = False
                    '''
                    When a scheduled block is completed it is not re-entered or the block needs to 
                    be restored.  IN the execute block we need to make a deepcopy of the input block
                    so it does not get modified.
                    '''
            #print('block list exhausted')  
            return
            
                
                # print("Here we would enter an observing block:  ",
                #       block)
                # breakpoint()
            #OK here we go to a generalized block execution routine that runs
            #until exhaustion of the observing window.
            # else:
            #     pass
            #print("Block tested for observatility")
                
                    
        else:
            self.current_script = "No current script"
            #print("No active script is scheduled.")
            return
            
    def clock_the_system(self, other_side=False):
        '''
        
        This routine carefully starts up the telescope and verifies the telescope is
        properly reporting correct coordiates and the dome is correctly positioning.
        Once a star field is returned, the system solves and synchs the telescope and
        dome if necessary.  Next a detailed autofocus is performed on a Tycho star of 
        known mag and position.  The final reading from the autofocus is used for one
        last clocking.
        
        other_side = True causes the telescope to then flip and repeat the process.
        From differences in the solutions, flip_shift offsets can be calculated.
        
        If this routine does not solve, the night is potentially lost so an alert 
        messagge should be sent to the owner and telops, the enclosure closed and 
        left in manual, the telescope parked and instruments are put to bed.
        
        This routing is designed to begin when the altitude of the Sun is -9 degrees.  
        The target azimuth will change so the Moon is always 15 or more degrees away.
        
        If called in the Morning and the routing fails, the system is still put to 
        bed but a less urgent message is sent to the owner and telops.

        Returns
        -------
        None.

        '''
        
        '''
        if dome is closed: simulate
        if not simulate, check sun is down
                         check dome is open
                         
        go to 90 az 60 alt then near tycho star
        Image and look for stars (or load simulated frames)
        
        If stars not present:
            slew dome right-left increasing to find stars
        if +/- 90 az change in dome does not work then 
        things are very wrong -- close down and email list.
        
        if stars present, then autofocus with wide tolerance
        if after 5 tries no luck -- close down and email list. 
        
        if good autofocus then last frame is the check frame.
        
        Try to astrometrically solve it.  if it solves, synch the
        telescope.  Wait for dome to get in position and 
        
        Take second image, solve and synch again.
        
        If tel motion > 1 amin, do one last time.
        
        Look at dome Az -- is dome following the telescope? 
        Report if necessary
        
        return control.
        
        
        
        
        
        
        '''
        
    def execute_block(self, block_specification):
        self.block_guard = True
        # NB we assume the dome is open and already slaving.
        block = copy.deepcopy(block_specification)
        # #unpark, open dome etc.
        # #if not end of block
        g_dev['mnt'].unpark_command({}, {})
        #NB  Servo the Dome??
        timer = time.time() - 1  #This should force an immediate autofocus.
        req2 = {'target': 'near_tycho_star', 'area': 150}
        opt = {}
        '''
        # to do is Targets*Mosaic*(sum of filters * count)
        
        Assume for now we only have one target and no mosaic factor.
        The the first thing to do is figure out how many exposures
        in the series.  If enhance AF is true they need to be injected
        at some point, but af does not decrement. This is still left to do
        
        
        '''
        # if bock['project'] is None:
            #user controlled block...
        for target in block['project']['project_targets']:   #  NB NB NB Do multi-target projects make sense???
            dest_ra = float(target['ra']) - \
                float(block_specification['project']['project_constraints']['ra_offset'])/15.
            dest_dec = float(target['dec']) - float(block_specification['project']['project_constraints']['dec_offset'])
            dest_ra, dest_dec = ra_dec_fix(dest_ra,dest_dec)
            dest_name =target['name']
            
            ''' 
            We be starting a block:
            Open dome if alt Sun < 5 degrees
            Unpark telescope
            Slave the Dome
            Go to Az of the target and take a 15 second W  Square
            exposure -- better go to a tycho star near
            the aimpoint at Alt ~30-35  Take an exposure, try to solve
            an possibly synch.  But be above any horizon
            effects.
            
            THen autofocus, then finally go to the object
            whihc could be below Alt of 30.
            all of aboe for first of night then at start of a block
            do the square target check, then AF, then block, depending
            on AF more Frequently setting.
            
            Consider a target check and even synch after a flip.
            
            
            '''
            g_dev['mnt'].go_coord(dest_ra, dest_dec)
            print("CAUTION:  rotator may block")
            g_dev['rot'].rotator.MoveAbsolute(float(block_specification['project']['project_constraints']['position_angle']))
            
            #Compute how many to do.
            left_to_do = 0
            ended = False

            for exposure in block['project']['exposures']:
                multiplex = 0
                if exposure['area'] in ['300', '300%', 300, '220', '220%', 220, '150', '150%', 150]:
                    if block_specification['project']['project_constraints']['add_center_to_mosaic']:
                        multiplex = 5
                    else:
                        multiplex = 4
                if exposure['area'] in ['600', '600%', 600]:
                    multiplex = 9
                if multiplex > 1:
                    left_to_do += int(exposure['count'])*multiplex
                    exposure['count'] = int(exposure['count'])*multiplex  #Do not multiply the count string value as a dict entry!
                    print('# of mosaic panes:  ', multiplex)
                else:
                    left_to_do += int(exposure['count'])
                    print('Singleton image')
                
            print("Left to do initial value:  ", left_to_do)
            req = {'target': 'near_tycho_star'}
            initial_focus = True
            while left_to_do > 0 and not ended:
                if initial_focus:
                    if not g_dev['enc'].shutter_is_closed:
                        self.auto_focus_script(req2, opt, throw = 500)   #coarse_focus_script can be used here
                    just_focused = True
                    initial_focus = False    #  Make above on-time event per block
                    timer = time.time() + 1800   #10 min for debugging
                    #at block startup this should mean two AF cycles. Cosider using 5-point for the first.
                    
                #cycle thrugh exposures decrementing counts    MAY want to double check left-to do but do nut remultiply by 4
                for exposure in block['project']['exposures']:
                    if block_specification['project']['project_constraints']['frequent_autofocus'] == True and (time.time() - timer) >= 0:
                        
                        if not g_dev['enc'].shutter_is_closed:
                            self.auto_focus_script(req2, opt, throw = 500)
                        initial_focus = False
                        just_focused = True
                        timer = time.time() + 1800   #30 minutes to refocus
                    print("Executing: ", exposure, left_to_do)
                    color = exposure['filter']
                    exp_time =  float(exposure['exposure']) 
                    #dither = exposure['dither']
                    if exposure['bin'] in [2, '2,2', '2, 2', '2 2']:
                        binning = 2
                    else:
                        binning = 1
                    count = int(exposure['count'])
                    #  We should add a frame repeat count
                    imtype = exposure['imtype'] 
                    #defocus = exposure['defocus']
#                    if g_dev['site'] == 'saf':   #THis should be in config.
                    if color[0] == 'B':  
                        color = 'B'   #Map generic filters to site specific ones.
                    if color[0] == 'G':  
                        color = 'V'
                    if color[0] == 'R':  
                        color = 'R'
                    if color[0] == 'L':  
                        color = 'w'
                    if color[0] == 'W':  
                        color = 'w'
                    if color[0] == 'g':  
                        color = 'gp'
                    if color[0] == 'r':  
                        color = 'rp'
                    if color[0] == 'i':  
                        color = 'ip'
                    if color[0] == 'H':  
                        color = 'HA'
                    if count <= 0:
                         continue
                    #At this point we have 1 to 9 exposures to make in this filter.  Note different areas can be defined. 
                    if exposure['area'] in ['300', '300%', 300, '220', '220%', 220, '150', '150%', 150, '250', '250%', 250]:  # 4 or 5 expsoures.
                        if block_specification['project']['project_constraints']['add_center_to_mosaic']:
                            offset = [(0.0, 0.0), (-1.5, 1.), (1.5, 1.), (1.5, -1.), (-1.5, -1.)] #Aimpoint + Four mosaic quadrants 36 x 24mm chip
                            pane = 0
                        else:
                            offset = [(-1.5, 1.), (1.5, 1.), (1.5, -1.), (-1.5, -1.)] #Four mosaic quadrants 36 x 24mm chip
                            pane = 1
                        #Exact details of the expansions need to be calculated for accurate naming. 20201215 WER
                        if exposure['area'] in ['300', '300%', 300]:
                            pitch = 0.3125
                        if exposure['area'] in ['220', '220%', 220, '250', '250%', 250, ]:
                            pitch = 0.25
                        if exposure['area'] in ['150', '150%', 150]:
                            pitch = 0.1875
                        if exposure['area'] in ['125', '125%', 125]:
                            pitch = 0.125
                    elif exposure['area'] in ['600', '600%', 600, '450', '450%', 450]:  # 8 or 9 exposures.
                        offset = [(0., 0.), (-1.5, 0.), (-1.5, 1.), (0., 1.), (1.5, 1.), (1.5, 0.), \
                                  (1.5, -1.), (0., -1.), (-1.5, -1.)] #Nine mosaic quadrants 36 x 24mm chip
                        if exposure['area'] in ['600', '600%', 600]:
                            pitch = 0.375  
                        if exposure['area'] in ['450', '450%', 450]:
                            pitch = 0.1875
                            pane = 0
                    elif exposure['area'] in ['500', '500%',]:  # 6 or 7 exposures.  SQUARE
                        step = 1.466667
                        if block_specification['project']['project_constraints']['add_center_to_mosaic']:
                            offset = [(0., 0.), (-1, 0.), (-1, step), (1, step), (1, 0), \
                                      (1, -step), (-1, -step)] #Aimpoint + six mosaic quadrants 36 x 24mm chip
                            pane = 0
                        else:
                            offset = [(-1, 0.), (-1, step),  (1, step), (1, 0), \
                                      (1, -step), (-1, -step)] #Six mosaic quadrants 36 x 24mm chip  
                            pane = 1
                        pitch = .375
                    elif exposure['area'] in ['+SQ', '133%']:  # 2 exposures.  SQUARE
                        step = 1
<<<<<<< HEAD
                        offset = [(0, 1), (0, -1)] #Two mosaic steps 36 x 24mm chip  Square
=======
                        offset = [(0, -1), (0, 1)] #Two mosaic steps 36 x 24mm chip  Square
>>>>>>> 039bda20
                        pane = 1
                        pitch = 0.25
                    else:
                        offset = [(0., 0.)] #Zero(no) mosaic offset
                        pitch = 0.
                        pane = 0
                    for displacement in offset:
                        if g_dev['cam_retry_config']['site'] == 'saf':
                            d_ra = displacement[0]*pitch*(0.5751*4784/3600./15.)  # = 0.0509496 Hours  These and pixscale should be computed in config.
                            d_dec = displacement[1]*pitch*(0.5751*3194/3600)  # = 0.0.5102414999999999   #Deg
                        elif g_dev['cam_retry_config']['site'] == 'wmd':
                            d_ra = displacement[0]*pitch*(0.6052*4784/3600./15.)   #Hours  These and pixscale should be computed in config.
                            d_dec = displacement[1]*pitch*(0.6052*3194/3600)   #Deg
                        elif g_dev['cam_retry_config']['site'] == 'wmd2':
                            d_ra = displacement[0]*pitch*(0.6052*4784/3600./15.)   #Hours  These and pixscale should be computed in config.
                            d_dec = displacement[1]*pitch*(0.6052*3194/3600) 
                        else:
                            print('Image scale for site not supplied')
                        new_ra = dest_ra + d_ra
                        new_dec= dest_dec + d_dec
                        new_ra, new_dec = ra_dec_fix(new_ra, new_dec)
                        print('Seeking to:  ', new_ra, new_dec)
                        g_dev['mnt'].go_coord(new_ra, new_dec)  # This needs full angle checks
                        if not just_focused:
                            g_dev['foc'].adjust_focus()
                        just_focused = False
                        if imtype in ['light'] and count > 0:
                            req = {'time': exp_time,  'alias':  str(self.config['camera']['camera1']['name']), 'image_type': imtype}   #  NB Should pick up filter and constants from config
                            opt = {'area': 150, 'count': 1, 'bin': binning, 'filter': color, \
                                   'hint': block['project_id'] + "##" + dest_name, 'pane': pane}
                            print('Seq Blk sent to camera:  ', req, opt)
                            g_dev['cam'].expose_command(req, opt, gather_status=True, no_AWS=False)
                            count -= 1
                            exposure['count'] = count
                            left_to_do -= 1
                            print("Left to do:  ", left_to_do)
                        pane += 1
                    now_date_timeZ = datetime.datetime.now().isoformat().split('.')[0] +'Z'           
                    ended = left_to_do <= 0 or now_date_timeZ >= block['end']\
                            or g_dev['airmass'] >float( block_specification['project']['project_constraints']['max_airmass']) \
                            or g_dev['ha'] > float(block_specification['project']['project_constraints']['max_ha'])# Or mount has flipped, too low, too bright. 
        print("Fini!")
        if block_specification['project']['project_constraints']['close_on_block_completion']:
            g_dev['mnt'].park_command({}, {})
            # NB NBNeed to write a more robust and generalized clean up.
            try:
                g_dev['enc'].enclosure.Slaved = False
            except:
                pass
            g_dev['enc'].close_command({}, {})
            print("Auto close attempted at end of block.")
        self.block_guard = False
        return block_specification #used to flush the queue as it completes.


    def bias_dark_script(self, req=None, opt=None):
        """

        20200618   This has been drastically simplied for now to deal with only QHY600M.

        May still have a bug where it latches up only outputting 2x2 frames.
                 
        """
        self.sequencer_hold = True

        if req is None:     #  NB Chunking factor is 9
            req = {'numOfBias': 36, 'bin3': False, 'numOfDark2': 18, 'bin4': \
                   False, 'bin1': True, 'darkTime': '360', 'hotMap': True, \
                   'bin2': True, 'numOfDark': 18, 'dark2Time': '180', \
                   'coldMap': True}
            opt = {'area': 150,}
        bias_list = []
        num_bias = min(90, req['numOfBias'])
        for i in range(num_bias):
            if req['bin1']:
                bias_list.append([1, 0])
            if req['bin2']:
                bias_list.append([2, 0])
        print('Bias_list:  ', bias_list)
        total_num_biases = len(bias_list)
        print("Total # of bias frames, all binnings =  ", total_num_biases, \
              " Time req'd:  ", total_num_biases*4, ' sec.' )
        
        dark_list = []
        num_dark = min(45, req['numOfDark'])   ## Implied this is 1:! binning darks.
        dark_time = float(req['darkTime'])
        for i in range(num_dark):
             if req['bin1']:
                 dark_list.append([1, dark_time])   #NB Hardwired bin
             if req['bin2']:
                 dark_list.append([2, dark_time])
        total_num_dark = len(dark_list)
        print("Total # of dark1 frames, all binnings =  ", total_num_dark )
        
        num_dark = min(45, req['numOfDark2'])   ## Implied this is 1:! binning darks.
        dark2_time = float(req['dark2Time'])
        for i in range(num_dark):
             if req['bin1']:
                 dark_list.append([1, dark2_time])   #NB Hardwired bin
             if req['bin2']:
                 dark_list.append([2, dark2_time])
        total_num_dark = len(dark_list)
        print("Total # of dark1+2 frames, all binnings =  ", total_num_dark )
        # binx_dark_list = []
        # num_binx_dark = min(45, req['numOfDark2'])  ## Implied this is >1x1 binning darks.
        # binx_dark_time = float(req['dark2Time'])
        # for i in range(num_binx_dark):
        #             dark_list = []
        # num_dark = min(45, req['numOfDark'])   ## Implied this is 1:! binning darks.
        # dark_time = float(req['darkTime'])
        # for i in range(num_dark):
        #      if req['bin1']:
        #          dark_list.append([1, dark_time])   #NB Hardwired bin
        #      if req['bin2']:
        #          dark_list.append([2, dark_time])
        # total_num_dark = len(dark_list)
        # print("Total # of dark1 frames, all binnings =  ", total_num_dark )
        # binx_dark_list.append([2, binx_dark_time])
        #     binx_dark_list.append([1, binx_dark_time])
            
        # total_num_binx_dark = len(binx_dark_list)
        # print("Total # of binx_dark frames, all binnings =  ", total_num_binx_dark)
        
        bias_time = 4.  #NB Pick up from camera config  An avg for QHY600P
        flush = 2
        total_time = bias_time*(total_num_biases + flush + total_num_dark )
        #  NB Note higher bin readout not compensated for.
        total_time += total_num_dark*dark_time 
        print('Approx duration of Bias Dark sequence:  ', total_time//60 + 1, ' min.')
        #Flush twice
        print('Pre-flush twice.')  #NB Filter is 'dark'
        bin_str = bin_to_string(2)
        req = {'time': 0.0, 'script': 'True', 'image_type': 'bias'}
        opt = {'area': 150, 'count': flush, 'bin': bin_str, \
               'filter': g_dev['fil'].filter_data[-1][0], 'hint':  'Flush'}
        # result = g_dev['cam'].expose_command(req, opt, no_AWS=True, \
        #                                      do_sep=False, quick=False)        

        first_bias = bias_list[0]
        big_list = bias_list[1:] + dark_list
        shuffle(big_list)   #  Should distribute things more or less evenly.
        breakpoint()
        big_list.insert(0, first_bias) #  Always start with a bias. 
        while len(big_list) > 0:
            use_bin = big_list[0][0]   #  Pick up bin value
            bin_str = bin_to_string(use_bin)
            print(bin_str)
            exp = big_list[0][1]
            if exp == 0:
                print("Expose Bias using bin:  ", use_bin)   
                req = {'time': 0.0,  'script': 'True', 'image_type': 'bias'}
                opt = {'area': 150, 'count': 1, 'bin': bin_str, \
                       'filter': g_dev['fil'].filter_data[-1][0]}
            elif exp > 0:
                print("Expose Dark using bin, exp:  ", use_bin, exp)
                req = {'time': exp,  'script': 'True', 'image_type': 'dark'}
                opt = {'area': 150, 'count': 1, 'bin': bin_str, \
                       'filter': g_dev['fil'].filter_data[-1][0]} 
            result = g_dev['cam'].expose_command(req, opt, no_AWS=True, \
                                        do_sep=False, quick=False)
            print(result)
            big_list.pop(0)
            if len(big_list) < 1:
                print("B/D List exhausted.", big_list)
                break
        print("Bias/Dark acquisition is finished.")
        self.sequencer_hold = False
        return



    def sky_flat_script(self, req, opt):
        """

        If entered, put up a guard.
        if open conditions are acceptable then take a dark image of a dark screen, just for
        reference.
        Open the dome,
        GoTo flat spot, expose, rotating through 3 filters pick least sensitive
        discard overexposures, keep rotating.  once one of the three yeilds a good
        exposure, repeat four more times, then drop that filter from list, add a new one
        and proceed to loop.  This should allow us to generate the sensitivity list in
        the right order and not fill the system up will overexposed files.  Ultimatley
        we wait for the correct sky condition once we have the calibrations so as to not
        wear out the shutter.
        Non photometric shutters need longer exposure times.
        Note with alt-az mount we could get very near the zenith zone.
        Note we want Moon at least 30 degrees away

        """
        self.sky_guard = True
        print('Eve Sky Flat sequence Starting, Enclosure PRESUMED Open. Telescope will un-park.')
        camera_name = str(self.config['camera']['camera1']['name'])
        flat_count = 9
        exp_time = .003
        #  NB Sometime, try 2:2 binning and interpolate a 1:1 flat.  This might run a lot faster.
        if flat_count < 1: flat_count = 1
        g_dev['mnt'].unpark_command({}, {})
        if g_dev['enc'].is_dome:
            g_dev['enc'].Slaved = True  #Bring the dome into the picture.
            print('\n\n SLAVED THE DOME HOPEFULLY!!!!\n\n')
        g_dev['obs'].update_status()
        try:
            g_dev['scr'].screen_dark()
        except:
            pass
        #  We should probe to be sure dome is open, otherwise this is a test when closed and
        #  we can speed it up
        #Here we may need to switch off any
        #  Pick up list of filters is sky flat order of lowest to highest transparency.
        pop_list = self.config['filter_wheel']['filter_wheel1']['settings']['filter_sky_sort']
        print('filters by low to high transmission:  ', pop_list)
        #length = len(pop_list)
        obs_win_begin, sunset, sunrise, ephemNow = self.astro_events.getSunEvents()
        scale = 1.0
        prior_scale = 1
        while len(pop_list) > 0 and (ephemNow < g_dev['events']['End Eve Sky Flats']):
            current_filter = int(pop_list[0])
            acquired_count = 0
            #g_dev['fil'].set_number_command(current_filter)
            #g_dev['mnt'].slewToSkyFlatAsync()
            bright = 65000
            scale = 1.15   #20201121 adjustment
            
            prior_scale = 1
            #breakpoint()
            while acquired_count < flat_count:
                #if g_dev['enc'].is_dome:   #Does not apply
                g_dev['mnt'].slewToSkyFlatAsync()
                try:
                    breakpoint()
                    exp_time = prior_scale*scale*40000/(float(g_dev['fil'].filter_data[current_filter][3])*g_dev['ocn'].meas_sky_lux)
                    if exp_time > 300:
                        exp_time = 300
                    if exp_time <0.001:
                        exp_time = 0.001
                    exp_time = round(exp_time, 4)
                    prior_scale = prior_scale*scale
                    print("Sky flat estimated exposure time, scale are:  ", exp_time, scale)
                except:
                    exp_time = 0.3
                req = {'time': float(exp_time),  'alias': camera_name, 'image_type': 'sky flat', 'script': 'On'}
                opt = { 'count': 1, 'bin':  '2,2', 'area': 150, 'filter': g_dev['fil'].filter_data[current_filter][0]}
                print("using:  ", g_dev['fil'].filter_data[current_filter][0])
                result = g_dev['cam'].expose_command(req, opt, gather_status=True, no_AWS=True, do_sep = False)
                bright = result['patch']    #  Patch should be circular and 20% of Chip area. ToDo project
                try:
                    scale = 40000/bright
                    if scale > 3:
                        scale = 3.0
                    if scale < 0.33:
                        scale = 0.33
                except:
                    scale = 1.0
                print("Patch/Bright:  ", bright)  #  Others are 'NE', 'NW', 'SE', 'SW'.
                #  THE following code looks like a debug patch gone rogue.
                if bright > 45000 and (ephemNow < g_dev['events']['End Eve Sky Flats']
                                  or True):    #NB should gate with end of skyflat window as well.
                    for i in range(1):
                        time.sleep(5)  #  #0 seconds of wait time.  Maybe shorten for wide bands?
                        g_dev['obs'].update_status()
                else:
                    acquired_count += 1
                    if acquired_count == flat_count:
                        pop_list.pop(0)
                        scale = 1
                        prior_scale = 1
                continue
        g_dev['mnt'].park_command({}, {})  #  NB this is provisional, Ok when simulating
        print('\nSky flat complete.\n')
        self.sky_guard = False


    def screen_flat_script(self, req, opt):
        if req['numFrames'] > 1:
            flat_count = req['numFrames']
        else:
            flat_count = 1    #   A dedugging compromise

        #  NB here we need to check cam at reasonable temp, or dwell until it is.

        camera_name = str(self.config['camera']['camera1']['name'])
        dark_count = 1
        exp_time = 15
        if flat_count < 1: flat_count = 1
        g_dev['mnt'].park_command({}, {})
        #  NB:  g_dev['enc'].close
        g_dev['obs'].update_status()
        g_dev['scr'].set_screen_bright(0)
        g_dev['scr'].screen_dark()
        time.sleep(5)
        g_dev['obs'].update_status()
        #Here we need to switch off any IR or dome lighting.
        #Take a 10 s dark screen air flat to record ambient
        # Park Telescope
        req = {'time': exp_time,  'alias': camera_name, 'image_type': 'screen flat'}
        opt = {'area': 100, 'count': dark_count, 'filter': g_dev['fil'].filter_data[12][0], 'hint': 'screen dark'}  #  air has highest throughput
        result = g_dev['cam'].expose_command(req, opt, gather_status=True, no_AWS=True)
        print('First dark 30-sec patch, filter = "air":  ', result['patch'])
        # g_dev['scr'].screen_light_on()

        for filt in g_dev['fil'].filter_screen_sort:
            #enter with screen dark
            filter_number = int(filt)
            print(filter_number, g_dev['fil'].filter_data[filter_number][0])
            screen_setting = g_dev['fil'].filter_data[filter_number][4][1]
            g_dev['scr'].set_screen_bright(0)
            g_dev['scr'].screen_dark()
            time.sleep(5)
            exp_time  = g_dev['fil'].filter_data[filter_number][4][0]
            g_dev['obs'].update_status()
            print('Dark Screen; filter, bright:  ', filter_number, 0)
            req = {'time': float(exp_time),  'alias': camera_name, 'image_type': 'screen flat'}
            opt = {'area': 100, 'count': 1, 'filter': g_dev['fil'].filter_data[filter_number][0], 'hint': 'screen pre-filter dark'}
            result = g_dev['cam'].expose_command(req, opt, gather_status=True, no_AWS=True)
            print("Dark Screen flat, starting:  ", result['patch'], g_dev['fil'].filter_data[filter_number][0], '\n\n')
            g_dev['obs'].update_status()
            print('Lighted Screen; filter, bright:  ', filter_number, screen_setting)
            g_dev['scr'].set_screen_bright(int(screen_setting))
            g_dev['scr'].screen_light_on()
            time.sleep(10)
            # g_dev['obs'].update_status()
            # time.sleep(10)
            # g_dev['obs'].update_status()
            # time.sleep(10)
            g_dev['obs'].update_status()
            req = {'time': float(exp_time),  'alias': camera_name, 'image_type': 'screen flat'}
            opt = {'area': 100, 'count': flat_count, 'filter': g_dev['fil'].filter_data[filter_number][0], 'hint': 'screen filter light'}
            result = g_dev['cam'].expose_command(req, opt, gather_status=True, no_AWS=True)
            # if no exposure, wait 10 sec
            print("Lighted Screen flat:  ", result['patch'], g_dev['fil'].filter_data[filter_number][0], '\n\n')
            g_dev['obs'].update_status()
            g_dev['scr'].set_screen_bright(0)
            g_dev['scr'].screen_dark()
            time.sleep(5)
            g_dev['obs'].update_status()
            print('Dark Screen; filter, bright:  ', filter_number, 0)
            req = {'time': float(exp_time),  'alias': camera_name, 'image_type': 'screen flat'}
            opt = {'area': 100, 'count': 1, 'filter': g_dev['fil'].filter_data[filter_number][0], 'hint': 'screen post-filter dark'}
            result = g_dev['cam'].expose_command(req, opt, gather_status=True, no_AWS=True)
            print("Dark Screen flat, ending:  ",result['patch'], g_dev['fil'].filter_data[filter_number][0], '\n\n')


            #breakpoint()
        g_dev['scr'].set_screen_bright(0)
        g_dev['scr'].screen_dark()
        g_dev['obs'].update_status()
        g_dev['mnt'].park_command({}, {})
        print('Sky Flat sequence completed, Telescope is parked.')
        self.guard = False
        
    

    def auto_focus_script(self, req, opt, throw=500):
        '''
        V curve is a big move focus designed to fit two lines adjacent to the more normal focus curve.
        It finds the approximate focus, particulary for a new instrument. It requires 8 points plus
        a verify.
        Auto focus consists of three points plus a verify.
        Fine focus consists of five points plus a verify.
        Optionally individual images can be multiples of one to average out seeing.
        NBNBNB This code needs to go to known stars to be moe relaible and permit subframes

        Result format:
                        result['mean_focus'] = avg_foc[1]
                        result['mean_rotation'] = avg_rot[1]
                        result['FWHM'] = spot   What is returned is a close proxy to real fitted FWHM.
                        result['half_FD'] = None
                        result['patch'] = cal_result
                        result['temperature'] = avg_foc[2]  This is probably tube not reported by Gemini.
        '''
        self.sequencer_hold = False   #Allow comand checks.
        self.guard = False
        req2 = copy.deepcopy(req)
        opt2 = copy.deepcopy(opt)
        self.af_guard = True
        sim = g_dev['enc'].shutter_is_closed
        print('AF entered with:  ', req, opt, '\n .. and sim =  ', sim)
        #self.sequencer_hold = True  #Blocks command checks.
        #Here we jump in too  fast and need for mount to settle
        start_ra = g_dev['mnt'].mount.RightAscension   #Read these to go back.
        start_dec = g_dev['mnt'].mount.Declination
        focus_start = g_dev['foc'].focuser.Position*g_dev['foc'].steps_to_micron
        print("Saved ra, dec, focus:  ", start_ra, start_dec, focus_start)
        try:
            #Check here for filter, guider, still moving  THIS IS A CLASSIC
            #case where a timeout is a smart idea.
            #Wait for external motion to cease before exposing.  Note this precludes satellite tracking.
            st = "" 
            while g_dev['foc'].focuser.IsMoving or g_dev['rot'].rotator.IsMoving or \
                  g_dev['mnt'].mount.Slewing or g_dev['enc'].enclosure.Slewing:   #Filter is moving??
                if g_dev['foc'].focuser.IsMoving: st += 'f>'
                if g_dev['rot'].rotator.IsMoving: st += 'r>'
                if g_dev['mnt'].mount.Slewing: st += 'm>'
                if g_dev['enc'].enclosure.Slewing: st += 'd>'
                print(st)
                st = ""
                time.sleep(0.2)
                g_dev['obs'].update_status()
        except:
            print("Motion check faulted.")

        #  NBNBNB Need to preserve  and restore on exit, incoming filter setting
        if req2['target'] == 'near_tycho_star':   ## 'bin', 'area'  Other parameters

            #  Go to closest Mag 7.5 Tycho * with no flip
            focus_star = tycho.dist_sort_targets(g_dev['mnt'].current_icrs_ra, g_dev['mnt'].current_icrs_dec, \
                                    g_dev['mnt'].current_sidereal)
            print("Going to near focus star " + str(focus_star[0][0]) + "  degrees away.")
            g_dev['mnt'].go_coord(focus_star[0][1][1], focus_star[0][1][0])
            req = {'time': 12.5,  'alias':  str(self.config['camera']['camera1']['name']), 'image_type': 'auto_focus'}   #  NB Should pick up filter and constats from config
            opt = {'area': 150, 'count': 1, 'bin': '2, 2', 'filter': 'w'}
        else:
            pass   #Just take an image where currently pointed.
            req = {'time': 15,  'alias':  str(self.config['camera']['camera1']['name']), 'image_type': 'auto_focus'}   #  NB Should pick up filter and constats from config
            opt = {'area': 150, 'count': 1, 'bin': '2, 2', 'filter': 'w'}
        foc_pos0 = focus_start
        result = {}
        #print("temporary patch in Sim values")
        print('Autofocus Starting at:  ', foc_pos0, '\n\n')
        #throw = throw  # NB again, from config.  Units are microns  Passed as default paramter
        if not sim:
            result = g_dev['cam'].expose_command(req, opt, no_AWS=True) ## , script = 'auto_focus_script_0')  #  This is where we start.
        else:
            result['FWHM'] = 3
            result['mean_focus'] = foc_pos0
        spot1 = result['FWHM']
        foc_pos1 = result['mean_focus']
        print('Autofocus Moving In.\n\n')
        g_dev['foc'].focuser.Move((foc_pos0 - throw)*g_dev['foc'].micron_to_steps)
        #opt['fwhm_sim'] = 4.
        if not sim:
            result = g_dev['cam'].expose_command(req, opt, no_AWS=True) ## , script = 'auto_focus_script_1')  #  This is moving in one throw.
        else:
            result['FWHM'] = 4
            result['mean_focus'] = foc_pos0 - throw
        spot2 = result['FWHM']
        foc_pos2 = result['mean_focus']
        print('Autofocus Overtaveling Out.\n\n')
        g_dev['foc'].focuser.Move((foc_pos0 - 3*throw)*g_dev['foc'].micron_to_steps)   #It is important to overshoot to overcome any backlash
        print('Autofocus Moving back in half-way.\n\n')
        g_dev['foc'].focuser.Move((foc_pos0 + throw)*g_dev['foc'].micron_to_steps)
        #opt['fwhm_sim'] = 5
        if not sim:
            result = g_dev['cam'].expose_command(req, opt, no_AWS=True) ## , script = 'auto_focus_script_2')  #  This is moving out one throw.
        else:
            result['FWHM'] = 4.5
            result['mean_focus'] = foc_pos0 + throw
        spot3 = result['FWHM']
        foc_pos3 = result['mean_focus']
        x = [foc_pos2, foc_pos1, foc_pos3]
        y = [spot2, spot1, spot3]
        print('X, Y:  ', x, y, 'Desire center to be smallest.')
        if spot1 < spot2 and spot1 < spot3:
            try:
                #Digits are to help out pdb commands!
                a1, b1, c1, d1 = fit_quadratic(x, y)
                new_spot = round(a1*d1*d1 + b1*d1 + c1, 2)
    
            except:
    
                print('Autofocus quadratic equation not converge. Moving back to starting focus:  ', focus_start)
                g_dev['foc'].focuser.Move((focus_start)*g_dev['foc'].micron_to_steps)
                self.sequencer_hold = False   #Allow comand checks.
                self.af_guard = False
                return            
            if min(x) <= d1 <= max(x):
                print ('Moving to Solved focus:  ', round(d1, 2), ' calculated:  ',  new_spot)
                pos = int(d1*g_dev['foc'].micron_to_steps)
                g_dev['foc'].focuser.Move(pos)
                g_dev['foc'].last_known_focus = d1
                g_dev['foc'].last_temperature = g_dev['foc'].focuser.Temperature
                g_dev['foc'].last_source = "auto_focus_script"
                if not sim:
                    result = g_dev['cam'].expose_command(req, opt, no_AWS=True)  #   script = 'auto_focus_script_3')  #  This is verifying the new focus.
                else:
                    result['FWHM'] = new_spot
                    result['mean_focus'] = d1
                spot4 = result['FWHM']
                foc_pos4 = result['mean_focus']
                print('\n\n\nFound best focus at:  ', foc_pos4,' measured is:  ',  round(spot4, 2), '\n\n\n')
                g_dev['foc'].af_log(foc_pos4, spot4, new_spot)
                print("Returning to:  ", start_ra, start_dec)
                g_dev['mnt'].mount.SlewToCoordinatesAsync(start_ra, start_dec)   #Return to pre-focus pointing.
            if sim:
                g_dev['foc'].focuser.Move((focus_start)*g_dev['foc'].micron_to_steps)
            #  NB here we could re-solve with the overlay spot just to verify solution is sane.
            self.sequencer_hold = False   #Allow comand checks.
            self.af_guard = False
            #  NB NB We may want to consider sending the result image patch to AWS
            return
        elif spot2 <= spot1 or spot3 <= spot1:
            print("It appears camera is too far out; try again with coarse_focus_script.")
            self.coarse_focus_script(req2, opt2, throw=750)
        else:
            print('Spots are really wrong so moving back to starting focus:  ', focus_start)
            g_dev['foc'].focuser.Move((focus_start)*g_dev['foc'].micron_to_steps)
        print("Returning to:  ", start_ra, start_dec)
        g_dev['mnt'].mount.SlewToCoordinatesAsync(start_ra, start_dec)   #Return to pre-focus pointing.
        if sim:
            g_dev['foc'].focuser.Move((focus_start)*g_dev['foc'].micron_to_steps)
        #  NB here we could re-solve with the overlay spot just to verify solution is sane.
        self.sequencer_hold = False   #Allow comand checks.
        self.af_guard = False
        #  NB NB We may want to consider sending the result image patch to AWS
        return


    def coarse_focus_script(self, req, opt, throw = 600):
        '''
        V curve is a big move focus designed to fit two lines adjacent to the more normal focus curve.
        It finds the approximate focus, particulary for a new instrument. It requires 8 points plus
        a verify.
        Auto focus consists of three points plus a verify.
        Fine focus consists of five points plus a verify.
        Optionally individual images can be multiples of one to average out seeing.
        NBNBNB This code needs to go to known stars to be moe relaible and permit subframes
        '''
        print('AF entered with:  ', req, opt)
        self.guard = True
        sim = g_dev['enc'].shutter_is_closed
        print('AF entered with:  ', req, opt, '\n .. and sim =  ', sim)
        #self.sequencer_hold = True  #Blocks command checks.
        start_ra = g_dev['mnt'].mount.RightAscension
        start_dec = g_dev['mnt'].mount.Declination
        foc_start = g_dev['foc'].focuser.Position*g_dev['foc'].steps_to_micron
        print("Saved ra dec focus:  ", start_ra, start_dec, foc_start)
        try:
            #Check here for filter, guider, still moving  THIS IS A CLASSIC
            #case where a timeout is a smart idea.
            #Wait for external motion to cease before exposing.  Note this precludes satellite tracking.
            st = "" 
            while g_dev['foc'].focuser.IsMoving or g_dev['rot'].rotator.IsMoving or \
                  g_dev['mnt'].mount.Slewing or g_dev['enc'].enclosure.Slewing:   #Filter is moving??
                if g_dev['foc'].focuser.IsMoving: st += 'f>'
                if g_dev['rot'].rotator.IsMoving: st += 'r>'
                if g_dev['mnt'].mount.Slewing: st += 'm>'
                if g_dev['enc'].enclosure.Slewing: st += 'd>'
                print(st)
                st = ""
                time.sleep(0.2)
                g_dev['obs'].update_status()
        except:
            print("Motion check faulted.")
        if req['target'] == 'near_tycho_star':   ## 'bin', 'area'  Other parameters
            #  Go to closest Mag 7.5 Tycho * with no flip
            focus_star = tycho.dist_sort_targets(g_dev['mnt'].current_icrs_ra, g_dev['mnt'].current_icrs_dec, \
                                    g_dev['mnt'].current_sidereal)
            print("Going to near focus star " + str(focus_star[0][0]) + "  degrees away.")
            g_dev['mnt'].go_coord(focus_star[0][1][1], focus_star[0][1][0])
            req = {'time': 7.5,  'alias':  str(self.config['camera']['camera1']['name']), 'image_type': 'auto_focus'}   #  NB Should pick up filter and constats from config
            opt = {'area': 100, 'count': 1, 'filter': 'W'}
        else:
            pass   #Just take time image where currently pointed.
            req = {'time': 10,  'alias':  str(self.config['camera']['camera1']['name']), 'image_type': 'auto_focus'}   #  NB Should pick up filter and constats from config
            opt = {'area': 100, 'count': 1, 'filter': 'W'}
        foc_pos0 = foc_start
        result = {}
        print('Autofocus Starting at:  ', foc_pos0, '\n\n')
        #throw = 100  # NB again, from config.  Units are microns
        if not sim:
            result = g_dev['cam'].expose_command(req, opt, no_AWS=True)
        else:
            result['FWHM'] = 4
            result['mean_focus'] = foc_pos0
        spot1 = result['FWHM']
        foc_pos1 = result['mean_focus']  
        # if not sim:
        #     result = g_dev['cam'].expose_command(req, opt, no_AWS=True) ## , script = 'auto_focus_script_0')  #  This is where we start.
        # else:
        #     result['FWHM'] = 3
        #     result['mean_focus'] = foc_pos0
        # spot1 = result['FWHM']
        # foc_pos1 = result['mean_focus']
        
        
        
        g_dev['foc'].focuser.Move((foc_pos0 - throw)*g_dev['foc'].micron_to_steps)
        #opt['fwhm_sim'] = 4.
        if not sim:
            result = g_dev['cam'].expose_command(req, opt, no_AWS=True)
        else:
            result['FWHM'] = 5
            result['mean_focus'] = foc_pos0 - throw
        spot2 = result['FWHM']
        foc_pos2 = result['mean_focus']
        print('Autofocus Moving In, second time.\n\n')
        g_dev['foc'].focuser.Move((foc_pos0 - 2*throw)*g_dev['foc'].micron_to_steps)
        #opt['fwhm_sim'] = 4.
        if not sim:
            result = g_dev['cam'].expose_command(req, opt, no_AWS=True)
        else:
            result['FWHM'] = 6
            result['mean_focus'] = foc_pos0 - 2*throw
        spot3 = result['FWHM']
        foc_pos3 = result['mean_focus']
        #Need to check we are not going out too far!
        print('Autofocus Moving out 4X.\n\n')
        g_dev['foc'].focuser.Move((foc_pos0 + 3*throw)*g_dev['foc'].micron_to_steps)
        print('Autofocus back in for backlash\n\n')#It is important to overshoot to overcome any backlash
        g_dev['foc'].focuser.Move((foc_pos0 + 2*throw)*g_dev['foc'].micron_to_steps)
        #opt['fwhm_sim'] = 5
        if not sim:
            result = g_dev['cam'].expose_command(req, opt, no_AWS=True)
        else:
            result['FWHM'] = 6.5
            result['mean_focus'] = foc_pos0 + 2*throw
        spot4 = result['FWHM']
        foc_pos4 = result['mean_focus']
        g_dev['foc'].focuser.Move((foc_pos0 + throw)*g_dev['foc'].micron_to_steps)
        #opt['fwhm_sim'] = 4.
        if not sim:
            result = g_dev['cam'].expose_command(req, opt, no_AWS=True)
        else:
            result['FWHM'] = 5.75
            result['mean_focus'] = foc_pos0 + throw
        spot5 = result['FWHM']
        foc_pos5 = result['mean_focus']
        x = [foc_pos3, foc_pos2, foc_pos1, foc_pos5, foc_pos4]
        y = [spot3, spot2, spot1, spot5, spot4]
        print('X, Y:  ', x, y)
        try:
            #Digits are to help out pdb commands!
            a1, b1, c1, d1 = fit_quadratic(x, y)
            new_spot = round(a1*d1*d1 + b1*d1 + c1, 2)
        except:
            print('Autofocus quadratic equation not converge. Moving back to starting focus:  ', foc_start)
            g_dev['foc'].focuser.Move((foc_start)*g_dev['foc'].micron_to_steps)
            self.sequencer_hold = False   #Allow comand checks.
            self.af_guard = False
            return 
        if min(x) <= d1 <= max(x):
            print ('Moving to Solved focus:  ', round(d1, 2), ' calculated:  ',  new_spot)
            #Saves a base for relative focus adjusts.
            pos = int(d1*g_dev['foc'].micron_to_steps)
            g_dev['foc'].focuser.Move(pos)
            g_dev['foc'].last_known_focus = d1
            g_dev['foc'].last_temperature = g_dev['foc'].focuser.Temperature
            g_dev['foc'].last_source = "coarse_focus_script"
            if not sim:
                result = g_dev['cam'].expose_command(req, opt)
            else:
                result['FWHM'] = new_spot
                result['mean_focus'] = d1
            spot6 = result['FWHM']
            foc_pos4 = result['mean_focus']
            print('\n\n\nFound best focus at:  ', foc_pos4,' measured is:  ',  round(spot6, 2), '\n\n\n')
        else:
            print('Coarse_focus did not converge. Moving back to starting focus:  ', foc_pos0)
            g_dev['foc'].focuser.Move((foc_start)*g_dev['foc'].micron_to_steps)
        print("Returning to:  ", start_ra, start_dec)
        g_dev['mnt'].mount.SlewToCoordinatesAsync(start_ra, start_dec)   #Return to pre-focus pointing.
        if sim:
            g_dev['foc'].focuser.Move((foc_start)*g_dev['foc'].micron_to_steps)
        #  NB here we coudld re-solve with the overlay spot just to verify solution is sane.
        self.sequencer_hold = False   #Allow comand checks.
        self.guard = False


    def equatorial_pointing_run(self, reg, opt, spacing=10, vertical=False, grid=False, alt_minimum=25):
        '''
        unpark telescope
        if not open, open dome
        go to zenith & expose (Consider using Nearest mag 7 grid star.)
        verify reasonable transparency
            Ultimately, check focus, find a good exposure level
        go to -72.5 degrees of ha, 0  expose
        ha += 10; repeat to Ha = 67.5
        += 5, expose
        -= 10 until -67.5

        if vertical go ha = -0.25 and step dec 85 -= 10 to -30 then
        flip and go other way with offset 5 deg.

        For Grid use Patrick Wallace's Mag 7 Tyco star grid it covers
        sky equal-area, has a bright star as target and wraps around
        both axes to better sample the encoders. Choose and load the
        grid coarseness.
        '''
        '''
        Prompt for ACCP model to be turned off
        if closed:
           If WxOk: open
        if parked:
             unpark

         pick grid star near zenith in west (no flip)
              expose 10 s
              solve
              Is there a bright object in field?
              adjust exposure if needed.
        Go to (-72.5deg HA, dec = 0),
             Expose, calibrate, save file.  Consider
             if we can real time solve or just gather.
        step 10 degrees forward untl ha is 77.5
        at 77.5 adjust target to (72.5, 0) and step
        backward.  Stop when you get to -77.5.
        park
        Launch reduction

A variant on this is cover a grid, cover a + sign shape.
IF sweep
        '''
        self. sky_guard = True
        ha_deg_steps = (-72.5, -62.5, -52.5, -42.5, -32.5, -22.5, -12.5, -2.5, \
                         -7.5, -17.5, -27.5, -37.5, -47.5, -57.5, -67.5, \
                         2.5,  12.5, 22.5, 32.5, 42.5, 52.5, 62.5, 72.5, \
                         67.5, 57.5, 47.5, 37.5, 27.5, 17.5, 7.5)

        print("Starting equatorial sweep.")
        g_dev['mnt'].unpark_command()
        #cam_name = str(self.config['camera']['camera1']['name'])
        for ha_degree_value in ha_deg_steps:
            target_ra = ra_fix(g_dev['mnt'].mount.SiderealTime - ha_degree_value/15.)
            target_dec = 0
            #     #  Go to closest Mag 7.5 Tycho * with no flip
            # focus_star = tycho.dist_sort_targets(target_ra, target_dec, \
            #                    g_dev['mnt'].mount.SiderealTime)
            # if focus_star is None:
            #     print("No near star, skipping.")   #This should not happen.
            #     continue
            #print("Going to near focus star " + str(focus_star[0]) + "  degrees away.")
            #req = {'ra':  focus_star[1][1],
            #       'dec': focus_star[1][0]     #Note order in important (dec, ra)
            req = {'ra':  target_ra,
                   'dec': target_dec     #Note order in important (dec, ra)
                   }
            opt = {}
            g_dev['mnt'].go_command(req, opt)
            while g_dev['mnt'].mount.Slewing or g_dev['enc'].enclosure.Slewing:
                g_dev['obs'].update_status()
                time.sleep(0.5)

            time.sleep(3)
            g_dev['obs'].update_status()
            #req = {'time': 5,  'alias': 'sq01', 'image_type': 'quick'}
            #opt = {'area': 100, 'count': 1, 'bin': '2,2', 'filter': g_dev['fil'].filter_data[0][0], 'hint': 'Equator Run.'}
            #result = g_dev['cam'].expose_command(req, opt)
            g_dev['obs'].update_status()
            result = 'simulated'
            print('Result:  ', result)
        g_dev['mnt'].stop_command()
        print("Equatorial sweep completed. Happy reducing.")
        self. sky_guard = False
        return
 
    def sky_grid_pointing_run(self, reg, opt, spacing=10, vertical=False, grid=False, alt_minimum=25):
        #camera_name = str(self.config['camera']['camera1']['name'])
        '''
        unpark telescope
        if not open, open dome
        go to zenith & expose (Consider using Nearest mag 7 grid star.)
        verify reasonable transparency
            Ultimately, check focus, find a good exposure level
        go to -72.5 degrees of ha, 0  expose
        ha += 10; repeat to Ha = 67.5
        += 5, expose
        -= 10 until -67.5

        if vertical go ha = -0.25 and step dec 85 -= 10 to -30 then
        flip and go other way with offset 5 deg.

        For Grid use Patrick Wallace's Mag 7 Tyco star grid it covers
        sky equal-area, has a bright star as target and wraps around
        both axes to better sample the encoders. Choose and load the
        grid coarseness.
        '''
        '''
        Prompt for ACCP model to be turned off
        if closed:
           If WxOk: open
        if parked:
             unpark

         pick grid star near zenith in west (no flip)
              expose 10 s
              solve
              Is there a bright object in field?
              adjust exposure if needed.
        Go to (-72.5deg HA, dec = 0),
             Expose, calibrate, save file.  Consider
             if we can real time solve or just gather.
        step 10 degrees forward untl ha is 77.5
        at 77.5 adjust target to (72.5, 0) and step
        backward.  Stop when you get to -77.5.
        park
        Launch reduction

A variant on this is cover a grid, cover a + sign shape.
IF sweep
        '''
        self.sky_guard = True
        print("Starting sky sweep.")
        g_dev['mnt'].unpark_command({}, {})
        if g_dev['enc'].is_dome:
            g_dev['enc'].Slaved = True  #Bring the dome into the picture.
        g_dev['obs'].update_status()
        g_dev['scr'].screen_dark()
        g_dev['obs'].update_status()
        g_dev['mnt'].unpark_command()
        #cam_name = str(self.config['camera']['camera1']['name'])

        sid = g_dev['mnt'].mount.SiderealTime
        if reg['gridType'] == 'medium':  # ~50
            grid = 4
        if reg['gridType'] == 'coarse':  # ~30
            grid = 7
        if reg['gridType'] == 'fine':    # ~100
            grid = 2
        grid_stars = tycho.az_sort_targets(sid, grid=2)  #4 produces about 50 targets.
        length = len(grid_stars)
        print(length, "Targets chosen for grid.")
        last_az = 0.25
        count = 0
        for grid_star in grid_stars:
            if grid_star is None:
                print("No near star, skipping.")   #This should not happen.
                continue
            if grid_star[0] < last_az:   #Consider also insisting on a reasonable HA
                continue
            last_az = grid_star[0] + 0.001
            print("Going to near grid star " + str(grid_star) + " (az, (dec, ra)")
            req = {'ra':  grid_star[1][1],
                   'dec': grid_star[1][0]     #Note order is important (dec, ra)
                   }
            opt = {}
            g_dev['mnt'].go_command(req, opt)
            time.sleep(0.5)
            st = ''
            while g_dev['mnt'].mount.Slewing or g_dev['enc'].enclosure.Slewing:
                if g_dev['mnt'].mount.Slewing: st += 'm>'
                if g_dev['enc'].enclosure.Slewing: st += 'd>'
                print(st)
                st = ''
                g_dev['obs'].update_status()
                time.sleep(0.5)

            time.sleep(3)
            g_dev['obs'].update_status()
            req = {'time': 10,  'alias': 'sq01', 'image_type': 'quick'}
            opt = {'area': 150, 'count': 1, 'bin': '2,2', 'filter': g_dev['fil'].filter_data[0][0], 'hint': 'Tycho grid.'}
            result = g_dev['cam'].expose_command(req, opt)
            g_dev['obs'].update_status()
            result = 'simulated result.'
            count += 1
            print('\n\nResult:  ', result,   'To go count:  ', length - count,  '\n\n')
            
        g_dev['mnt'].stop_command()
        print("Equatorial sweep completed. Happy reducing.")
        self.sky_guard = False
        return       

    def rel_sky_grid_pointing_run(self, reg, opt, spacing=10, vertical=False, grid=False, alt_minimum=25):
        #camera_name = str(self.config['camera']['camera1']['name'])
        '''
        unpark telescope
        if not open, open dome
        go to zenith & expose (Consider using Nearest mag 7 grid star.)
        verify reasonable transparency
            Ultimately, check focus, find a good exposure level
        go to -72.5 degrees of ha, 0  expose
        ha += 10; repeat to Ha = 67.5
        += 5, expose
        -= 10 until -67.5

        if vertical go ha = -0.25 and step dec 85 -= 10 to -30 then
        flip and go other way with offset 5 deg.

        For Grid use Patrick Wallace's Mag 7 Tyco star grid it covers
        sky equal-area, has a bright star as target and wraps around
        both axes to better sample the encoders. Choose and load the
        grid coarseness.
        '''
        '''
        Prompt for ACCP model to be turned off
        if closed:
           If WxOk: open
        if parked:
             unpark

         pick grid star near zenith in west (no flip)
              expose 10 s
              solve
              Is there a bright object in field?
              adjust exposure if needed.
        Go to (-72.5deg HA, dec = 0),
             Expose, calibrate, save file.  Consider
             if we can real time solve or just gather.
        step 10 degrees forward untl ha is 77.5
        at 77.5 adjust target to (72.5, 0) and step
        backward.  Stop when you get to -77.5.
        park
        Launch reduction

A variant on this is cover a grid, cover a + sign shape.
IF sweep
        '''
        self.sky_guard = True
        print("Starting sky sweep.")
        g_dev['mnt'].unpark_command({}, {})
        if g_dev['enc'].is_dome:
            g_dev['enc'].Slaved = True  #Bring the dome into the picture.
        g_dev['obs'].update_status()
        g_dev['scr'].screen_dark()
        g_dev['obs'].update_status()
        g_dev['mnt'].unpark_command()
        #cam_name = str(self.config['camera']['camera1']['name'])

        sid = g_dev['mnt'].mount.SiderealTime
        if reg['gridType'] == 'medium':  # ~50
            grid = 4
        if reg['gridType'] == 'coarse':  # ~30
            grid = 7
        if reg['gridType'] == 'fine':    # ~100
            grid = 2
        grid_stars = tycho.tpt_grid
        length = len(grid_stars)
        print(length, "Targets chosen for grid.")
        last_az = 0.25
        count = 0
        for grid_star in grid_stars:
            if grid_star is None:
                print("No near star, skipping.")   #This should not happen.
                continue
            if grid_star[0] < last_az:   #Consider also insisting on a reasonable HA
                continue
            last_az = grid_star[0] + 0.001
            print("Going to near grid star " + str(grid_star) + " (az, (dec, ra)")
            req = {'ra':  grid_star[1][1],
                   'dec': grid_star[1][0]     #Note order is important (dec, ra)
                   }
            opt = {}
            g_dev['mnt'].go_command(req, opt)
            time.sleep(0.5)
            st = ''
            while g_dev['mnt'].mount.Slewing or g_dev['enc'].enclosure.Slewing:
                if g_dev['mnt'].mount.Slewing: st += 'm>'
                if g_dev['enc'].enclosure.Slewing: st += 'd>'
                print(st)
                st = ''
                g_dev['obs'].update_status()
                time.sleep(0.5)

            time.sleep(3)
            g_dev['obs'].update_status()
            req = {'time': 10,  'alias': 'sq01', 'image_type': 'quick'}
            opt = {'area': 150, 'count': 1, 'bin': '2,2', 'filter': g_dev['fil'].filter_data[0][0], 'hint': 'Tycho grid.'}
            result = g_dev['cam'].expose_command(req, opt)
            g_dev['obs'].update_status()
            result = 'simulated result.'
            count += 1
            print('\n\nResult:  ', result,   'To go count:  ', length - count,  '\n\n')
            
        g_dev['mnt'].stop_command()
        print("Equatorial sweep completed. Happy reducing.")
        self.sky_guard = False
        return    
       
    def vertical_pointing_run(self, reg, opt, spacing=10, vertical=False, grid=False, alt_minimum=25):
        '''
        unpark telescope
        if not open, open dome
        go to zenith & expose (Consider using Nearest mag 7 grid star.)
        verify reasonable transparency
            Ultimately, check focus, find a good exposure level
        go to -72.5 degrees of ha, 0  expose
        ha += 10; repeat to Ha = 67.5
        += 5, expose
        -= 10 until -67.5

        if vertical go ha = -0.25 and step dec 85 -= 10 to -30 then
        flip and go other way with offset 5 deg.

        For Grid use Patrick Wallace's Mag 7 Tyco star grid it covers
        sky equal-area, has a bright star as target and wraps around
        both axes to better sample the encoders. Choose and load the
        grid coarseness.
        '''
        '''
        Prompt for ACCP model to be turned off
        if closed:
           If WxOk: open
        if parked:
             unpark

         pick grid star near zenith in west (no flip)
              expose 10 s
              solve
              Is there a bright object in field?
              adjust exposure if needed.
        Go to (-72.5deg HA, dec = 0),
             Expose, calibrate, save file.  Consider
             if we can real time solve or just gather.
        step 10 degrees forward untl ha is 77.5
        at 77.5 adjust target to (72.5, 0) and step
        backward.  Stop when you get to -77.5.
        park
        Launch reduction

A variant on this is cover a grid, cover a + sign shape.
IF sweep
        '''
        self.sky_guard = True
        # dec_steps = [-30, -25, -20, -15, -10, -5, 0, 5, 10, 15, 20, 25, 30, \
        #              35, 40, 45, 50, 55, 60, 65, 70, 75, 80, 85]
        dec_steps = [-30, -20, -10, 0, 10, 20, 30, 40, 50, 60, 70, 80, \
                     75, 65, 55, 45, 35, 25, 15, 5, -5, -15, -25]
        # dec_copy = dec_steps[:-1].copy()
        # dec_copy.reverse()
        # dec_steps += dec_copy
        
        print("Starting West dec sweep, ha = 0.1")
        g_dev['mnt'].unpark_command()
        #cam_name = str(self.config['camera']['camera1']['name'])
        for ha in [0.1, -0.1]:
            for degree_value in dec_steps:
                target_ra =  ra_fix(g_dev['mnt'].mount.SiderealTime - ha)

    
                #     #  Go to closest Mag 7.5 Tycho * with no flip
                # focus_star = tycho.dist_sort_targets(target_ra, target_dec, \
                #                    g_dev['mnt'].mount.SiderealTime)
                # if focus_star is None:
                #     print("No near star, skipping.")   #This should not happen.
                #     continue
                # print("Going to near focus star " + str(focus_star[0]) + "  degrees away.")
                req = {'ra':  target_ra,
                       'dec': degree_value} 
                opt = {}
                g_dev['mnt'].go_command(req, opt)
                while g_dev['mnt'].mount.Slewing or g_dev['enc'].enclosure.Slewing:
                    g_dev['obs'].update_status()
                    time.sleep(0.5)
    
                time.sleep(3)
                g_dev['obs'].update_status()
                #req = {'time': 5,  'alias': 'sq01', 'image_type': 'quick'}
                #opt = {'area': 100, 'count': 1, 'bin': '2,2', 'filter': g_dev['fil'].filter_data[0][0], 'hint': 'Vertical Run.'}
                #result = g_dev['cam'].expose_command(req, opt)
                g_dev['obs'].update_status()
                result = 'simulated'
                print('Result:  ', result)
        g_dev['mnt'].stop_command()
        print("Vertical sweep completed. Happy reducing.")
        self.equitorial_pointing_run({},{})
        self.sky_guard = False
        return

    def append_completes(self, block_id):
        camera = self.config['camera']['camera1']['name']
        seq_shelf = shelve.open(g_dev['cam'].site_path + 'ptr_night_shelf/' + camera)
        print("block_id:  ", block_id)
        lcl_list = seq_shelf['completed_blocks']
        lcl_list.append(block_id)   #NB NB an in-line append did not work!
        seq_shelf['completed_blocks']= lcl_list
        print('Appended completes contains:  ', seq_shelf['completed_blocks'])
        seq_shelf.close()
        return 
    
    def is_in_completes(self, check_block_id):
        camera = self.config['camera']['camera1']['name']
        seq_shelf = shelve.open(g_dev['cam'].site_path + 'ptr_night_shelf/' + camera)
        print('Completes contains:  ', seq_shelf['completed_blocks'])
        if check_block_id in seq_shelf['completed_blocks']:
            seq_shelf.close()
            return True
        else:
            seq_shelf.close()
            return False

    
    def reset_completes(self):
        camera = self.config['camera']['camera1']['name']
        seq_shelf = shelve.open(g_dev['cam'].site_path + 'ptr_night_shelf/' + str(camera))
        seq_shelf['completed_blocks'] = []
        seq_shelf.close()
        return 




<|MERGE_RESOLUTION|>--- conflicted
+++ resolved
@@ -559,11 +559,7 @@
                         pitch = .375
                     elif exposure['area'] in ['+SQ', '133%']:  # 2 exposures.  SQUARE
                         step = 1
-<<<<<<< HEAD
-                        offset = [(0, 1), (0, -1)] #Two mosaic steps 36 x 24mm chip  Square
-=======
                         offset = [(0, -1), (0, 1)] #Two mosaic steps 36 x 24mm chip  Square
->>>>>>> 039bda20
                         pane = 1
                         pitch = 0.25
                     else:
