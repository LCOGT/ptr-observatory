--- conflicted
+++ resolved
@@ -2637,10 +2637,7 @@
                                 # Original line before MTF started fiddling 
                                 #exp_time = target_flat/(collecting_area*sky_lux*float(filter_gain))  #g_dev['ocn'].calc_HSI_lux)  #meas_sky_lux)
                                 # Factoring in pixel size
-<<<<<<< HEAD
-                                #breakpoint()
-=======
->>>>>>> 9e741503
+
                                 pixel_area=pow(float(g_dev['cam'].config["camera"][g_dev['cam'].name]["settings"]["1x1_pix_scale"]),2)
                                 exp_time = target_flat/(collecting_area*pixel_area*sky_lux*float(filter_gain))  #g_dev['ocn'].calc_HSI_lux)  #meas_sky_lux)
                                 
