import time
import datetime
from datetime import timedelta
import copy
from global_yard import g_dev
import ephem
import build_tycho as tycho
import shelve
import redis
import math
import shutil
import numpy as np
import os
from glob import glob
import traceback
from ptr_utility import plog
'''
Autofocus NOTE 20200122

As a general rule the focus is stable(temp).  So when code (re)starts, compute and go to that point(filter).

Nautical or astronomical dark, and time of last focus > 2 hours or delta-temp > ?1C, then schedule an
autofocus.  Presumably system is near the bottom of the focus parabola, but it may not be.

Pick a ~7mag focus star at an Alt of about 60 degrees, generally in the South.  Later on we can start
chosing and logging a range of altitudes so we can develop adj_focus(temp, alt, flip_side).

Take central image, move in 1x and expose, move out 2x then in 1x and expose, solve the equation and
then finish with a check exposure.

Now there are cases if for some reason telescope is not near the focus:  first the minimum is at one end
of a linear series.  From that series and the image diameters we can imply where the focus is, subject to
seeing induced errors.  If either case occurs, go to the projected point and try again.

A second case is the focus is WAY off, and or pointing.  Make appropriate adjustments and try again.

The third case is we have a MAXIMUM, updise down parabola basically.  That can happen is seeing is highly variable.
Inspection of the FWHM may imply seeing is poor.  In that case
double the exposure and possibly do a 5-point fit rather than a 3-point.

Note at the last exposure it is reasonable to do a minor recalibrate of the pointing.

Once we have fully automatic observing it might make sense to do a more full range test of the focus mechanism
and or visit more altitudes and temeperatures.



1) Implement mag 7 star selection including getting that star at center of rotation.

2) Implement using Sep to reliably find that star.

3) change use of site config file.

4) use common settings for sep


'''


def fit_quadratic(x, y):
    #From Meeus, works fine.
    #Abscissa arguments do not need to be ordered for this to work.
    #NB Single alpha variable names confict with debugger commands, so bad practce.
    if len(x) == len(y):
        p = 0
        q = 0
        r = 0
        s = 0
        t = 0
        u = 0
        v = 0
        for i in range(len(x)):
            p += x[i]
            q += x[i]**2
            r += x[i]**3
            s += x[i]**4
            t += y[i]
            u += x[i]*y[i]
            v += x[i]**2*y[i]
        n = len(x)
        d = n*q*s +2*p*q*r - q*q*q - p*p*s - n*r*r
        a = (n*q*v + p*r*t + p*q*u - q*q*t - p*p*v - n*r*u)/d
        b = (n*s*u + p*q*v + q*r*t - q*q*u - p*s*t - n*r*v)/d
        c = (q*s*t + q*r*u + p*r*v - q*q*v - p*s*u - r*r*t)/d
        plog('Quad;  ', a, b, c)
        try:
            return (a, b, c, -b/(2*a))
        except:
            return (a, b, c)
    else:
        plog("Unbalanced coordinate pairs suppied to fit_quadratic()")
        return None

def bin_to_string(use_bin):
    if use_bin == 1:
        return '1, 1'
    if use_bin == 2:
        return '2, 2'
    if use_bin == 3:
        return '3, 3'
    if use_bin == 4:
        return '4, 4'
    if use_bin == 5:
        return'5, 5'
    else:
        return '1, 1'

def ra_fix(ra):
    while ra >= 24:
        ra -= 24
    while ra < 0:
        ra +=24
    return ra

def ra_dec_fix_hd(ra, dec):
    if dec > 90:
        dec = 180 - dec
        ra -= 12
    if dec < -90:
        dec = -180 - dec
        ra += 12
    while ra >= 24:
        ra -= 24
    while ra < 0:
        ra += 24
    return ra, dec

class Sequencer:

    def __init__(self, driver: str, name: str, config: dict, astro_events):
        self.name = name
        self.astro_events = astro_events
        self.config = config

        g_dev['seq'] = self
        self.connected = True
        self.description = "Sequencer for script execution."
        self.sequencer_hold = False
        self.sequencer_message = '-'
        plog("sequencer connected.")
        #plog(self.description)
        redis_ip = config['redis_ip']

        if redis_ip is not None:
            self.redis_server = redis.StrictRedis(host=redis_ip, port=6379, db=0,
                                              decode_responses=True)
            self.redis_wx_enabled = True
        else:
            self.redis_wx_enabled = False
        self.sky_guard = False
        self.af_guard = False
        self.block_guard = False
        self.time_of_next_slew = time.time()
        #NB NB These should be set up from config once a day at Noon/Startup time
        self.bias_dark_latch = True   #NB NB NB Should these initially be defined this way?
        self.sky_flat_latch = True
        self.morn_sky_flat_latch = True
        self.morn_bias_dark_latch = True   #NB NB NB Should these initially be defined this way?
        self.night_focus_ready=True
        self.midnight_calibration_done = False
        self.nightly_reset_complete = False
        
        self.reset_completes()  # NB NB Note this is reset each time sequencer is restarted.

        try:
            self.is_in_completes(None)
        except:
            self.reset_completes()


    def get_status(self):
        status = {
            "active_script": None,
            "sequencer_busy":  False
        }
        #20211026   I think this is causing problems.   WER
        # if not self.sequencer_hold:   #  NB THis should be wrapped in a timeout.
        #     if g_dev['obs'].status_count > 3:   #Gove syste time to settle.
        #         self.manager()      #  There be dragons here!  <<<<<<<<<<<<<<<<<<<<<<<<<<<<<<<<<<<<<<<<<<<<<
        return status


    def parse_command(self, command):
        req = command['required_params']
        opt = command['optional_params']
        g_dev['cam'].user_id = command['user_id']
        g_dev['cam'].user_name = command['user_name']
        action = command['action']
        script = command['required_params']['script']
        if action == "run" and script == 'focusAuto':
            self.auto_focus_script(req, opt)
        elif action == "autofocus": # this action is the front button on Camera, so FORCES an autofocus
            g_dev['foc'].time_of_last_focus = datetime.datetime.now() - datetime.timedelta(
                days=1
            )  # Initialise last focus as yesterday
            self.auto_focus_script(req, opt)
        elif action == "run" and script == 'focusFine':
            self.coarse_focus_script(req, opt)
        elif action == "run" and script == 'genScreenFlatMasters':
            self.screen_flat_script(req, opt)
        elif action == "run" and script == 'genSkyFlatMasters':
            self.sky_flat_script(req, opt)
        elif action == "run" and script in ['32TargetPointingRun', 'pointingRun', 'makeModel']:
            if req['gridType'] == 'sweep':
               self.equatorial_pointing_run(req, opt)
            elif req['gridType'] == 'cross':
                self.cross_pointing_run(req, opt)
            else:
                self.sky_grid_pointing_run(req, opt)
        elif action == "run" and script in ("genBiasDarkMaster", "genBiasDarkMasters"):
            self.bias_dark_script(req, opt, morn=True)
        elif action == "run" and script == 'takeLRGBStack':
            self.take_lrgb_stack(req, opt)
        elif action == "run" and script == "takeO3HaS2N2Stack":
            self.take_lrgb_stack(req, opt)
        elif action.lower() in ["stop", "cancel"]:
            self.stop_command(req, opt)
        elif action == "home":
            #breakpoint()
            self.home_command(req, opt)
        elif action == 'run' and script == 'findFieldCenter':
            g_dev['mnt'].go_command(req, opt, calibrate=True, auto_center=True)
        elif action == 'run' and script == 'calibrateAtFieldCenter':
            g_dev['mnt'].go_command(req, opt, calibrate=True, auto_center=False)
        else:
            plog('Sequencer command:  ', command, ' not recognized.')

    def enc_to_skyflat_and_open(self ,enc_status, ocn_status, no_sky=False):
        #ocn_status = eval(self.redis_server.get('ocn_status'))
           #NB 120 is enough time to telescope to get pointed to East
        #self.time_of_next_slew = time.time() -1  #Set up so next block executes if unparked.
        if g_dev['mnt'].mount.AtParK:
            g_dev['mnt'].unpark_command({}, {}) # Get there early
            time.sleep(3)
            self.time_of_next_slew = time.time() + 120   #NB 120 is enough time to telescope to get pointed to East
            if not no_sky:
                g_dev['mnt'].slewToSkyFlatAsync()
                #This should run once. Next time this phase is entered in > 120 seconds we
            #flat_spot, flat_alt = g_dev['evnt'].flat_spot_now()

        if time.time() >= self.time_of_next_slew:
            self.time_of_next_slew = time.time() + 120  # seconds between slews.
            #We slew to anti-solar Az and reissue this command every 120 seconds
            flat_spot, flat_alt = g_dev['evnt'].flat_spot_now()
            try:
                if not no_sky:
                    g_dev['mnt'].slewToSkyFlatAsync()
                    time.sleep(10)
                plog("Open and slew Dome to azimuth opposite the Sun:  ", round(flat_spot, 1))

                if enc_status['shutter_status'] in ['Closed', 'closed'] and g_dev['enc'].mode == 'Automatic' \
                    and ocn_status['hold_duration'] <= 0.1:   #NB
                    #breakpoint()
                    g_dev['enc'].open_command({}, {})
                    plog("Opening dome, will set Synchronize in 10 seconds.")
                    time.sleep(10)
                try:
                    g_dev['enc'].sync_mount_command({}, {})
                except:
                    pass
                #Prior to skyflats no dome following.
                self.dome_homed = False
                
            except:
                pass#
        return

    def park_and_close(self, enc_status):
        try:
            if not g_dev['mnt'].mount.AtParK:   ###Test comment here
                g_dev['mnt'].park_command({}, {}) # Get there early
        except:
            plog("Park not executed during Park and Close" )
        try:
            if enc_status['shutter_status'] in ['open', ] and g_dev['enc'].mode == 'Automatic':
                g_dev['enc'].close_command( {}, {})
        except:
            plog('Dome close not executed during Park and Close.')



    ###############################
    #       Sequencer Commands and Scripts
    ###############################
    def manager(self):
        '''
        This is called by the update loop.   Call from local status probe was removed
        #on 20211026 WER

        This is where scripts are automagically started.  Be careful what you put in here if it is
        going to open the dome or move the telescope at unexpected times.

        Scripts must not block too long or they must provide for periodic calls to check status.
        '''

        # NB Need a better way to get all the events.
        if g_dev['obs'].status_count < 3:
            return
        obs_win_begin, sunZ88Op, sunZ88Cl, ephem_now = self.astro_events.getSunEvents()
        #just to be safe:  Should fix Line 344 Exception.
        g_dev['ocn'].status = g_dev['ocn'].get_status()
        g_dev['enc'].status = g_dev['enc'].get_status()
        ocn_status = g_dev['ocn'].status
        enc_status = g_dev['enc'].status
        events = g_dev['events']


        if self.bias_dark_latch and ((events['Eve Bias Dark'] <= ephem_now < events['End Eve Bias Dark']) and \
             self.config['auto_eve_bias_dark'] and g_dev['enc'].mode in ['Automatic', 'Autonomous', 'Manual'] ):
            self.bias_dark_latch = False
            req = {'bin1': False, 'bin2': True, 'bin3': False, 'bin4': False, 'numOfBias': 45, \
                   'numOfDark': 15, 'darkTime': 180, 'numOfDark2': 3, 'dark2Time': 360, \
                   'hotMap': True, 'coldMap': True, 'script': 'genBiasDarkMaster', }
            opt = {}
            #No action needed on  the enclosure at this level
            self.park_and_close(enc_status)
            #NB The above put dome closed and telescope at Park, Which is where it should have been upon entry.
            self.bias_dark_script(req, opt, morn=False)
            self.bias_dark_latch = False

        elif ((g_dev['events']['Cool Down, Open']  <= ephem_now < g_dev['events']['Eve Sky Flats']) and \
               g_dev['enc'].mode == 'Automatic') and not g_dev['ocn'].wx_hold:

            #self.time_of_next_slew = time.time() -1
            self.enc_to_skyflat_and_open(enc_status, ocn_status)
            self.night_focus_ready=True

        elif ((g_dev['events']['Clock & Auto Focus']  <= ephem_now < g_dev['events']['Observing Begins']) and \
               g_dev['enc'].mode == 'Automatic') and not g_dev['ocn'].wx_hold:

            if self.night_focus_ready==True:
                g_dev['obs'].send_to_user("Beginning start of night Focus and Pointing Run", p_level='INFO')

                # Move to reasonable spot
                if g_dev['mnt'].mount.Tracking == False:
                    if g_dev['mnt'].mount.CanSetTracking:   
                        g_dev['mnt'].mount.Tracking = True
                    else:
                        plog("mount is not tracking but this mount doesn't support ASCOM changing tracking")

                g_dev['mnt'].move_to_altaz(90, 70)
                g_dev['foc'].time_of_last_focus = datetime.datetime.now() - datetime.timedelta(
                    days=1
                )  # Initialise last focus as yesterday

                # Autofocus
                req2 = {'target': 'near_tycho_star', 'area': 150}
                opt = {}
                self.auto_focus_script(req2, opt, throw = g_dev['foc'].throw)

                # Pointing
                req = {'time': self.config['focus_exposure_time'],  'alias':  str(self.config['camera']['camera_1_1']['name']), 'image_type': 'focus'}   #  NB Should pick up filter and constats from config
                #opt = {'area': 150, 'count': 1, 'bin': '2, 2', 'filter': 'focus'}
                opt = {'area': 150, 'count': 1, 'bin': 'default', 'filter': 'focus'}
                result = g_dev['cam'].expose_command(req, opt, no_AWS=False, solve_it=True)
            self.night_focus_ready=False

        elif self.sky_flat_latch and ((events['Eve Sky Flats'] <= ephem_now < events['End Eve Sky Flats'])  \
               and g_dev['enc'].mode in [ 'Automatic', 'Autonomous'] and not g_dev['ocn'].wx_hold and \
               self.config['auto_eve_sky_flat']):

            #self.time_of_next_slew = time.time() -1
            self.enc_to_skyflat_and_open(enc_status, ocn_status)   #Just in case a Wx hold stopped opening
            self.current_script = "Eve Sky Flat script starting"
            #plog('Skipping Eve Sky Flats')
            self.sky_flat_script({}, {}, morn=False)   #Null command dictionaries
            self.sky_flat_latch = False
            if g_dev['mnt'].mount.Tracking == False:
                if g_dev['mnt'].mount.CanSetTracking:   
                    g_dev['mnt'].mount.Tracking = True
                else:
                    plog("mount is not tracking but this mount doesn't support ASCOM changing tracking")
            

# =============================================================================
#         NB NB Note below often faults, should be in a try except instead of this
#         complex nested if construct.  Enc_status can be None if Wema is not  operating.
#         Perhaps we should default set enc_status['enclosure_mode'] = 'Shutdown' as a default?
# =============================================================================
        elif (events['Observing Begins'] <= ephem_now \
                                   < events['Observing Ends']) and not g_dev['ocn'].wx_hold \
                                   and  g_dev['obs'].blocks is not None and g_dev['obs'].projects \
                                   is not None:
            try:
                
                self.nightly_reset_complete = False
                
                if enc_status['enclosure_mode'] in ['Autonomous!', 'Automatic']:
                    blocks = g_dev['obs'].blocks
                    projects = g_dev['obs'].projects
                    debug = False
        
                    if self.config['site_roof_control'] != 'no' and  enc_status['shutter_status'] in ['Closed', 'closed'] \
                        and float(ocn_status['hold_duration']) <= 0.1:
                        #breakpoint()
                        g_dev['enc'].open_command({}, {})
                        plog("Opening dome, will set Synchronize in 10 seconds.")
                        time.sleep(10)
                    try:
                        g_dev['enc'].sync_mount_command({}, {})
                    except: 
                        pass
        
                    if debug:
                        plog("# of Blocks, projects:  ", len(g_dev['obs'].blocks),  len(g_dev['obs'].projects))
        
                    #Note here we could evaluate projects to see which meet observability constraints and place them
                    #In an observables list, then we could pick one to start.  IF there is no pre-sheduled observing block
                    #it would just run.  Voila an Opportunistic scheduler.  An observing block may be empty or point to
                    #a project and if the project is runnable any way, it runs or is marked completed.
                    # NB without deepcopy decrementing counts in blocks will be local to the machine an subject
                    # to over_write as the respons from AWS updates. This is particularly important for owner
                    # and background blocks.
        
                    #First, sort blocks to be in ascending order, just to promote clarity. Remove expired projects.
                    for block in blocks:  #  This merges project spec into the blocks.
                        for project in projects:
        
                            try:
                                if block['project_id'] == project['project_name'] + '#' + project['created_at']:
                                    block['project'] = project
                            except:
                                block['project'] = None  #nb nb nb 20220920   this faults with 'string indices must be integers". WER
        
                                #plog('Scheduled so removing:  ', project['project_name'])
                                #projects.remove(project)
        
                    #The residual in projects can be treated as background.
                    #plog('Background:  ', len(projects), '\n\n', projects)
        
        
                    #house = []
                    for project in projects:
                        if block['project_id']  != 'none':
                            try:
        
                                if block['project_id'] == project['project_name'] + '#' + project['created_at']:
                                    block['project'] = project
                            except:
                                block['project'] = None
                        else:
                            pass
                        #plog("Reservation asserting at this time.   ", )
                    '''
                    evaluate supplied projects for observable and mark as same. Discard
                    unobservable projects.  Projects may be "site" projects or 'ptr' (network wide:
                    All, Owner, PTR-network, North, South.)
                        The westernmost project is offered to run unless there is a runnable scheduled block.
                        for any given time, are the constraints met? Airmass < x, Moon Phaze < y, moon dist > z,
                        flip rules
        
                    '''
                    # breakpoint()
                    # #Figure out which are observable.  Currently only supports one target/proj
                    # NB Observing events without a project are "observable."
                    # observable = []
                    # for projects in projects:
                    #     ra = projects['project_targets']['ra']
                    #     dec = projects['project_targets']['dec']
                    #     sid = g_dev['mnt'].mount.SiderealTime
                    #     ha = tycho.reduceHA(sid - ra)
                    #     az, alt = transform_haDec_to_azAlt(ha, dec)
                    #     # Do not start a block within 15 min of end time???
                    #plog("Initial length:  ", len(blocks))

                    for block in blocks:
                        now_date_timeZ = datetime.datetime.now().isoformat().split('.')[0] +'Z'
                        if not self.block_guard \
                            and (block['start'] <= now_date_timeZ < block['end']) \
                            and not self.is_in_completes(block['event_id']):
                            if block['project_id'] in ['none', 'real_time_slot', 'real_time_block']:
                                self.block_guard = False   # Changed from True WER on 20221011@2:24 UTC
                                return   # Do not try to execute an empty block.
                            self.block_guard = True
        
                            if block['project'] == None:
                                print (block)
                                print ("Skipping a block that contains an empty project")
                                return
        
        
                            completed_block = self.execute_block(block)  #In this we need to ultimately watch for weather holds.
                            self.append_completes(completed_block['event_id'])
                            #block['project_id'] in ['none', 'real_time_slot', 'real_time_block']
                            '''
                            When a scheduled block is completed it is not re-entered or the block needs to
                            be restored.  IN the execute block we need to make a deepcopy of the input block
                            so it does not get modified.
                            '''
                    #plog('block list exhausted')
                    #return  Commented out 20220409 WER
        
        
                        # plog("Here we would enter an observing block:  ",
                        #       block)
                        # breakpoint()
                    #OK here we go to a generalized block execution routine that runs
                    #until exhaustion of the observing window.
                    # else:
                    #     pass
                    #plog("Block tested for observatility")
                
                
                # Here is where observatories who do their biases at night... well.... do their biases!
                # If it hasn't already been done tonight.
                # if self.midnight_calibration_done == False:
                #     if self.config['auto_midnight_moonless_bias_dark']:
                #         # If the moon is way below the horizon
                #         if (ephem.Moon().alt < -15):
                #             # It is somewhere around midnight
                #             if  (events['Middle of Night'] <= ephem_now < events['End Astro Dark']):
                #                 print ("It is dark and the moon isn't up! Lets do some biases")                                
                #                 g_dev['mnt'].park_command({}, {})
                #                 self.bias_dark_script(req, opt, morn=False)
                #                 self.midnight_calibration_done = True
                                
                                

                    
                
                
                
                # #System hangs on this state
                # elif ((g_dev['events']['Observing Ends']  < ephem_now < g_dev['events']['End Morn Sky Flats']) and \
                #        g_dev['enc'].mode == 'Automatic') and not g_dev['ocn'].wx_hold and self.config['auto_morn_sky_flat']:
                #     self.enc_to_skyflat_and_open(enc_status, ocn_status)
            except:
                print(traceback.format_exc())
                plog("Hang up in sequencer.")
        elif self.morn_sky_flat_latch and ((events['Morn Sky Flats'] <= ephem_now < events['End Morn Sky Flats'])  \
               and g_dev['enc'].mode == 'Automatic' and not g_dev['ocn'].wx_hold and \
               self.config['auto_morn_sky_flat']):
            #self.time_of_next_slew = time.time() -1
            self.enc_to_skyflat_and_open(enc_status, ocn_status)   #Just in case a Wx hold stopped opening
            self.current_script = "Morn Sky Flat script starting"
            #self.morn_sky_flat_latch = False
            #plog('Skipping Eve Sky Flats')
            self.sky_flat_script({}, {}, morn=True)   #Null command dictionaries
            self.morn_sky_flat_latch = False
            #self.park_and_close(enc_status)
        elif self.morn_bias_dark_latch and (events['Morn Bias Dark'] <= ephem_now < events['End Morn Bias Dark']) and \
                  self.config['auto_morn_bias_dark']: # and g_dev['enc'].mode == 'Automatic' ):
            #breakpoint()
            self.morn_bias_dark_latch = False
            req = {'bin1': False, 'bin2': True, 'bin3': False, 'bin4': False, 'numOfBias': 63, \
                    'numOfDark': 31, 'darkTime': 600, 'numOfDark2': 31, 'dark2Time': 600, \
                    'hotMap': True, 'coldMap': True, 'script': 'genBiasDarkMaster', }  #This specificatin is obsolete
            opt = {}
            #No action needed on  the enclosure at this level
            self.park_and_close(enc_status)
            #NB The above put dome closed and telescope at Park, Which is where it should have been upon entry.
            self.bias_dark_script(req, opt, morn=True)

            self.park_and_close(enc_status)
            self.morn_bias_dark_latch = True
        elif (events['Nightly Reset'] <= ephem_now < events['End Nightly Reset']): # and g_dev['enc'].mode == 'Automatic' ):
            
            if self.nightly_reset_complete == False:
<<<<<<< HEAD
                req = {}
                opt = {}
                self.nightly_reset_script(req, opt, morn=True)
=======
                self.nightly_reset_script()
>>>>>>> 59011b32

            
        
        else:
            self.current_script = "No current script, or site not in Automatic."
            try:
                pass
                #self.park_and_close(enc_status)
            except:
                plog("Park and close failed at end of sequencer loop.")
        return
    def take_lrgb_stack(self, req_None, opt=None):
        return
    def take_wugriz_stack(self, req_None, opt=None):
        return
    def take_UBRI_stack(self, req_None, opt=None):
        return
    def take_RGB_stack(self, req_None, opt=None):
        return
    def create_OSC_raw_image(self, req_None, opt=None):
        return
#    self.redis_server.set('sim_hold', True, ex=120)

    def clock_the_system(self, other_side=False):
        '''

        This routine carefully starts up the telescope and verifies the telescope is
        properly reporting correct coordiates and the dome is correctly positioning.
        Once a star field is returned, the system solves and synchs the telescope and
        dome if necessary.  Next a detailed autofocus is performed on a Tycho star of
        known mag and position.  The final reading from the autofocus is used for one
        last clocking.

        other_side = True causes the telescope to then flip and repeat the process.
        From differences in the solutions, flip_shift offsets can be calculated.

        If this routine does not solve, the night is potentially lost so an alert
        messagge should be sent to the owner and telops, the enclosure closed and
        left in manual, the telescope parked and instruments are put to bed.

        This routing is designed to begin when the altitude of the Sun is -9 degrees.
        The target azimuth will change so the Moon is always 15 or more degrees away.

        If called in the Morning and the routing fails, the system is still put to
        bed but a less urgent message is sent to the owner and telops.

        Returns
        -------
        None.

        '''

        '''
        if dome is closed: simulate
        if not simulate, check sun is down
                         check dome is open

        go to 90 az 60 alt then near tycho star
        Image and look for stars (or load simulated frames)

        If stars not present:
            slew dome right-left increasing to find stars
        if +/- 90 az change in dome does not work then
        things are very wrong -- close down and email list.

        if stars present, then autofocus with wide tolerance
        if after 5 tries no luck -- close down and email list.

        if good autofocus then last frame is the check frame.

        Try to astrometrically solve it.  if it solves, synch the
        telescope.  Wait for dome to get in position and

        Take second image, solve and synch again.

        If tel motion > 1 amin, do one last time.

        Look at dome Az -- is dome following the telescope?
        Report if necessary

        return control.

        '''

    def execute_block(self, block_specification):
        #ocn_status = eval(self.redis_server.get('ocn_status'))
        #enc_status = eval(self.redis_server.get('enc_status'))
        plog('|n|n Staring a new project!  \n')
        plog(block_specification, ' \n\n\n')

        self.block_guard = True
        # NB we assume the dome is open and already slaving.
        block = copy.deepcopy(block_specification)
        ocn_status = g_dev['ocn'].status
        enc_status = g_dev['enc'].status
        # #unpark, open dome etc.
        # #if not end of block
        # if not enc_status in ['open', 'Open', 'opening', 'Opening']:
        #     self.enc_to_skyflat_and_open(enc_status, ocn_status, no_sky=True)   #Just in case a Wx hold stopped opening
        # else:
        #g_dev['enc'].sync_mount_command({}, {})
        g_dev['mnt'].unpark_command({}, {})
        g_dev['mnt'].Tracking = True   # unpark_command({}, {})
        g_dev['cam'].user_name = 'tobor'
        g_dev['cam'].user_id = 'tobor'
        #NB  Servo the Dome??
        #timer = time.time() - 1  #This should force an immediate autofocus.
        
        opt = {}
        t = 0
        '''
        # to do is Targets*Mosaic*(sum of filters * count)

        Assume for now we only have one target and no mosaic factor.
        The the first thing to do is figure out how many exposures
        in the series.  If enhance AF is true they need to be injected
        at some point, but it does not decrement. This is still left to do
        '''


        for target in block['project']['project_targets']:   #  NB NB NB Do multi-target projects make sense???
            try:
                #breakpoint()
                dest_ra = float(target['ra']) - \
                    float(block_specification['project']['project_constraints']['ra_offset'])/15.

                dest_dec = float(target['dec']) - float(block_specification['project']['project_constraints']['dec_offset'])
                dest_ra, dest_dec = ra_dec_fix_hd(dest_ra, dest_dec)
                dest_name =target['name']

                g_dev['cam'].user_name = block_specification['creator']
                g_dev['cam'].user_id = block_specification['creator_id']
                
                longstackname=block_specification['project']['created_at'].replace('-','').replace(':','') # If longstack is to be used.

            except Exception as e:                
                print ("Could not execute project due to poorly formatted or corrupt project")
                print (e)
                g_dev['obs'].send_to_user("Could not execute project due to poorly formatted or corrupt project", p_level='INFO')
                continue

            if enc_status['shutter_status'] in ['Closed', 'closed'] and ocn_status['hold_duration'] <= 0.1:   #NB  # \  NB NB 20220901 WER fix this!

                #breakpoint()
                g_dev['enc'].open_command({}, {})
                plog("Opening dome, will set Synchronize in 10 seconds.")
                time.sleep(10)
            try:
                g_dev['enc'].sync_mount_command({}, {})
            except: 
                pass

            '''
            We be starting a block:
            Open dome if alt Sun < 5 degrees
            Unpark telescope
            Slave the Dome
            Go to Az of the target and take a 15 second W  Square
            exposure -- better go to a tycho star near
            the aimpoint at Alt ~30-35  Take an exposure, try to solve
            an possibly synch.  But be above any horizon
            effects.

            THen autofocus, then finally go to the object
            whihc could be below Alt of 30.
            all of aboe for first of night then at start of a block
            do the square target check, then AF, then block, depending
            on AF more Frequently setting.

            Consider a target check and even synch after a flip.


            '''
            try:
                g_dev['mnt'].get_mount_coordinates()
            except:
                pass
            g_dev['mnt'].go_coord(dest_ra, dest_dec)

            plog("CAUTION:  rotator may block")
            pa = float(block_specification['project']['project_constraints']['position_angle'])
            if abs(pa) > 0.01:
                try:

                    g_dev['rot'].rotator.MoveAbsolute(pa)   #Skip rotator move if nominally 0
                except:
                    pass


            #Compute how many to do.
            left_to_do = 0
            ended = False
            #  NB NB NB Any mosaic larger than +SQ should be specified in degrees and be square
            #  NB NB NB NB this is the source of a big error$$$$$$$$$$$$$$$$$$$$$$$$$$$$$$$$$$$$$$$$$$$$$$$$$!!!! WER 20220814
            for exposure in block['project']['exposures']:
                multiplex = 0
                if exposure['area'] in ['300', '300%', 300, '220', '220%', 220, '150', '150%', 150, '250', '250%', 250]:
                    if block_specification['project']['project_constraints']['add_center_to_mosaic']:
                        multiplex = 5
                    else:
                        multiplex = 4
                if exposure['area'] in ['600', '600%', 600, '450', '450%', 450]:
                    multiplex = 16
                if exposure['area'] in ['500', '500%', 500]:
                    if block_specification['project']['project_constraints']['add_center_to_mosaic']:
                        multiplex = 7
                    else:
                        multiplex = 6
                if exposure['area'] in ['+SQ', '133%']:
                    multiplex = 2
                if multiplex > 1:
                    left_to_do += int(exposure['count'])*multiplex
                    exposure['count'] = int(exposure['count'])*multiplex  #Do not multiply the count string value as a dict entry!
                    plog('# of mosaic panes:  ', multiplex)
                else:
                    left_to_do += int(exposure['count'])
                    plog('Singleton image')

            plog("Left to do initial value:  ", left_to_do)
            req = {'target': 'near_tycho_star'}
            #initial_focus = True

            while left_to_do > 0 and not ended:


                if g_dev["foc"].last_focus_fwhm == None or g_dev["foc"].focus_needed == True:

                    g_dev['obs'].send_to_user("Running an initial autofocus run.")

                    req2 = {'target': 'near_tycho_star', 'area': 150}
                    self.auto_focus_script(req2, opt, throw = g_dev['foc'].throw)
                    just_focused = True
                    g_dev["foc"].focus_needed = False

                # A flag to make sure the first image after a slew in an exposure set is solved, but then onto the normal solve timer
                reset_solve = True
                
                #cycle through exposures decrementing counts    MAY want to double check left-to do but do nut remultiply by 4
                for exposure in block['project']['exposures']:

                    just_focused = True

                    plog ("Observing " + str(block['project']['project_targets'][0]['name']))

                    plog("Executing: ", exposure, left_to_do)
                    color = exposure['filter']
                    exp_time =  float(exposure['exposure'])

                    if exposure['bin'] == '"optimal"':
                        tempBinString=str(g_dev['cam'].config['camera']['camera_1_1']['settings']['default_bin'][0])
                        binning = tempBinString + ' ' + tempBinString
                    elif exposure['bin'] == '"maximum"' :
                        tempBinString=str(g_dev['cam'].config['camera']['camera_1_1']['settings']['maximum_bin'][0])
                        binning = tempBinString + ' ' + tempBinString
                    elif exposure['bin'] in[0, '0', '0,0', '0, 0', '0 0']:
                        tempBinString=str(g_dev['cam'].config['camera']['camera_1_1']['settings']['default_bin'][0])
                        binning = tempBinString + ' ' + tempBinString
                    elif exposure['bin'] in [1, '1,1', '1, 1', '1 1']:
                        binning = '1 1'
                    elif exposure['bin'] in [2, '2,2', '2, 2', '2 2']:
                        binning = '2 2'
                    elif exposure['bin'] in [3, '3,3', '3, 3', '3 3']:
                        binning = '3 3'
                    elif exposure['bin'] in [4, '4,4', '4, 4', '4 4']:
                        binning = '4 4'
                    else:
                        tempBinString=str(g_dev['cam'].config['camera']['camera_1_1']['settings']['default_bin'][0])
                        binning = tempBinString + ' ' + tempBinString
                    count = int(exposure['count'])
                    #  We should add a frame repeat count
                    imtype = exposure['imtype']

                    if count <= 0:
                         continue
                    #At this point we have 1 to 9 exposures to make in this filter.  Note different areas can be defined.
                    if exposure['area'] in ['300', '300%', 300, '220', '220%', 220, '150', '150%', 150, ]:  # 4 or 5 expsoures.
                        if block_specification['project']['project_constraints']['add_center_to_mosaic']:
                            offset = [(0.0, 0.0), (-1.5, 1.), (1.5, 1.), (1.5, -1.), (-1.5, -1.)] #Aimpoint + Four mosaic quadrants 36 x 24mm chip
                            pane = 0
                        else:
                            offset = [(-1, 1.), (1, 1.), (1, -1.), (-1, -1.)] #Four mosaic quadrants 36 x 24mm chip
                            pane = 1
                        #Exact details of the expansions need to be calculated for accurate naming. 20201215 WER
                        if exposure['area'] in ['300', '300%', 300]:
                            pitch = 0.3125
                        if exposure['area'] in ['220', '220%', 220]:
                            pitch = 0.25
                        if exposure['area'] in ['150', '150%', 150]:
                            pitch = 0.1875

                    elif exposure['area'] in ['600', '600%', '4x4d', '4x4']:
                        offset = [(0,0), (-1, 0), (-1, 0.9), (-1, 1.8), (0, 1.8), (1, 1.8), (2, 0.9), (1, 0.9), (0, 0.9), \
                                  (2, 0), (1, 0), (1, -0.9), (0, -0.9), (-1, -0.9), (-1, -1.8), (0, -1.8), (1, -1.8)]
                                 #((2, -1,8), (2, -0.9), (2, 1.8))  #  Dead areas for star fill-in.
                        pitch = -1  #A signal to do something special.  ##'600', '600%', 600,
                    elif exposure['area'] in ['2x2', '500%']:
                        offset= [(0,0), (-0.5, 0), (-0.5, .35), (0.5, 0.35), (0.5, 0), (-0.5, -0.35), (0.5, -0.35), ]
                        pitch = 1
                    elif exposure['area'] in ['450', '450%', 450]:
                        pitch = 0.250
                        pane = 0
                    # elif exposure['area'] in ['500', '500%',]:  # 6 or 7 exposures.  SQUARE
                    #     step = 1.466667
                    #     if block_specification['project']['project_constraints']['add_center_to_mosaic']:
                    #         offset = [(0., 0.), (-1, 0.), (-1, step), (1, step), (1, 0), \
                    #                   (1, -step), (-1, -step)] #Aimpoint + six mosaic quadrants 36 x 24mm chip
                    #         pane = 0
                    #     else:
                    #         offset = [(-1, 0.), (-1, step),  (1, step), (1, 0), \
                    #                   (1, -step), (-1, -step)] #Six mosaic quadrants 36 x 24mm chip
                    #         pane = 1
                    #     pitch = .375
                    elif exposure['area'] in ['+SQ', '133%']:  # 2 exposures.  SQUARE
                        #step = 1
                        offset = [(0, -1), (0, 1)] #Two mosaic steps 36 x 24mm chip  Square
                        pane = 1
                        pitch = 0.25#*2   #Try this out for small overlap and tall field. 20220218 04:12 WER
                    else:
                        offset = [(0., 0.)] #Zero(no) mosaic offset
                        pitch = 0.
                        pane = 0

                    for displacement in offset:

                        x_field_deg = g_dev['cam'].config['camera']['camera_1_1']['settings']['x_field_deg']
                        y_field_deg = g_dev['cam'].config['camera']['camera_1_1']['settings']['y_field_deg']
                        if pitch == -1:
                            #Note positive offset means a negative displacement in RA for spiral to wrap CCW.
                            #Note offsets are absolute degrees.
                            d_ra = -displacement[0]/15.
                            d_dec = displacement[1]
                        else:
                            d_ra = displacement[0]*(pitch)*(x_field_deg/15.)  # 0.764243 deg = 0.0509496 Hours  These and pixscale should be computed in config.
                            d_dec = displacement[1]*( pitch)*(y_field_deg)  # = 0.5102414999999999   #Deg
                        new_ra = dest_ra + d_ra
                        new_dec= dest_dec + d_dec
                        new_ra, new_dec = ra_dec_fix_hd(new_ra, new_dec)

                        #if offset != [(0., 0.)]: # only move if you need to move to another position in the mosaic.
                        plog('Seeking to:  ', new_ra, new_dec)
                        g_dev['mnt'].go_coord(new_ra, new_dec, reset_solve=reset_solve)  # This needs full angle checks
                            #time.sleep(5) # Give scope time to settle.
                        reset_solve=False # make sure slews after the first slew do not reset the PW Solve timer.
                        #if not just_focused:
                        #    g_dev['foc'].adjust_focus()
                        just_focused = False
                        if imtype in ['light'] and count > 0:                            

                            # Sort out Longstack and Smartstack names and switches
                            if exposure['longstack'] == False:
                                longstackswitch='no'
                                longstackname='no'
                            elif exposure['longstack'] == True:
                                longstackswitch='yes'
                                longstackname=block_specification['project']['created_at'].replace('-','').replace(':','')
                            else:
                                longstackswitch='no'
                                longstackname='no'
                            if exposure['smartstack'] == False:
                                smartstackswitch='no'
                            elif exposure['smartstack'] == True:
                                smartstackswitch='yes'
                            else:
                                smartstackswitch='no'

                            # Set up options for exposure and take exposure.
                            req = {'time': exp_time,  'alias':  str(self.config['camera']['camera_1_1']['name']), 'image_type': imtype, 'smartstack' : smartstackswitch, 'longstackswitch' : longstackswitch, 'longstackname' : longstackname, 'block_end' : block['end']}   #  NB Should pick up filter and constants from config
                            opt = {'area': 150, 'count': 1, 'bin': binning, 'filter': color, \
                                   'hint': block['project_id'] + "##" + dest_name, 'object_name': block['project']['project_targets'][0]['name'], 'pane': pane}
                            plog('Seq Blk sent to camera:  ', req, opt)
                            obs_win_begin, sunZ88Op, sunZ88Cl, ephem_now = self.astro_events.getSunEvents()

                            now_date_timeZ = datetime.datetime.now().isoformat().split('.')[0] +'Z'
                            if now_date_timeZ >= block['end'] :
                                break
                            result = g_dev['cam'].expose_command(req, opt, no_AWS=False, solve_it=False)
                            try:
                                if result['stopped'] is True:
                                    g_dev['obs'].send_to_user("Project Stopped because Exposure cancelled")
                                    return block_specification
                            except:
                                pass
                            t +=1
                            count -= 1
                            exposure['count'] = count
                            left_to_do -= 1
                            plog("Left to do:  ", left_to_do)
                        pane += 1

                    # Check that the observing time hasn't completed or then night has not completed. 
                    # If so, set ended to True so that it cancels out of the exposure block.
                    now_date_timeZ = datetime.datetime.now().isoformat().split('.')[0] +'Z'
                    events = g_dev['events']
                    ended = left_to_do <= 0 or now_date_timeZ >= block['end'] \
                            or ephem.now() >= events['Observing Ends']
                    #                                                    ]\
                    #         or g_dev['airmass'] > float( block_specification['project']['project_constraints']['max_airmass']) \
                    #         or abs(g_dev['ha']) > float(block_specification['project']['project_constraints']['max_ha'])
                    #         # Or mount has flipped, too low, too bright, entering zenith..

        plog("Project block has finished!")   #NB Should we consider turning off mount tracking?
        if block_specification['project']['project_constraints']['close_on_block_completion']:
            try:
                pass#g_dev['enc'].enclosure.Slaved = False   NB with wema no longer exists
            except:
                pass
            #self.redis_server.set('unsync_enc', True, ex=1200)
            #g_dev['enc'].close_command({}, {})
            g_dev['mnt'].park_command({}, {})
            plog("Auto PARK (not Close) attempted at end of block.")
        self.block_guard = False
        
        return block_specification #used to flush the queue as it completes.


    def bias_dark_script(self, req=None, opt=None, morn=False):

        self.sequencer_hold = True
        self.current_script = 'Bias Dark'
        if morn:
            ending = g_dev['events']['End Morn Bias Dark']
        else:
            ending = g_dev['events']['End Eve Bias Dark']
        while ephem.now() < ending :   #Do not overrun the window end

            g_dev['mnt'].park_command({}, {}) # Get there early

            plog("Expose Biases and normal darks by configured binning.")

            #short_dark_time = self.config['camera']['camera_1_1']['settings']['ref_dark']
            #long_dark_time = self.config['camera']['camera_1_1']['settings']['long_dark']
            bias_count = self.config['camera']['camera_1_1']['settings']['bias_count']
            dark_count = self.config['camera']['camera_1_1']['settings']['dark_count']
            dark_exp_time = self.config['camera']['camera_1_1']['settings']['dark_length']
            darkbias_bin_spec=self.config['camera']['camera_1_1']['settings']['darkbias_bin_spec']
            #for n_of_bias in range(bias_count):   #9*(9 +1) per cycle.
            if ephem.now() + 210/86400 > ending:
                break
            
            # For each binning in biasdark_bin_spec
            # Take.... biases and darks
            for ctr in range(len(darkbias_bin_spec)):
                #print ("Undertaking binning " + str(darkbias_bin_spec[ctr]) + " biases and darks.")
                plog("Expose " + str(dark_count) +" " + str(darkbias_bin_spec[ctr]) +  " bias frames.")
                req = {'time': 0.0,  'script': 'True', 'image_type': 'bias'}
                opt = {'area': "Full", 'count': bias_count, 'bin': darkbias_bin_spec[ctr] , \
                       'filter': 'dark'}                    
                result = g_dev['cam'].expose_command(req, opt, no_AWS=False, \
                                do_sep=False, quick=False)
                
                g_dev['obs'].update_status()
                if ephem.now() + 210/86400 > ending:
                    break
                    
            for n_of_darks in range(dark_count):
                if ephem.now() + (dark_exp_time + 30)/86400 > ending:
                    break
                for ctr in range(len(darkbias_bin_spec)):
                    plog("Expose " + str(darkbias_bin_spec[ctr]) + " dark " + str(n_of_darks+1) + " of " + str(dark_count) + " using exposure:  " + str(dark_exp_time) )
                    req = {'time': dark_exp_time ,  'script': 'True', 'image_type': 'dark'}
                    opt = {'area': "Full", 'count': 1, 'bin': darkbias_bin_spec[ctr], \
                            'filter': 'dark'}
                    result = g_dev['cam'].expose_command(req, opt, no_AWS=False, \
                                       do_sep=False, quick=False)
                    g_dev['obs'].update_status()
                    if ephem.now() + (dark_exp_time + 30)/86400 > ending:
                        break
                        
                        
                #     g_dev['obs'].update_status()
                
                # if "1 1" in self.config['camera']['camera_1_1']['settings']['bin_enable']:
                #     req = {'time': 0.0,  'script': 'True', 'image_type': 'bias'}
                #     opt = {'area': "Full", 'count': bias_count, 'bin':'1 1', \
                #             'filter': 'dark'}
                #     plog("Expose b_1")
                #     result = g_dev['cam'].expose_command(req, opt, no_AWS=False, \
                #                     do_sep=False, quick=False)
                #     g_dev['obs'].update_status()
                #     dark_time = short_dark_time
                #     if ephem.now() + (dark_time + 30)/86400 > ending:
                #         break
                #     plog("Expose ref_dark using exposure:  ", dark_time )
                #     req = {'time':dark_time ,  'script': 'True', 'image_type': 'dark'}
                #     opt = {'area': "Full", 'count':1, 'bin': '1 1', \
                #             'filter': 'dark'}
                #     result = g_dev['cam'].expose_command(req, opt, no_AWS=False, \
                #                         do_sep=False, quick=False)

                #     g_dev['obs'].update_status()
                #     if long_dark_time is not None and long_dark_time > dark_time:

                #         if ephem.now() + (long_dark_time + 30)/86400 > ending:
                #             break
                #         plog("Expose long dark using exposure:  ", long_dark_time)
                #         req = {'time':long_dark_time ,  'script': 'True', 'image_type': 'dark'}
                #         opt = {'area': "Full", 'count':1, 'bin': '1 1', \
                #                 'filter': 'dark'}
                #         result = g_dev['cam'].expose_command(req, opt, no_AWS=False, \
                #                             do_sep=False, quick=False)

                #         g_dev['obs'].update_status()
                # if "2 2" in self.config['camera']['camera_1_1']['settings']['bin_enable']:
                #     req = {'time': 0.0,  'script': 'True', 'image_type': 'bias'}
                #     opt = {'area': "Full", 'count': bias_count, 'bin':'2 2', \
                #             'filter': 'dark'}
                #     plog("Expose b_2")
                #     result = g_dev['cam'].expose_command(req, opt, no_AWS=False, \
                #                     do_sep=False, quick=False)
                #     g_dev['obs'].update_status()
                #     dark_time = short_dark_time
                #     if ephem.now() + (dark_time + 30)/86400 > ending:
                #         break
                #     plog("Expose ref_dark using exposure:  ", dark_time )
                #     req = {'time':dark_time ,  'script': 'True', 'image_type': 'dark'}
                #     opt = {'area': "Full", 'count':1, 'bin': '2 2', \
                #             'filter': 'dark'}
                #     result = g_dev['cam'].expose_command(req, opt, no_AWS=False, \
                #                         do_sep=False, quick=False)

                #     g_dev['obs'].update_status()
                #     if long_dark_time is not None and long_dark_time > dark_time:

                #         if ephem.now() + (long_dark_time + 30)/86400 > ending:
                #             break
                #         plog("Expose long dark using exposure:  ", long_dark_time)
                #         req = {'time':long_dark_time ,  'script': 'True', 'image_type': 'dark'}
                #         opt = {'area': "Full", 'count':1, 'bin': '2 2', \
                #                 'filter': 'dark'}
                #         result = g_dev['cam'].expose_command(req, opt, no_AWS=True, \
                #                             do_sep=False, quick=False)

                #         g_dev['obs'].update_status()

                g_dev['obs'].update_status()
                if ephem.now() + 30/86400 >= ending:
                    break

            plog(" Bias/Dark acquisition is finished normally.")

            self.sequencer_hold = False
            g_dev['mnt'].park_command({}, {}) # Get there early
            plog("Bias/Dark Phase has passed.")
            break
        return
            
    def nightly_reset_script(self):
        # UNDERTAKING END OF NIGHT ROUTINES

        # Never hurts to make sure the telescope is parked for the night
        g_dev['mnt'].park_command({}, {})

        # Setting runnight for mop up scripts
        yesterday = datetime.datetime.now() - timedelta(1)
        runNight=datetime.datetime.strftime(yesterday, '%Y%m%d')

        # Check the archive directory and upload any big fits that haven't been uploaded
        # wait until the queue is empty before mopping up

        # Go through and add any remaining fz files to the aws queue .... hopefully that is enough? If not, I will make it keep going until it is sure.
        #while True:
        dir_path=self.config['client_path'] + 'archive/'
        cameras=glob(dir_path + "*/")
        print (cameras)
        for camera in cameras:
            bigfzs=glob(camera + "/" + runNight + "/raw/*.fz")

            for fzneglect in bigfzs:
                print ("Reattempting upload of " + str(os.path.basename(fzneglect)))
                #breakpoint()
                #image = (im_path, name)
                #g_dev["obs"].aws_queue.put((priority, image), block=False)

                g_dev['cam'].enqueue_for_AWS(26000000, camera + runNight + "/raw/", str(os.path.basename(fzneglect)))
                #g_dev['obs'].send_to_aws()

        #time.sleep(300)
        #if (g_dev['obs'].aws_queue.empty()):
        #break

        # Sending token to AWS to inform it that all files have been uploaded
        print ("sending end of night token to AWS")
        #g_dev['cam'].enqueue_for_AWS(jpeg_data_size, paths['im_path'], paths['jpeg_name10'])

        isExist = os.path.exists(g_dev['cam'].site_path + 'tokens')
        if not isExist:
            os.makedirs(g_dev['cam'].site_path + 'tokens')
        runNightToken= g_dev['cam'].site_path + 'tokens/' + self.config['site'] + runNight + '.token'
        with open(runNightToken, 'w') as f:
            f.write('Night Completed')
        image = (g_dev['cam'].site_path + 'tokens/', self.config['site'] + runNight + '.token')
        g_dev['obs'].aws_queue.put((30000000000, image), block=False)
        g_dev['obs'].send_to_user("End of Night Token sent to AWS.", p_level='INFO')

        # while True:
        #     if (not g_dev['obs'].aws_queue.empty()):
        #         g_dev['obs'].send_to_AWS()
        #         print ("Emptying AWS queue at the end of the night")
        #         time.sleep(1)
        #     else:
        #         break

        # Culling the archive
        #FORTNIGHT=60*60*24*7*2
        if self.config['archive_age'] > 0 :
            print (self.config['client_path'] + 'archive/')
            dir_path=self.config['client_path'] + 'archive/'
            #cameras=[d for d in os.listdir(dir_path) if os.path.isdir(d)]
            cameras=glob(dir_path + "*/")
            print (cameras)
            for camera in cameras:  # Go through each camera directory
                print ("*****************************************")
                print ("Camera: " + str(camera))
                timenow_cull=time.time()
                directories=glob(camera + "*/")
                deleteDirectories=[]
                deleteTimes=[]
                for q in range(len(directories)):
                    if ((timenow_cull)-os.path.getmtime(directories[q])) > (self.config['archive_age'] * 24* 60 * 60) :
                        deleteDirectories.append(directories[q])
                        deleteTimes.append(((timenow_cull)-os.path.getmtime(directories[q])) /60/60/24/7)
                print ("These are the directories earmarked for  ")
                print ("Eternal destruction. And how old they are")
                print ("in weeks\n")
                g_dev['obs'].send_to_user("Culling " + str(len(deleteDirectories)) +" from the local archive.", p_level='INFO')
                for entry in range(len(deleteDirectories)):
                    print (deleteDirectories[entry] + ' ' + str(deleteTimes[entry]) + ' weeks old.')
                    try:
                        shutil.rmtree(deleteDirectories[entry])
                    except:
                        print ("Could not remove: " + str(deleteDirectories[entry]) + ". Usually a file is open in that directory.")

        # Clear out smartstacks directory
        print ("removing and reconstituting smartstacks directory")
        try:
            shutil.rmtree(g_dev["cam"].site_path + "smartstacks")
        except:
            print ("problems with removing the smartstacks directory... usually a file is open elsewhere")
        time.sleep(20)
        if not os.path.exists(g_dev["cam"].site_path + "smartstacks"):
            os.makedirs(g_dev["cam"].site_path + "smartstacks")




        # Reopening config and resetting all the things.
        self.astro_events.compute_day_directory()
        self.astro_events.display_events(endofnightoverride='yes')
        g_dev['obs'].astro_events = self.astro_events


        # sending this up to AWS
        '''
        Send the config to aws.
        '''
        uri = f"{self.name}/config/"
        self.config['events'] = g_dev['events']
        response = g_dev['obs'].api.authenticated_request("PUT", uri, self.config)
        if response:
            plog("Config uploaded successfully.")

        # If you are using TheSkyX, then update the autosave path
        if self.config['camera']['camera_1_1']['driver'] == "CCDSoft2XAdaptor.ccdsoft5Camera":
            g_dev['cam'].camera.AutoSavePath = self.config['archive_path'] +'archive/' + datetime.datetime.strftime(datetime.datetime.now(), '%Y%m%d')
            try:
                os.mkdir(self.config['archive_path'] +'archive/' + datetime.datetime.strftime(datetime.datetime.now(), '%Y%m%d'))
            except:
                print ("Couldn't make autosave directory")

        # Resetting complete projects
        print ("Nightly reset of complete projects")
        self.reset_completes()
        g_dev['obs'].blocks = None
        g_dev['obs'].projects = None
        g_dev['obs'].events_new = None
        g_dev['obs'].reset_last_reference()
        if self.config['mount']['mount1']['permissive_mount_reset'] == 'yes':
           g_dev['mnt'].reset_mount_reference()
        g_dev['obs'].last_solve_time = datetime.datetime.now() - datetime.timedelta(days=1)
        g_dev['obs'].images_since_last_solve = 10000

        # Resetting sequencer stuff
        self.connected = True
        self.description = "Sequencer for script execution."
        self.sequencer_hold = False
        self.sequencer_message = '-'
        plog("sequencer reconnected.")
        plog(self.description)
        self.sky_guard = False
        self.af_guard = False
        self.block_guard = False
        self.time_of_next_slew = time.time()
        self.bias_dark_latch = True
        self.sky_flat_latch = True
        self.morn_sky_flat_latch = True
        self.morn_bias_dark_latch = True
        self.reset_completes()


        # Reset focus tracker
        g_dev["foc"].focus_needed = True
        g_dev["foc"].time_of_last_focus = datetime.datetime.now() - datetime.timedelta(
            days=1
        )  # Initialise last focus as yesterday
        g_dev["foc"].images_since_last_focus = (
            10000  # Set images since last focus as sillyvalue
        )
        g_dev["foc"].last_focus_fwhm = None
        g_dev["foc"].focus_tracker = [np.nan] * 10

        # Trying to figure out why sequencer isn't restarting.
        events = g_dev['events']
        obs_win_begin, sunZ88Op, sunZ88Cl, ephem_now = self.astro_events.getSunEvents()

        # Reopening config and resetting all the things.
        self.astro_events.compute_day_directory()
        self.astro_events.display_events()
        g_dev['obs'].astro_events = self.astro_events

        # Allow early night focus
        self.night_focus_ready==True
        
        # Allow midnight calibrations
        self.midnight_calibration_done = False
        self.nightly_reset_complete = True


        return



    def sky_flat_script(self, req, opt, morn=False):
        """

        If entered, put up a guard.
        if open conditions are acceptable then take a dark image of a dark screen, just for
        reference.
        Open the dome,
        GoTo flat spot, expose, rotating through 3 filters pick least sensitive
        discard overexposures, keep rotating.  once one of the three yeilds a good
        exposure, repeat four more times, then drop that filter from list, add a new one
        and proceed to loop.  This should allow us to generate the sensitivity list in
        the right order and not fill the system up will overexposed files.  Ultimatley
        we wait for the correct sky condition once we have the calibrations so as to not
        wear out the shutter.
        Non photometric shutters need longer exposure times.
        Note with alt-az mount we could get very near the zenith zone.
        Note we want Moon at least 30 degrees away

        20220821  New try at this code
        Set up parameters for the site, camera, etc.
        set up 'end-time'.  Calling into this happens elesewhere at the prescribed start time
        Pick forward or reverse filter list depemnding on Eve or Morn flats. -- "the pop-list"
        flat count = 3
        scale = 1, used to drive exposure to ~32500ADU That is the target_flat value
        prior scale = 1  When changing filters apply this scale so we do not wast time.  This
        is intended to fix the problem the gain estimates are wrong.
        while len(pop_list) > 0  and ephem.now() < ending:
            Get the filter, its 'gain'
            go the the solar flat spot  (Tel should be there earlier)
            possibly here if not on flat spot or roof not open:
                time.sleep(10)
                continue the loop

                (Note if SRO roof opens late we are likely behinf the 8-ball and we waste time
                 on the Narrow Band filters.)
            calculate exposure (for S2 filter if Night, PL filter if morning.)
            if evening and exposure > 180 sec sky is too dark for that filter so:
                pop that filter
                flat count = 3
                continue the loop
            if morning and exposure < 1 sec then sky too bright for that filter so:
                pop tht tilter
                flat count = 3
                continue the loop

            Here I think we need another loop that gets the number of flats or pops
            the filter and then continues the above loop.
            Tries = 6   #basically prevent a spin on one filter from eating up the window.
            While flatcount > 0 and tries > 0 and ephem.now() < ending:
                Expose the filter for the computed time.
                Now lets fix the  convoluted code.
                The central patch should ideally be ~= target flat, so
                scale = target_flat/patch, avoiding the obvious divide by zero.  A problem
                here is if Patch is >> 65,000 we only scale exposure by about half. So it makes
                some sense to cut it down more so we converge faster.  (Scaling up seems to work
                on the first pass.)

                if patch is say 30000 <= patch <= 35000, accept the exposure as a valid flat:
                    flatcount -= 1
                    tried =- 1
                    scale = prior_scale*target_flat/patch    #prior _scale is 1.0
                elif outside that range
                    tried =- 1
                    scale = prior_scale*target_flat/patch as adjusted by the above paragraph.

                        Next step is a bit subtle.  if the loop is going to fail because with the flat_count
                        or tries are exceeded we need to set up prior_scale.  The theory is if the session worked
                        perfect we end with an effective scale on 1.  But the sky fades very fast so to do this
                        right we need somthing more like an average-scale.  However for now, keep it simple.
                        So the assumption is is the scale for the s2 filter to expose correctly is 0.9 then
                        the S2 signal is "bright".  So we put that factor into prior scale so when we move to HA
                        the system will bias the first HA exposure assuming it will be bright for that band as well.

                        What I have seen so far is there is variation night to night is the sky transmission in the
                        red bands. Add that to the fast chages is skybrighness after SRO opens and ... challenging.

                        Note in old code I try recomputing the "gain".  Ideally a better way to do this would be to
                        create a persisten gain list of say the last 7 successful nights per filter of course and then
                        seed the above more accurately.

                        Now once we get rid of CCD cameras this becomes a bit easier since min exposure can be 0.0001 sec.
                        But readout time then starts to dominate.  All fine you say but if we have a full wheel of filters
                        then haveing only 35 or so minutes is still limiting.

                        I am going to push this to Git right now so MFitz can comment. Then i will get back to the pseudo code.

        """

        self.sky_guard = True   #20220409 I think this is obsolete or unused.
        plog('Sky Flat sequence Starting, Enclosure PRESUMED Open. Telescope should be on sky flat spot.')
        self.next_flat_observe = time.time()
        g_dev['obs'].send_to_user('Sky Flat sequence Starting, Enclosure PRESUMED Open. Telescope should be on sky flat spot.', p_level='INFO')
        evening = not morn
        camera_name = str(self.config['camera']['camera_1_1']['name'])
        flat_count = int(self.config['camera']['camera_1_1']['settings']['flat_count'])
        min_exposure = float(self.config['camera']['camera_1_1']['settings']['min_exposure'])
        #bin_spec = '1,1'
        #try:
        #    bin_spec = self.config['camera']['camera_1_1']['settings']['flat_bin_spec']
        #except:
        #    pass
    
        # Get LIST of binnings to collect with flats
        bin_spec = self.config['camera']['camera_1_1']['settings']['flat_bin_spec']
    
        exp_time = min_exposure # added 20220207 WER  0.2 sec for SRO


        #  Pick up list of filters is sky flat order of lowest to highest transparency.
        if g_dev["fil"].null_filterwheel == True:
            print ("No Filter Wheel, just getting non-filtered flats")
            pop_list = [0]
        else:
            pop_list = self.config['filter_wheel']['filter_wheel1']['settings']['filter_sky_sort'].copy()

            if morn:
                pop_list.reverse()
                plog('filters by high to low transmission:  ', pop_list)                
            else:
                plog('filters by low to high transmission:  ', pop_list)
                
            
        if morn:            
            ending = g_dev['events']['End Morn Sky Flats']
            min_exposure=100 * min_exposure
        else:            
            ending = g_dev['events']['End Eve Sky Flats']
        #length = len(pop_list)
        obs_win_begin, sunset, sunrise, ephem_now = self.astro_events.getSunEvents()
        exp_time = 0
        scale = 1.0
<<<<<<< HEAD
        prior_scale = 1   #THIS will be inhereted upon completion of the prior filter
        collecting_area = self.config['telescope']['telescope1']['collecting_area']/76147.   # mrc 14" at F6.5 is the reference
=======
        #prior_scale = 1   #THIS will be inhereted upon completion of the prior filter
        collecting_area = self.config['telescope']['telescope1']['collecting_area']/31808.   # SAF at F4.9 is the reference
>>>>>>> 59011b32
        #   and (g_dev['events']['Eve Sky Flats'] <

        while len(pop_list) > 0  and ephem.now() < ending:
            
                # This is just a very occasional slew to keep it pointing in the same general vicinity
                
                if time.time() >= self.time_of_next_slew:
                    g_dev['mnt'].slewToSkyFlatAsync()  
                    self.time_of_next_slew = time.time() + 600
                    
                g_dev['obs'].update_status()
<<<<<<< HEAD

                try:
                    try:
                        sky_lux = eval(self.redis_server.get('ocn_status'))['calc_HSI_lux']     #Why Eval, whould have float?
                    except:
                        #plog("Redis not running. lux set to 1000.")
                        sky_lux = float(g_dev['ocn'].status['calc_HSI_lux'])
                except:
                    sky_lux = None

                    # MF SHIFTING EXPOSURE TIME CALCULATOR EQUATION TO BE MORE GENERAL FOR ALL TELESCOPES
                if sky_lux != None:
                    exp_time = prior_scale*scale*target_flat/(2*collecting_area*sky_lux*float(g_dev['fil'].filter_data[current_filter][3]))  #g_dev['ocn'].calc_HSI_lux)  #meas_sky_lux)
                    plog('Ex:  ', exp_time, scale, prior_scale, sky_lux, float(g_dev['fil'].filter_data[current_filter][3]))

                else:
                    if g_dev["fil"].null_filterwheel == False:
                        exp_time = prior_scale*scale*target_flat/float(g_dev['fil'].filter_data[current_filter][3])  #g_dev['ocn'].calc_HSI_lux)  #meas_sky_lux)
                        plog('Exposure time:  ', exp_time, scale, prior_scale, float(g_dev['fil'].filter_data[current_filter][3]))

                    else:

                        #exp_time = prior_scale*scale*target_flat
                        exp_time = prior_scale*scale*min_exposure
                        plog('Exposure time:  ', exp_time, scale, prior_scale)

    
                
                if evening and exp_time > 120:
                     #exp_time = 60    #Live with this limit.  Basically started too late
                     plog('Break because proposed evening exposure > 180 seconds:  ', exp_time)
                     g_dev['obs'].send_to_user('Try next filter because proposed  flat exposure > 180 seconds.', p_level='INFO')
                     pop_list.pop(0)
                     break
                if morn and exp_time < min_exposure:
                     #exp_time = 60    #Live with this limit.  Basically started too late
                     plog('Break because proposed evening exposure > 180 seconds:  ', exp_time)
                     g_dev['obs'].send_to_user('Try next filter because proposed  flat exposure < min_exposure.', p_level='INFO')
                     pop_list.pop(0)
                     break
                if evening and exp_time < min_exposure:   #NB it is too bright, should consider a delay here.
                 #**************THIS SHOUD BE A WHILE LOOP! WAITING FOR THE SKY TO GET DARK AND EXP TIME TO BE LONGER********************
                     plog("Too bright, wating 180 seconds.")
                     g_dev['obs'].send_to_user('Delay 180 seconds to let it get darker.', p_level='INFO')
                     time.sleep(180)
                if morn and exp_time > 120 :   #NB it is too bright, should consider a delay here.
                  #**************THIS SHOUD BE A WHILE LOOP! WAITING FOR THE SKY TO GET DARK AND EXP TIME TO BE LONGER********************
                     plog("Too dim, wating 180 seconds.")
                     g_dev['obs'].send_to_user('Delay 180 seconds to let it get lighterer.', p_level='INFO')
                     time.sleep(180)
                     #*****************NB Recompute exposure or otherwise wait
                     exp_time = min_exposure
                exp_time = round(exp_time, 5)
                # prior_scale = prior_scale*scale  #Only update prior scale when changing filters
                plog("Sky flat estimated exposure time, scale are:  ", exp_time, scale)               
                                
                req = {'time': float(exp_time),  'alias': camera_name, 'image_type': 'sky flat', 'script': 'On'}
                
                
                # FIRST, lets get the highest resolution flat

=======
            
>>>>>>> 59011b32
                if g_dev["fil"].null_filterwheel == False:
                    current_filter = int(pop_list[0])                
                    g_dev['fil'].set_number_command(current_filter)  #  20220825  NB NB NB Change this to using a list of filter names.
                
<<<<<<< HEAD
                if ephem.now() >= ending:
                    return
                try:

                    self.time_of_next_slew = time.time()
                    result = g_dev['cam'].expose_command(req, opt, no_AWS=True, do_sep = False)


                    bright = result['patch']    #  Patch should be circular and 20% of Chip area. ToDo project
                    plog('Returned:  ', bright)
                    
                    if (bright > 0.25 * g_dev['cam'].config["camera"][g_dev['cam'].name]["settings"]["saturate"] and
                        bright < 0.75 * g_dev['cam'].config["camera"][g_dev['cam'].name]["settings"]["saturate"]):
                        if len(bin_spec) > 1:
                            print ("Good range for a flat, firing off the other flat types")
=======
                acquired_count = 0
                #g_dev['mnt'].slewToSkyFlatAsync()
                target_flat = 0.5 * g_dev['cam'].config["camera"][g_dev['cam'].name]["settings"]["saturate"]
                # if not g_dev['enc'].status['shutter_status'] in ['Open', 'open']:
                #     g_dev['obs'].send_to_user("Wait for roof to be open to take skyflats. 60 sec delay loop.", p_level='INFO')
                #     time.sleep(60)
                #     g_dev['obs'].update_status()
                #     continue
                scale = 1
                self.estimated_first_flat_exposure = False
                while (acquired_count < flat_count):# and g_dev['enc'].status['shutter_status'] in ['Open', 'open']: # NB NB NB and roof is OPEN! and (ephem_now +3/1440) < g_dev['events']['End Eve Sky Flats' ]:
                    #if g_dev['enc'].is_dome:   #Does not apply
                    if self.next_flat_observe < time.time():                
                        
                            
                        try:
                            try:
                                sky_lux = eval(self.redis_server.get('ocn_status'))['calc_HSI_lux']     #Why Eval, whould have float?
                            except:
                                #plog("Redis not running. lux set to 1000.")
                                try:
                                    sky_lux = float(g_dev['ocn'].status['calc_HSI_lux'])
                                except:
                                    sky_lux, _ = g_dev['evnt'].illuminationNow()
                                    
                        except:
                            sky_lux = None
        
                        print ("sky lux " + str(sky_lux))
        
                        # MF SHIFTING EXPOSURE TIME CALCULATOR EQUATION TO BE MORE GENERAL FOR ALL TELESCOPES
                        # This bit here estimates the initial exposure time for a telescope given the skylux
                        # or given no skylux at all!
                        if self.estimated_first_flat_exposure == False:
                            self.estimated_first_flat_exposure = True
                            if sky_lux != None:
                                if g_dev["fil"].null_filterwheel == False:
                                    exp_time = target_flat/(collecting_area*sky_lux*float(g_dev['fil'].filter_data[current_filter][3]))  #g_dev['ocn'].calc_HSI_lux)  #meas_sky_lux)
                                    plog('Exposure time:  ', exp_time, scale, sky_lux, float(g_dev['fil'].filter_data[current_filter][3]))
                                else:
                                    #exp_time = scale*min_exposure
                                    exp_time = target_flat/(collecting_area*sky_lux*self.config['filter_wheel']['filter_wheel1']['flat_sky_gain'])  #g_dev['ocn'].calc_HSI_lux)  #meas_sky_lux)
                                    plog('Exposure time:  ', exp_time, scale)
                            else:                    
                                #exp_time = prior_scale*scale*target_flat
                                if morn:
                                
                                    exp_time = 5.0
                                else:
                                    exp_time = min_exposure
                                plog('Exposure time:  ', exp_time, scale)
                        else:
                            exp_time = scale * exp_time
            
                        
                        # Here it makes four tests and if it doesn't match those tests, then it will attempt a flat. 
                        if evening and exp_time > 120:
                             #exp_time = 60    #Live with this limit.  Basically started too late
                             plog('Break because proposed evening exposure > 180 seconds:  ', exp_time)
                             g_dev['obs'].send_to_user('Try next filter because proposed  flat exposure > 180 seconds.', p_level='INFO')
                             pop_list.pop(0)
                             acquired_count = flat_count + 1 # trigger end of loop
                             #break
                        elif morn and exp_time < min_exposure:
                             #exp_time = 60    #Live with this limit.  Basically started too late
                             plog('Break because proposed morning exposure < minimum exposure time:  ', exp_time)
                             g_dev['obs'].send_to_user('Try next filter because proposed  flat exposure < min_exposure.', p_level='INFO')
                             pop_list.pop(0)
                             #min_exposure=min_exposure = float(self.config['camera']['camera_1_1']['settings']['min_exposure'])
                             acquired_count = flat_count + 1 # trigger end of loop
                             #break
                        elif evening and exp_time < min_exposure:   #NB it is too bright, should consider a delay here.
                         #**************THIS SHOUD BE A WHILE LOOP! WAITING FOR THE SKY TO GET DARK AND EXP TIME TO BE LONGER********************
                             plog("Too bright, wating 180 seconds. Estimated Exposure time is " + str(exp_time))
                             g_dev['obs'].send_to_user('Delay 60 seconds to let it get darker.', p_level='INFO')
                             self.estimated_first_flat_exposure = False
                             self.next_flat_observe = time.time() + 60
                        elif morn and exp_time > 120 :   #NB it is too bright, should consider a delay here.
                          #**************THIS SHOUD BE A WHILE LOOP! WAITING FOR THE SKY TO GET DARK AND EXP TIME TO BE LONGER********************
                             plog("Too dim, wating 180 seconds. Estimated Exposure time is " + str(exp_time))
                             g_dev['obs'].send_to_user('Delay 60 seconds to let it get lighterer.', p_level='INFO')
                             self.estimated_first_flat_exposure = False
                             self.next_flat_observe = time.time() + 60
                             #*****************NB Recompute exposure or otherwise wait
                             exp_time = min_exposure
                        else:
                            exp_time = round(exp_time, 5)
                            # prior_scale = prior_scale*scale  #Only update prior scale when changing filters
                            plog("Sky flat estimated exposure time, scale are:  ", exp_time, scale)               
                                            
                            req = {'time': float(exp_time),  'alias': camera_name, 'image_type': 'sky flat', 'script': 'On'}
                            
                            
                            # FIRST, lets get the highest resolution flat
            
>>>>>>> 59011b32
                            if g_dev["fil"].null_filterwheel == False:
                                opt = { 'count': 1, 'bin':  bin_spec[0], 'area': 150, 'filter': g_dev['fil'].filter_data[current_filter][0]}   #nb nb nb BIN CHNAGED FROM 2,2 ON 20220618 wer
                                plog("using:  ", g_dev['fil'].filter_data[current_filter][0])
                            else:
                                opt = { 'count': 1, 'bin':  bin_spec[0], 'area': 150}   
                            
<<<<<<< HEAD
                            ored = g_dev['cam'].expose_command(req, opt, no_AWS=True, do_sep = False)

                            obright = ored['patch']    #  Patch should be circular and 20% of Chip area. ToDo project
                            plog('Returned:  ', obright)
                    
                except Exception as e:
                    plog('Failed to get a flat image: ', e)
                    plog(traceback.format_exc())
                    plog("*****NO result returned*****  Will need to restart Camera")  #NB NB  NB this is drastic action needed.
                    g_dev['obs'].update_status()
                    continue
                g_dev['obs'].update_status()
                try:

                    scale *= target_flat / bright           #Note we are scaling the scale
                    plog("New scale is:  ", scale)
                    if scale > 500:   #NB this seems absurdly hight.
                        scale = 500
                    if scale < 0.01:
                        scale = 0.01
                except:
                    scale = 1.0

                if 'sky_lux' not in locals():
                    sky_lux=1000
                plog ("sky lux: " + str(sky_lux))

                if g_dev["fil"].null_filterwheel == False:
                    if sky_lux != None:
                        plog('\n\n', "Patch/Bright:  ", bright, g_dev['fil'].filter_data[current_filter][0], \
                              'New Gain value: ', round(bright/(sky_lux*collecting_area*exp_time), 3), '\n\n')
                    else:
                        plog('\n\n', "Patch/Bright:  ", bright, g_dev['fil'].filter_data[current_filter][0], \
                              'New Gain value: ', round(bright/(collecting_area*exp_time), 3), '\n\n')
                else:
                    if sky_lux != None:
                        plog('\n\n', "Patch/Bright:  ", bright, \

                             'New Gain value: ', round(bright/(sky_lux*collecting_area*exp_time), 3), '\n\n')
                    else:
                        plog('\n\n', "Patch/Bright:  ", bright,  \
                              'New Gain value: ', round(bright/(collecting_area*exp_time), 3), '\n\n')


                obs_win_begin, sunset, sunrise, ephem_now = self.astro_events.getSunEvents()
                #  THE following code looks like a debug patch gone rogue.

                if bright > 0.85 * g_dev['cam'].config["camera"][g_dev['cam'].name]["settings"]["saturate"]  and (ephem.now() < ending):    #NB should gate with end of skyflat window as well.
                    for i in range(1):
                        time.sleep(2)  #  #0 seconds of wait time.  Maybe shorten for wide bands?
                        g_dev['obs'].update_status()
                else:
                    acquired_count += 1
                    if acquired_count == flat_count:
                        pop_list.pop(0)
                        plog("SCALE USED *************************:  ", scale)
                        prior_scale = scale     #Here is where we pre-scale the next filter. TEMPORARILLY TAKE THIS OUT
                        scale = 1

                obs_win_begin, sunset, sunrise, ephem_now = self.astro_events.getSunEvents()
                g_dev['obs'].update_status()
                continue
=======
                            if ephem.now() >= ending:
                                if morn: # This needs to be here because some scopes do not do morning bias and darks
                                    try:
                                        g_dev['mnt'].park_command({}, {})
                                    except:
                                        plog("Mount did not park at end of morning skyflats.")
                                return
                            try:
                                self.time_of_next_slew = time.time()
                                fred = g_dev['cam'].expose_command(req, opt, no_AWS=True, do_sep = False)
            
                                bright = fred['patch']    #  Patch should be circular and 20% of Chip area. ToDo project
                                plog('Returned:  ', bright)
                                
                                
                                if (bright > 0.25 * g_dev['cam'].config["camera"][g_dev['cam'].name]["settings"]["saturate"] and
                                    bright < 0.75 * g_dev['cam'].config["camera"][g_dev['cam'].name]["settings"]["saturate"]):
                                    if len(bin_spec) > 1:
                                        print ("Good range for a flat, firing off the other flat types")
                                        for ctr in range (len(bin_spec)-1):
                                            
                                            # Estimate the new exposure time by the ratio of the skylux
                                            prev_sky_lux = sky_lux
                                            
                                            try:
                                                try:
                                                    sky_lux = eval(self.redis_server.get('ocn_status'))['calc_HSI_lux']     #Why Eval, whould have float?
                                                except:
                                                    #plog("Redis not running. lux set to 1000.")
                                                    try:
                                                        sky_lux = float(g_dev['ocn'].status['calc_HSI_lux'])
                                                    except:
                                                        sky_lux, _ = g_dev['evnt'].illuminationNow()
                                                        
                                            except:
                                                sky_lux = None
                                            
                                            if sky_lux != None:
                                                exp_time=exp_time * (prev_sky_lux / sky_lux)
                                            else:
                                                if morn:
                                                    exp_time=exp_time * 0.9
                                                else:
                                                    exp_time=exp_time * 1.1
                                                
                                            req = {'time': float(exp_time),  'alias': camera_name, 'image_type': 'sky flat', 'script': 'On'}
                                            if g_dev["fil"].null_filterwheel == False:
                                                
                                                opt = { 'count': 1, 'bin':  bin_spec[ctr+1], 'area': 150, 'filter': g_dev['fil'].filter_data[current_filter][0]}   #nb nb nb BIN CHNAGED FROM 2,2 ON 20220618 wer
                                                plog (opt)
                                                plog("using:  ", g_dev['fil'].filter_data[current_filter][0])
                                            else:
                                                opt = { 'count': 1, 'bin':  bin_spec[ctr+1], 'area': 150}
                                            
                                            ored = g_dev['cam'].expose_command(req, opt, no_AWS=True, do_sep = False)
                
                                            obright = ored['patch']    #  Patch should be circular and 20% of Chip area. ToDo project
                                            plog('Returned:  ', obright)
                                            #scale = target_flat / obright # need to think this 
                                            # through as the scale will change with binnings
                                            # but for some reason it doesn't seem to with th
                                            # ECO camera. What is here is fine for now. 
                                
                            except Exception as e:
                                plog('Failed to get a flat image: ', e)
                                plog(traceback.format_exc())
                                plog("*****NO result returned*****  Will need to restart Camera")  #NB NB  NB this is drastic action needed.
                                g_dev['obs'].update_status()
                                continue
                            g_dev['obs'].update_status()
                            try:
            
                                #scale *= target_flat / bright           #Note we are scaling the scale
                                scale = target_flat / bright
                                plog("New scale is:  ", scale)
                                #if scale > 5000:
                                #    scale = 5000
                                #if scale < 0.01:
                                #    scale = 0.01
                            except:
                                scale = 1.0
                                
                            # We only want to move after a successful set of independant binning flats
                            # If we move before we calculate exposure, we are wasting time slewing. 
                            g_dev['mnt'].slewToSkyFlatAsync()
                            
                            
            
                            if g_dev["fil"].null_filterwheel == False:
                                if sky_lux != None:
                                    plog('\n\n', "Patch/Bright:  ", bright, g_dev['fil'].filter_data[current_filter][0], \
                                          'New Gain value: ', round(bright/(sky_lux*collecting_area*exp_time), 3), '\n\n')
                                else:
                                    plog('\n\n', "Patch/Bright:  ", bright, g_dev['fil'].filter_data[current_filter][0], \
                                          'New Gain value: ', round(bright/(collecting_area*exp_time), 3), '\n\n')
                            else:
                                if sky_lux != None:
                                    plog('\n\n', "Patch/Bright:  ", bright, \
            
                                         'New Gain value: ', round(bright/(sky_lux*collecting_area*exp_time), 3), '\n\n')
                                else:
                                    plog('\n\n', "Patch/Bright:  ", bright,  \
                                          'New Gain value: ', round(bright/(collecting_area*exp_time), 3), '\n\n')
            
            
                            #obs_win_begin, sunset, sunrise, ephem_now = self.astro_events.getSunEvents()
                            #  THE following code looks like a debug patch gone rogue.
            
                            #if bright > 0.85 * g_dev['cam'].config["camera"][g_dev['cam'].name]["settings"]["saturate"]  and (ephem.now() < ending):    #NB should gate with end of skyflat window as well.
                            ##    for i in range(1):
                             #       time.sleep(2)  #  #0 seconds of wait time.  Maybe shorten for wide bands?
                            #        g_dev['obs'].update_status()
                            #else:
                            acquired_count += 1
                            if acquired_count == flat_count:
                                pop_list.pop(0)
                                plog("SCALE USED *************************:  ", scale)
                                #prior_scale = scale     #Here is where we pre-scale the next filter. TEMPORARILLY TAKE THIS OUT
                                scale = 1
            
                            #obs_win_begin, sunset, sunrise, ephem_now = self.astro_events.getSunEvents()
                            #g_dev['obs'].update_status()
                            continue
>>>>>>> 59011b32
        if morn is False:
            g_dev['mnt'].tracking = False   #  park_command({}, {})  #  NB this is provisional, Ok when simulating
            self.eve_sky_flat_latch = False
        elif morn:
            try:
                g_dev['mnt'].park_command({}, {})
            except:
                plog("Mount did not park at end of morning skyflats.")
            self.morn_sky_flat_latch = False
        plog('\nSky flat complete, or too early. Telescope Tracking is off.\n')
        self.sky_guard = False


    def screen_flat_script(self, req, opt):
        if req['numFrames'] > 1:
            flat_count = req['numFrames']
        else:
            flat_count = 1    #   A dedugging compromise

        #  NB here we need to check cam at reasonable temp, or dwell until it is.

        camera_name = str(self.config['camera']['camera_1_1']['name'])
        dark_count = 1
        exp_time = 15
        if flat_count < 1: flat_count = 1
        g_dev['mnt'].park_command({}, {})
        #  NB:  g_dev['enc'].close
        g_dev['obs'].update_status()
        g_dev['scr'].set_screen_bright(0)
        g_dev['scr'].screen_dark()
        time.sleep(5)
        g_dev['obs'].update_status()
        #Here we need to switch off any IR or dome lighting.
        #Take a 10 s dark screen air flat to record ambient
        # Park Telescope
        req = {'time': exp_time,  'alias': camera_name, 'image_type': 'screen flat'}
        opt = {'area': 100, 'count': dark_count, 'filter': 'dark', 'hint': 'screen dark'}  #  air has highest throughput

        result = g_dev['cam'].expose_command(req, opt, no_AWS=True)
        plog('First dark 30-sec patch, filter = "air":  ', result['patch'])
        # g_dev['scr'].screen_light_on()

        for filt in g_dev['fil'].filter_screen_sort:
            #enter with screen dark
            filter_number = int(filt)
            plog(filter_number, g_dev['fil'].filter_data[filter_number][0])
            screen_setting = g_dev['fil'].filter_data[filter_number][4][1]
            g_dev['scr'].set_screen_bright(0)
            g_dev['scr'].screen_dark()
            time.sleep(5)
            exp_time  = g_dev['fil'].filter_data[filter_number][4][0]
            g_dev['obs'].update_status()
            plog('Dark Screen; filter, bright:  ', filter_number, 0)
            req = {'time': float(exp_time),  'alias': camera_name, 'image_type': 'screen flat'}
            opt = {'area': 100, 'count': 1, 'filter': g_dev['fil'].filter_data[filter_number][0], 'hint': 'screen pre-filter dark'}
            result = g_dev['cam'].expose_command(req, opt, no_AWS=True)
            plog("Dark Screen flat, starting:  ", result['patch'], g_dev['fil'].filter_data[filter_number][0], '\n\n')
            g_dev['obs'].update_status()
            plog('Lighted Screen; filter, bright:  ', filter_number, screen_setting)
            g_dev['scr'].set_screen_bright(int(screen_setting))
            g_dev['scr'].screen_light_on()
            time.sleep(10)
            # g_dev['obs'].update_status()
            # time.sleep(10)
            # g_dev['obs'].update_status()
            # time.sleep(10)
            g_dev['obs'].update_status()
            req = {'time': float(exp_time),  'alias': camera_name, 'image_type': 'screen flat'}
            opt = {'area': 100, 'count': flat_count, 'filter': g_dev['fil'].filter_data[filter_number][0], 'hint': 'screen filter light'}
            result = g_dev['cam'].expose_command(req, opt, no_AWS=True)
            # if no exposure, wait 10 sec
            plog("Lighted Screen flat:  ", result['patch'], g_dev['fil'].filter_data[filter_number][0], '\n\n')
            g_dev['obs'].update_status()
            g_dev['scr'].set_screen_bright(0)
            g_dev['scr'].screen_dark()
            time.sleep(5)
            g_dev['obs'].update_status()
            plog('Dark Screen; filter, bright:  ', filter_number, 0)
            req = {'time': float(exp_time),  'alias': camera_name, 'image_type': 'screen flat'}
            opt = {'area': 100, 'count': 1, 'filter': g_dev['fil'].filter_data[filter_number][0], 'hint': 'screen post-filter dark'}
            result = g_dev['cam'].expose_command(req, opt, no_AWS=True)
            plog("Dark Screen flat, ending:  ",result['patch'], g_dev['fil'].filter_data[filter_number][0], '\n\n')


            #breakpoint()
        g_dev['scr'].set_screen_bright(0)
        g_dev['scr'].screen_dark()
        g_dev['obs'].update_status()
        g_dev['mnt'].Tracking = False   #park_command({}, {})
        plog('Sky Flat sequence completed, Telescope tracking is off.')
        self.guard = False



    def auto_focus_script(self, req, opt, throw=600):
        '''
        V curve is a big move focus designed to fit two lines adjacent to the more normal focus curve.
        It finds the approximate focus, particulary for a new instrument. It requires 8 points plus
        a verify.
        Auto focus consists of three points plus a verify.
        Fine focus consists of five points plus a verify.
        Optionally individual images can be multiples of one to average out seeing.
        NBNBNB This code needs to go to known stars to be moe relaible and permit subframes

        Result format:
                        result['mean_focus'] = avg_foc[1]
                        result['mean_rotation'] = avg_rot[1]
                        result['FWHM'] = spot   What is returned is a close proxy to real fitted FWHM.
                        result['half_FD'] = None
                        result['patch'] = cal_result
                        result['temperature'] = avg_foc[2]  This is probably tube not reported by Gemini.
        '''

        # First check how long it has been since the last focus
        print ("Time of last focus")
        print (g_dev['foc'].time_of_last_focus)
        print ("Time since last focus")
        print (datetime.datetime.now() - g_dev['foc'].time_of_last_focus)


        print ("Threshold time between auto focus routines (hours)")
        print (self.config['periodic_focus_time'])

        if ((datetime.datetime.now() - g_dev['foc'].time_of_last_focus)) > datetime.timedelta(hours=self.config['periodic_focus_time']):
            print ("Sufficient time has passed since last focus to do auto_focus")
            g_dev['foc'].time_of_last_focus = datetime.datetime.now()
        else:
            print ("too soon since last autofacus")
            return

        # Reset focus tracker
        g_dev['foc'].focus_tracker = [np.nan] * 10

        throw = g_dev['foc'].throw
        self.sequencer_hold = False   #Allow comand checks.
        self.guard = False
        self.af_guard = True

        req2 = copy.deepcopy(req)
        opt2 = copy.deepcopy(opt)

        sim = False  # g_dev['enc'].status['shutter_status'] in ['Closed', 'Closing', 'closed', 'closing']

        # try:
        #     self.redis_server.set('enc_cmd', 'sync_enc', ex=1200)
        #     self.redis_server.set('enc_cmd', 'open', ex=1200)
        # except:
        #     pass
        #plog('AF entered with:  ', req, opt, '\n .. and sim =  ', sim)
        #self.sequencer_hold = True  #Blocks command checks.
        #Here we jump in too  fast and need for mount to settle

        

# ============================================================================= Save AFTER mount has settled down.
# =============================================================================
# =============================================================================
        #  NB NB NB PLEASE NOTE WE ARE GETTING THE START POSITIONS WE EXPECT TO RETURN TO FROM THE MOUNT AND FOCUSER
        #  SO this may reult in drift if the return does not go to the mecahnical Ra and DEC.
        start_ra = g_dev['mnt'].mount.RightAscension   #Read these to go back.  NB NB Need to cleanly pass these on so we can return to proper target.
        start_dec = g_dev['mnt'].mount.Declination
        focus_start = g_dev['foc'].focuser.Position*g_dev['foc'].steps_to_micron
        #breakpoint()
# =============================================================================
# =============================================================================
# =============================================================================
        plog("Saved  *mounting* ra, dec, focus:  ", start_ra, start_dec, focus_start)

        if req2['target'] == 'near_tycho_star':   ## 'bin', 'area'  Other parameters

            #  Go to closest Mag 7.5 Tycho * with no flip

            focus_star = tycho.dist_sort_targets(g_dev['mnt'].current_icrs_ra, g_dev['mnt'].current_icrs_dec, \
                                    g_dev['mnt'].current_sidereal)
            try:
                plog("Going to near focus star " + str(focus_star[0][0]) + "  degrees away.")
                g_dev['mnt'].go_coord(focus_star[0][1][1], focus_star[0][1][0])
            except:
                print ("Issues pointing to a tycho star. Focussing at the current pointing.")
            req = {'time': self.config['focus_exposure_time'],  'alias':  str(self.config['camera']['camera_1_1']['name']), 'image_type': 'focus'}   #  NB Should pick up filter and constats from config
            #opt = {'area': 150, 'count': 1, 'bin': '2, 2', 'filter': 'focus'}
            opt = {'area': 150, 'count': 1, 'bin': 'default', 'filter': 'focus'}
        else:
            pass   #Just take an image where currently pointed.
            req = {'time': self.config['focus_exposure_time'],  'alias':  str(self.config['camera']['camera_1_1']['name']), 'image_type': 'focus'}   #  NB Should pick up filter and constats from config
            #opt = {'area': 150, 'count': 1, 'bin': '2, 2', 'filter': 'focus'}
            opt = {'area': 150, 'count': 1, 'bin': 'default', 'filter': 'focus'}
        foc_pos0 = focus_start
        result = {}
        #plog("temporary patch in Sim values")
        
        
        try:
            #Check here for filter, guider, still moving  THIS IS A CLASSIC
            #case where a timeout is a smart idea.
            #Wait for external motion to cease before exposing.  Note this precludes satellite tracking.
            st = ""
            
            #breakpoint()
            #20210817  g_dev['enc'] does not exist,  so this faults. Cascade problem with user_id...
            while g_dev['foc'].focuser.IsMoving or \
                  g_dev['mnt'].mount.Slewing: #or g_dev['enc'].status['dome_slewing']:   #Filter is moving??
                if g_dev['foc'].focuser.IsMoving: st += 'f>'
                if g_dev['mnt'].mount.Slewing: st += 'm>'
                #if g_dev['enc'].status['dome_slewing']: st += 'd>'
                plog(st)
                st = ""
                time.sleep(0.2)
                g_dev['obs'].update_status()
            
            st = ""
            if g_dev['rot']!=None:                
                while g_dev['rot'].rotator.IsMoving:                    
                    if g_dev['rot'].rotator.IsMoving: st += 'r>'                    
                    #if g_dev['enc'].status['dome_slewing']: st += 'd>'
                    plog(st)
                    st = ""
                    time.sleep(0.2)
                    g_dev['obs'].update_status()
                
        except:
            plog("Motion check faulted.")
            plog(traceback.format_exc())
            breakpoint()
        
        
        
        plog('Autofocus Starting at:  ', foc_pos0, '\n\n')


        g_dev['foc'].guarded_move((foc_pos0 - 0* throw)*g_dev['foc'].micron_to_steps)   # NB added 20220209 Nasty bug, varies with prior state

        #throw = throw  # NB again, from config.  Units are microns  Passed as default paramter
        retry = 0
        while retry < 3:
            if not sim:

                result = g_dev['cam'].expose_command(req, opt, no_AWS=True, solve_it=False) ## , script = 'auto_focus_script_0')  #  This is where we start.

            else:

                result['FWHM'] = 3
                result['mean_focus'] = g_dev['foc'].focuser.Position*g_dev['foc'].steps_to_micron

            try:
                spot1 = result['FWHM']
                foc_pos1 = result['mean_focus']
            except:
                spot1 = False
                foc_pos1 = False
                print ("spot1 failed in autofocus script")

            print (spot1)
            g_dev['obs'].send_to_user("Central focus FWHM: " + str(spot1), p_level='INFO')

            if math.isnan(spot1) or spot1 ==False:
                retry += 1
                plog("Retry of central focus star)")
                continue
            else:
                break
        plog('Autofocus Moving In.\n\n')

        g_dev['foc'].guarded_move((foc_pos0 - 1*throw)*g_dev['foc'].micron_to_steps)
        #opt['fwhm_sim'] = 4.
        if not sim:
            result = g_dev['cam'].expose_command(req, opt, no_AWS=True, solve_it=False) ## , script = 'auto_focus_script_1')  #  This is moving in one throw.
        else:
            result['FWHM'] = 4
            result['mean_focus'] = g_dev['foc'].focuser.Position*g_dev['foc'].steps_to_micron
        try:
            spot2 = result['FWHM']
            foc_pos2 = result['mean_focus']
        except:
            spot2 = False
            foc_pos2 = False
            print ("spot2 failed on autofocus moving in")
        
        g_dev['obs'].send_to_user("Inward focus FWHM: " + str(spot2), p_level='INFO')
        
        plog('Autofocus Overtaveling Out.\n\n')
        g_dev['foc'].guarded_move((foc_pos0 + 2*throw)*g_dev['foc'].micron_to_steps)
       #time.sleep(10)#It is important to overshoot to overcome any backlash  WE need to be sure Exposure waits.
        plog('Autofocus Moving back in half-way.\n\n')

        g_dev['foc'].guarded_move((foc_pos0 + throw)*g_dev['foc'].micron_to_steps)  #NB NB NB THIS IS WRONG!

        #time.sleep(10)#opt['fwhm_sim'] = 5
        if not sim:
            result = g_dev['cam'].expose_command(req, opt, no_AWS=True, solve_it=False) ## , script = 'auto_focus_script_2')  #  This is moving out one throw.
        else:
            result['FWHM'] = 4.5
            result['mean_focus'] = g_dev['foc'].focuser.Position*g_dev['foc'].steps_to_micron
        try:
            spot3 = result['FWHM']
            foc_pos3 = result['mean_focus']
        except:
            spot3 = False
            foc_pos3 = False
            print ("spot3 failed on autofocus moving in")
            
        g_dev['obs'].send_to_user("Outward focus FWHM: " + str(spot3), p_level='INFO')
        
        x = [foc_pos2, foc_pos1, foc_pos3]
        y = [spot2, spot1, spot3]
        plog('X, Y:  ', x, y, 'Desire center to be smallest.')

        

        if spot1 is None or spot2 is None or spot3 is None or spot1 == False or spot2 == False or spot3 == False:  #New additon to stop crash when no spots
            plog("No stars detected. Returning to original focus setting and pointing.")

            g_dev['foc'].guarded_move((focus_start)*g_dev['foc'].micron_to_steps)  #NB NB 20221002 THis unit fix shoudl be in the routine. WER
            self.sequencer_hold = False   #Allow comand checks.
            self.af_guard = False
            g_dev['mnt'].mount.SlewToCoordinatesAsync(start_ra, start_dec)  #MAKE sure same style coordinates.
            self.sequencer_hold = False
            self.guard = False
            self.af_guard = False
            return
        if spot1 < spot2 and spot1 < spot3:
            try:
                #Digits are to help out pdb commands!
                a1, b1, c1, d1 = fit_quadratic(x, y)
                new_spot = round(a1*d1*d1 + b1*d1 + c1, 2)

            except:

                plog('Autofocus quadratic equation not converge. Moving back to starting focus:  ', focus_start)

                g_dev['foc'].guarded_move((focus_start)*g_dev['foc'].micron_to_steps)
                time.sleep(5)
                self.sequencer_hold = False   #Allow comand checks.
                self.af_guard = False
                g_dev['mnt'].mount.SlewToCoordinatesAsync(start_ra, start_dec)   #NB NB Does this really take us back to starting point?
                self.sequencer_hold = False
                self.guard = False
                self.af_guard = False
                return
            if min(x) <= d1 <= max(x):
                print ('Moving to Solved focus:  ', round(d1, 2), ' calculated:  ',  new_spot)
                g_dev['obs'].send_to_user('Moving to Solved focus:  ' +str(round(d1, 2)), p_level='INFO')
                pos = int(d1*g_dev['foc'].micron_to_steps)



                g_dev['foc'].guarded_move(pos)
                time.sleep(5)
                g_dev['foc'].last_known_focus = d1
                try:
                    g_dev['foc'].last_temperature = g_dev['foc'].focuser.Temperature
                except:
                    g_dev['foc'].last_temperature = 7.5    #NB NB NB this should be a config file default.
                g_dev['foc'].last_source = "auto_focus_script"

                if not sim:
                    result = g_dev['cam'].expose_command(req, opt, no_AWS=True, solve_it=False)  #   script = 'auto_focus_script_3')  #  This is verifying the new focus.
                else:
                    result['FWHM'] = new_spot
                    result['mean_focus'] = g_dev['foc'].focuser.Position*g_dev['foc'].steps_to_micron
                try:
                    spot4 = result['FWHM']
                    foc_pos4 = result['mean_focus']
                except:
                    spot4 = False
                    foc_pos4 = False
                    print ("spot4 failed ")
                plog('\nFound best focus at:  ', foc_pos4,' measured is:  ',  round(spot4, 2), '\n')
                g_dev['obs'].send_to_user('Found best focus at:  ' +str(foc_pos4) +' measured FWHM is:  ' + str(round(spot4, 2)), p_level='INFO')
                g_dev['foc'].af_log(foc_pos4, spot4, new_spot)
                plog("Returning to:  ", start_ra, start_dec)
                g_dev['mnt'].mount.SlewToCoordinatesAsync(start_ra, start_dec)   #Return to pre-focus pointing.
            if sim:

                g_dev['foc'].guarded_move((focus_start)*g_dev['foc'].micron_to_steps)
            #  NB here we could re-solve with the overlay spot just to verify solution is sane.

            #  NB NB We may want to consider sending the result image patch to AWS
            # NB NB NB I think we may have spot numbers wrong by 1 count and coarse focs not set up correctly.
            self.sequencer_hold = False
            self.guard = False
            self.af_guard = False
            g_dev['foc'].last_focus_fwhm = round(spot4, 2)
            return
        elif spot2  <= spot1 < spot3:      #Add to the inside
            pass
            plog('Autofocus Moving In 2nd time.\n\n')
            g_dev['foc'].guarded_move((foc_pos0 - 2.5*throw)*g_dev['foc'].micron_to_steps)
            if not sim:
                result = g_dev['cam'].expose_command(req, opt, no_AWS=True, solve_it=False) ## , script = 'auto_focus_script_1')  #  This is moving in one throw.
            else:
                result['FWHM'] = 6
                result['mean_focus'] = g_dev['foc'].focuser.Position*g_dev['foc'].steps_to_micron
            try:
                spot4 = result['FWHM']
                foc_pos4 = result['mean_focus']
            except:
                spot4 = False
                foc_pos4 = False
                print ("spot4 failed on autofocus moving in 2nd time.")
            x = [foc_pos4, foc_pos2, foc_pos1, foc_pos3]
            y = [spot4, spot2, spot1, spot3]
            plog('X, Y:  ', x, y, 'Desire center to be smallest.')
            try:
                #Digits are to help out pdb commands!
                a1, b1, c1, d1 = fit_quadratic(x, y)
                new_spot = round(a1*d1*d1 + b1*d1 + c1, 2)

            except:

                plog('Autofocus quadratic equation not converge. Moving back to starting focus:  ', focus_start)

                g_dev['foc'].guarded_move((focus_start)*g_dev['foc'].micron_to_steps)
                time.sleep(5)
                self.sequencer_hold = False   #Allow comand checks.
                self.af_guard = False
                g_dev['mnt'].mount.SlewToCoordinatesAsync(start_ra, start_dec)   #NB NB Does this really take us back to starting point?
                self.sequencer_hold = False
                self.guard = False
                self.af_guard = False
                return
            if min(x) <= d1 <= max(x):
                print ('Moving to Solved focus:  ', round(d1, 2), ' calculated:  ',  new_spot)
                pos = int(d1*g_dev['foc'].micron_to_steps)



                g_dev['foc'].guarded_move(pos)
                time.sleep(5)
                g_dev['foc'].last_known_focus = d1
                try:
                    g_dev['foc'].last_temperature = g_dev['foc'].focuser.Temperature
                except:
                    g_dev['foc'].last_temperature = 7.5    #NB NB NB this should be a config file default.
                g_dev['foc'].last_source = "auto_focus_script"

                if not sim:
                    result = g_dev['cam'].expose_command(req, opt, no_AWS=True, solve_it=False)  #   script = 'auto_focus_script_3')  #  This is verifying the new focus.
                else:
                    result['FWHM'] = new_spot
                    result['mean_focus'] = g_dev['foc'].focuser.Position*g_dev['foc'].steps_to_micron
                try:
                    spot4 = result['FWHM']
                    foc_pos4 = result['mean_focus']
                except:
                    spot4 = False
                    foc_pos4 = False
                    print ("spot4 failed ")
                plog('\nFound best focus at:  ', foc_pos4,' measured is:  ',  round(spot4, 2), '\n')
                g_dev['foc'].af_log(foc_pos4, spot4, new_spot)
                plog("Returning to:  ", start_ra, start_dec)
                g_dev['mnt'].mount.SlewToCoordinatesAsync(start_ra, start_dec)   #Return to pre-focus pointing.
            if sim:

                g_dev['foc'].guarded_move((focus_start)*g_dev['foc'].micron_to_steps)
            #  NB here we could re-solve with the overlay spot just to verify solution is sane.

            #  NB NB We may want to consider sending the result image patch to AWS
            # NB NB NB I think we may have spot numbers wrong by 1 count and coarse focs not set up correctly.
            self.sequencer_hold = False
            self.guard = False
            self.af_guard = False
            g_dev['foc'].last_focus_fwhm = round(spot4, 2)
            return

        elif spot2 > spot1 >= spot3:       #Add to the outside
            pass
            plog('Autofocus Moving back in half-way.\n\n')

            g_dev['foc'].guarded_move((foc_pos0 + 2.5*throw)*g_dev['foc'].micron_to_steps)  #NB NB NB THIS IS WRONG!
            if not sim:
                result = g_dev['cam'].expose_command(req, opt, no_AWS=True, solve_it=False) ## , script = 'auto_focus_script_2')  #  This is moving out one throw.
            else:
                result['FWHM'] = 5.5
                result['mean_focus'] = g_dev['foc'].focuser.Position*g_dev['foc'].steps_to_micron
            try:
                spot4 = result['FWHM']
                foc_pos4 = result['mean_focus']
            except:
                spot4 = False
                foc_pos4 = False
                print ("spot4 failed on autofocus moving out 2nd time.")
            x = [foc_pos2, foc_pos1, foc_pos3, foc_pos4]
            y = [spot2, spot1, spot3, spot4]
            plog('X, Y:  ', x, y, 'Desire center to be smallest.')
            try:
                #Digits are to help out pdb commands!
                a1, b1, c1, d1 = fit_quadratic(x, y)
                new_spot = round(a1*d1*d1 + b1*d1 + c1, 2)

            except:

                plog('Autofocus quadratic equation not converge. Moving back to starting focus:  ', focus_start)

                g_dev['foc'].guarded_move((focus_start)*g_dev['foc'].micron_to_steps)
                time.sleep(5)
                self.sequencer_hold = False   #Allow comand checks.
                self.af_guard = False
                g_dev['mnt'].mount.SlewToCoordinatesAsync(start_ra, start_dec)   #NB NB Does this really take us back to starting point?
                self.sequencer_hold = False
                self.guard = False
                self.af_guard = False
                return
            if min(x) <= d1 <= max(x):
                print ('Moving to Solved focus:  ', round(d1, 2), ' calculated:  ',  new_spot)
                pos = int(d1*g_dev['foc'].micron_to_steps)



                g_dev['foc'].guarded_move(pos)
                time.sleep(5)
                g_dev['foc'].last_known_focus = d1
                try:
                    g_dev['foc'].last_temperature = g_dev['foc'].focuser.Temperature
                except:
                    g_dev['foc'].last_temperature = 7.5    #NB NB NB this should be a config file default.
                g_dev['foc'].last_source = "auto_focus_script"

                if not sim:
                    result = g_dev['cam'].expose_command(req, opt, no_AWS=True, solve_it=False)  #   script = 'auto_focus_script_3')  #  This is verifying the new focus.
                else:
                    result['FWHM'] = new_spot
                    result['mean_focus'] = g_dev['foc'].focuser.Position*g_dev['foc'].steps_to_micron
                try:
                    spot4 = result['FWHM']
                    foc_pos4 = result['mean_focus']
                except:
                    spot4 = False
                    foc_pos4 = False
                    print ("spot4 failed ")
                plog('\nFound best focus at:  ', foc_pos4,' measured is:  ',  round(spot4, 2), '\n')
                g_dev['foc'].af_log(foc_pos4, spot4, new_spot)
                plog("Returning to:  ", start_ra, start_dec)
                g_dev['mnt'].mount.SlewToCoordinatesAsync(start_ra, start_dec)   #Return to pre-focus pointing.
            if sim:

                g_dev['foc'].guarded_move((focus_start)*g_dev['foc'].micron_to_steps)
            #  NB here we could re-solve with the overlay spot just to verify solution is sane.

            #  NB NB We may want to consider sending the result image patch to AWS
            # NB NB NB I think we may have spot numbers wrong by 1 count and coarse focs not set up correctly.
            self.sequencer_hold = False
            self.guard = False
            self.af_guard = False

            g_dev['foc'].last_focus_fwhm = round(spot4, 2)
            return
        elif spot2 <= spot1 or spot3 <= spot1:
            if spot2 <= spot3:
                min_focus = foc_pos2
            elif spot3 <= spot2:
                min_focus = foc_pos3
            else:
                min_focus = foc_pos0

            ##  HERE we could add a fourth or fifth try.  The parabola cannot really invert, nor should we ever be at a wild point after the first focus is
            ##  set up.
            plog("It appears camera is too far out; try again with coarse_focus_script.")
            self.coarse_focus_script(req2, opt2, throw=throw + 75, begin_at=min_focus)
            self.sequencer_hold = False
            self.guard = False
            self.af_guard = False
            return
        else:
            plog('Spots are really wrong so moving back to starting focus:  ', focus_start)
            g_dev['foc'].focuser.Move((focus_start)*g_dev['foc'].micron_to_steps)
        plog("Returning to:  ", start_ra, start_dec)
        g_dev['mnt'].mount.SlewToCoordinatesAsync(start_ra, start_dec)   #Return to pre-focus pointing.
        if sim:

            g_dev['foc'].guarded_move((focus_start)*g_dev['foc'].micron_to_steps)
        #  NB here we could re-solve with the overlay spot just to verify solution is sane.
        self.sequencer_hold = False   #Allow comand checks.
        self.af_guard = False
        #  NB NB We may want to consider sending the result image patch to AWS
        self.sequencer_hold = False
        self.guard = False
        self.af_guard = False

        return


    def coarse_focus_script(self, req, opt, throw=700, begin_at=None):
        '''
        V curve is a big move focus designed to fit two lines adjacent to the more normal focus curve.
        It finds the approximate focus, particulary for a new instrument. It requires 8 points plus
        a verify.
        Auto focus consists of three points plus a verify.
        Fine focus consists of five points plus a verify.
        Optionally individual images can be multiples of one to average out seeing.
        NBNBNB This code needs to go to known stars to be moe relaible and permit subframes
        '''
        plog('AF entered with:  ', req, opt)
        self.sequencer_hold = False
        self.guard = False
        self.af_guard = True
        # Reset focus tracker
        g_dev['foc'].focus_tracker = [np.nan] * 10
        sim = False #g_dev['enc'].status['shutter_status'] in ['Closed', 'closed', 'Closing', 'closing']
        plog('AF entered with:  ', req, opt, '\n .. and sim =  ', sim)
        #self.sequencer_hold = True  #Blocks command checks.
        start_ra = g_dev['mnt'].mount.RightAscension
        start_dec = g_dev['mnt'].mount.Declination
        if begin_at is None:  #  ADDED 20120821 WER
            foc_start = g_dev['foc'].focuser.Position*g_dev['foc'].steps_to_micron
        else:
            foc_start = begin_at  #In this case we start at a place close to a 3 point minimum.
            g_dev['foc'].guarded_move((foc_start)*g_dev['foc'].micron_to_steps)
        plog("Saved ra, dec, focus:  ", start_ra, start_dec, foc_start)
        try:
            #Check here for filter, guider, still moving  THIS IS A CLASSIC
            #case where a timeout is a smart idea.
            #Wait for external motion to cease before exposing.  Note this precludes satellite tracking.
            st = ""
            while g_dev['foc'].focuser.IsMoving or g_dev['rot'].rotator.IsMoving or \
                  g_dev['mnt'].mount.Slewing: #or g_dev['enc'].status['dome_slewing']:   #Filter is moving??
                if g_dev['foc'].focuser.IsMoving: st += 'f>'
                if g_dev['rot'].rotator.IsMoving: st += 'r>'
                if g_dev['mnt'].mount.Slewing: st += 'm>'
                #if g_dev['enc'].status['dome_slewing']: st += 'd>'
                plog(st)
                st = ""
                time.sleep(0.2)
                g_dev['obs'].update_status()
        except: # most problems are that there is no rotator.
            try:
                st = ""
                while g_dev['foc'].focuser.IsMoving or \
                      g_dev['mnt'].mount.Slewing: #or g_dev['enc'].status['dome_slewing']:   #Filter is moving??
                    if g_dev['foc'].focuser.IsMoving: st += 'f>'
                    if g_dev['mnt'].mount.Slewing: st += 'm>'
                    #if g_dev['enc'].status['dome_slewing']: st += 'd>'
                    plog(st)
                    st = ""
                    time.sleep(0.2)
                    g_dev['obs'].update_status()
            except:
                plog("Motion check faulted.")
                plog(traceback.format_exc())
                breakpoint()
        
        if req['target'] == 'near_tycho_star':   ## 'bin', 'area'  Other parameters
            #  Go to closest Mag 7.5 Tycho * with no flip
            focus_star = tycho.dist_sort_targets(g_dev['mnt'].current_icrs_ra, g_dev['mnt'].current_icrs_dec, \
                                    g_dev['mnt'].current_sidereal)
            plog("Going to near focus star " + str(focus_star[0][0]) + "  degrees away.")
            g_dev['mnt'].go_coord(focus_star[0][1][1], focus_star[0][1][0])
            req = {'time': 12.5,  'alias':  str(self.config['camera']['camera_1_1']['name']), 'image_type': 'auto_focus'}   #  NB Should pick up filter and constats from config
            opt = {'area': 100, 'count': 1, 'filter': 'focus'}
        else:
            pass   #Just take time image where currently pointed.
            req = {'time': 15,  'alias':  str(self.config['camera']['camera_1_1']['name']), 'image_type': 'auto_focus'}   #  NB Should pick up filter and constats from config
            opt = {'area': 100, 'count': 1, 'filter': 'focus'}
        foc_pos0 = foc_start
        result = {}
        plog('Autofocus Starting at:  ', foc_pos0, '\n\n')

        g_dev['foc'].guarded_move((foc_pos0 - 0*throw)*g_dev['foc'].micron_to_steps)  #Added 20220209! A bit late
        #throw = 100  # NB again, from config.  Units are microns
        if not sim:
            result = g_dev['cam'].expose_command(req, opt, no_AWS=True, solve_it=False)
        else:
            result['FWHM'] = 4
            result['mean_focus'] = g_dev['foc'].focuser.Position*g_dev['foc'].steps_to_micron
        try:
            spot1 = result['FWHM']
            foc_pos1 = result['mean_focus']
        except:
            spot1 = False
            foc_pos1 = False
            print ("spot1 failed on coarse focus script")
        # if not sim:
        #     result = g_dev['cam'].expose_command(req, opt, no_AWS=True) ## , script = 'auto_focus_script_0')  #  This is where we start.
        # else:
        #     result['FWHM'] = 3
        #     result['mean_focus'] = foc_pos0
        # spot1 = result['FWHM']
        # foc_pos1 = result['mean_focus']


        plog('Autofocus Moving In -1x, second time.\n\n')

        g_dev['foc'].guarded_move((foc_pos0 - 1*throw)*g_dev['foc'].micron_to_steps)
        #opt['fwhm_sim'] = 4.
        if not sim:
            result = g_dev['cam'].expose_command(req, opt, no_AWS=True, solve_it=False)
        else:
            result['FWHM'] = 5
            result['mean_focus'] = g_dev['foc'].focuser.Position*g_dev['foc'].steps_to_micron
        try:
            spot2 = result['FWHM']
            foc_pos2 = result['mean_focus']
        except:
            spot2 = False
            foc_pos2 = False
            print ("spot2 failed on coarse focus script")
        plog('Autofocus Moving In -2x, second time.\n\n')

        g_dev['foc'].guarded_move((foc_pos0 - 2*throw)*g_dev['foc'].micron_to_steps)
        #opt['fwhm_sim'] = 4.
        if not sim:
            result = g_dev['cam'].expose_command(req, opt, no_AWS=True, solve_it=False)
        else:
            result['FWHM'] = 6
            result['mean_focus'] = g_dev['foc'].focuser.Position*g_dev['foc'].steps_to_micron
        try:
            spot3 = result['FWHM']
            foc_pos3 = result['mean_focus']
        except:
            spot3 = False
            foc_pos3 = False
            print ("spot3 failed on coarse focus script")
        #Need to check we are not going out too far!
        plog('Autofocus Moving out +3X.\n\n')

        g_dev['foc'].guarded_move((foc_pos0 + 3*throw)*g_dev['foc'].micron_to_steps)
        plog('Autofocus back in for backlash to +2X\n\n')#It is important to overshoot to overcome any backlash
        g_dev['foc'].guarded_move((foc_pos0 + 2*throw)*g_dev['foc'].micron_to_steps)
        #opt['fwhm_sim'] = 5
        if not sim:
            result = g_dev['cam'].expose_command(req, opt, no_AWS=True, solve_it=False)
        else:
            result['FWHM'] = 6.5
            result['mean_focus'] = g_dev['foc'].focuser.Position*g_dev['foc'].steps_to_micron
        try:
            spot4 = result['FWHM']
            foc_pos4 = result['mean_focus']
        except:
            spot4 = False
            foc_pos4 = False
            print ("spot4 failed on coarse focus script")
        plog('Autofocus back in for backlash to +1X\n\n')

        g_dev['foc'].guarded_move((foc_pos0 + throw)*g_dev['foc'].micron_to_steps)
        #opt['fwhm_sim'] = 4.
        if not sim:
            result = g_dev['cam'].expose_command(req, opt, no_AWS=True, solve_it=False)
        else:
            result['FWHM'] = 5.75
            result['mean_focus'] = g_dev['foc'].focuser.Position*g_dev['foc'].steps_to_micron
        try:
            spot5 = result['FWHM']
            foc_pos5 = result['mean_focus']
        except:
            spot5 = False
            foc_pos5 = False
            print ("spot5 failed on coarse focus script")
        x = [foc_pos3, foc_pos2, foc_pos1, foc_pos5, foc_pos4]  # NB NB 20220218 This assigment is bogus!!!!
        y = [spot3, spot2, spot1, spot5, spot4]
        plog('X, Y:  ', x, y)
        try:
            #Digits are to help out pdb commands!
            a1, b1, c1, d1 = fit_quadratic(x, y)
            new_spot = round(a1*d1*d1 + b1*d1 + c1, 2)
        except:
            plog('Autofocus quadratic equation not converge. Moving back to starting focus:  ', foc_start)

            g_dev['foc'].guarded_move((foc_start)*g_dev['foc'].micron_to_steps)
            self.sequencer_hold = False
            self.guard = False
            self.af_guard = False
            return
        if min(x) <= d1 <= max(x):
            print ('Moving to Solved focus:  ', round(d1, 2), ' calculated:  ',  new_spot)
            #Saves a base for relative focus adjusts.
            pos = int(d1*g_dev['foc'].micron_to_steps)

            g_dev['foc'].guarded_move(pos)
            g_dev['foc'].last_known_focus = d1
            try:
                g_dev['foc'].last_temperature = g_dev['foc'].focuser.Temperature
            except:
                g_dev['foc'].last_temperature = 10.0    #NB NB This should be a site monthly default.
            g_dev['foc'].last_source = "coarse_focus_script"
            if not sim:

                result = g_dev['cam'].expose_command(req, opt, solve_it=False)
            else:
                result['FWHM'] = new_spot
                result['mean_focus'] = g_dev['foc'].focuser.Position*g_dev['foc'].steps_to_micron
            try:
                spot6 = result['FWHM']
                foc_pos4 = result['mean_focus']
                plog('\n\n\nFound best focus at:  ', foc_pos4,' measured is:  ',  round(spot6, 2), '\n\n\n')
            except:
                plog('Known bug, Verifcation did not work. Returing to target using solved focus.')
        else:
            plog('Coarse_focus did not converge. Moving back to starting focus:  ', foc_pos0)

            g_dev['foc'].guarded_move((foc_start)*g_dev['foc'].micron_to_steps)
        plog("Returning to:  ", start_ra, start_dec)
        g_dev['mnt'].mount.SlewToCoordinatesAsync(start_ra, start_dec)   #Return to pre-focus pointing.
        if sim:
            g_dev['foc'].guarded_move((foc_start)*g_dev['foc'].micron_to_steps)
        self.sequencer_hold = False
        self.guard = False
        self.af_guard = False
        return result

    def append_completes(self, block_id):
        camera = self.config['camera']['camera_1_1']['name']
        seq_shelf = shelve.open(g_dev['cam'].site_path + 'ptr_night_shelf/' + camera)
        plog("block_id:  ", block_id)
        lcl_list = seq_shelf['completed_blocks']
        lcl_list.append(block_id)   #NB NB an in-line append did not work!
        seq_shelf['completed_blocks']= lcl_list
        plog('Appended completes contains:  ', seq_shelf['completed_blocks'])
        seq_shelf.close()
        return

    def is_in_completes(self, check_block_id):
        camera = self.config['camera']['camera_1_1']['name']
        seq_shelf = shelve.open(g_dev['cam'].site_path + 'ptr_night_shelf/' + camera)
        #plog('Completes contains:  ', seq_shelf['completed_blocks'])
        if check_block_id in seq_shelf['completed_blocks']:
            seq_shelf.close()
            #plog("Block ID in completed blocks:  ",  check_block_id)
            return True
        else:
            seq_shelf.close()
            return False


    def reset_completes(self):
        try:
            camera = self.config['camera']['camera_1_1']['name']
            seq_shelf = shelve.open(g_dev['cam'].site_path + 'ptr_night_shelf/' + str(camera))
            seq_shelf['completed_blocks'] = []
            seq_shelf.close()
        except:
            plog('Found an empty shelf.  Reset_(block)completes for:  ', camera)
        return<|MERGE_RESOLUTION|>--- conflicted
+++ resolved
@@ -34,8 +34,7 @@
 
 A second case is the focus is WAY off, and or pointing.  Make appropriate adjustments and try again.
 
-The third case is we have a MAXIMUM, updise down parabola basically.  That can happen is seeing is highly variable.
-Inspection of the FWHM may imply seeing is poor.  In that case
+The third case is we have a minimum.  Inspection of the FWHM may imply seeing is poor.  In that case
 double the exposure and possibly do a 5-point fit rather than a 3-point.
 
 Note at the last exposure it is reasonable to do a minor recalibrate of the pointing.
@@ -556,13 +555,7 @@
         elif (events['Nightly Reset'] <= ephem_now < events['End Nightly Reset']): # and g_dev['enc'].mode == 'Automatic' ):
             
             if self.nightly_reset_complete == False:
-<<<<<<< HEAD
-                req = {}
-                opt = {}
-                self.nightly_reset_script(req, opt, morn=True)
-=======
                 self.nightly_reset_script()
->>>>>>> 59011b32
 
             
         
@@ -1388,7 +1381,7 @@
         g_dev['obs'].send_to_user('Sky Flat sequence Starting, Enclosure PRESUMED Open. Telescope should be on sky flat spot.', p_level='INFO')
         evening = not morn
         camera_name = str(self.config['camera']['camera_1_1']['name'])
-        flat_count = int(self.config['camera']['camera_1_1']['settings']['flat_count'])
+        flat_count = 5
         min_exposure = float(self.config['camera']['camera_1_1']['settings']['min_exposure'])
         #bin_spec = '1,1'
         #try:
@@ -1425,13 +1418,8 @@
         obs_win_begin, sunset, sunrise, ephem_now = self.astro_events.getSunEvents()
         exp_time = 0
         scale = 1.0
-<<<<<<< HEAD
-        prior_scale = 1   #THIS will be inhereted upon completion of the prior filter
-        collecting_area = self.config['telescope']['telescope1']['collecting_area']/76147.   # mrc 14" at F6.5 is the reference
-=======
         #prior_scale = 1   #THIS will be inhereted upon completion of the prior filter
         collecting_area = self.config['telescope']['telescope1']['collecting_area']/31808.   # SAF at F4.9 is the reference
->>>>>>> 59011b32
         #   and (g_dev['events']['Eve Sky Flats'] <
 
         while len(pop_list) > 0  and ephem.now() < ending:
@@ -1443,92 +1431,11 @@
                     self.time_of_next_slew = time.time() + 600
                     
                 g_dev['obs'].update_status()
-<<<<<<< HEAD
-
-                try:
-                    try:
-                        sky_lux = eval(self.redis_server.get('ocn_status'))['calc_HSI_lux']     #Why Eval, whould have float?
-                    except:
-                        #plog("Redis not running. lux set to 1000.")
-                        sky_lux = float(g_dev['ocn'].status['calc_HSI_lux'])
-                except:
-                    sky_lux = None
-
-                    # MF SHIFTING EXPOSURE TIME CALCULATOR EQUATION TO BE MORE GENERAL FOR ALL TELESCOPES
-                if sky_lux != None:
-                    exp_time = prior_scale*scale*target_flat/(2*collecting_area*sky_lux*float(g_dev['fil'].filter_data[current_filter][3]))  #g_dev['ocn'].calc_HSI_lux)  #meas_sky_lux)
-                    plog('Ex:  ', exp_time, scale, prior_scale, sky_lux, float(g_dev['fil'].filter_data[current_filter][3]))
-
-                else:
-                    if g_dev["fil"].null_filterwheel == False:
-                        exp_time = prior_scale*scale*target_flat/float(g_dev['fil'].filter_data[current_filter][3])  #g_dev['ocn'].calc_HSI_lux)  #meas_sky_lux)
-                        plog('Exposure time:  ', exp_time, scale, prior_scale, float(g_dev['fil'].filter_data[current_filter][3]))
-
-                    else:
-
-                        #exp_time = prior_scale*scale*target_flat
-                        exp_time = prior_scale*scale*min_exposure
-                        plog('Exposure time:  ', exp_time, scale, prior_scale)
-
-    
-                
-                if evening and exp_time > 120:
-                     #exp_time = 60    #Live with this limit.  Basically started too late
-                     plog('Break because proposed evening exposure > 180 seconds:  ', exp_time)
-                     g_dev['obs'].send_to_user('Try next filter because proposed  flat exposure > 180 seconds.', p_level='INFO')
-                     pop_list.pop(0)
-                     break
-                if morn and exp_time < min_exposure:
-                     #exp_time = 60    #Live with this limit.  Basically started too late
-                     plog('Break because proposed evening exposure > 180 seconds:  ', exp_time)
-                     g_dev['obs'].send_to_user('Try next filter because proposed  flat exposure < min_exposure.', p_level='INFO')
-                     pop_list.pop(0)
-                     break
-                if evening and exp_time < min_exposure:   #NB it is too bright, should consider a delay here.
-                 #**************THIS SHOUD BE A WHILE LOOP! WAITING FOR THE SKY TO GET DARK AND EXP TIME TO BE LONGER********************
-                     plog("Too bright, wating 180 seconds.")
-                     g_dev['obs'].send_to_user('Delay 180 seconds to let it get darker.', p_level='INFO')
-                     time.sleep(180)
-                if morn and exp_time > 120 :   #NB it is too bright, should consider a delay here.
-                  #**************THIS SHOUD BE A WHILE LOOP! WAITING FOR THE SKY TO GET DARK AND EXP TIME TO BE LONGER********************
-                     plog("Too dim, wating 180 seconds.")
-                     g_dev['obs'].send_to_user('Delay 180 seconds to let it get lighterer.', p_level='INFO')
-                     time.sleep(180)
-                     #*****************NB Recompute exposure or otherwise wait
-                     exp_time = min_exposure
-                exp_time = round(exp_time, 5)
-                # prior_scale = prior_scale*scale  #Only update prior scale when changing filters
-                plog("Sky flat estimated exposure time, scale are:  ", exp_time, scale)               
-                                
-                req = {'time': float(exp_time),  'alias': camera_name, 'image_type': 'sky flat', 'script': 'On'}
-                
-                
-                # FIRST, lets get the highest resolution flat
-
-=======
             
->>>>>>> 59011b32
                 if g_dev["fil"].null_filterwheel == False:
                     current_filter = int(pop_list[0])                
                     g_dev['fil'].set_number_command(current_filter)  #  20220825  NB NB NB Change this to using a list of filter names.
                 
-<<<<<<< HEAD
-                if ephem.now() >= ending:
-                    return
-                try:
-
-                    self.time_of_next_slew = time.time()
-                    result = g_dev['cam'].expose_command(req, opt, no_AWS=True, do_sep = False)
-
-
-                    bright = result['patch']    #  Patch should be circular and 20% of Chip area. ToDo project
-                    plog('Returned:  ', bright)
-                    
-                    if (bright > 0.25 * g_dev['cam'].config["camera"][g_dev['cam'].name]["settings"]["saturate"] and
-                        bright < 0.75 * g_dev['cam'].config["camera"][g_dev['cam'].name]["settings"]["saturate"]):
-                        if len(bin_spec) > 1:
-                            print ("Good range for a flat, firing off the other flat types")
-=======
                 acquired_count = 0
                 #g_dev['mnt'].slewToSkyFlatAsync()
                 target_flat = 0.5 * g_dev['cam'].config["camera"][g_dev['cam'].name]["settings"]["saturate"]
@@ -1624,77 +1531,12 @@
                             
                             # FIRST, lets get the highest resolution flat
             
->>>>>>> 59011b32
                             if g_dev["fil"].null_filterwheel == False:
                                 opt = { 'count': 1, 'bin':  bin_spec[0], 'area': 150, 'filter': g_dev['fil'].filter_data[current_filter][0]}   #nb nb nb BIN CHNAGED FROM 2,2 ON 20220618 wer
                                 plog("using:  ", g_dev['fil'].filter_data[current_filter][0])
                             else:
                                 opt = { 'count': 1, 'bin':  bin_spec[0], 'area': 150}   
                             
-<<<<<<< HEAD
-                            ored = g_dev['cam'].expose_command(req, opt, no_AWS=True, do_sep = False)
-
-                            obright = ored['patch']    #  Patch should be circular and 20% of Chip area. ToDo project
-                            plog('Returned:  ', obright)
-                    
-                except Exception as e:
-                    plog('Failed to get a flat image: ', e)
-                    plog(traceback.format_exc())
-                    plog("*****NO result returned*****  Will need to restart Camera")  #NB NB  NB this is drastic action needed.
-                    g_dev['obs'].update_status()
-                    continue
-                g_dev['obs'].update_status()
-                try:
-
-                    scale *= target_flat / bright           #Note we are scaling the scale
-                    plog("New scale is:  ", scale)
-                    if scale > 500:   #NB this seems absurdly hight.
-                        scale = 500
-                    if scale < 0.01:
-                        scale = 0.01
-                except:
-                    scale = 1.0
-
-                if 'sky_lux' not in locals():
-                    sky_lux=1000
-                plog ("sky lux: " + str(sky_lux))
-
-                if g_dev["fil"].null_filterwheel == False:
-                    if sky_lux != None:
-                        plog('\n\n', "Patch/Bright:  ", bright, g_dev['fil'].filter_data[current_filter][0], \
-                              'New Gain value: ', round(bright/(sky_lux*collecting_area*exp_time), 3), '\n\n')
-                    else:
-                        plog('\n\n', "Patch/Bright:  ", bright, g_dev['fil'].filter_data[current_filter][0], \
-                              'New Gain value: ', round(bright/(collecting_area*exp_time), 3), '\n\n')
-                else:
-                    if sky_lux != None:
-                        plog('\n\n', "Patch/Bright:  ", bright, \
-
-                             'New Gain value: ', round(bright/(sky_lux*collecting_area*exp_time), 3), '\n\n')
-                    else:
-                        plog('\n\n', "Patch/Bright:  ", bright,  \
-                              'New Gain value: ', round(bright/(collecting_area*exp_time), 3), '\n\n')
-
-
-                obs_win_begin, sunset, sunrise, ephem_now = self.astro_events.getSunEvents()
-                #  THE following code looks like a debug patch gone rogue.
-
-                if bright > 0.85 * g_dev['cam'].config["camera"][g_dev['cam'].name]["settings"]["saturate"]  and (ephem.now() < ending):    #NB should gate with end of skyflat window as well.
-                    for i in range(1):
-                        time.sleep(2)  #  #0 seconds of wait time.  Maybe shorten for wide bands?
-                        g_dev['obs'].update_status()
-                else:
-                    acquired_count += 1
-                    if acquired_count == flat_count:
-                        pop_list.pop(0)
-                        plog("SCALE USED *************************:  ", scale)
-                        prior_scale = scale     #Here is where we pre-scale the next filter. TEMPORARILLY TAKE THIS OUT
-                        scale = 1
-
-                obs_win_begin, sunset, sunrise, ephem_now = self.astro_events.getSunEvents()
-                g_dev['obs'].update_status()
-                continue
-=======
                             if ephem.now() >= ending:
                                 if morn: # This needs to be here because some scopes do not do morning bias and darks
                                     try:
@@ -1818,7 +1660,6 @@
                             #obs_win_begin, sunset, sunrise, ephem_now = self.astro_events.getSunEvents()
                             #g_dev['obs'].update_status()
                             continue
->>>>>>> 59011b32
         if morn is False:
             g_dev['mnt'].tracking = False   #  park_command({}, {})  #  NB this is provisional, Ok when simulating
             self.eve_sky_flat_latch = False
