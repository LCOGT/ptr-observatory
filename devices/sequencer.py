--- conflicted
+++ resolved
@@ -236,20 +236,12 @@
                         g_dev['mnt'].slewToSkyFlatAsync()
                         time.sleep(10)
                     print("Open and slew Dome to azimuth opposite the Sun:  ", round(flat_spot, 1))
-<<<<<<< HEAD
-                    if enc_status['shutter_status'] in ['Closed', 'closed'] \
-                        and ocn_status['hold_duration'] <= 0.1:
-                        #breakpoint()
-                        g_dev['enc'].open_command({}, {})
-                        time.sleep(3)
-=======
 
                     # if enc_status['shutter_status'] in ['Closed', 'closed'] \
                     #     and ocn_status['hold_duration'] <= 0.1:
                     #     #breakpoint()
                     #     g_dev['enc'].open_command({}, {})
                     #     time.sleep(3)
->>>>>>> 9cc9c1c0
                     g_dev['enc'].sync_mount_command({}, {})
                    #Prior to skyflats no dome following.
 
@@ -1292,15 +1284,7 @@
                 spot4 = result['FWHM']
                 foc_pos4 = result['mean_focus']
                 print('\n\n\nFound best focus at:  ', foc_pos4,' measured is:  ',  round(spot4, 2), '\n\n\n')
-<<<<<<< HEAD
-                try:
-                    g_dev['foc'].af_log(foc_pos4, spot4, new_spot)
-                except:
-                    pass
-
-=======
                 g_dev['foc'].af_log(foc_pos4, spot4, new_spot)
->>>>>>> 9cc9c1c0
                 print("Returning to:  ", start_ra, start_dec)
                 g_dev['mnt'].mount.SlewToCoordinatesAsync(start_ra, start_dec)   #Return to pre-focus pointing.
             if sim:
