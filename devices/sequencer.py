--- conflicted
+++ resolved
@@ -446,16 +446,13 @@
                         g_dev['mnt'].park_command() 
                     self.weather_report_close_during_evening=False
                     
-<<<<<<< HEAD
+
         # Check that nightly reset switch is reset at start of observing eve. 
         if self.nightly_reset_complete == True:
             if events['Eve Bias Dark'] <= ephem_now :
                 self.nightly_reset_complete == False
 
-=======
-        #Test code           
-        #events['End Eve Bias Dark'] = (ephem_now + 30/86400)
->>>>>>> 41c6ba79
+
         if self.bias_dark_latch and ((events['Eve Bias Dark'] <= ephem_now < events['End Eve Bias Dark']) and \
              self.config['auto_eve_bias_dark'] and g_dev['enc'].mode in ['Automatic', 'Autonomous', 'Manual'] ):   #events['End Eve Bias Dark']) and \
             self.bias_dark_latch = False
