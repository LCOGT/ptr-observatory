

import time
import datetime
#from random import shuffle
import copy
from global_yard import g_dev
import ephem
import build_tycho as tycho
import config
import shelve
#from pprint import pprint
import ptr_utility
import redis
import math
import ephem
from pprint import pprint

'''
Autofocus NOTE 20200122

As a general rule the focus is stable(temp).  So when code (re)starts, compute and go to that point(filter).

Nautical or astronomical dark, and time of last focus > 2 hours or delta-temp > ?1C, then schedule an
autofocus.  Presumably system is near the bottom of the focus parabola, but it may not be.

Pick a ~7mag focus star at an Alt of about 60 degrees, generally in the South.  Later on we can start
chosing and logging a range of altitudes so we can develop adj_focus(temp, alt, flip_side).

Take central image, move in 1x and expose, move out 2x then in 1x and expose, solve the equation and
then finish with a check exposure.

Now there are cases if for some reason telescope is not near the focus:  first the minimum is at one end
of a linear series.  From that series and the image diameters we can imply where the focus is, subject to
seeing induced errors.  If either case occurs, go to the projected point and try again.

A second case is the focus is WAY off, and or pointing.  Make appropriate adjustments and try again.

The third case is we have a minimum.  Inspection of the FWHM may imply seeing is poor.  In that case
double the exposure and possibly do a 5-point fit rather than a 3-point.

Note at the last exposure it is reasonable to do a minor recalibrate of the pointing.

Once we have fully automatic observing it might make sense to do a more full range test of the focus mechanism
and or visit more altitudes and temeperatures.



1) Implement mag 7 star selection including getting that star at center of rotation.

2) Implement using Sep to reliably find that star.

3) change use of site config file.

4) use common settings for sep


'''


def fit_quadratic(x, y):
    #From Meeus, works fine.
    #Abscissa arguments do not need to be ordered for this to work.
    #NB Single alpha variable names confict with debugger commands, so bad practce.
    if len(x) == len(y):
        p = 0
        q = 0
        r = 0
        s = 0
        t = 0
        u = 0
        v = 0
        for i in range(len(x)):
            p += x[i]
            q += x[i]**2
            r += x[i]**3
            s += x[i]**4
            t += y[i]
            u += x[i]*y[i]
            v += x[i]**2*y[i]
        n = len(x)
        d = n*q*s +2*p*q*r - q*q*q - p*p*s - n*r*r
        a = (n*q*v + p*r*t + p*q*u - q*q*t - p*p*v - n*r*u)/d
        b = (n*s*u + p*q*v + q*r*t - q*q*u - p*s*t - n*r*v)/d
        c = (q*s*t + q*r*u + p*r*v - q*q*v - p*s*u - r*r*t)/d
        print('Quad;  ', a, b, c)
        try:
            return (a, b, c, -b/(2*a))
        except:
            return (a, b, c)
    else:
        return None

def bin_to_string(use_bin):
    if use_bin == 1:
        return '1, 1'
    if use_bin == 2:
        return '2, 2'
    if use_bin == 3:
        return '3, 3'
    if use_bin == 4:
        return '4, 4'
    if use_bin == 5:
        return'5, 5'
    else:
        return '1, 1'

def ra_fix(ra):
    while ra >= 24:
        ra -= 24
    while ra < 0:
        ra +=24
    return ra

def ra_dec_fix_hd(ra, dec):
    if dec > 90:
        dec = 180 - dec
        ra -= 12
    if dec < -90:
        dec = -180 - dec
        ra += 12
    if ra >= 24:
        ra -= 24
    if ra < 0:
        ra = 24
    return ra, dec

class Sequencer:

    def __init__(self, driver: str, name: str, config: dict, astro_events):
        self.name = name
        self.astro_events = astro_events
        self.config = config
        g_dev['seq'] = self
        self.connected = True
        self.description = "Sequencer for script execution."
        self.sequencer_hold = False
        self.sequencer_message = '-'
        print("sequencer connected.")
        print(self.description)
        redis_ip = config['redis_ip']

        if redis_ip is not None:           
            self.redis_server = redis.StrictRedis(host=redis_ip, port=6379, db=0,
                                              decode_responses=True)
            self.redis_wx_enabled = True
        else:
            self.redis_wx_enabled = False
        self.sky_guard = False
        self.af_guard = False
        self.block_guard = False
        self.time_of_next_slew = time.time()
        self.bias_dark_latch = True
        self.sky_flat_latch = True
        #breakpoint()
        self.reset_completes()
        
        try:
            self.is_in_completes(None)
        except:
            self.reset_completes()



    def get_status(self):
        status = {
            "active_script": None,
            "sequencer_busy":  False
        }
        #20211026   I think this is causing problems.   WER
        # if not self.sequencer_hold:   #  NB THis should be wrapped in a timeout.
        #     if g_dev['obs'].status_count > 3:   #Gove syste time to settle.
        #         self.manager()      #  There be dragons here!  <<<<<<<<<<<<<<<<<<<<<<<<<<<<<<<<<<<<<<<<<<<<<
        return status





    def parse_command(self, command):
        req = command['required_params']
        opt = command['optional_params']
        g_dev['cam'].user_id = command['user_id']
        g_dev['cam'].user_name = command['user_name']
        action = command['action']
        script = command['required_params']['script']
        if action == "run" and script == 'focusAuto':
            self.auto_focus_script(req, opt)
        elif action == "run" and script == 'focusFine':
            self.coarse_focus_script(req, opt)
        elif action == "run" and script == 'genScreenFlatMasters':
            self.screen_flat_script(req, opt)
        elif action == "run" and script == 'genSkyFlatMasters':
            self.sky_flat_script(req, opt)
        elif action == "run" and script in ['32TargetPointingRun', 'pointingRun', 'makeModel']:
            if req['gridType'] == 'sweep':
               self.equatorial_pointing_run(req, opt)
            elif req['gridType'] == 'cross':
                self.cross_pointing_run(req, opt)
            else:
                self.sky_grid_pointing_run(req, opt)
        elif action == "run" and script in ("genBiasDarkMaster", "genBiasDarkMasters"):
            self.bias_dark_script(req, opt)
        elif action == "run" and script == 'takeLRGBStack':
            self.take_lrgb_stack(req, opt)
        elif action == "run" and script == "takeO3HaS2N2Stack":
            self.take_lrgb_stack(req, opt)
        elif action.lower() in ["stop", "cancel"]:
            self.stop_command(req, opt)
        elif action == "home":
            #breakpoint()
            self.home_command(req, opt)
        elif action == 'run' and script == 'findFieldCenter':
            g_dev['mnt'].go_command(req, opt, calibrate=True, auto_center=True)
        elif action == 'run' and script == 'calibrateAtFieldCenter':
            g_dev['mnt'].go_command(req, opt, calibrate=True, auto_center=False)
        else:
            print('Sequencer command:  ', command, ' not recognized.')
            
    def enc_to_skyflat_and_open(self ,enc_status, ocn_status, no_sky=False):
        #ocn_status = eval(self.redis_server.get('ocn_status'))
           #NB 120 is enough time to telescope to get pointed to East
        if g_dev['mnt'].mount.AtParK:
            g_dev['mnt'].unpark_command({}, {}) # Get there early
            time.sleep(3)
            self.time_of_next_slew = time.time() + 120   #NB 120 is enough time to telescope to get pointed to East
            if not no_sky:
                g_dev['mnt'].slewToSkyFlatAsync()
                #This should run once. Next time this phase is entered in > 120 seconds we 
            #flat_spot, flat_alt = g_dev['evnt'].flat_spot_now()

        if time.time() >= self.time_of_next_slew:
                #We slew to anti-solar Az and reissue this command every 120 seconds
                flat_spot, flat_alt = g_dev['evnt'].flat_spot_now()
                try:
                    if not no_sky:
                        g_dev['mnt'].slewToSkyFlatAsync()
                        time.sleep(10)
                    print("Open and slew Dome to azimuth opposite the Sun:  ", round(flat_spot, 1))

                    if enc_status['shutter_status'] in ['Closed', 'closed'] \
                        and ocn_status['hold_duration'] <= 0.1:
                        #breakpoint()
                        g_dev['enc'].open_command({}, {})
                        time.sleep(3)
                    g_dev['enc'].sync_mount_command({}, {})
                   #Prior to skyflats no dome following.

                    self.dome_homed = False
                    self.time_of_next_slew = time.time() + 120  # seconds between slews.
                except:
                    pass#
    def park_and_close(self, enc_status):
        try:
            if not g_dev['mnt'].mount.AtParK:   ###Test comment here
                g_dev['mnt'].park_command({}, {}) # Get there early
        except:
            pass
        # if enc_status['shutter_status'] in ['open', ]:
        #     g_dev['enc'].close_command( {}, {})
        print("Park and Close was NOT NOT NOT executed.")

    ###############################
    #       Sequencer Commands and Scripts
    ###############################
    def manager(self):
        '''
        This is called by the update loop.   Call from local status probe was removed
        #on 20211026 WER
        
        This is where scripts are automagically started.  Be careful what you put in here if it is
        going to open the dome or move the telescope at unexpected times.

        Scripts must not block too long or they must provide for periodic calls to check status.
        '''
        
        # NB Need a better way to get all the events.
        if g_dev['obs'].status_count < 3:
            return
        obs_win_begin, sunZ88Op, sunZ88Cl, ephem_now = self.astro_events.getSunEvents()

        ocn_status = g_dev['ocn'].status
        enc_status = g_dev['enc'].status
        events = g_dev['events']

        #g_dev['obs'].update_status()  #NB NEED to be sure we have current enclosure status.  Blows recursive limit
        self.current_script = "No current script"    #NB this is an unused remnant I think.
        #if True or     #Note this runs in Manual Mode as well.
        if self.bias_dark_latch and ((events['Eve Bias Dark'] <= ephem_now < events['End Eve Bias Dark']) and \
             self.config['auto_eve_bias_dark'] and g_dev['enc'].mode == 'Automatic' ):
            self.bias_dark_latch = False
            req = {'bin1': False, 'bin2': True, 'bin3': False, 'bin4': False, 'numOfBias': 45, \
                   'numOfDark': 15, 'darkTime': 180, 'numOfDark2': 3, 'dark2Time': 360, \
                   'hotMap': True, 'coldMap': True, 'script': 'genBiasDarkMaster', }
            opt = {}
            #No action needed on  the enclosure at this level
            self.park_and_close(enc_status)
            #NB The above put dome closed and telescope at Park, Which is where it should have been upon entry.   
            self.bias_dark_script(req, opt)
            self.bias_dark_latch = False
        #elif  True or  
        elif ((g_dev['events']['Cool Down, Open']  <= ephem_now < g_dev['events']['Eve Sky Flats']) and \
               g_dev['enc'].mode == 'Automatic') and not g_dev['ocn'].wx_hold:  
            self.enc_to_skyflat_and_open(enc_status, ocn_status)
        
        #elif True or 
        elif self.sky_flat_latch and ((events['Eve Sky Flats'] <= ephem_now < events['End Eve Sky Flats'])  \
               and g_dev['enc'].mode == 'Automatic' and not g_dev['ocn'].wx_hold and \
               self.config['auto_eve_sky_flat']):
            self.sky_flat_latch = False

            #if enc_status['shutter_status'] in ['Closed', 'closed', 'Closing', 'closing']:
            self.enc_to_skyflat_and_open(enc_status, ocn_status)   #Just in case a Wx hold stopped opening      

            self.current_script = "Eve Sky Flat script starting"
            #print('Skipping Eve Sky Flats')
            self.sky_flat_script({}, {})   #Null command dictionaries
            self.sky_flat_latch = False
            
        elif enc_status['enclosure_mode'] in ['Autonomous!', 'Automatic'] and (events['Observing Begins'] <= ephem_now \
                                   < events['Observing Ends']) and not g_dev['ocn'].wx_hold \
                                   and  g_dev['obs'].blocks is not None and g_dev['obs'].projects \
                                   is not None:
            blocks = g_dev['obs'].blocks
            projects = g_dev['obs'].projects
            debug = False

            if debug:
                print("# of Blocks, projects:  ", len(g_dev['obs'].blocks),  len(g_dev['obs'].projects))
            # NB without deepcopy decrementing counts in blocks will be local to the machine an subject
            # to over_write as the respons from AWS updates. This is particularly important for owner
            # and background blocks.
            
            #First, sort blocks to be in ascending order, just to promote clarity. Remove expired projects.
            for block in blocks:  #  This merges project spec into the blocks.
                for project in projects:
                    if block['project_id'] == project['project_name'] + '#' + project['created_at']:
                        block['project'] = project
                        #print('Scheduled so removing:  ', project['project_name'])
                        #projects.remove(project)
                        
            #The residual in projects can be treated as background.
            #print('Background:  ', len(projects), '\n\n', projects)
            
 
            house = []
            for project in projects:
                if block['project_id']  != 'none':
                    if block['project_id'] == project['project_name'] + '#' + project['created_at']:
                        block['project'] = project
                else:
                    pass
                #print("Reservation asserting at this time.   ", )
            '''
            evaluate supplied projects for observable and mark as same. Discard
            unobservable projects.  Projects may be "site" projects or 'ptr' (network wide:
            All, Owner, PTR-network, North, South.)
                The westernmost project is offered to run unless there is a runnable scheduled block.
                for any given time, are the constraints met? Airmass < x, Moon Phaze < y, moon dist > z,
                flip rules

            '''
            # breakpoint()
            # #Figure out which are observable.  Currently only supports one target/proj
            # NB Observing events without a project are "observable."
            # observable = []
            # for projects in projects:
            #     ra = projects['project_targets']['ra']
            #     dec = projects['project_targets']['dec']
            #     sid = g_dev['mnt'].mount.SiderealTime
            #     ha = tycho.reduceHA(sid - ra)
            #     az, alt = transform_haDec_to_azAlt(ha, dec)
            #     # Do not start a block within 15 min of end time???
            #print("Initial length:  ", len(blocks))
            for block in blocks:
                now_date_timeZ = datetime.datetime.now().isoformat().split('.')[0] +'Z'           
                if not self.block_guard \
                    and (block['start'] <= now_date_timeZ < block['end']) \
                    and not self.is_in_completes(block['event_id']):
                    if block['project_id'] in ['none', 'real_time_slot', 'real_time_block']:
                        self.block_guard = True
                        return   # Do not try to execute an empty block.
                    self.block_guard = True

                    completed_block = self.execute_block(block)  #In this we need to ultimately watch for weather holds.
                    self.append_completes(completed_block['event_id'])
                    block['project_id'] in ['none', 'real_time_slot', 'real_time_block']
                    '''
                    When a scheduled block is completed it is not re-entered or the block needs to 
                    be restored.  IN the execute block we need to make a deepcopy of the input block
                    so it does not get modified.
                    '''
            #print('block list exhausted')  
            return
            
                
                # print("Here we would enter an observing block:  ",
                #       block)
                # breakpoint()
            #OK here we go to a generalized block execution routine that runs
            #until exhaustion of the observing window.
            # else:
            #     pass
            #print("Block tested for observatility")
                
                    
        else:
            self.current_script = "No current script, or site not in Automatic."
            #print("No active script is scheduled.")
            return
    def take_lrgb_stack(self, req_None, opt=None):
        return

        self.redis_server.set('sim_hold', True, ex=120)
            
    def clock_the_system(self, other_side=False):
        '''
        
        This routine carefully starts up the telescope and verifies the telescope is
        properly reporting correct coordiates and the dome is correctly positioning.
        Once a star field is returned, the system solves and synchs the telescope and
        dome if necessary.  Next a detailed autofocus is performed on a Tycho star of 
        known mag and position.  The final reading from the autofocus is used for one
        last clocking.
        
        other_side = True causes the telescope to then flip and repeat the process.
        From differences in the solutions, flip_shift offsets can be calculated.
        
        If this routine does not solve, the night is potentially lost so an alert 
        messagge should be sent to the owner and telops, the enclosure closed and 
        left in manual, the telescope parked and instruments are put to bed.
        
        This routing is designed to begin when the altitude of the Sun is -9 degrees.  
        The target azimuth will change so the Moon is always 15 or more degrees away.
        
        If called in the Morning and the routing fails, the system is still put to 
        bed but a less urgent message is sent to the owner and telops.

        Returns
        -------
        None.

        '''
        
        '''
        if dome is closed: simulate
        if not simulate, check sun is down
                         check dome is open
                         
        go to 90 az 60 alt then near tycho star
        Image and look for stars (or load simulated frames)
        
        If stars not present:
            slew dome right-left increasing to find stars
        if +/- 90 az change in dome does not work then 
        things are very wrong -- close down and email list.
        
        if stars present, then autofocus with wide tolerance
        if after 5 tries no luck -- close down and email list. 
        
        if good autofocus then last frame is the check frame.
        
        Try to astrometrically solve it.  if it solves, synch the
        telescope.  Wait for dome to get in position and 
        
        Take second image, solve and synch again.
        
        If tel motion > 1 amin, do one last time.
        
        Look at dome Az -- is dome following the telescope? 
        Report if necessary
        
        return control.
        
        
        
        
        
        
        '''
        
    def execute_block(self, block_specification):
        #ocn_status = eval(self.redis_server.get('ocn_status'))
        #enc_status = eval(self.redis_server.get('enc_status'))
        self.block_guard = True
        # NB we assume the dome is open and already slaving.
        block = copy.deepcopy(block_specification)
        # #unpark, open dome etc.
        # #if not end of block
        # if not enc_status in ['open', 'Open', 'opening', 'Opening']:
        #     self.enc_to_skyflat_and_open(enc_status, ocn_status, no_sky=True)   #Just in case a Wx hold stopped opening
        # else:
        #g_dev['enc'].sync_mount_command({}, {})
        g_dev['mnt'].unpark_command({}, {})
        g_dev['mnt'].Tracking = True   # unpark_command({}, {})
        g_dev['cam'].user_name = 'tobor'
        g_dev['cam'].user_id = 'tobor'
        #NB  Servo the Dome??
        timer = time.time() - 1  #This should force an immediate autofocus.
        req2 = {'target': 'near_tycho_star', 'area': 150}
        opt = {}
        t = 0
        '''
        # to do is Targets*Mosaic*(sum of filters * count)
        
        Assume for now we only have one target and no mosaic factor.
        The the first thing to do is figure out how many exposures
        in the series.  If enhance AF is true they need to be injected
        at some point, but af does not decrement. This is still left to do
        
        
        '''
        # if bock['project'] is None:
            #user controlled block...
        #NB NB NB  if no project found, need to say so not fault. 20210624
        #breakpoint()
        for target in block['project']['project_targets']:   #  NB NB NB Do multi-target projects make sense???
            dest_ra = float(target['ra']) - \
                float(block_specification['project']['project_constraints']['ra_offset'])/15.
            dest_dec = float(target['dec']) - float(block_specification['project']['project_constraints']['dec_offset'])
            dest_ra, dest_dec = ra_dec_fix_hd(dest_ra,dest_dec)
            dest_name =target['name']
            
            ''' 
            We be starting a block:
            Open dome if alt Sun < 5 degrees
            Unpark telescope
            Slave the Dome
            Go to Az of the target and take a 15 second W  Square
            exposure -- better go to a tycho star near
            the aimpoint at Alt ~30-35  Take an exposure, try to solve
            an possibly synch.  But be above any horizon
            effects.
            
            THen autofocus, then finally go to the object
            whihc could be below Alt of 30.
            all of aboe for first of night then at start of a block
            do the square target check, then AF, then block, depending
            on AF more Frequently setting.
            
            Consider a target check and even synch after a flip.
            
            
            '''
            try:
                g_dev['mnt'].get_mount_coordinates()
            except:
                pass
            g_dev['mnt'].go_coord(dest_ra, dest_dec)
           #self.redis_server.set('sync_enc', True, ex=1200)   #Should be redundant
            print("CAUTION:  rotator may block")
            pa = float(block_specification['project']['project_constraints']['position_angle'])
            if abs(pa) > 0.01:
                try:

                    g_dev['rot'].rotator.MoveAbsolute(pa)   #Skip rotator move if nominally 0
                except:
                    pass

            
            #Compute how many to do.
            left_to_do = 0
            ended = False
            #  NB NB NB Any mosaic larger than +SQ should be specified in degrees and be square
            for exposure in block['project']['exposures']:
                multiplex = 0
                if exposure['area'] in ['300', '300%', 300, '220', '220%', 220, '150', '150%', 150, '250', '250%', 250]:
                    if block_specification['project']['project_constraints']['add_center_to_mosaic']:
                        multiplex = 5
                    else:
                        multiplex = 4
                if exposure['area'] in ['600', '600%', 600, '450', '450%', 450]:
                    multiplex = 16
                if exposure['area'] in ['500', '500%', 500]:
                    if block_specification['project']['project_constraints']['add_center_to_mosaic']:
                        multiplex = 7
                    else:
                        multiplex = 6
                if exposure['area'] in ['+SQ', '133%']:
                    multiplex = 2
                if multiplex > 1:
                    left_to_do += int(exposure['count'])*multiplex
                    exposure['count'] = int(exposure['count'])*multiplex  #Do not multiply the count string value as a dict entry!
                    print('# of mosaic panes:  ', multiplex)
                else:
                    left_to_do += int(exposure['count'])
                    print('Singleton image')
                
            print("Left to do initial value:  ", left_to_do)
            req = {'target': 'near_tycho_star'}
            initial_focus = True
            af_delay = 45*60  #This must be a big number!

            while left_to_do > 0 and not ended:

                #just_focused = True      ###DEBUG
                if initial_focus: # and False:
                    #print("Enc Status:  ", g_dev['enc'].get_status())
                    

                    # if not g_dev['enc'].shutter_is_closed:
                    self.auto_focus_script(req2, opt, throw = 600)
                    #     pass
                    # else:
                    #     print('Shutter closed, skipping AF cycle.0')  #coarse_focus_script can be used here
                    just_focused = True
                    initial_focus = False    #  Make above on-time event per block
                    timer = time.time() + af_delay  # 45 minutes
                    #at block startup this should mean two AF cycles. Cosider using 5-point for the first.
                    
                #cycle through exposures decrementing counts    MAY want to double check left-to do but do nut remultiply by 4
                for exposure in block['project']['exposures']:
                    # if block_specification['project']['project_constraints']['frequent_autofocus'] == True and (time.time() - timer) >= 0:
                    #     #What purpose does this code serve, it appears to be a debug remnant? WER 20200206
                    #     if not g_dev['enc'].shutter_is_closed:
                    #         self.auto_focus_script(req2, opt, throw = 500)   # Should need less throw.
                    #     else:
                    #         print('Shutter closed, skipping AF cycle.0')
                    initial_focus = False
                    just_focused = True
                    timer = time.time() + af_delay  #40 minutes to refocus
                    print("Executing: ", exposure, left_to_do)
                    color = exposure['filter']
                    exp_time =  float(exposure['exposure']) 
                    #dither = exposure['dither']
 
                    if exposure['bin'] in [2, '2,2', '2, 2', '2 2']:
                        binning = '2 2'
                    elif exposure['bin'] in [3, '3,3', '3, 3', '3 3']:
                        binning = '3 3'
                    else:
                        binning = '1 1'
                    count = int(exposure['count'])
                    #  We should add a frame repeat count
                    imtype = exposure['imtype'] 
                    #defocus = exposure['defocus']
#                    if g_dev['site'] == 'saf':   #THis should be in config.
                    if color[0] == 'B':  
                        color = 'PB'   #Map generic filters to site specific ones.   NB this does no tbelong here, it should be central with Cameras setup.
                    if color[0] == 'G':  
                        color = 'PG'   # NB NB THis needs a clean up, these mappings should be in config
                    if color[0] == 'R':  
                        color = 'PR'
                    if color[0] == 'L':  
                        color = 'PL'
                    if color[0] == 'W':  
                        color = 'w'
                    if color[0] == 'g':  
                        color = 'gp'
                    if color[0] == 'r':    #NB This is redundant for Sloans when small cap.
                        color = 'rp'
                    if color[0] == 'i':     #NB NB THIS IS WRONG For Johnson and Bessell
                        color = 'ip'
                    if color[0] == 'H':  
                        color = 'HA'
                    if color[0] == 'O':  
                        color = 'O3'
                    if color[0] == 'S':  
                        color = 'S2'
                    if color[0] == 'C':  
                        color = 'CR'
                    if count <= 0:
                         continue
                    #At this point we have 1 to 9 exposures to make in this filter.  Note different areas can be defined. 
                    if exposure['area'] in ['300', '300%', 300, '220', '220%', 220, '150', '150%', 150, ]:  # 4 or 5 expsoures.
                        if block_specification['project']['project_constraints']['add_center_to_mosaic']:
                            offset = [(0.0, 0.0), (-1.5, 1.), (1.5, 1.), (1.5, -1.), (-1.5, -1.)] #Aimpoint + Four mosaic quadrants 36 x 24mm chip
                            pane = 0
                        else:
                            offset = [(-1, 1.), (1, 1.), (1, -1.), (-1, -1.)] #Four mosaic quadrants 36 x 24mm chip
                            pane = 1
                        #Exact details of the expansions need to be calculated for accurate naming. 20201215 WER
                        if exposure['area'] in ['300', '300%', 300]:
                            pitch = 0.3125
                        if exposure['area'] in ['220', '220%', 220]:
                            pitch = 0.25
                        if exposure['area'] in ['150', '150%', 150]:
                            pitch = 0.1875

                    elif exposure['area'] in ['600', '600%', 600, '450', '450%', 450]:  # 9 exposures.
                        offset = [(0.5, 0.5), 
                                  (-0.5, 0.5), 
                                  (-1.5, 0.5), 
                                  (-1.5, -0.5), 
                                  (-0.5, -0.5), 
                                  (0.5, -0.5), 
                                  (1.5, -0.5 ), 
                                  (1.5, 0.5),
                                  (1.5, 1.5),  
                                  (0.5 , 1.5), 
                                  (-0.5, 1.5), 
                                  (-1.5, 1.5), 
                                  (-1.5, 0.5), 
                                  (1.5, -0.5), 
                                  (-1.5, -1.5),
                                  (-0.5, -1.5), 
                                  (0.5, -1.5), 
                                  (1.5, -1.5)] #Fifteen mosaic quadrants 36 x 24mm chip
                        if exposure['area'] in ['600', '600%', 600]:
                            pitch = 0.125

                        if exposure['area'] in ['450', '450%', 450]:
                            pitch = 0.250
                        pane = 0
                    elif exposure['area'] in ['500', '500%',]:  # 6 or 7 exposures.  SQUARE
                        step = 1.466667
                        if block_specification['project']['project_constraints']['add_center_to_mosaic']:
                            offset = [(0., 0.), (-1, 0.), (-1, step), (1, step), (1, 0), \
                                      (1, -step), (-1, -step)] #Aimpoint + six mosaic quadrants 36 x 24mm chip
                            pane = 0
                        else:
                            offset = [(-1, 0.), (-1, step),  (1, step), (1, 0), \
                                      (1, -step), (-1, -step)] #Six mosaic quadrants 36 x 24mm chip  
                            pane = 1
                        pitch = .375
                    elif exposure['area'] in ['+SQ', '133%']:  # 2 exposures.  SQUARE
                        step = 1
                        offset = [(0, -1), (0, 1)] #Two mosaic steps 36 x 24mm chip  Square
                        pane = 1
                        pitch = 0.25#*2   #Try this out for small overlap and tall field. 20220218 04:12 WER
                    else:
                        offset = [(0., 0.)] #Zero(no) mosaic offset
                        pitch = 0.
                        pane = 0
                    for displacement in offset:
                        
                        x_field_deg = g_dev['cam'].config['camera']['camera_1_1']['settings']['x_field_deg']
                        y_field_deg = g_dev['cam'].config['camera']['camera_1_1']['settings']['y_field_deg']

                        d_ra = displacement[0]*(pitch)*(x_field_deg/15.)  # 0.764243 deg = 0.0509496 Hours  These and pixscale should be computed in config.
                        d_dec = displacement[1]*( pitch)*(y_field_deg)  # = 0.5102414999999999   #Deg
                        new_ra = dest_ra + d_ra
                        new_dec= dest_dec + d_dec
                        new_ra, new_dec = ra_dec_fix_hd(new_ra, new_dec)
                        # offset = 44514.552766203706
                        # moon_time = ephem.now() - offset + 78/1440
                        # moon_ra = 0.787166667*moon_time + 1.0219444 + 0.01 - t*0.00025
                        # moon_dec = 8.3001964784*math.pow(moon_time, 0.6719299333) - 0.125 + t*0.002
                        # new_ra = moon_ra
                        # new_dec = moon_dec
                        print('Seeking to:  ', new_ra, new_dec)
                        g_dev['mnt'].go_coord(new_ra, new_dec)  # This needs full angle checks
                        if not just_focused:
                            g_dev['foc'].adjust_focus()
                        just_focused = False
                        if imtype in ['light'] and count > 0:
                            req = {'time': exp_time,  'alias':  str(self.config['camera']['camera_1_1']['name']), 'image_type': imtype}   #  NB Should pick up filter and constants from config
                            opt = {'area': 150, 'count': 1, 'bin': binning, 'filter': color, \
                                   'hint': block['project_id'] + "##" + dest_name, 'pane': pane}
                            print('Seq Blk sent to camera:  ', req, opt)
                            g_dev['cam'].expose_command(req, opt, no_AWS=False, solve_it=False)
                            t +=1
                            count -= 1
                            exposure['count'] = count
                            left_to_do -= 1
                            print("Left to do:  ", left_to_do)
                            # offset = 44514.552766203706
                            # moon_time = ephem.now() - offset + 78/1440
                            # moon_ra = 0.787166667*moon_time + 1.0219444 + 0.01 + t*0.0001
                            # moon_dec = 8.3001964784*math.pow(moon_time, 0.6719299333) - 0.125 - t*0.01
                            # new_ra = moon_ra
                            # new_dec = moon_dec
                        pane += 1
                        
                    now_date_timeZ = datetime.datetime.now().isoformat().split('.')[0] +'Z'
                    ephem_now = ephem.now()
                    events = g_dev['events']

                    ended = left_to_do <= 0 or now_date_timeZ >= block['end'] \
                            or ephem_now >= events['Observing Ends']
                    #                                                    ]\
                    #         or g_dev['airmass'] > float( block_specification['project']['project_constraints']['max_airmass']) \
                    #         or abs(g_dev['ha']) > float(block_specification['project']['project_constraints']['max_ha'])
                    #         # Or mount has flipped, too low, too bright, entering zenith..
                    
        print("Fini!")   #NB Should we consider turning off mount tracking?
        if block_specification['project']['project_constraints']['close_on_block_completion']:
            #g_dev['mnt'].park_command({}, {})
            # NB NBNeed to write a more robust and generalized clean up.
            try:
                pass#g_dev['enc'].enclosure.Slaved = False   NB with wema no longer exists
            except:
                pass
            #self.redis_server.set('unsync_enc', True, ex=1200)
            #g_dev['enc'].close_command({}, {})
            g_dev['mnt'].park_command({}, {})

            print("Auto close attempted at end of block.")
        self.block_guard = False
        return block_specification #used to flush the queue as it completes.


    def bias_dark_script(self, req=None, opt=None):
        """

        20200618   This has been drastically simplied for now to deal with only QHY600M.

        May still have a bug where it latches up only outputting 2x2 frames.
                 
        """
        self.sequencer_hold = True
        self.current_script = 'Afternoon Bias Dark'
        #dark_time = 300   #seed for 3x3 binning
        #breakpoint()
        
        while ephem.now() < g_dev['events']['Morn Bias Dark'] :   #Do not overrun the window end
            g_dev['mnt'].park_command({}, {}) # Get there early
            #g_dev['mnt'].slewToSkyFlatAsync()
            print("Expose Biases: b- 1, 2, 3, 4;  300s darks.")
            dark_time = 600   # NB NB This should be a per bin config specified time.
            # req = {'time': 0.0,  'script': 'True', 'image_type': 'bias'}
            # opt = {'area': "Full", 'count': 9, 'bin':'2 2', \
            #         'filter': 'dark'}
            for bias in range(9):
                req = {'time': 0.0,  'script': 'True', 'image_type': 'bias'}
                opt = {'area': "Full", 'count': 7, 'bin':'1 1', \
                        'filter': 'dark'}
                result = g_dev['cam'].expose_command(req, opt, no_AWS=True, \
                                do_sep=False, quick=False)
                g_dev['obs'].update_status()


                print("Expose d_1 using exposure:  ", dark_time )
                req = {'time':dark_time ,  'script': 'True', 'image_type': 'dark'}
                opt = {'area': "Full", 'count':1, 'bin': '1 1', \
                        'filter': 'dark'} 
                result = g_dev['cam'].expose_command(req, opt, no_AWS=True, \
                                    do_sep=False, quick=False)

                g_dev['obs'].update_status()
                
                if ephem.now() >= g_dev['events']['End Eve Bias Dark']:
                    break
                
                print("Expose Biases: b_2")   
                #dark_time =600
                #for bias in range(9):
                req = {'time': 0.0,  'script': 'True', 'image_type': 'bias'}
                opt = {'area': "Full", 'count': 7, 'bin': '2 2', \
                       'filter': 'dark'}
                result = g_dev['cam'].expose_command(req, opt, no_AWS=True, \
                                do_sep=False, quick=False)
                g_dev['obs'].update_status()
 

                print("Expose d_2 using exposure:  ", dark_time )
                req = {'time':dark_time ,  'script': 'True', 'image_type': 'dark'}
                opt = {'area': "Full", 'count':1, 'bin': '2 2', \
                        'filter': 'dark'} 
                result = g_dev['cam'].expose_command(req, opt, no_AWS=True, \
                                    do_sep=False, quick=False)

                g_dev['obs'].update_status()

                if ephem.now() >= g_dev['events']['End Eve Bias Dark']:
                    break
           
                print("Expose Biases: b_3")   
                dark_time = 360
                #for bias in range(9):
                req = {'time': 0.0,  'script': 'True', 'image_type': 'bias'}
                opt = {'area': "Full", 'count': 9, 'bin':'3 3', \
                        'filter': 'dark'}
                result = g_dev['cam'].expose_command(req, opt, no_AWS=True, \
                                do_sep=False, quick=False)
                g_dev['obs'].update_status()
                if ephem.now() >= g_dev['events']['End Eve Bias Dark']:
                    break
                print("Expose d_3 using exposure:  ", dark_time )
                req = {'time':dark_time,  'script': 'True', 'image_type': 'dark'}
                opt = {'area': "Full", 'count':1, 'bin':'3 3', \
                        'filter': 'dark'} 
                result = g_dev['cam'].expose_command(req, opt, no_AWS=True, \
                                    do_sep=False, quick=False)
                print('Last dark result:  ', result)
                g_dev['obs'].update_status()
                
                if ephem.now() >= g_dev['events']['End Eve Bias Dark']:
                    break
                print("Expose Biases: b_4") 
                dark_time = 360
                for bias in range(9):
                    req = {'time': 0.0,  'script': 'True', 'image_type': 'bias'}
                    opt = {'area': "Full", 'count': 7, 'bin':'4 4', \
                            'filter': 'dark'}
                    result = g_dev['cam'].expose_command(req, opt, no_AWS=True, \
                                    do_sep=False, quick=False)
                    g_dev['obs'].update_status()
                    if ephem.now() >= g_dev['events']['End Eve Bias Dark']:
                        break
    
                    print("Expose d_4 using exposure:  ", dark_time )
                    req = {'time':dark_time ,  'script': 'True', 'image_type': 'dark'}
                    opt = {'area': "Full", 'count':1, 'bin': '4 4', \
                            'filter': 'dark'} 
                    result = g_dev['cam'].expose_command(req, opt, no_AWS=True, \
                                        do_sep=False, quick=False)
    
                    g_dev['obs'].update_status()

                if ephem.now() >= g_dev['events']['End Eve Bias Dark']:
                    break



            print(" Bias/Dark acquisition is finished normally.")
 

        self.sequencer_hold = False
        print("Bias/Dark acquisition has completed.")
        return



    def sky_flat_script(self, req, opt):
        """

        If entered, put up a guard.
        if open conditions are acceptable then take a dark image of a dark screen, just for
        reference.
        Open the dome,
        GoTo flat spot, expose, rotating through 3 filters pick least sensitive
        discard overexposures, keep rotating.  once one of the three yeilds a good
        exposure, repeat four more times, then drop that filter from list, add a new one
        and proceed to loop.  This should allow us to generate the sensitivity list in
        the right order and not fill the system up will overexposed files.  Ultimatley
        we wait for the correct sky condition once we have the calibrations so as to not
        wear out the shutter.
        Non photometric shutters need longer exposure times.
        Note with alt-az mount we could get very near the zenith zone.
        Note we want Moon at least 30 degrees away

        """
        self.sky_guard = True
        print('Eve Sky Flat sequence Starting, Enclosure PRESUMED Open. Telescope will un-park.')

        camera_name = str(self.config['camera']['camera_1_1']['name'])
        flat_count = 3

        min_exposure = float(self.config['camera']['camera_1_1']['settings']['min_exposure']) 
        exp_time = min_exposure # added 20220207 WER
        #  NB Sometime, try 2:2 binning and interpolate a 1:1 flat.  This might run a lot faster.
        if flat_count < 1: flat_count = 1
        sim = False# g_dev['enc'].status['shutter_status'] in ['Closed', 'closed', 'Closing', 'closing']
        # if sim: 
        #     pass
        # 'min_exposure'
        # if g_dev['mnt'].mount.AtPark:
        #     g_dev['mnt'].unpark_command({}, {})
        # g_dev['mnt'].slewToSkyFlatAsync()

        
        #NB NB we need to re-open is WX hold ends.
        # if g_dev['enc'].is_dome and not g_dev['enc'].mode == 'Automatic':
        #      g_dev['enc'].Slaved = True  #Bring the dome into the picture.
        #     print('\n SERVOED THE DOME HOPEFULLY!\n')
        #g_dev['obs'].update_status()
        # try:
        #     g_dev['scr'].screen_dark()
        # except:
        #     pass
        #  We should probe to be sure dome is open, otherwise this is a test when closed and
        #  we can speed it up
        #Here we may need to switch off any
        #  Pick up list of filters is sky flat order of lowest to highest transparency.
        pop_list = self.config['filter_wheel']['filter_wheel1']['settings']['filter_sky_sort'].copy()
        print('filters by low to high transmission:  ', pop_list)
        #length = len(pop_list)
        obs_win_begin, sunset, sunrise, ephem_now = self.astro_events.getSunEvents()
        scale = 1.0
        prior_scale = 1
        
        collecting_area = self.config['telescope']['telescope1']['collecting_area']/32000.
        #  (g_dev['events']['Eve Sky Flats'] < 
        while len(pop_list) > 0 and (g_dev['events']['Eve Sky Flats'] < ephem_now < g_dev['events']['End Eve Sky Flats']):

            current_filter = int(pop_list[0])
            acquired_count = 0
            #req = {'filter': current_filter}
            #opt =  {'filter': current_filter}

            g_dev['fil'].set_number_command(current_filter)
            #g_dev['mnt'].slewToSkyFlatAsync()
            bright = 25000
            scale = 1.0    #1.15   #20201121 adjustment
            
            prior_scale = 1.0
            #breakpoint()
            while (acquired_count < flat_count): #and (ephem_now +3/1440) < g_dev['events']['End Eve Sky Flats' ]:
                #if g_dev['enc'].is_dome:   #Does not apply
                g_dev['mnt'].slewToSkyFlatAsync()
                g_dev['obs'].update_status()
                try:
                    try:
                        sky_lux = eval(self.redis_server.get('ocn_status'))['calc_HSI_lux']     #Why Eval, whould have float?
                    except:
                        #print("Redis not running. lux set to 1000.")
                        sky_lux = float(g_dev['ocn'].status['calc_HSI_lux'])
                    exp_time = prior_scale*scale*25000/(collecting_area*sky_lux*float(g_dev['fil'].filter_data[current_filter][3]))  #g_dev['ocn'].calc_HSI_lux)  #meas_sky_lux)
                    print('Ex:  ', exp_time, scale, prior_scale, sky_lux, float(g_dev['fil'].filter_data[current_filter][3]))
                    #exp_time*= 4.9/9/2
                    if exp_time > 120:
                        exp_time = 120    #Live with this limit.
                    if exp_time <0.001:
                        exp_time = 0.001
                    exp_time = round(exp_time, 4)
                    prior_scale = prior_scale*scale
                    print("Sky flat estimated exposure time, scale are:  ", exp_time, scale)
                except:
                    exp_time = 0.3
                req = {'time': float(exp_time),  'alias': camera_name, 'image_type': 'sky flat', 'script': 'On'}
                opt = { 'count': 1, 'bin':  '2,2', 'area': 150, 'filter': g_dev['fil'].filter_data[current_filter][0]}
                print("using:  ", g_dev['fil'].filter_data[current_filter][0])
                if ephem_now >= g_dev['events']['End Eve Sky Flats']:
                    break
                try:
                    result = g_dev['cam'].expose_command(req, opt, no_AWS=True, do_sep = False)
                    bright = result['patch']    #  Patch should be circular and 20% of Chip area. ToDo project
                except:
                    print('*****NO result returned*****')
                    continue
                g_dev['obs'].update_status()
                try:
                    scale = 25000/bright
                    if scale > 5:
                        scale = 5
                    if scale < 0.33:
                        scale = 0.33
                except:
                    scale = 1.0

                print('\n\n\n', "Patch/Bright:  ", bright, g_dev['fil'].filter_data[current_filter][0], \
                      '  Gain: ', round(bright/(2.2*sky_lux*collecting_area*exp_time), 3), '\n\n\n')

                obs_win_begin, sunset, sunrise, ephem_now = self.astro_events.getSunEvents()
                #  THE following code looks like a debug patch gone rogue.
                if ephem_now < g_dev['events']['End Eve Sky Flats']:
                    break
                if bright > 30000 and (ephem_now < g_dev['events']['End Eve Sky Flats']):    #NB should gate with end of skyflat window as well.
                    for i in range(1):
                        time.sleep(5)  #  #0 seconds of wait time.  Maybe shorten for wide bands?
                        g_dev['obs'].update_status()
                else:
                    acquired_count += 1
                    if acquired_count == flat_count:
                        pop_list.pop(0)
                        scale = 1
                        prior_scale = 1
                obs_win_begin, sunset, sunrise, ephem_now = self.astro_events.getSunEvents()
                continue
        g_dev['mnt'].tracking = False   #  park_command({}, {})  #  NB this is provisional, Ok when simulating
        print('\nSky flat complete, or too early. Telescope Tracking is off.\n')
        self.sky_guard = False


    def screen_flat_script(self, req, opt):
        if req['numFrames'] > 1:
            flat_count = req['numFrames']
        else:
            flat_count = 1    #   A dedugging compromise

        #  NB here we need to check cam at reasonable temp, or dwell until it is.

        camera_name = str(self.config['camera']['camera_1_1']['name'])
        dark_count = 1
        exp_time = 15
        if flat_count < 1: flat_count = 1
        g_dev['mnt'].park_command({}, {})
        #  NB:  g_dev['enc'].close
        g_dev['obs'].update_status()
        g_dev['scr'].set_screen_bright(0)
        g_dev['scr'].screen_dark()
        time.sleep(5)
        g_dev['obs'].update_status()
        #Here we need to switch off any IR or dome lighting.
        #Take a 10 s dark screen air flat to record ambient
        # Park Telescope
        req = {'time': exp_time,  'alias': camera_name, 'image_type': 'screen flat'}
        opt = {'area': 100, 'count': dark_count, 'filter': 'dark', 'hint': 'screen dark'}  #  air has highest throughput
 
        result = g_dev['cam'].expose_command(req, opt, no_AWS=True)
        print('First dark 30-sec patch, filter = "air":  ', result['patch'])
        # g_dev['scr'].screen_light_on()

        for filt in g_dev['fil'].filter_screen_sort:
            #enter with screen dark
            filter_number = int(filt)
            print(filter_number, g_dev['fil'].filter_data[filter_number][0])
            screen_setting = g_dev['fil'].filter_data[filter_number][4][1]
            g_dev['scr'].set_screen_bright(0)
            g_dev['scr'].screen_dark()
            time.sleep(5)
            exp_time  = g_dev['fil'].filter_data[filter_number][4][0]
            g_dev['obs'].update_status()
            print('Dark Screen; filter, bright:  ', filter_number, 0)
            req = {'time': float(exp_time),  'alias': camera_name, 'image_type': 'screen flat'}
            opt = {'area': 100, 'count': 1, 'filter': g_dev['fil'].filter_data[filter_number][0], 'hint': 'screen pre-filter dark'}
            result = g_dev['cam'].expose_command(req, opt, no_AWS=True)
            print("Dark Screen flat, starting:  ", result['patch'], g_dev['fil'].filter_data[filter_number][0], '\n\n')
            g_dev['obs'].update_status()
            print('Lighted Screen; filter, bright:  ', filter_number, screen_setting)
            g_dev['scr'].set_screen_bright(int(screen_setting))
            g_dev['scr'].screen_light_on()
            time.sleep(10)
            # g_dev['obs'].update_status()
            # time.sleep(10)
            # g_dev['obs'].update_status()
            # time.sleep(10)
            g_dev['obs'].update_status()
            req = {'time': float(exp_time),  'alias': camera_name, 'image_type': 'screen flat'}
            opt = {'area': 100, 'count': flat_count, 'filter': g_dev['fil'].filter_data[filter_number][0], 'hint': 'screen filter light'}
            result = g_dev['cam'].expose_command(req, opt, no_AWS=True)
            # if no exposure, wait 10 sec
            print("Lighted Screen flat:  ", result['patch'], g_dev['fil'].filter_data[filter_number][0], '\n\n')
            g_dev['obs'].update_status()
            g_dev['scr'].set_screen_bright(0)
            g_dev['scr'].screen_dark()
            time.sleep(5)
            g_dev['obs'].update_status()
            print('Dark Screen; filter, bright:  ', filter_number, 0)
            req = {'time': float(exp_time),  'alias': camera_name, 'image_type': 'screen flat'}
            opt = {'area': 100, 'count': 1, 'filter': g_dev['fil'].filter_data[filter_number][0], 'hint': 'screen post-filter dark'}
            result = g_dev['cam'].expose_command(req, opt, no_AWS=True)
            print("Dark Screen flat, ending:  ",result['patch'], g_dev['fil'].filter_data[filter_number][0], '\n\n')


            #breakpoint()
        g_dev['scr'].set_screen_bright(0)
        g_dev['scr'].screen_dark()
        g_dev['obs'].update_status()
        g_dev['mnt'].Tracking = False   #park_command({}, {})
        print('Sky Flat sequence completed, Telescope tracking is off.')
        self.guard = False
        
    

    def auto_focus_script(self, req, opt, throw=600):
        '''
        V curve is a big move focus designed to fit two lines adjacent to the more normal focus curve.
        It finds the approximate focus, particulary for a new instrument. It requires 8 points plus
        a verify.
        Auto focus consists of three points plus a verify.
        Fine focus consists of five points plus a verify.
        Optionally individual images can be multiples of one to average out seeing.
        NBNBNB This code needs to go to known stars to be moe relaible and permit subframes

        Result format:
                        result['mean_focus'] = avg_foc[1]
                        result['mean_rotation'] = avg_rot[1]
                        result['FWHM'] = spot   What is returned is a close proxy to real fitted FWHM.
                        result['half_FD'] = None
                        result['patch'] = cal_result
                        result['temperature'] = avg_foc[2]  This is probably tube not reported by Gemini.
        '''
        if self.config['site'] in ['sro']:   #NB this should be a site config key in the focuser or computed from f-ratio.
            throw = 250
        if self.config['site'] in ['saf']:  #  NB NB f4.9 this belongs in config, not in the code body!!!!
            throw = 400
        self.sequencer_hold = False   #Allow comand checks.
        self.guard = False
        self.af_guard = True

        req2 = copy.deepcopy(req)
        opt2 = copy.deepcopy(opt)

        sim = False  # g_dev['enc'].status['shutter_status'] in ['Closed', 'Closing', 'closed', 'closing']
        
        # try:
        #     self.redis_server.set('enc_cmd', 'sync_enc', ex=1200)
        #     self.redis_server.set('enc_cmd', 'open', ex=1200)
        # except:
        #     pass
        #print('AF entered with:  ', req, opt, '\n .. and sim =  ', sim)
        #self.sequencer_hold = True  #Blocks command checks.
        #Here we jump in too  fast and need for mount to settle
# =============================================================================
# =============================================================================
# =============================================================================
        start_ra = g_dev['mnt'].mount.RightAscension   #Read these to go back.  NB NB Need to cleanly pass these on so fcureturns to proper target.
        start_dec = g_dev['mnt'].mount.Declination
        focus_start = g_dev['foc'].focuser.Position*g_dev['foc'].steps_to_micron
# =============================================================================
# =============================================================================
# =============================================================================
        print("Saved ra, dec, focus:  ", start_ra, start_dec, focus_start)
        try:
            #Check here for filter, guider, still moving  THIS IS A CLASSIC
            #case where a timeout is a smart idea.
            #Wait for external motion to cease before exposing.  Note this precludes satellite tracking.
            st = "" 

            #20210817  g_dev['enc'] does not exist,  so this faults. Cascade problem with user_id...
            while g_dev['foc'].focuser.IsMoving or g_dev['rot'].rotator.IsMoving or \
                  g_dev['mnt'].mount.Slewing: #or g_dev['enc'].status['dome_slewing']:   #Filter is moving??
                if g_dev['foc'].focuser.IsMoving: st += 'f>'
                if g_dev['rot'].rotator.IsMoving: st += 'r>'
                if g_dev['mnt'].mount.Slewing: st += 'm>'
                #if g_dev['enc'].status['dome_slewing']: st += 'd>'
                print(st)
                st = ""
                time.sleep(0.2)
                g_dev['obs'].update_status()
        except:
            print("Motion check faulted.")

        #  NBNBNB Need to preserve  and restore on exit, incoming filter setting

        if req2['target'] == 'near_tycho_star':   ## 'bin', 'area'  Other parameters

            #  Go to closest Mag 7.5 Tycho * with no flip

            focus_star = tycho.dist_sort_targets(g_dev['mnt'].current_icrs_ra, g_dev['mnt'].current_icrs_dec, \
                                    g_dev['mnt'].current_sidereal)
            print("Going to near focus star " + str(focus_star[0][0]) + "  degrees away.")
            g_dev['mnt'].go_coord(focus_star[0][1][1], focus_star[0][1][0])
            req = {'time': 12.5,  'alias':  str(self.config['camera']['camera_1_1']['name']), 'image_type': 'auto_focus'}   #  NB Should pick up filter and constats from config
            opt = {'area': 150, 'count': 1, 'bin': '2, 2', 'filter': 'focus'}
        else:
            pass   #Just take an image where currently pointed.
            req = {'time': 15,  'alias':  str(self.config['camera']['camera_1_1']['name']), 'image_type': 'auto_focus'}   #  NB Should pick up filter and constats from config
            opt = {'area': 150, 'count': 1, 'bin': '2, 2', 'filter': 'focus'}
        foc_pos0 = focus_start
        result = {}
        #print("temporary patch in Sim values")
        print('Autofocus Starting at:  ', foc_pos0, '\n\n')

<<<<<<< HEAD
        g_dev['foc'].guarded_move((foc_pos0 - 0* throw)*g_dev['foc'].micron_to_steps)   # NB added 20220209 Nasty bug, varies with prior state
=======
 
        g_dev['foc'].guarded_move((foc_pos0 - 0* throw)*g_dev['foc'].micron_to_steps)   # NB added 20220209 Nasty bug, varies with prior state

>>>>>>> 157e575b
        #throw = throw  # NB again, from config.  Units are microns  Passed as default paramter
        retry = 0
        while retry < 3:
            if not sim:
                result = g_dev['cam'].expose_command(req, opt, no_AWS=True, solve_it=False) ## , script = 'auto_focus_script_0')  #  This is where we start.
            else:
                result['FWHM'] = 3
                result['mean_focus'] = g_dev['foc'].focuser.Position*g_dev['foc'].steps_to_micron

            spot1 = result['FWHM']
            foc_pos1 = result['mean_focus']
            if math.isnan(spot1):
                retry += 1
                print("Retry of central focus star)")
                continue
            else:
                break
        print('Autofocus Moving In.\n\n')
<<<<<<< HEAD
=======

>>>>>>> 157e575b
        g_dev['foc'].guarded_move((foc_pos0 - 1*throw)*g_dev['foc'].micron_to_steps)
        #opt['fwhm_sim'] = 4.
        if not sim:
            result = g_dev['cam'].expose_command(req, opt, no_AWS=True, solve_it=False) ## , script = 'auto_focus_script_1')  #  This is moving in one throw.
        else:
            result['FWHM'] = 4
            result['mean_focus'] = g_dev['foc'].focuser.Position*g_dev['foc'].steps_to_micron
        spot2 = result['FWHM']
        foc_pos2 = result['mean_focus']
        print('Autofocus Overtaveling Out.\n\n')
        g_dev['foc'].focuser.Move((foc_pos0 + 2*throw)*g_dev['foc'].micron_to_steps)
        time.sleep(10)#It is important to overshoot to overcome any backlash  WE need to be sure Exposure waits.
        print('Autofocus Moving back in half-way.\n\n')
<<<<<<< HEAD
        g_dev['foc'].guarded_move((foc_pos0 + throw)*g_dev['foc'].micron_to_steps)  #NB NB NB THIS IS WRONG!
=======

        g_dev['foc'].guarded_move((foc_pos0 + throw)*g_dev['foc'].micron_to_steps)  #NB NB NB THIS IS WRONG!

>>>>>>> 157e575b
        time.sleep(10)#opt['fwhm_sim'] = 5
        if not sim:
            result = g_dev['cam'].expose_command(req, opt, no_AWS=True, solve_it=False) ## , script = 'auto_focus_script_2')  #  This is moving out one throw.
        else:
            result['FWHM'] = 4.5
            result['mean_focus'] = g_dev['foc'].focuser.Position*g_dev['foc'].steps_to_micron
        spot3 = result['FWHM']
        foc_pos3 = result['mean_focus']
        x = [foc_pos2, foc_pos1, foc_pos3]
        y = [spot2, spot1, spot3]
        print('X, Y:  ', x, y, 'Desire center to be smallest.')
        if spot1 is None or spot2 is None or spot3 is None:  #New additon to stop crash when no spots
            print("No stars detected. Returning to starting focus and pointing.")
<<<<<<< HEAD
=======

>>>>>>> 157e575b
            g_dev['foc'].guarded_move((focus_start)*g_dev['foc'].micron_to_steps)
            self.sequencer_hold = False   #Allow comand checks.
            self.af_guard = False
            g_dev['mnt'].mount.SlewToCoordinatesAsync(start_ra, start_dec)
            self.sequencer_hold = False   
            self.guard = False
            self.af_guard = False
            return
        if spot1 < spot2 and spot1 < spot3:
            try:
                #Digits are to help out pdb commands!
                a1, b1, c1, d1 = fit_quadratic(x, y)
                new_spot = round(a1*d1*d1 + b1*d1 + c1, 2)
    
            except:
    
                print('Autofocus quadratic equation not converge. Moving back to starting focus:  ', focus_start)
<<<<<<< HEAD
=======

>>>>>>> 157e575b
                g_dev['foc'].guarded_move((focus_start)*g_dev['foc'].micron_to_steps)
                time.sleep(5)
                self.sequencer_hold = False   #Allow comand checks.
                self.af_guard = False
                g_dev['mnt'].mount.SlewToCoordinatesAsync(start_ra, start_dec)
                self.sequencer_hold = False   
                self.guard = False
                self.af_guard = False
                return           
            if min(x) <= d1 <= max(x):
                print ('Moving to Solved focus:  ', round(d1, 2), ' calculated:  ',  new_spot)
                pos = int(d1*g_dev['foc'].micron_to_steps)
                
                
<<<<<<< HEAD
=======

>>>>>>> 157e575b
                g_dev['foc'].guarded_move(pos)
                time.sleep(5)
                g_dev['foc'].last_known_focus = d1
                try:
                    g_dev['foc'].last_temperature = g_dev['foc'].focuser.Temperature
                except:
                    g_dev['foc'].last_temperature = 7.5    #NB NB NB this should be a config file default.
                g_dev['foc'].last_source = "auto_focus_script"
                
                if not sim:
                    result = g_dev['cam'].expose_command(req, opt, no_AWS=True, solve_it=False)  #   script = 'auto_focus_script_3')  #  This is verifying the new focus.
                else:
                    result['FWHM'] = new_spot
                    result['mean_focus'] = g_dev['foc'].focuser.Position*g_dev['foc'].steps_to_micron
                spot4 = result['FWHM']
                foc_pos4 = result['mean_focus']
                print('\n\n\nFound best focus at:  ', foc_pos4,' measured is:  ',  round(spot4, 2), '\n\n\n')
                g_dev['foc'].af_log(foc_pos4, spot4, new_spot)
                print("Returning to:  ", start_ra, start_dec)
                g_dev['mnt'].mount.SlewToCoordinatesAsync(start_ra, start_dec)   #Return to pre-focus pointing.
            if sim:
<<<<<<< HEAD
=======

>>>>>>> 157e575b
                g_dev['foc'].guarded_move((focus_start)*g_dev['foc'].micron_to_steps)
            #  NB here we could re-solve with the overlay spot just to verify solution is sane.

            #  NB NB We may want to consider sending the result image patch to AWS
            # NB NB NB I think we may have spot numbers wrong by 1 count and coarse focs not set up correctly.
            self.sequencer_hold = False   
            self.guard = False
            self.af_guard = False
            return
        elif spot2 <= spot1 or spot3 <= spot1:
            if spot2 <= spot3: 
                min_focus = foc_pos2
            if spot3 <= spot2:
                min_focus = foc_pos3
            print("It appears camera is too far out; try again with coarse_focus_script.")
            self.coarse_focus_script(req2, opt2, throw=throw + 75, begin_at=min_focus)
            self.sequencer_hold = False   
            self.guard = False
            self.af_guard = False
            return
        else:
            print('Spots are really wrong so moving back to starting focus:  ', focus_start)
            g_dev['foc'].focuser.Move((focus_start)*g_dev['foc'].micron_to_steps)
        print("Returning to:  ", start_ra, start_dec)
        g_dev['mnt'].mount.SlewToCoordinatesAsync(start_ra, start_dec)   #Return to pre-focus pointing.
        if sim:
<<<<<<< HEAD
=======

>>>>>>> 157e575b
            g_dev['foc'].guarded_move((focus_start)*g_dev['foc'].micron_to_steps)
        #  NB here we could re-solve with the overlay spot just to verify solution is sane.
        self.sequencer_hold = False   #Allow comand checks.
        self.af_guard = False
        #  NB NB We may want to consider sending the result image patch to AWS
        self.sequencer_hold = False   
        self.guard = False
        self.af_guard = False
        return


    def coarse_focus_script(self, req, opt, throw=700, begin_at=None):
        '''
        V curve is a big move focus designed to fit two lines adjacent to the more normal focus curve.
        It finds the approximate focus, particulary for a new instrument. It requires 8 points plus
        a verify.
        Auto focus consists of three points plus a verify.
        Fine focus consists of five points plus a verify.
        Optionally individual images can be multiples of one to average out seeing.
        NBNBNB This code needs to go to known stars to be moe relaible and permit subframes
        '''
        print('AF entered with:  ', req, opt)
        self.sequencer_hold = False   
        self.guard = False
        self.af_guard = True
        sim = False #g_dev['enc'].status['shutter_status'] in ['Closed', 'closed', 'Closing', 'closing']
        print('AF entered with:  ', req, opt, '\n .. and sim =  ', sim)
        #self.sequencer_hold = True  #Blocks command checks.
        start_ra = g_dev['mnt'].mount.RightAscension
        start_dec = g_dev['mnt'].mount.Declination
        if begin_at is None:  #  ADDED 20120821 WER
            foc_start = g_dev['foc'].focuser.Position*g_dev['foc'].steps_to_micron
        else:
            foc_start = begin_at  #In this case we start at a place close to a 3 point minimum. 
            g_dev['foc'].guarded_move((foc_start)*g_dev['foc'].micron_to_steps)
        print("Saved ra, dec, focus:  ", start_ra, start_dec, foc_start)
        try:
            #Check here for filter, guider, still moving  THIS IS A CLASSIC
            #case where a timeout is a smart idea.
            #Wait for external motion to cease before exposing.  Note this precludes satellite tracking.
            st = "" 
            while g_dev['foc'].focuser.IsMoving or g_dev['rot'].rotator.IsMoving or \
                  g_dev['mnt'].mount.Slewing: #or g_dev['enc'].status['dome_slewing']:   #Filter is moving??
                if g_dev['foc'].focuser.IsMoving: st += 'f>'
                if g_dev['rot'].rotator.IsMoving: st += 'r>'
                if g_dev['mnt'].mount.Slewing: st += 'm>'
                #if g_dev['enc'].status['dome_slewing']: st += 'd>'
                print(st)
                st = ""
                time.sleep(0.2)
                g_dev['obs'].update_status()
        except:
            print("Motion check faulted.")
        if req['target'] == 'near_tycho_star':   ## 'bin', 'area'  Other parameters
            #  Go to closest Mag 7.5 Tycho * with no flip
            focus_star = tycho.dist_sort_targets(g_dev['mnt'].current_icrs_ra, g_dev['mnt'].current_icrs_dec, \
                                    g_dev['mnt'].current_sidereal)
            print("Going to near focus star " + str(focus_star[0][0]) + "  degrees away.")
            g_dev['mnt'].go_coord(focus_star[0][1][1], focus_star[0][1][0])
            req = {'time': 12.5,  'alias':  str(self.config['camera']['camera_1_1']['name']), 'image_type': 'auto_focus'}   #  NB Should pick up filter and constats from config
            opt = {'area': 100, 'count': 1, 'filter': 'focus'}
        else:
            pass   #Just take time image where currently pointed.
            req = {'time': 15,  'alias':  str(self.config['camera']['camera_1_1']['name']), 'image_type': 'auto_focus'}   #  NB Should pick up filter and constats from config
            opt = {'area': 100, 'count': 1, 'filter': 'focus'}
        foc_pos0 = foc_start
        result = {}
        print('Autofocus Starting at:  ', foc_pos0, '\n\n')
<<<<<<< HEAD
        breakpoint()
=======

>>>>>>> 157e575b
        g_dev['foc'].guarded_move((foc_pos0 - 0*throw)*g_dev['foc'].micron_to_steps)  #Added 20220209! A bit late
        #throw = 100  # NB again, from config.  Units are microns
        if not sim:
            result = g_dev['cam'].expose_command(req, opt, no_AWS=True, solve_it=False)
        else:
            result['FWHM'] = 4
            result['mean_focus'] = g_dev['foc'].focuser.Position*g_dev['foc'].steps_to_micron
        spot1 = result['FWHM']
        foc_pos1 = result['mean_focus']  
        # if not sim:
        #     result = g_dev['cam'].expose_command(req, opt, no_AWS=True) ## , script = 'auto_focus_script_0')  #  This is where we start.
        # else:
        #     result['FWHM'] = 3
        #     result['mean_focus'] = foc_pos0
        # spot1 = result['FWHM']
        # foc_pos1 = result['mean_focus']
        
        
        print('Autofocus Moving In -1x, second time.\n\n')
<<<<<<< HEAD
=======

>>>>>>> 157e575b
        g_dev['foc'].guarded_move((foc_pos0 - 1*throw)*g_dev['foc'].micron_to_steps)
        #opt['fwhm_sim'] = 4.
        if not sim:
            result = g_dev['cam'].expose_command(req, opt, no_AWS=True, solve_it=False)
        else:
            result['FWHM'] = 5
            result['mean_focus'] = g_dev['foc'].focuser.Position*g_dev['foc'].steps_to_micron
        spot2 = result['FWHM']
        foc_pos2 = result['mean_focus']
        print('Autofocus Moving In -2x, second time.\n\n')
<<<<<<< HEAD
=======

>>>>>>> 157e575b
        g_dev['foc'].guarded_move((foc_pos0 - 2*throw)*g_dev['foc'].micron_to_steps)
        #opt['fwhm_sim'] = 4.
        if not sim:
            result = g_dev['cam'].expose_command(req, opt, no_AWS=True, solve_it=False)
        else:
            result['FWHM'] = 6
            result['mean_focus'] = g_dev['foc'].focuser.Position*g_dev['foc'].steps_to_micron
        spot3 = result['FWHM']
        foc_pos3 = result['mean_focus']
        #Need to check we are not going out too far!
        print('Autofocus Moving out +3X.\n\n')
<<<<<<< HEAD
=======

>>>>>>> 157e575b
        g_dev['foc'].guarded_move((foc_pos0 + 3*throw)*g_dev['foc'].micron_to_steps)
        print('Autofocus back in for backlash to +2X\n\n')#It is important to overshoot to overcome any backlash
        g_dev['foc'].guarded_move((foc_pos0 + 2*throw)*g_dev['foc'].micron_to_steps)
        #opt['fwhm_sim'] = 5
        if not sim:
            result = g_dev['cam'].expose_command(req, opt, no_AWS=True, solve_it=False)
        else:
            result['FWHM'] = 6.5
            result['mean_focus'] = g_dev['foc'].focuser.Position*g_dev['foc'].steps_to_micron
        spot4 = result['FWHM']
        foc_pos4 = result['mean_focus']
        print('Autofocus back in for backlash to +1X\n\n')
<<<<<<< HEAD
=======

>>>>>>> 157e575b
        g_dev['foc'].guarded_move((foc_pos0 + throw)*g_dev['foc'].micron_to_steps)
        #opt['fwhm_sim'] = 4.
        if not sim:
            result = g_dev['cam'].expose_command(req, opt, no_AWS=True, solve_it=False)
        else:
            result['FWHM'] = 5.75
            result['mean_focus'] = g_dev['foc'].focuser.Position*g_dev['foc'].steps_to_micron
        spot5 = result['FWHM']
        foc_pos5 = result['mean_focus']
        x = [foc_pos3, foc_pos2, foc_pos1, foc_pos5, foc_pos4]  # NB NB 20220218 This assigment is bogus!!!!
        y = [spot3, spot2, spot1, spot5, spot4]
        print('X, Y:  ', x, y)
        try:
            #Digits are to help out pdb commands!
            a1, b1, c1, d1 = fit_quadratic(x, y)
            new_spot = round(a1*d1*d1 + b1*d1 + c1, 2)
        except:
            print('Autofocus quadratic equation not converge. Moving back to starting focus:  ', foc_start)
<<<<<<< HEAD
=======

>>>>>>> 157e575b
            g_dev['foc'].guarded_move((foc_start)*g_dev['foc'].micron_to_steps)
            self.sequencer_hold = False   
            self.guard = False
            self.af_guard = False
            return 
        if min(x) <= d1 <= max(x):
            print ('Moving to Solved focus:  ', round(d1, 2), ' calculated:  ',  new_spot)
            #Saves a base for relative focus adjusts.
            pos = int(d1*g_dev['foc'].micron_to_steps)
<<<<<<< HEAD
=======

>>>>>>> 157e575b
            g_dev['foc'].guarded_move(pos)
            g_dev['foc'].last_known_focus = d1
            try:
                g_dev['foc'].last_temperature = g_dev['foc'].focuser.Temperature
            except:
                g_dev['foc'].last_temperature = 10.0    #NB NB This should be a site monthly default.
            g_dev['foc'].last_source = "coarse_focus_script"
            if not sim:
     
                result = g_dev['cam'].expose_command(req, opt, solve_it=False)
            else:
                result['FWHM'] = new_spot
                result['mean_focus'] = g_dev['foc'].focuser.Position*g_dev['foc'].steps_to_micron
            try:
                spot6 = result['FWHM']
                foc_pos4 = result['mean_focus']
                print('\n\n\nFound best focus at:  ', foc_pos4,' measured is:  ',  round(spot6, 2), '\n\n\n')
            except:
                print('Known bug, Verifcation did not work. Returing to target using solved focus.')
        else:
            print('Coarse_focus did not converge. Moving back to starting focus:  ', foc_pos0)
<<<<<<< HEAD
=======

>>>>>>> 157e575b
            g_dev['foc'].guarded_move((foc_start)*g_dev['foc'].micron_to_steps)
        print("Returning to:  ", start_ra, start_dec)
        g_dev['mnt'].mount.SlewToCoordinatesAsync(start_ra, start_dec)   #Return to pre-focus pointing.
        if sim:
            g_dev['foc'].guarded_move((foc_start)*g_dev['foc'].micron_to_steps)
        self.sequencer_hold = False   
        self.guard = False
        self.af_guard = False
        return result


    def equatorial_pointing_run(self, req, opt, spacing=10, vertical=False, grid=False, alt_minimum=25):
        '''
        unpark telescope
        if not open, open dome
        go to zenith & expose (Consider using Nearest mag 7 grid star.)
        verify reasonable transparency
            Ultimately, check focus, find a good exposure level
        go to -72.5 degrees of ha, 0  expose
        ha += 10; repeat to Ha = 67.5
        += 5, expose
        -= 10 until -67.5

        if vertical go ha = -0.25 and step dec 85 -= 10 to -30 then
        flip and go other way with offset 5 deg.

        For Grid use Patrick Wallace's Mag 7 Tyco star grid it covers
        sky equal-area, has a bright star as target and wraps around
        both axes to better sample the encoders. Choose and load the
        grid coarseness.
        '''
        '''
        Prompt for ACCP model to be turned off
        if closed:
           If WxOk: open
        if parked:
             unpark

         pick grid star near zenith in west (no flip)
              expose 10 s
              solve
              Is there a bright object in field?
              adjust exposure if needed.
        Go to (-72.5deg HA, dec = 0),
             Expose, calibrate, save file.  Consider
             if we can real time solve or just gather.
        step 10 degrees forward untl ha is 77.5
        at 77.5 adjust target to (72.5, 0) and step
        backward.  Stop when you get to -77.5.
        park
        Launch reduction

A variant on this is cover a grid, cover a + sign shape.
IF sweep
        '''
       # ptr_utility.ModelOn = False
        
        self. sky_guard = True
        ha_deg_steps = (-72.5, -62.5, -52.5, -42.5, -32.5, -22.5, -12.5, -2.5, \
                         -7.5, -17.5, -27.5, -37.5, -47.5, -57.5, -67.5, \
                         2.5,  12.5, 22.5, 32.5, 42.5, 52.5, 62.5, 72.5, \
                         67.5, 57.5, 47.5, 37.5, 27.5, 17.5, 7.5)
        length = len(ha_deg_steps)
        count = 0
        print("Starting equatorial sweep.")
        g_dev['mnt'].unpark_command()
        #cam_name = str(self.config['camera']['camera_1_1']['name'])
        for ha_degree_value in ha_deg_steps:
            target_ra = ra_fix(g_dev['mnt'].mount.SiderealTime - ha_degree_value/15.)
            target_dec = 0
            #     #  Go to closest Mag 7.5 Tycho * with no flip
            # focus_star = tycho.dist_sort_targets(target_ra, target_dec, \
            #                    g_dev['mnt'].mount.SiderealTime)
            # if focus_star is None:
            #     print("No near star, skipping.")   #This should not happen.
            #     continue
            #print("Going to near focus star " + str(focus_star[0]) + "  degrees away.")
            #req = {'ra':  focus_star[1][1],
            #       'dec': focus_star[1][0]     #Note order in important (dec, ra)
            req = {'ra':  target_ra,
                   'dec': target_dec     #Note order in important (dec, ra)
                   }
            opt = {}
            g_dev['mnt'].go_command(req, opt)
            st = ''
            enc_status = eval(self.redis_server.get('enc_status'))  #NB Is this current?
            while g_dev['mnt'].mount.Slewing or enc_status['dome_slewing']:
                if g_dev['mnt'].mount.Slewing: st += 'm>'
                if g_dev['enc'].status['dome_slewing']: st += 'd>'
                print(st)
                st = ''
                g_dev['obs'].update_status()
                time.sleep(0.5)
            time.sleep(3)
            g_dev['obs'].update_status()
            req = {'time': 10,  'alias': 'sq01', 'image_type': 'experimental'}
            opt = {'area': 150, 'count': 1, 'bin': '2,2', 'filter': g_dev['fil'].filter_data[0][0], 'hint': 'Equator Run'}
            result = g_dev['cam'].expose_command(req, opt)
            g_dev['obs'].update_status()
            result = 'simulated result.'
            count += 1
            print('\n\nResult:  ', result,   'To go count:  ', length - count,  '\n\n')
        g_dev['mnt'].mount.Tracking = False
        print("Equatorial sweep completed. Happy reducing.")
        ptr_utility.ModelOn = True
        self.sky_guard = False
        return
 
    def cross_pointing_run(self, req, opt, spacing=30, vertical=False, grid=False, alt_minimum=25):
        '''
        unpark telescope
        if not open, open dome
        go to zenith & expose (Consider using Nearest mag 7 grid star.)
        verify reasonable transparency
            Ultimately, check focus, find a good exposure level
        go to -72.5 degrees of ha, 0  expose
        ha += 10; repeat to Ha = 67.5
        += 5, expose
        -= 10 until -67.5

        if vertical go ha = -0.25 and step dec 85 -= 10 to -30 then
        flip and go other way with offset 5 deg.

        For Grid use Patrick Wallace's Mag 7 Tyco star grid it covers
        sky equal-area, has a bright star as target and wraps around
        both axes to better sample the encoders. Choose and load the
        grid coarseness.
        '''
        '''
        Prompt for ACCP model to be turned off
        if closed:
           If WxOk: open
        if parked:
             unpark

         pick grid star near zenith in west (no flip)
              expose 10 s
              solve
              Is there a bright object in field?
              adjust exposure if needed.
        Go to (-72.5deg HA, dec = 0),
             Expose, calibrate, save file.  Consider
             if we can real time solve or just gather.
        step 10 degrees forward untl ha is 77.5
        at 77.5 adjust target to (72.5, 0) and step
        backward.  Stop when you get to -77.5.
        park
        Launch reduction

A variant on this is cover a grid, cover a + sign shape.
IF sweep
        '''
       # ptr_utility.ModelOn = False
        
        self. sky_guard = True
        points = [(-2.5, 0), (-2.5, -30), (-30, 0), (-60, 0), (2.5, 75), (0.5, 45), \
                  (0.5, 0), (30, 0), (60, 0)]
        ha_deg_steps = (-72.5, -62.5, -52.5, -42.5, -32.5, -22.5, -12.5, -2.5, \
                         -7.5, -17.5, -27.5, -37.5, -47.5, -57.5, -67.5, \
                         2.5,  12.5, 22.5, 32.5, 42.5, 52.5, 62.5, 72.5, \
                         67.5, 57.5, 47.5, 37.5, 27.5, 17.5, 7.5)
        length = len(points)
        count = 0
        print("Starting cross, # of points:  ", length)
        g_dev['mnt'].unpark_command()
        #cam_name = str(self.config['camera']['camera_1_1']['name'])
        for point_value in points:
            target_ra = ra_fix(g_dev['mnt'].mount.SiderealTime - point_value[0]/15.)
            target_dec = point_value[1]
            #     #  Go to closest Mag 7.5 Tycho * with no flip
            # focus_star = tycho.dist_sort_targets(target_ra, target_dec, \
            #                    g_dev['mnt'].mount.SiderealTime)
            # if focus_star is None:
            #     print("No near star, skipping.")   #This should not happen.
            #     continue
            #print("Going to near focus star " + str(focus_star[0]) + "  degrees away.")
            #req = {'ra':  focus_star[1][1],
            #       'dec': focus_star[1][0]     #Note order in important (dec, ra)
            req = {'ra':  target_ra,
                   'dec': target_dec     #Note order in important (dec, ra)
                   }
            opt = {}
            g_dev['mnt'].go_command(req, opt)
            st = ''
            while g_dev['mnt'].mount.Slewing or g_dev['enc'].status['dome_slewing']:
                if g_dev['mnt'].mount.Slewing: st += 'm>'
                if g_dev['enc'].status['dome_slewing']: st += 'd>'
                print(st)
                st = ''
                g_dev['obs'].update_status()
                time.sleep(0.5)
            time.sleep(3)
            g_dev['obs'].update_status()
            req = {'time': 30,  'alias': 'sq01', 'image_type': 'experimental'}
            opt = {'area': 150, 'count': 1, 'bin': '2,2', 'filter': g_dev['fil'].filter_data[0][0], 'hint': 'Equator Run'}
            result = g_dev['cam'].expose_command(req, opt)
            g_dev['obs'].update_status()
            result = 'simulated result.'
            count += 1
            print('\n\nResult:  ', result,   'To go count:  ', length - count,  '\n\n')
        g_dev['mnt'].mount.Tracking = False
        print("Equatorial sweep completed. Happy reducing.")
        ptr_utility.ModelOn = True
        self.sky_guard = False
        return
    
    def sky_grid_pointing_run(self, req, opt, spacing=10, vertical=False, grid=False, alt_minimum=25):
        #camera_name = str(self.config['camera']['camera_1_1']['name'])
        '''
        unpark telescope
        if not open, open dome
        go to zenith & expose (Consider using Nearest mag 7 grid star.)
        verify reasonable transparency
            Ultimately, check focus, find a good exposure level
        go to -72.5 degrees of ha, 0  expose
        ha += 10; repeat to Ha = 67.5
        += 5, expose
        -= 10 until -67.5

        if vertical go ha = -0.25 and step dec 85 -= 10 to -30 then
        flip and go other way with offset 5 deg.

        For Grid use Patrick Wallace's Mag 7 Tyco star grid it covers
        sky equal-area, has a bright star as target and wraps around
        both axes to better sample the encoders. Choose and load the
        grid coarseness.
        '''
        '''
        Prompt for ACCP model to be turned off
        if closed:
           If WxOk: open
        if parked:
             unpark

         pick grid star near zenith in west (no flip)
              expose 10 s
              solve
              Is there a bright object in field?
              adjust exposure if needed.
        Go to (-72.5deg HA, dec = 0),
             Expose, calibrate, save file.  Consider
             if we can real time solve or just gather.
        step 10 degrees forward untl ha is 77.5
        at 77.5 adjust target to (72.5, 0) and step
        backward.  Stop when you get to -77.5.
        park
        Launch reduction

A variant on this is cover a grid, cover a + sign shape.
IF sweep
        '''
        self.sky_guard = True
        #ptr_utility.ModelOn = False
        print("Starting sky sweep. ")
        g_dev['mnt'].unpark_command({}, {})
        if g_dev['enc'].is_dome:
            g_dev['enc'].Slaved = True  #Bring the dome into the picture.
        g_dev['obs'].update_status()
        try:
            g_dev['scr'].screen_dark()
        except:
            pass
        g_dev['obs'].update_status()
        g_dev['mnt'].unpark_command()
        #cam_name = str(self.config['camera']['camera_1_1']['name'])

        sid = g_dev['mnt'].mount.SiderealTime
        if req['gridType'] == 'medium':  # ~50
            grid = 4
        if req['gridType'] == 'coarse':  # ~30
            grid = 7
        if req['gridType'] == 'fine':    # ~100
            grid = 2

        grid_stars = tycho.az_sort_targets(sid, grid)  #4 produces about 50 targets.
        length = len(grid_stars)
        print(length, "Targets chosen for grid.")
        last_az = 0.25
        count = 0
        for grid_star in grid_stars:
            if grid_star is None:
                print("No near star, skipping.")   #This should not happen.
                count += 1
                continue
            if grid_star[0] < last_az:   #Consider also insisting on a reasonable HA, eg., >= altitude of the Pole.
               count += 1
               continue
            last_az = grid_star[0] + 0.01
            print("Going to near grid star " + str(grid_star) + " (az, (dec, ra)")
            req = {'ra':  grid_star[1][1],
                   'dec': grid_star[1][0]     #Note order is important (dec, ra)
                   }
            opt = {}
            g_dev['mnt'].go_command(req, opt)
            time.sleep(0.5)
            st = ''
            while g_dev['mnt'].mount.Slewing or g_dev['enc'].status['dome_slewing']:
                if g_dev['mnt'].mount.Slewing: st += 'm>'
                if g_dev['enc'].status['dome_slewing']: st += 'd>'
                print(st)
                st = ''
                g_dev['obs'].update_status()
                time.sleep(0.5)

            time.sleep(1)  #Give a little extra time for mount to settle.
            g_dev['obs'].update_status()
            req = {'time': 30,  'alias': 'sq01', 'image_type': 'experimental'}
            opt = {'area': 150, 'count': 1, 'bin': '2,2', 'filter': g_dev['fil'].filter_data[0][0], 'hint': 'Tycho grid.'}
            result = g_dev['cam'].expose_command(req, opt)
            g_dev['obs'].update_status()
            result = 'simulated result.'
            count += 1
            print('\n\nResult:  ', result,   'To go count:  ', length - count,  '\n\n')
            
        #g_dev['mnt'].park()
        print("Equatorial sweep completed. Happy reducing.")
        ptr_utility.ModelOn = True
        self.sky_guard = False
        return       

    def rel_sky_grid_pointing_run(self, req, opt, spacing=10, vertical=False, grid=False, alt_minimum=25):
        #camera_name = str(self.config['camera']['camera_1_1']['name'])
        '''
        unpark telescope
        if not open, open dome
        go to zenith & expose (Consider using Nearest mag 7 grid star.)
        verify reasonable transparency
            Ultimately, check focus, find a good exposure level
        go to -72.5 degrees of ha, 0  expose
        ha += 10; repeat to Ha = 67.5
        += 5, expose
        -= 10 until -67.5

        if vertical go ha = -0.25 and step dec 85 -= 10 to -30 then
        flip and go other way with offset 5 deg.

        For Grid use Patrick Wallace's Mag 7 Tyco star grid it covers
        sky equal-area, has a bright star as target and wraps around
        both axes to better sample the encoders. Choose and load the
        grid coarseness.
        '''
        '''
        Prompt for ACCP model to be turned off
        if closed:
           If WxOk: open
        if parked:
             unpark

         pick grid star near zenith in west (no flip)
              expose 10 s
              solve
              Is there a bright object in field?
              adjust exposure if needed.
        Go to (-72.5deg HA, dec = 0),
             Expose, calibrate, save file.  Consider
             if we can real time solve or just gather.
        step 10 degrees forward untl ha is 77.5
        at 77.5 adjust target to (72.5, 0) and step
        backward.  Stop when you get to -77.5.
        park
        Launch reduction

A variant on this is cover a grid, cover a + sign shape.
IF sweep
        '''
        #breakpoint()
        self.sky_guard = True
        ptr_utility.ModelOn = False
        print("Starting sky sweep.")
        g_dev['mnt'].unpark_command({}, {})
        if g_dev['enc'].is_dome:
            g_dev['enc'].Slaved = True  #Bring the dome into the picture.
        g_dev['obs'].update_status()
        g_dev['scr'].screen_dark()
        g_dev['obs'].update_status()
        g_dev['mnt'].unpark_command()
        #cam_name = str(self.config['camera']['camera_1_1']['name'])

        sid = g_dev['mnt'].mount.SiderealTime
        if req['gridType'] == 'medium':  # ~50
            grid = 4
        if req['gridType'] == 'coarse':  # ~30
            grid = 7
        if req['gridType'] == 'fine':    # ~100
            grid = 2
        grid_stars = tycho.tpt_grid
        length = len(grid_stars)
        print(length, "Targets chosen for grid.")
        last_az = 0.25
        count = 0
        for grid_star in grid_stars:
            if grid_star is None:
                print("No near star, skipping.")   #This should not happen.
                count += 1
                continue
            if grid_star[0] < last_az:   #Consider also insisting on a reasonable HA
               count += 1
               continue
            last_az = grid_star[0] + 0.001
            print("Going to near grid star " + str(grid_star) + " (az, (dec, ra)")
            req = {'ra':  grid_star[1][1],
                   'dec': grid_star[1][0]     #Note order is important (dec, ra)
                   }
            opt = {}
            g_dev['mnt'].go_command(req, opt)
            time.sleep(0.5)
            st = ''
            while g_dev['mnt'].mount.Slewing or g_dev['enc'].status['dome_slewing']:
                if g_dev['mnt'].mount.Slewing: st += 'm>'
                if g_dev['enc'].status['dome_slewing']: st += 'd>'
                print(st)
                st = ''
                g_dev['obs'].update_status()
                time.sleep(0.5)

            time.sleep(3)
            g_dev['obs'].update_status()
            req = {'time': 15,  'alias': 'sq01', 'image_type': 'experimental'}
            opt = {'area': 150, 'count': 1, 'bin': '2,2', 'filter': g_dev['fil'].filter_data[0][0], 'hint': 'Tycho grid.'}
            result = g_dev['cam'].expose_command(req, opt)
            g_dev['obs'].update_status()
            result = 'simulated result.'
            count += 1
            print('\n\nResult:  ', result,   'To go count:  ', length - count,  '\n\n')
            
        g_dev['mnt'].mount.Tracking = False
        print("Equatorial sweep completed. Happy reducing.")
        ptr_utility.ModelOn = True
        self.sky_guard = False
        return    
       
    def vertical_pointing_run(self, req, opt, spacing=10, vertical=False, grid=False, alt_minimum=25):
        '''
        unpark telescope
        if not open, open dome
        go to zenith & expose (Consider using Nearest mag 7 grid star.)
        verify reasonable transparency
            Ultimately, check focus, find a good exposure level
        go to -72.5 degrees of ha, 0  expose
        ha += 10; repeat to Ha = 67.5
        += 5, expose
        -= 10 until -67.5

        if vertical go ha = -0.25 and step dec 85 -= 10 to -30 then
        flip and go other way with offset 5 deg.

        For Grid use Patrick Wallace's Mag 7 Tyco star grid it covers
        sky equal-area, has a bright star as target and wraps around
        both axes to better sample the encoders. Choose and load the
        grid coarseness.
        '''
        '''
        Prompt for ACCP model to be turned off
        if closed:
           If WxOk: open
        if parked:
             unpark

         pick grid star near zenith in west (no flip)
              expose 10 s
              solve
              Is there a bright object in field?
              adjust exposure if needed.
        Go to (-72.5deg HA, dec = 0),
             Expose, calibrate, save file.  Consider
             if we can real time solve or just gather.
        step 10 degrees forward untl ha is 77.5
        at 77.5 adjust target to (72.5, 0) and step
        backward.  Stop when you get to -77.5.
        park
        Launch reduction

A variant on this is cover a grid, cover a + sign shape.
IF sweep
        '''
        self.sky_guard = True
        #ptr_utility.ModelOn = False
        # dec_steps = [-30, -25, -20, -15, -10, -5, 0, 5, 10, 15, 20, 25, 30, \
        #              35, 40, 45, 50, 55, 60, 65, 70, 75, 80, 85]
        dec_steps = [-30, -20, -10, 0, 10, 20, 30, 40, 50, 55, 60, 65, 70, 75, 80, 82.5, \
                     77.5, 72.5, 67.5, 62.5, 57.5, 50, 45, 35, 25, 15, 5, -5, -15, -25]
        # dec_copy = dec_steps[:-1].copy()
        # dec_copy.reverse()
        # dec_steps += dec_copy
        length = len(dec_steps)*2
        count = 0
        print("Starting West dec sweep, ha = 0.1")
        g_dev['mnt'].unpark_command()
        #cam_name = str(self.config['camera']['camera_1_1']['name'])
        for ha in [0.1, -0.1]:
            for degree_value in dec_steps:
                target_ra =  ra_fix(g_dev['mnt'].mount.SiderealTime - ha)

    
                #     #  Go to closest Mag 7.5 Tycho * with no flip
                # focus_star = tycho.dist_sort_targets(target_ra, target_dec, \
                #                    g_dev['mnt'].mount.SiderealTime)
                # if focus_star is None:
                #     print("No near star, skipping.")   #This should not happen.
                #     continue
                # print("Going to near focus star " + str(focus_star[0]) + "  degrees away.")
                req = {'ra':  target_ra,
                       'dec': degree_value} 
                opt = {}
                #Should have an Alt limit check here
                g_dev['mnt'].go_command(req, opt)
                st = ''
                while g_dev['mnt'].mount.Slewing or g_dev['enc'].status['dome_slewing']:
                    if g_dev['mnt'].mount.Slewing: st += 'm>'
                    if g_dev['enc'].status['dome_slewing']: st += 'd>'
                    print(st)
                    st = ''
                    g_dev['obs'].update_status()
                    time.sleep(0.5)
                time.sleep(3)
                g_dev['obs'].update_status()
                req = {'time': 15,  'alias': 'sq01', 'image_type': 'experimental'}
                opt = {'area': 150, 'count': 1, 'bin': '2,2', 'filter': g_dev['fil'].filter_data[0][0], 'hint': 'Tycho grid.'}
                result = g_dev['cam'].expose_command(req, opt)
                g_dev['obs'].update_status()
                result = 'simulated result.'
                count += 1
                print('\n\nResult:  ', result,   'To go count:  ', length - count,  '\n\n')
                g_dev['obs'].update_status()
                result = 'simulated'
                print('Result:  ', result)
        g_dev['mnt'].stop_command()
        print("Vertical sweep completed. Happy reducing.")
        self.equitorial_pointing_run({},{})
        ptr_utility.ModelOn = True
        self.sky_guard = False
        return

    def append_completes(self, block_id):
        camera = self.config['camera']['camera_1_1']['name']
        seq_shelf = shelve.open(g_dev['cam'].site_path + 'ptr_night_shelf/' + camera)
        print("block_id:  ", block_id)
        lcl_list = seq_shelf['completed_blocks']
        lcl_list.append(block_id)   #NB NB an in-line append did not work!
        seq_shelf['completed_blocks']= lcl_list
        print('Appended completes contains:  ', seq_shelf['completed_blocks'])
        seq_shelf.close()
        return 
    
    def is_in_completes(self, check_block_id):
        camera = self.config['camera']['camera_1_1']['name']
        seq_shelf = shelve.open(g_dev['cam'].site_path + 'ptr_night_shelf/' + camera)
        #print('Completes contains:  ', seq_shelf['completed_blocks'])
        if check_block_id in seq_shelf['completed_blocks']:
            seq_shelf.close()
            return True
        else:
            seq_shelf.close()
            return False

    
    def reset_completes(self):
        try:
            camera = self.config['camera']['camera_1_1']['name']
            seq_shelf = shelve.open(g_dev['cam'].site_path + 'ptr_night_shelf/' + str(camera))
            seq_shelf['completed_blocks'] = []
            seq_shelf.close()
        except:
            print('Found an empty shelf.  Reset_(block)completes for:  ', camera)
        return 

    # import math
    # chip_x =1.4022
    # chip_y = 0.9362
    # def tile_field(field_x, field_y, chip_x, chip_y, overlap=12.5):
    #     trial_x = field_x/(chip_x* (100 - abs(overlap))/100)
    #     trial_y = field_y/(chip_y* (100 - abs(overlap))/100)
    #     proposed_x = round(trial_x + 0.25, 0)
    #     proposed_y = round(trial_y + 0.25, 0)
    #     span_x = chip_x*proposed_x
    #     span_y = chip_y*proposed_y
    #     over_span_x = span_x - field_x
    #     over_span_y = span_y - field_y
    #     span_y = chip_y*proposed_y
    #     if proposed_x - 1 >= 1:
    #         x_overlap = over_span_x/(proposed_x - 1)
    #     else:
    #         x_overlap =(field_x - span_x)/2
    #     if proposed_y - 1 >=  1:
    #         y_overlap = over_span_y/(proposed_y - 1)
    #     else:            
    #         y_overlap =(field_y - span_y)/2
    #     if 0 <= x_overlap  < overlap/100:
    #         proposed_x += 1
    #         span_x = chip_x*proposed_x
    #         over_span_x = span_x - field_x
    #         x_overlap = over_span_x/(proposed_x - 1)
    #     if 0 <= y_overlap < overlap/100:
    #         proposed_y += 1
    #         span_y = chip_y*proposed_y
    #         over_span_y = span_y - field_y
    #         y_overlap = over_span_y/(proposed_y - 1)          
    #     return(proposed_x, proposed_y, x_overlap, y_overlap)
    # for side in range(0,7):
    #     area = math.sqrt(2)**side
    #     print(side, round(area, 3))
    #     print(tile_field(side, side, chip_x, chip_y))

<|MERGE_RESOLUTION|>--- conflicted
+++ resolved
@@ -1224,13 +1224,9 @@
         #print("temporary patch in Sim values")
         print('Autofocus Starting at:  ', foc_pos0, '\n\n')
 
-<<<<<<< HEAD
-        g_dev['foc'].guarded_move((foc_pos0 - 0* throw)*g_dev['foc'].micron_to_steps)   # NB added 20220209 Nasty bug, varies with prior state
-=======
  
         g_dev['foc'].guarded_move((foc_pos0 - 0* throw)*g_dev['foc'].micron_to_steps)   # NB added 20220209 Nasty bug, varies with prior state
 
->>>>>>> 157e575b
         #throw = throw  # NB again, from config.  Units are microns  Passed as default paramter
         retry = 0
         while retry < 3:
@@ -1249,10 +1245,7 @@
             else:
                 break
         print('Autofocus Moving In.\n\n')
-<<<<<<< HEAD
-=======
-
->>>>>>> 157e575b
+
         g_dev['foc'].guarded_move((foc_pos0 - 1*throw)*g_dev['foc'].micron_to_steps)
         #opt['fwhm_sim'] = 4.
         if not sim:
@@ -1266,13 +1259,9 @@
         g_dev['foc'].focuser.Move((foc_pos0 + 2*throw)*g_dev['foc'].micron_to_steps)
         time.sleep(10)#It is important to overshoot to overcome any backlash  WE need to be sure Exposure waits.
         print('Autofocus Moving back in half-way.\n\n')
-<<<<<<< HEAD
+
         g_dev['foc'].guarded_move((foc_pos0 + throw)*g_dev['foc'].micron_to_steps)  #NB NB NB THIS IS WRONG!
-=======
-
-        g_dev['foc'].guarded_move((foc_pos0 + throw)*g_dev['foc'].micron_to_steps)  #NB NB NB THIS IS WRONG!
-
->>>>>>> 157e575b
+
         time.sleep(10)#opt['fwhm_sim'] = 5
         if not sim:
             result = g_dev['cam'].expose_command(req, opt, no_AWS=True, solve_it=False) ## , script = 'auto_focus_script_2')  #  This is moving out one throw.
@@ -1286,10 +1275,7 @@
         print('X, Y:  ', x, y, 'Desire center to be smallest.')
         if spot1 is None or spot2 is None or spot3 is None:  #New additon to stop crash when no spots
             print("No stars detected. Returning to starting focus and pointing.")
-<<<<<<< HEAD
-=======
-
->>>>>>> 157e575b
+
             g_dev['foc'].guarded_move((focus_start)*g_dev['foc'].micron_to_steps)
             self.sequencer_hold = False   #Allow comand checks.
             self.af_guard = False
@@ -1307,10 +1293,7 @@
             except:
     
                 print('Autofocus quadratic equation not converge. Moving back to starting focus:  ', focus_start)
-<<<<<<< HEAD
-=======
-
->>>>>>> 157e575b
+
                 g_dev['foc'].guarded_move((focus_start)*g_dev['foc'].micron_to_steps)
                 time.sleep(5)
                 self.sequencer_hold = False   #Allow comand checks.
@@ -1325,10 +1308,7 @@
                 pos = int(d1*g_dev['foc'].micron_to_steps)
                 
                 
-<<<<<<< HEAD
-=======
-
->>>>>>> 157e575b
+
                 g_dev['foc'].guarded_move(pos)
                 time.sleep(5)
                 g_dev['foc'].last_known_focus = d1
@@ -1350,10 +1330,7 @@
                 print("Returning to:  ", start_ra, start_dec)
                 g_dev['mnt'].mount.SlewToCoordinatesAsync(start_ra, start_dec)   #Return to pre-focus pointing.
             if sim:
-<<<<<<< HEAD
-=======
-
->>>>>>> 157e575b
+
                 g_dev['foc'].guarded_move((focus_start)*g_dev['foc'].micron_to_steps)
             #  NB here we could re-solve with the overlay spot just to verify solution is sane.
 
@@ -1380,10 +1357,7 @@
         print("Returning to:  ", start_ra, start_dec)
         g_dev['mnt'].mount.SlewToCoordinatesAsync(start_ra, start_dec)   #Return to pre-focus pointing.
         if sim:
-<<<<<<< HEAD
-=======
-
->>>>>>> 157e575b
+
             g_dev['foc'].guarded_move((focus_start)*g_dev['foc'].micron_to_steps)
         #  NB here we could re-solve with the overlay spot just to verify solution is sane.
         self.sequencer_hold = False   #Allow comand checks.
@@ -1452,11 +1426,7 @@
         foc_pos0 = foc_start
         result = {}
         print('Autofocus Starting at:  ', foc_pos0, '\n\n')
-<<<<<<< HEAD
-        breakpoint()
-=======
-
->>>>>>> 157e575b
+
         g_dev['foc'].guarded_move((foc_pos0 - 0*throw)*g_dev['foc'].micron_to_steps)  #Added 20220209! A bit late
         #throw = 100  # NB again, from config.  Units are microns
         if not sim:
@@ -1476,10 +1446,7 @@
         
         
         print('Autofocus Moving In -1x, second time.\n\n')
-<<<<<<< HEAD
-=======
-
->>>>>>> 157e575b
+
         g_dev['foc'].guarded_move((foc_pos0 - 1*throw)*g_dev['foc'].micron_to_steps)
         #opt['fwhm_sim'] = 4.
         if not sim:
@@ -1490,10 +1457,7 @@
         spot2 = result['FWHM']
         foc_pos2 = result['mean_focus']
         print('Autofocus Moving In -2x, second time.\n\n')
-<<<<<<< HEAD
-=======
-
->>>>>>> 157e575b
+
         g_dev['foc'].guarded_move((foc_pos0 - 2*throw)*g_dev['foc'].micron_to_steps)
         #opt['fwhm_sim'] = 4.
         if not sim:
@@ -1505,10 +1469,7 @@
         foc_pos3 = result['mean_focus']
         #Need to check we are not going out too far!
         print('Autofocus Moving out +3X.\n\n')
-<<<<<<< HEAD
-=======
-
->>>>>>> 157e575b
+
         g_dev['foc'].guarded_move((foc_pos0 + 3*throw)*g_dev['foc'].micron_to_steps)
         print('Autofocus back in for backlash to +2X\n\n')#It is important to overshoot to overcome any backlash
         g_dev['foc'].guarded_move((foc_pos0 + 2*throw)*g_dev['foc'].micron_to_steps)
@@ -1521,10 +1482,7 @@
         spot4 = result['FWHM']
         foc_pos4 = result['mean_focus']
         print('Autofocus back in for backlash to +1X\n\n')
-<<<<<<< HEAD
-=======
-
->>>>>>> 157e575b
+
         g_dev['foc'].guarded_move((foc_pos0 + throw)*g_dev['foc'].micron_to_steps)
         #opt['fwhm_sim'] = 4.
         if not sim:
@@ -1543,10 +1501,7 @@
             new_spot = round(a1*d1*d1 + b1*d1 + c1, 2)
         except:
             print('Autofocus quadratic equation not converge. Moving back to starting focus:  ', foc_start)
-<<<<<<< HEAD
-=======
-
->>>>>>> 157e575b
+
             g_dev['foc'].guarded_move((foc_start)*g_dev['foc'].micron_to_steps)
             self.sequencer_hold = False   
             self.guard = False
@@ -1556,10 +1511,7 @@
             print ('Moving to Solved focus:  ', round(d1, 2), ' calculated:  ',  new_spot)
             #Saves a base for relative focus adjusts.
             pos = int(d1*g_dev['foc'].micron_to_steps)
-<<<<<<< HEAD
-=======
-
->>>>>>> 157e575b
+
             g_dev['foc'].guarded_move(pos)
             g_dev['foc'].last_known_focus = d1
             try:
@@ -1581,10 +1533,7 @@
                 print('Known bug, Verifcation did not work. Returing to target using solved focus.')
         else:
             print('Coarse_focus did not converge. Moving back to starting focus:  ', foc_pos0)
-<<<<<<< HEAD
-=======
-
->>>>>>> 157e575b
+
             g_dev['foc'].guarded_move((foc_start)*g_dev['foc'].micron_to_steps)
         print("Returning to:  ", start_ra, start_dec)
         g_dev['mnt'].mount.SlewToCoordinatesAsync(start_ra, start_dec)   #Return to pre-focus pointing.
