--- conflicted
+++ resolved
@@ -3466,11 +3466,7 @@
             g_dev['obs'].send_to_user("Central focus FWHM: " + str(spot1), p_level='INFO')
 
             if math.isnan(spot1) or spot1 ==False:
-<<<<<<< HEAD
-
-=======
-                #breakpoint()
->>>>>>> d07053c4
+
                 retry += 1
                 plog("Retry of central focus star)")
                 continue
