--- conflicted
+++ resolved
@@ -274,7 +274,7 @@
             self.sequencer_hold = False
         elif (g_dev['events']['Cool Down, Open']  <= ephem_now < g_dev['events']['Eve Sky Flats']) and \
             g_dev['enc'].mode == 'Automatic' and not g_dev['ocn'].wx_hold:
-<<<<<<< HEAD
+
             if g_dev['mnt'].AtParK:
                 g_dev['mnt'].unpark_command({}, {}) # Get there early
                 self.time_of_next_slew = time.time() + 120
@@ -291,7 +291,7 @@
                         self.time_of_next_slew = time.time() + 120  # seconds between slews.
                     except:
                         pass#
-=======
+
             if True:
                  g_dev['mnt'].unpark_command({}, {}) # Get there early
                  g_dev['mnt'].slewToSkyFlatAsync()   #NB we are pounding on these for 10 min, should fix.
@@ -306,7 +306,7 @@
 
                  self.dome_homed = False
                  self.time_of_next_slew = time.time() + 120  # seconds between slews.
->>>>>>> a00c583a
+
          
         elif  (events['Eve Sky Flats'] <= ephem_now < events['End Eve Sky Flats'])  \
                 and g_dev['enc'].mode == 'Automatic' and not g_dev['ocn'].wx_hold and \
