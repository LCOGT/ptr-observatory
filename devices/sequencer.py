import time
import datetime
from datetime import timedelta
import copy
import json
from global_yard import g_dev
from astropy.coordinates import SkyCoord, AltAz, get_moon, Angle
from astropy import units as u
from astropy.time import Time
from astropy.io import fits
#from astropy.utils.data import get_pkg_data_filename
from astropy.convolution import Gaussian2DKernel, interpolate_replace_nans #convolve,
kernel = Gaussian2DKernel(x_stddev=2,y_stddev=2)
from astropy.stats import sigma_clip
import ephem
import shelve

import math
import shutil
import numpy as np
from numpy import inf
import os
import gc
from pyowm import OWM
from pyowm.utils import config

from devices.camera import Camera
from devices.filter_wheel import FilterWheel
from devices.mount import Mount
from devices.focuser import Focuser

#from pyowm.utils import timestamps
from glob import glob
import traceback
from ptr_utility import plog
#from pprint import pprint
import requests
from requests.adapters import HTTPAdapter, Retry
reqs = requests.Session()
retries = Retry(total=3,
                backoff_factor=0.1,
                status_forcelist=[500, 502, 503, 504])
reqs.mount('http://', HTTPAdapter(max_retries=retries))
'''
'''



def fit_quadratic(x, y):
    #From Meeus, works fine.
    #Abscissa arguments do not need to be ordered for this to work.
    #NB Single alpha variable names confict with debugger commands, so bad practce.
    if len(x) == len(y):
        p = 0
        q = 0
        r = 0
        s = 0
        t = 0
        u = 0
        v = 0
        for i in range(len(x)):
            p += x[i]
            q += x[i]**2
            r += x[i]**3
            s += x[i]**4
            t += y[i]
            u += x[i]*y[i]
            v += x[i]**2*y[i]
        n = len(x)
        d = n*q*s +2*p*q*r - q*q*q - p*p*s - n*r*r
        a = (n*q*v + p*r*t + p*q*u - q*q*t - p*p*v - n*r*u)/d
        b = (n*s*u + p*q*v + q*r*t - q*q*u - p*s*t - n*r*v)/d
        c = (q*s*t + q*r*u + p*r*v - q*q*v - p*s*u - r*r*t)/d
        plog('Quad;  ', a, b, c)
        try:
            return (a, b, c, -b/(2*a))
        except:
            return (a, b, c)
    else:
        plog("Unbalanced coordinate pairs suppied to fit_quadratic()")
        return None

# def bin_to_string(use_bin):
#     if use_bin == 1:
#         return '1, 1'
#     if use_bin == 2:
#         return '2, 2'
#     if use_bin == 3:
#         return '3, 3'
#     if use_bin == 4:
#         return '4, 4'
#     if use_bin == 5:
#         return'5, 5'
#     else:
#         return '1, 1'

def ra_fix(ra):
    while ra >= 24:
        ra -= 24
    while ra < 0:
        ra +=24
    return ra

def ra_dec_fix_hd(ra, dec):
    if dec > 90:
        dec = 180 - dec
        ra -= 12
    if dec < -90:
        dec = -180 - dec
        ra += 12
    while ra >= 24:
        ra -= 24
    while ra < 0:
        ra += 24
    return ra, dec

class Sequencer:

    def __init__(self, driver: str, name: str, config: dict, astro_events):
        self.name = name
        self.astro_events = astro_events
        self.config = config

        g_dev['seq'] = self
        self.connected = True
        self.description = "Sequencer for script execution."

        self.sequencer_message = '-'
        plog("sequencer connected.")
        
        
        
        # Various on/off switches that block multiple actions occuring at a single time.
        self.af_guard = False
        self.block_guard = False
        self.bias_dark_latch = False   #NB NB NB Should these initially be defined this way?
        self.sky_flat_latch = False
        self.morn_sky_flat_latch = False
        self.morn_bias_dark_latch = False   #NB NB NB Should these initially be defined this way?
        self.cool_down_latch = False
        self.focussing=False
        self.flats_being_collected=False
        self.morn_bias_done = False
        self.eve_bias_done = False
        self.eve_bias_done = False
        self.eve_flats_done = False
        self.morn_flats_done = False
        self.eve_sky_flat_latch = False
        self.morn_sky_flat_latch = False
        self.clock_focus_latch=False        
        # A command so that some scripts can prevent all other scripts  and exposures from occuring.
        # quite important
        self.total_sequencer_control = False
        
        # Time of next slew is a variable that helps keep the scope positioned on the solar flat spot during flats
        self.time_of_next_slew = time.time()
        
        # During the night if the roof is shut (plus other conditions)
        # it will take a bias and a dark. These counters keep track of how many.
        self.nightime_bias_counter = 0
        self.nightime_dark_counter = 0
        
        
        # Nightly_reset resets all the values back to normal at the end of the night
        # In preparation for the next one.
        self.nightly_reset_complete = False
        
        # An end of night token is put into the upload queue
        # once the evening has ended.
        self.end_of_night_token_sent = False
        
        # Makes sure only one big focus occurs at start of night
        self.night_focus_ready=False
        
        # This command flushes the list of completed projects,
        # allowing them to be run tongiht
        self.reset_completes()  

        # Only need to report the observing has begun once.
        self.reported_on_observing_period_beginning=False

        # Pulse timer is set to send a simple '.' every 30 seconds so the console knows it is alive
        self.pulse_timer=time.time()
                
        
        # Load up focus and pointing catalogues
        # slight differences. Focus has more clumped bright stars but pointing catalogue contains a larger range
        # of stars and has full sky coverage, wheras focus does not.
        self.focus_catalogue = np.genfromtxt('support_info/focusCatalogue.csv', delimiter=',')
        self.pointing_catalogue = np.genfromtxt('support_info/pointingCatalogue.csv', delimiter=',')

       
        # The stop script flag sends a signal to all running threads to break out
        # and return to nothing doing.
        self.stop_script_called=False
        self.stop_script_called_time=time.time()

        # There are some automations that start up when a roof recently opens
        # that need to respond to that.         
        self.last_roof_status = 'Closed'
        self.time_roof_last_opened = time.time() -500
        
        # Sequencer keeps track of the endtime of a
        # currently running block so that seq and others
        # can know when to cancel out of the block        
        self.blockend = None
        
        
        # We keep track on when we poll for projects
        # It doesn't have to be quite as swift as real-time.
        self.project_call_timer = time.time() -60
        
        

    def wait_for_slew(self):    
        
        try:
            if not g_dev['mnt'].mount.AtPark:              
                movement_reporting_timer=time.time()
                while g_dev['mnt'].mount.Slewing: 
                    if time.time() - movement_reporting_timer > 2.0:
                        plog( 'm>')
                        movement_reporting_timer=time.time()

                    g_dev['obs'].update_status(mount_only=True, dont_wait=True)            
                
        except Exception as e:
            plog("Motion check faulted.")
            plog(traceback.format_exc())
            if g_dev['mnt'].theskyx:
                self.kill_and_reboot_theskyx(g_dev['mnt'].current_icrs_ra, g_dev['mnt'].current_icrs_dec)
            else:
                plog(traceback.format_exc())
                breakpoint() 
        return 

    def get_status(self):
        status = {
            "active_script": None,
            "sequencer_busy":  False
        }
        
        return status


    def parse_command(self, command):
        req = command['required_params']
        opt = command['optional_params']
        g_dev['cam'].user_id = command['user_id']
        g_dev['cam'].user_name = command['user_name']
        action = command['action']
        try:
            script = command['required_params']['script']
        except:
            script = None
        if action == "run" and script == 'focusAuto':
            self.auto_focus_script(req, opt, skip_timer_check=True)
        elif action == "run" and script == 'focusExtensive':   
             # Autofocus
            req2 = {'target': 'near_tycho_star', 'area': 150}
            opt = {}
            self.extensive_focus_script(req2, opt, throw = g_dev['foc'].throw)
        elif action == "fixpointingscript":
            g_dev["obs"].send_to_user("Running a couple of auto-centering exposures.")
            self.centering_exposure()
        elif action == "autofocus": # this action is the front button on Camera, so FORCES an autofocus
            g_dev["obs"].send_to_user("Starting up the autofocus procedure.")
            g_dev['foc'].time_of_last_focus = datetime.datetime.now() - datetime.timedelta(
                days=1
            )  # Initialise last focus as yesterday
            self.auto_focus_script(req, opt, skip_timer_check=True)
        elif action == "run" and script == 'focusFine':
            self.coarse_focus_script(req, opt)
        elif action == "run" and script == 'collectScreenFlats':
            self.screen_flat_script(req, opt)
        elif action == "run" and script == 'collectSkyFlats':
            self.sky_flat_script(req, opt)
        elif action == "run" and script == 'restackLocalCalibrations':
            self.regenerate_local_masters()
        elif action == "run" and script in ['pointingRun']:
            self.sky_grid_pointing_run(max_pointings=req['numPointingRuns'], alt_minimum=req['minAltitude'])
        elif action == "run" and script in ("collectBiasesAndDarks"):
            self.bias_dark_script(req, opt, morn=True)
        elif action == "run" and script == 'takeLRGBStack':
            self.take_lrgb_stack(req, opt)
        elif action == "run" and script == "takeO3HaS2N2Stack":
            self.take_lrgb_stack(req, opt)
        elif action.lower() in ["stop", "cancel"] or ( action == "run" and script == "stopScript"):
            
            #A stop script command flags to the running scripts that it is time to stop 
            #activity and return. This period runs for about 30 seconds.
            g_dev["obs"].send_to_user("A Stop Script has been called. Cancelling out of running scripts over 30 seconds.")
            self.stop_script_called=True
            self.stop_script_called_time=time.time()
            # Cancel out of all running exposures. 
            g_dev['obs'].cancel_all_activity()          
            
        elif action == "home":
            g_dev["obs"].send_to_user("Sending the mount to home.")
            g_dev['mnt'].home_command()

        elif action == 'run' and script == 'findFieldCenter':
            g_dev['mnt'].go_command(ra=req['ra'], dec=req['dec'], calibrate=True, auto_center=True)
        elif action == 'run' and script == 'calibrateAtFieldCenter':
            g_dev['mnt'].go_command(ra=req['ra'], dec=req['dec'], calibrate=True, auto_center=False)
        else:
            plog('Sequencer command:  ', command, ' not recognized.')


    def park_and_close(self):
        try:
            if not g_dev['mnt'].mount.AtParK:   ###Test comment here
                g_dev['mnt'].park_command({}, {}) # Get there early
        except:
            plog("Park not executed during Park and Close" )



    ###############################
    #       Sequencer Commands and Scripts
    ###############################
    def manager(self):
        '''
        This is called by the update loop.   Call from local status probe was removed
        #on 20211026 WER
        This is where scripts are automagically started.  Be careful what you put in here.
        Scripts must not block too long or they must provide for periodic calls to check status.
        '''
        

        obs_win_begin, sunZ88Op, sunZ88Cl, ephem_now = self.astro_events.getSunEvents()

        if time.time()-self.pulse_timer >30:
            self.pulse_timer=time.time()
            plog('.')
        
        if (
            (datetime.datetime.now() - g_dev['obs'].observing_status_timer)
        ) > datetime.timedelta(minutes=g_dev['obs'].observing_check_period):
            g_dev['obs'].ocn_status = g_dev['obs'].get_weather_status_from_aws()
            g_dev['obs'].observing_status_timer = datetime.datetime.now()

        
        if (
            (datetime.datetime.now() - g_dev['obs'].enclosure_status_timer)
        ) > datetime.timedelta(minutes=g_dev['obs'].enclosure_check_period):
            g_dev['obs'].enc_status = g_dev['obs'].get_enclosure_status_from_aws()
            g_dev['obs'].enclosure_status_timer = datetime.datetime.now()
        
        enc_status = g_dev['obs'].enc_status
        events = g_dev['events']
        
        
        # Do this in case of WEMA faults.... they can crash these sequencer 
        # things when it looks for shutter_status
        if enc_status == None:
            enc_status = {'shutter_status': 'Unknown'}
            enc_status['enclosure_mode'] = 'Automatic'        
       
        
        if (events['Nightly Reset'] <= ephem_now < events['End Nightly Reset']):
             if self.nightly_reset_complete == False:
                 self.nightly_reset_complete = True
                 self.nightly_reset_script()
                
        if ((g_dev['events']['Cool Down, Open'] <= ephem_now < g_dev['events']['Observing Ends'])):
<<<<<<< HEAD
            self.nightly_reset_complete = False            
=======
            self.nightly_reset_complete = False
            
        
        
            
>>>>>>> a792940f
        
        if not self.total_sequencer_control:
            ###########################################################################
            # While in this part of the sequencer, we need to have manual UI commands turned off
            # So that if a sequencer script starts running, we don't get an odd request out 
            # of nowhere that knocks it out
            g_dev['obs'].stop_processing_command_requests = True
            ###########################################################################
            
            # This bit is really to get the scope up and running if the roof opens
            if ((g_dev['events']['Cool Down, Open']  <= ephem_now < g_dev['events']['Observing Ends'])) and not self.cool_down_latch and \
                g_dev['obs'].open_and_enabled_to_observe and not g_dev['obs'].scope_in_manual_mode and g_dev['mnt'].mount.AtPark and ((time.time() - self.time_roof_last_opened) < 300) :
    
                self.nightly_reset_complete = False
                self.cool_down_latch = True
                self.reset_completes()                    
    
                if (g_dev['events']['Observing Begins'] < ephem_now < g_dev['events']['Observing Ends']):
                    # Move to reasonable spot
                    if g_dev['mnt'].mount.Tracking == False:
                        if g_dev['mnt'].mount.CanSetTracking:   
                            g_dev['mnt'].mount.Tracking = True
                        else:
                            plog("mount is not tracking but this mount doesn't support ASCOM changing tracking")
    
                    g_dev['mnt'].go_command(alt=70,az= 70)
                    g_dev['foc'].time_of_last_focus = datetime.datetime.now() - datetime.timedelta(
                        days=1
                    )  # Initialise last focus as yesterday
                    g_dev['foc'].set_initial_best_guess_for_focus()
                    # Autofocus
                    req2 = {'target': 'near_tycho_star', 'area': 150}
                    opt = {}
                    plog ("Running initial autofocus upon opening observatory")
                    
                    self.auto_focus_script(req2, opt)
                else:
                    self.night_focus_ready=True
                        
                       
                self.cool_down_latch = False
    
                    
            # If in post-close and park era of the night, check those two things have happened!       
            if (events['Close and Park'] <= ephem_now < events['End Morn Bias Dark']) and not g_dev['obs'].scope_in_manual_mode:
                
                if not g_dev['mnt'].mount.AtPark:  
                    plog ("Found telescope unparked after Close and Park, parking the scope")
                    g_dev['mnt'].home_command()
                    g_dev['mnt'].park_command()                
                
            if not self.bias_dark_latch and not g_dev['obs'].scope_in_manual_mode and ((events['Eve Bias Dark'] <= ephem_now < events['End Eve Bias Dark']) and \
                 self.config['auto_eve_bias_dark'] and not self.eve_bias_done and g_dev['obs'].camera_sufficiently_cooled_for_calibrations):   #events['End Eve Bias Dark']) and \
                
                self.bias_dark_latch = True
                req = {'bin1': True, 'bin2': False, 'bin3': False, 'bin4': False, 'numOfBias': 45, \
                       'numOfDark': 15, 'darkTime': 180, 'numOfDark2': 3, 'dark2Time': 360, \
                       'hotMap': True, 'coldMap': True, 'script': 'genBiasDarkMaster', }  # NB NB All of the prior is obsolete
                opt = {}
                
             
                self.bias_dark_script(req, opt, morn=False)
                self.eve_bias_done = True
                self.bias_dark_latch = False
                
            if not self.eve_sky_flat_latch and not g_dev['obs'].scope_in_manual_mode and ((events['Eve Sky Flats'] <= ephem_now < events['End Eve Sky Flats'])  \
                   and self.config['auto_eve_sky_flat'] and g_dev['obs'].open_and_enabled_to_observe and not self.eve_flats_done and g_dev['obs'].camera_sufficiently_cooled_for_calibrations):
    
                self.eve_sky_flat_latch = True
                self.current_script = "Eve Sky Flat script starting"
                
                g_dev['foc'].set_initial_best_guess_for_focus()
                
                self.sky_flat_script({}, {}, morn=False)   #Null command dictionaries
                
                if g_dev['mnt'].mount.Tracking == False:
                    if g_dev['mnt'].mount.CanSetTracking:   
                        g_dev['mnt'].mount.Tracking = True
                    else:
                        plog("mount is not tracking but this mount doesn't support ASCOM changing tracking")
                self.eve_sky_flat_latch = False
                self.eve_flats_done = True
                
    
            if ((g_dev['events']['Clock & Auto Focus']  <= ephem_now < g_dev['events']['Observing Begins'])) \
                    and self.night_focus_ready==True and not g_dev['obs'].scope_in_manual_mode and  g_dev['obs'].open_and_enabled_to_observe and not self.clock_focus_latch:
    
                self.nightly_reset_complete = False
                self.clock_focus_latch = True
    
                g_dev['obs'].send_to_user("Beginning start of night Focus and Pointing Run", p_level='INFO')
    
                # Move to reasonable spot
                if g_dev['mnt'].mount.Tracking == False:
                    if g_dev['mnt'].mount.CanSetTracking:   
                        g_dev['mnt'].mount.Tracking = True
                    else:
                        plog("mount is not tracking but this mount doesn't support ASCOM changing tracking")
    
                g_dev['mnt'].go_command(alt=70,az= 70)
                g_dev['foc'].time_of_last_focus = datetime.datetime.now() - datetime.timedelta(
                    days=1
                )  # Initialise last focus as yesterday
                
                g_dev['foc'].set_initial_best_guess_for_focus()
    
                # Autofocus
                req2 = {'target': 'near_tycho_star', 'area': 150}
                opt = {}
                self.extensive_focus_script(req2, opt, throw = g_dev['foc'].throw)
                
                g_dev['obs'].send_to_user("End of Focus and Pointing Run. Waiting for Observing period to begin.", p_level='INFO')
                
                self.night_focus_ready=False
                self.clock_focus_latch = False
    
    
            if (events['Observing Begins'] <= ephem_now \
                                       < events['Observing Ends']) and not self.block_guard and not g_dev["cam"].exposure_busy\
                                       and  (time.time() - self.project_call_timer > 10) and not g_dev['obs'].scope_in_manual_mode  and g_dev['obs'].open_and_enabled_to_observe and self.clock_focus_latch == False:
                                         
                try:
                    self.nightly_reset_complete = False
                    self.block_guard = True
                    
                    if not self.reported_on_observing_period_beginning:
                        self.reported_on_observing_period_beginning=True
                        g_dev['obs'].send_to_user("Observing Period has begun.", p_level='INFO')
                   
                    self.project_call_timer = time.time()
                    
                    self.update_calendar_blocks()
    
                    # only need to bother with the rest if there is more than 0 blocks. 
                    if not len(self.blocks) > 0:
                        self.block_guard=False
                        g_dev['seq'].blockend= None
                    else:
                        now_date_timeZ = datetime.datetime.utcnow().isoformat().split('.')[0] +'Z'                    
                        identified_block=None
                        
                        for block in self.blocks:  #  This merges project spec into the blocks.
                           
                            if (block['start'] <= now_date_timeZ < block['end'])  and not self.is_in_completes(block['event_id']):
                                                                   
                                try:
                                    
                                    url_proj = "https://projects.photonranch.org/projects/get-project"
                                    request_body = json.dumps({
                                      "project_name": block['project_id'].split('#')[0],
                                      "created_at": block['project_id'].split('#')[1],
                                    })
                                    project_response=requests.post(url_proj, request_body)
                                    
    
                                    if project_response.status_code ==200:  
                                        self.block_guard = True
                                        block['project']=project_response.json()
                                        identified_block=copy.deepcopy(block)
                                except:
                                    plog(traceback.format_exc())
                                    breakpoint()
                                    
                        if identified_block == None:
                            self.block_guard = False   # Changed from True WER on 20221011@2:24 UTC
                            g_dev['seq'].blockend= None
                            return   # Do not try to execute an empty block.
                        
                        if identified_block['project_id'] in ['none', 'real_time_slot', 'real_time_block']:
                            self.block_guard = False   # Changed from True WER on 20221011@2:24 UTC
                            g_dev['seq'].blockend= None
                            return   # Do not try to execute an empty block.
                        
    
                        if identified_block['project'] == None:
                            plog (identified_block)
                            plog ("Skipping a block that contains an empty project")
                            self.block_guard=False
                            g_dev['seq'].blockend= None
                            return
    
                        completed_block = self.execute_block(identified_block)  #In this we need to ultimately watch for weather holds.
                        try:
                            self.append_completes(completed_block['event_id'])
                        except:
                            plog ("block complete append didn't work")
                            plog(traceback.format_exc())
                        self.block_guard=False
                        g_dev['seq'].blockend = None                        
                                                             
                except:
                    plog(traceback.format_exc())
                    plog("Hang up in sequencer.")
                    
            if not self.morn_sky_flat_latch and ((events['Morn Sky Flats'] <= ephem_now < events['End Morn Sky Flats']) and \
                   self.config['auto_morn_sky_flat']) and not g_dev['obs'].scope_in_manual_mode and not self.morn_flats_done and g_dev['obs'].camera_sufficiently_cooled_for_calibrations and g_dev['obs'].open_and_enabled_to_observe:
    
                self.morn_sky_flat_latch = True
                
                self.current_script = "Morn Sky Flat script starting"
                
                self.sky_flat_script({}, {}, morn=True)   #Null command dictionaries
                                        
                self.morn_sky_flat_latch = False
                self.morn_flats_done = True
                
            
            if not self.morn_bias_dark_latch and (events['Morn Bias Dark'] <= ephem_now < events['End Morn Bias Dark']) and \
                      self.config['auto_morn_bias_dark'] and not g_dev['obs'].scope_in_manual_mode and not  self.morn_bias_done and g_dev['obs'].camera_sufficiently_cooled_for_calibrations: # and g_dev['enc'].mode == 'Automatic' ):
    
                self.morn_bias_dark_latch = True
                req = {'bin1': True, 'bin2': False, 'bin3': False, 'bin4': False, 'numOfBias': 63, \
                        'numOfDark': 31, 'darkTime': 600, 'numOfDark2': 31, 'dark2Time': 600, \
                        'hotMap': True, 'coldMap': True, 'script': 'genBiasDarkMaster', }  #This specificatin is obsolete
                opt = {}
    
                self.park_and_close()
                
                self.bias_dark_script(req, opt, morn=True)
    
                self.park_and_close()
                self.morn_bias_dark_latch = False
                self.morn_bias_done = True
            
            
            if events['Sun Rise'] <= ephem_now and not self.end_of_night_token_sent:
                
                self.end_of_night_token_sent = True
                # Sending token to AWS to inform it that all files have been uploaded
                plog ("sending end of night token to AWS")
                
                isExist = os.path.exists(g_dev['obs'].obsid_path + 'tokens')
                yesterday = datetime.datetime.now() - timedelta(1)
                runNight=datetime.datetime.strftime(yesterday, '%Y%m%d') 
                if not isExist:
                    os.makedirs(g_dev['obs'].obsid_path + 'tokens')
                runNightToken= g_dev['obs'].obsid_path + 'tokens/' + self.config['obs_id'] + runNight + '.token'
                with open(runNightToken, 'w') as f:
                    f.write('Night Completed')
                image = (g_dev['obs'].obsid_path + 'tokens/', self.config['obs_id'] + runNight + '.token')
                g_dev['obs'].ptrarchive_queue.put((30000000000, image), block=False)
                g_dev['obs'].send_to_user("End of Night Token sent to AWS.", p_level='INFO')
                
            #Here is where observatories who do their biases at night... well.... do their biases!
            #If it hasn't already been done tonight.        
            if self.config['auto_midnight_moonless_bias_dark'] and not g_dev['obs'].scope_in_manual_mode:
                # Check it is in the dark of night
                if  (events['Astro Dark'] <= ephem_now < events['End Astro Dark']):     
                    # Check that there isn't any activity indicating someone using it...
                    if (time.time() - g_dev['obs'].time_of_last_exposure) > 900 and (time.time() - g_dev['obs'].time_of_last_slew) > 900:
                        # Check no other commands or exposures are happening
                        if g_dev['obs'].cmd_queue.empty() and not g_dev["cam"].exposure_busy:
                            # If enclosure is shut for maximum darkness
                            if 'Closed' in enc_status['shutter_status']  or 'closed' in enc_status['shutter_status']:
                                # Check the temperature is in range
                                currentaltazframe = AltAz(location=g_dev['mnt'].site_coordinates, obstime=Time.now())
                                moondata=get_moon(Time.now()).transform_to(currentaltazframe)                        
                                if (moondata.alt.deg < -15):
                                    # If the moon is way below the horizon                        
                                    if g_dev['obs'].camera_sufficiently_cooled_for_calibrations:
                                        if self.nightime_bias_counter < self.config['camera']['camera_1_1']['settings']['number_of_bias_to_collect']:
                                            plog ("It is dark and the moon isn't up! Lets do a bias!")  
                                            g_dev['mnt'].park_command({}, {})
                                            plog("Exposing 1x1 bias frame.")
                                            req = {'time': 0.0,  'script': 'True', 'image_type': 'bias'}
                                            opt = {'area': "Full", 'count': 1, 'bin': 1 , \
                                                   'filter': 'dark'}
                                            self.nightime_bias_counter = self.nightime_bias_counter + 1
                                            g_dev['cam'].expose_command(req, opt, user_id='Tobor', user_name='Tobor', user_roles='system', no_AWS=False, \
                                                                do_sep=False, quick=False, skip_open_check=True,skip_daytime_check=True)
                                            # these exposures shouldn't reset these timers
                                            g_dev['obs'].time_of_last_exposure = time.time() - 840
                                            g_dev['obs'].time_of_last_slew = time.time() - 840
                                        if self.nightime_dark_counter < self.config['camera']['camera_1_1']['settings']['number_of_dark_to_collect']:
                                            plog ("It is dark and the moon isn't up! Lets do a dark!")  
                                            g_dev['mnt'].park_command({}, {})
                                            dark_exp_time = self.config['camera']['camera_1_1']['settings']['dark_exposure']
                                            plog("Exposing 1x1 dark exposure:  " + str(dark_exp_time) )
                                            req = {'time': dark_exp_time ,  'script': 'True', 'image_type': 'dark'}
                                            opt = {'area': "Full", 'count': 1, 'bin': 1, \
                                                    'filter': 'dark'}
                                            self.nightime_dark_counter = self.nightime_dark_counter + 1
                                            g_dev['cam'].expose_command(req, opt, user_id='Tobor', user_name='Tobor', user_roles='system', no_AWS=False, \
                                                               do_sep=False, quick=False, skip_open_check=True,skip_daytime_check=True)
                                            # these exposures shouldn't reset these timers
                                            g_dev['obs'].time_of_last_exposure = time.time() - 840
                                            g_dev['obs'].time_of_last_slew = time.time() - 840                                    
            
            ###########################################################################
            # While in this part of the sequencer, we need to have manual UI commands turned back on
            # So that we can process any new manual commands that come in.
            g_dev['obs'].stop_processing_command_requests = False
            g_dev['obs'].scan_requests()
            ###########################################################################                            
        
        
        return
    def take_lrgb_stack(self, req_None, opt=None):
        return
    def take_wugriz_stack(self, req_None, opt=None):
        return
    def take_UBRI_stack(self, req_None, opt=None):
        return
    def take_RGB_stack(self, req_None, opt=None):
        return
    def create_OSC_raw_image(self, req_None, opt=None):
        return

    def execute_block(self, block_specification):
        
        self.block_guard = True
        
        #breakpoint()
        
        if (ephem.now() < g_dev['events']['Civil Dusk'] ) or \
            (g_dev['events']['Civil Dawn']  < ephem.now() < g_dev['events']['Nightly Reset']):
            plog ("NOT RUNNING PROJECT BLOCK -- IT IS THE DAYTIME!!")
            g_dev["obs"].send_to_user("A project block was rejected as it is during the daytime.")            
            return
        
        g_dev['obs'].update()
        
        plog('|n|n Starting a new project!  \n')
        plog(block_specification, ' \n\n\n')

        calendar_event_id=block_specification['event_id']

        
        # NB we assume the dome is open and already slaving.
        block = copy.deepcopy(block_specification)
        
        g_dev['mnt'].unpark_command({}, {})
        g_dev['mnt'].Tracking = True   
        
                
        # this variable is what we check to see if the calendar
        # event still exists on AWS. If not, we assume it has been
        # deleted or modified substantially.
        calendar_event_id = block_specification['event_id']

        for target in block['project']['project_targets']:   #  NB NB NB Do multi-target projects make sense???
            try:
                g_dev['obs'].update()
                dest_ra = float(target['ra']) - \
                    float(block_specification['project']['project_constraints']['ra_offset'])/15.

                dest_dec = float(target['dec']) - float(block_specification['project']['project_constraints']['dec_offset'])
                dest_ra, dest_dec = ra_dec_fix_hd(dest_ra, dest_dec)
                dest_name =target['name']

                user_name = block_specification['creator']
                user_id = block_specification['creator_id']
                user_roles = ['project']
                
                longstackname=block_specification['project']['created_at'].replace('-','').replace(':','') # If longstack is to be used.

            except Exception as e:                
                plog ("Could not execute project due to poorly formatted or corrupt project")
                plog (e)
                g_dev['obs'].send_to_user("Could not execute project due to poorly formatted or corrupt project", p_level='INFO')
                continue

            try:
                g_dev['mnt'].get_mount_coordinates()
            except:
                pass            
            
            g_dev['mnt'].go_command(ra=dest_ra, dec=dest_dec)
            
            # Undertake a focus if necessary before starting observing the target
            if g_dev["foc"].last_focus_fwhm == None or g_dev["foc"].focus_needed == True:

                g_dev['obs'].send_to_user("Running an initial autofocus run.")

                req2 = {'target': 'near_tycho_star', 'area': 150}
                
                self.auto_focus_script(req2, {}, throw = g_dev['foc'].throw)
                just_focused = True
                g_dev["foc"].focus_needed = False
                
            g_dev['mnt'].go_command(ra=dest_ra, dec=dest_dec)
            
            # Quick pointing check and re_seek at the start of each project block
            # Otherwise everyone will get slightly off-pointing images
            # Necessary
            plog ("Taking a quick pointing check and re_seek for new project block")
            result = self.centering_exposure(no_confirmation=True, try_hard=True)
                        
            # This actually replaces the "requested" dest_ra by the actual centered pointing ra and dec. 
            dest_ra = g_dev['mnt'].mount.RightAscension   #Read these to go back.  NB NB Need to cleanly pass these on so we can return to proper target.
            dest_dec = g_dev['mnt'].mount.Declination
            
            if result == 'blockend':
                plog ("End of Block, exiting project block.")      
                return block_specification
            
            if result == 'calendarend':
                plog ("Calendar Item containing block removed from calendar")
                plog ("Site bailing out of running project")
                return block_specification
            
            g_dev['obs'].update()
            
            pa = float(block_specification['project']['project_constraints']['position_angle'])
            if abs(pa) > 0.01:
                try:
                    g_dev['rot'].rotator.MoveAbsolute(pa)   #Skip rotator move if nominally 0
                except:
                    pass

            # Input the global smartstack and longstack request from the project
            # Into the individual exposure requests
            try:
                # This is the "proper" way of doing things.
                do_long_stack=block['project']['project_constraints']['long_stack']
            except:
                # This is the old way for old projects
                do_long_stack=block['project']['exposures'][0]['longstack']
            try:                                
                # This is the "proper" way of doing things.
                do_smart_stack=block['project']['project_constraints']['smart_stack']
            except:
                # This is the old way for old projects
                do_smart_stack=block['project']['exposures'][0]['smartstack']

            #Compute how many to do.
            left_to_do = 0
            ended = False
            #  NB NB NB Any mosaic larger than +SQ should be specified in degrees and be square
            #  NB NB NB NB this is the source of a big error$$$$$$$$$$$$$$$$$$$$$$$$$$$$$$$$$$$$$$$$$$$$$$$$$!!!! WER 20220814
            for exposure in block['project']['exposures']:
                
                exposure['longstack'] = do_long_stack
                exposure['smartstack'] = do_smart_stack
                left_to_do += int(exposure['count'])

            plog("Left to do initial value:  ", left_to_do)
            req = {'target': 'near_tycho_star'}

            while left_to_do > 0 and not ended:                
                
                #cycle through exposures decrementing counts    MAY want to double check left-to do but do nut remultiply by 4
                for exposure in block['project']['exposures']:
                                        
                    # Check whether calendar entry is still existant.
                    # If not, stop running block
                    g_dev['obs'].scan_requests()
                    foundcalendar=False
                    self.update_calendar_blocks()                    
                    for tempblock in self.blocks:
                        if tempblock['event_id'] == calendar_event_id :
                            foundcalendar=True
                            g_dev['seq'].blockend=tempblock['end']
                    if not foundcalendar:
                        plog ("could not find calendar entry, cancelling out of block.")
                        g_dev["obs"].send_to_user("Calendar block removed. Stopping project run.")   
                        
                        return block_specification
                    
                    plog ("Observing " + str(block['project']['project_targets'][0]['name']))

                    plog("Executing: ", exposure, left_to_do)
                    color = exposure['filter']
                    exp_time =  float(exposure['exposure'])
                    count = int(exposure['count'])
                    #  We should add a frame repeat count
                    imtype = exposure['imtype']

                    if count <= 0:
                         continue
                    
                    # These are waiting for a mosaic approach
                    offset = [(0., 0.)] #Zero(no) mosaic offset
                    pitch = 0.
                    pane = 0

                    for displacement in offset:

                        # MUCH safer to calculate these from first principles
                        # Than rely on an owner getting this right!
                        x_field_deg = (g_dev['cam'].pixscale * g_dev['cam'].imagesize_x) /3600
                        y_field_deg = (g_dev['cam'].pixscale * g_dev['cam'].imagesize_y) /3600
                        
                        # CURRENTLY NOT USED
                        if pitch == -1:
                            #Note positive offset means a negative displacement in RA for spiral to wrap CCW.
                            #Note offsets are absolute degrees.
                            d_ra = -displacement[0]/15.
                            d_dec = displacement[1]
                        else:
                            d_ra = displacement[0]*(pitch)*(x_field_deg/15.)  # 0.764243 deg = 0.0509496 Hours  These and pixscale should be computed in config.
                            d_dec = displacement[1]*( pitch)*(y_field_deg)  # = 0.5102414999999999   #Deg
                        new_ra = dest_ra + d_ra
                        new_dec= dest_dec + d_dec
                        new_ra, new_dec = ra_dec_fix_hd(new_ra, new_dec)
                        # CURRENTLY NOT USED
                        
                        
                        if imtype in ['light'] and count > 0:                            

                            # Sort out Longstack and Smartstack names and switches
                            if exposure['longstack'] == False:
                                longstackswitch='no'
                                longstackname='no'
                            elif exposure['longstack'] == True:
                                longstackswitch='yes'
                                longstackname=block_specification['project']['created_at'].replace('-','').replace(':','')
                            else:
                                longstackswitch='no'
                                longstackname='no'
                            if exposure['smartstack'] == False:
                                smartstackswitch='no'
                            elif exposure['smartstack'] == True:
                                smartstackswitch='yes'
                            else:
                                smartstackswitch='no'

                            # Set up options for exposure and take exposure.
                            req = {'time': exp_time,  'alias':  str(self.config['camera']['camera_1_1']['name']), 'image_type': imtype, 'smartstack' : smartstackswitch, 'longstackswitch' : longstackswitch, 'longstackname' : longstackname, 'block_end' : g_dev['seq'].blockend}   #  NB Should pick up filter and constants from config
                            opt = {'area': 150, 'count': 1, 'bin': 1, 'filter': color, \
                                   'hint': block['project_id'] + "##" + dest_name, 'object_name': block['project']['project_targets'][0]['name'], 'pane': pane}
                            plog('Seq Blk sent to camera:  ', req, opt)

                            now_date_timeZ = datetime.datetime.now().isoformat().split('.')[0] +'Z'
                            if g_dev['seq'].blockend != None:
                                if now_date_timeZ >= g_dev['seq'].blockend :                                
                                    left_to_do=0
                                    return
                            g_dev['obs'].update()
                            result = g_dev['cam'].expose_command(req, opt, user_name=user_name, user_id=user_id, user_roles=user_roles, no_AWS=False, solve_it=False, calendar_event_id=calendar_event_id)
                            g_dev['obs'].update()
                            try:
                                if result['stopped'] is True:
                                    g_dev['obs'].send_to_user("Project Stopped because Exposure cancelled")
                                    return block_specification
                            except:
                                pass
                           
                            count -= 1
                            exposure['count'] = count
                            left_to_do -= 1
                            plog("Left to do:  ", left_to_do)
                            
                            
                            if result == 'blockend':
                                left_to_do=0
                            
                            if result == 'calendarend':
                                left_to_do =0
                            
                            if result == 'roofshut':
                                left_to_do =0
                                
                            if result == 'outsideofnighttime':
                                left_to_do =0
                            
                            if g_dev["obs"].stop_all_activity:
                                plog('stop_all_activity cancelling out of exposure loop')
                                left_to_do =0  
                            
                            
                            
                        pane += 1

                    # Check that the observing time hasn't completed or then night has not completed. 
                    # If so, set ended to True so that it cancels out of the exposure block.
                    now_date_timeZ = datetime.datetime.now().isoformat().split('.')[0] +'Z'
                    events = g_dev['events']
                    ended = left_to_do <= 0 or now_date_timeZ >= g_dev['seq'].blockend \
                            or ephem.now() >= events['Observing Ends']
                            
        plog("Project block has finished!")   
        return block_specification 


    def bias_dark_script(self, req=None, opt=None, morn=False):
        
        self.current_script = 'Bias Dark'
        if morn:
            ending = g_dev['events']['End Morn Bias Dark']
        else:
            ending = g_dev['events']['End Eve Bias Dark']
        while ephem.now() < ending :   #Do not overrun the window end
  
            bias_count = self.config['camera']['camera_1_1']['settings']['number_of_bias_to_collect']
            dark_count = self.config['camera']['camera_1_1']['settings']['number_of_dark_to_collect']
            dark_exp_time = self.config['camera']['camera_1_1']['settings']['dark_exposure']
            cycle_time = self.config['camera']['camera_1_1']['settings']['cycle_time']
            
            if ephem.now() + (dark_exp_time + cycle_time + 30)/86400 > ending:   #ephem is units of a day
                self.bias_dark_latch = False
                break     #Terminate Bias dark phase if within taking a dark woudl run over.             
            
            g_dev['mnt'].park_command({}, {}) # Get there early

            b_d_to_do = bias_count + dark_count
            try:
                stride = bias_count//dark_count
                plog("Tobor will interleave a dark every  " + str(stride) + "  biases.")
                single_dark = True
            except:
                stride = bias_count   #Just do all of the biases first.
                single_dark = False
                
           
            while b_d_to_do > 0:
                g_dev['obs'].scan_requests()
                min_to_do = min(b_d_to_do, stride)
                plog("Expose " + str(stride) +" 1x1 bias frames.")
                req = {'time': 0.0,  'script': 'True', 'image_type': 'bias'}
                opt = {'area': "Full", 'count': min_to_do, 'bin': 1 , \
                       'filter': 'dark'}                    
                    
                # Check it is in the park position and not pointing at the sky.
                # It can be pointing at the sky if cool down open is triggered during the biasdark process
                g_dev['mnt'].park_command({}, {})
                
                  
                result = g_dev['cam'].expose_command(req, opt, user_id='Tobor', user_name='Tobor', user_roles='system', no_AWS=False, \
                                do_sep=False, quick=False, skip_open_check=True,skip_daytime_check=True)
                b_d_to_do -= min_to_do
                
                if self.stop_script_called:
                    g_dev["obs"].send_to_user("Cancelling out of calibration script as stop script has been called.")  
                    self.bias_dark_latch = False
                    return
                
                g_dev['obs'].update()
                
                if ephem.now() + (dark_exp_time + cycle_time + 30)/86400 > ending:
                    self.bias_dark_latch = False
                    break
                
                g_dev['obs'].scan_requests()
                
                if not single_dark:
                    
                    plog("Expose 1x1 dark of " \
                         + str(dark_count) + " using exposure:  " + str(dark_exp_time) )
                    req = {'time': dark_exp_time ,  'script': 'True', 'image_type': 'dark'}
                    opt = {'area': "Full", 'count': 1, 'bin': 1, \
                            'filter': 'dark'}
                    result = g_dev['cam'].expose_command(req, opt, user_id='Tobor', user_name='Tobor', user_roles='system', no_AWS=False, \
                                       do_sep=False, quick=False, skip_open_check=True,skip_daytime_check=True)
                    if self.stop_script_called:
                        g_dev["obs"].send_to_user("Cancelling out of calibration script as stop script has been called.") 
                        self.bias_dark_latch = False
                        return
                    b_d_to_do -= 1
                    g_dev['obs'].update()
                    if ephem.now() + (dark_exp_time + cycle_time + 30)/86400 > ending:
                        self.bias_dark_latch = False
                        break
                else:
                    plog("Expose 1x1 dark " + str(1) + " of " \
                             + str(dark_count) + " using exposure:  " + str(dark_exp_time) )
                    req = {'time': dark_exp_time,  'script': 'True', 'image_type': 'dark'}
                    opt = {'area': "Full", 'count': 1, 'bin': 1, \
                            'filter': 'dark'}
                    g_dev['cam'].expose_command(req, opt, user_id='Tobor', user_name='Tobor', user_roles='system', no_AWS=False, \
                                       do_sep=False, quick=False, skip_open_check=True,skip_daytime_check=True)
                    if self.stop_script_called:
                        g_dev["obs"].send_to_user("Cancelling out of calibration script as stop script has been called.") 
                        self.bias_dark_latch = False
                        return
                    b_d_to_do -= 1
                    g_dev['obs'].update()
                    if ephem.now() + (dark_exp_time + cycle_time + 30)/86400 > ending:
                        self.bias_dark_latch = False
                        break
                        
                g_dev['obs'].scan_requests()
                g_dev['obs'].update()
                if ephem.now() + 30/86400 >= ending:
                    self.bias_dark_latch = False
                    break

            plog(" Bias/Dark acquisition is finished normally.")

            g_dev['mnt'].park_command({}, {}) # Get there early
            plog("Bias/Dark Phase has passed.")
            self.bias_dark_latch = False
            break
        self.bias_dark_latch = False
        return
            
    def collect_and_queue_neglected_fits(self):
        # UNDERTAKING END OF NIGHT ROUTINES
        
        # Go through and add any remaining fz files to the aws queue 
        plog ('Collecting orphaned fits and tokens to go up to PTR archive')
        dir_path=self.config['archive_path'] +'/' + g_dev['obs'].name + '/' + 'archive/'
        
        orphan_path=g_dev['obs'].orphan_path 
        cameras=glob(dir_path + "*/")
        
        # Move all fits.fz to the orphan folder
        for camera in cameras:
            nights = glob(camera + '*/')
            
            for obsnight in nights:
                orphanfits=glob(obsnight + 'raw/*.fits.fz')
                
                for orphanfile in orphanfits:
                    try:
                        shutil.move(orphanfile, orphan_path)
                    except:
                        print ("Couldn't move orphan: " + str(orphanfile) +', deleting.')
                        g_dev['obs'].laterdelete_queue.put(orphanfile, block=False)
                        
        # Add all fits.fz members to the AWS queue
        bigfzs=glob(orphan_path + '*.fz')

        for fzneglect in bigfzs:         
            g_dev['obs'].enqueue_for_PTRarchive(56000000, orphan_path, fzneglect.split('orphans')[-1].replace('\\',''))
           
        bigtokens=glob(g_dev['obs'].obsid_path + 'tokens/*.token')
        for fzneglect in bigtokens:
            g_dev['obs'].enqueue_for_PTRarchive(56000001, g_dev['obs'].obsid_path + 'tokens/', fzneglect.split('tokens')[-1].replace('\\',''))
   
    
    def nightly_reset_script(self):
        # UNDERTAKING END OF NIGHT ROUTINES
        # Never hurts to make sure the telescope is parked for the night        
        self.park_and_close()

        self.reported_on_observing_period_beginning=False

        self.eve_flats_done = False
        self.morn_flats_done = False
        self.morn_bias_done = False
        self.eve_bias_done = False
        
        self.nightime_bias_counter = 0
        self.nightime_dark_counter = 0
        self.night_focus_ready=False

        # set safety defaults at startup
        g_dev['obs'].scope_in_manual_mode=g_dev['obs'].config['scope_in_manual_mode']        
        g_dev['obs'].sun_checks_on=g_dev['obs'].config['sun_checks_on']
        g_dev['obs'].moon_checks_on=g_dev['obs'].config['moon_checks_on']
        g_dev['obs'].altitude_checks_on=g_dev['obs'].config['altitude_checks_on']
        g_dev['obs'].daytime_exposure_time_safety_on=g_dev['obs'].config['daytime_exposure_time_safety_on']
        g_dev['obs'].mount_reference_model_off= g_dev['obs'].config['mount_reference_model_off'],
        g_dev['obs'].admin_owner_commands_only = False
        g_dev['obs'].assume_roof_open=False

        # Check the archive directory and upload any big fits that haven't been uploaded
        # wait until the queue is empty before mopping up
        self.collect_and_queue_neglected_fits()
        
        # At this stage, we want to empty the AWS Queue!
        # We are about to pull all the fits.fz out from their folders
        # And dump them in the orphans folder so we want the queue
        # cleared to reconstitute it.
        plog ("Emptying AWS Queue To Reconstitute it from the Orphan Directory")
        with g_dev['obs'].ptrarchive_queue.mutex:
            g_dev['obs'].ptrarchive_queue.queue.clear()

        while (not g_dev['obs'].ptrarchive_queue.empty()):
            plog ("Waiting for the AWS queue to complete it's last job")
            time.sleep(1)              

        # Before Culling, making sure we go through and harvest
        # all the orphaned and neglected files that actually
        # do need to get to the PTRarchive
        self.collect_and_queue_neglected_fits()
        
        
        # Culling the archive. This removes old files
        # which allows us to maintain some reasonable harddisk space usage
        if self.config['archive_age'] > 0 :
            plog (g_dev['obs'].obsid_path + 'archive/')
            dir_path=g_dev['obs'].obsid_path + 'archive/'
            cameras=glob(dir_path + "*/")
            plog (cameras)
            for camera in cameras:  # Go through each camera directory
                plog ("*****************************************")
                plog ("Camera: " + str(camera))
                timenow_cull=time.time()
                directories=glob(camera + "*/")
                deleteDirectories=[]
                deleteTimes=[]
                for q in range(len(directories)):
                    if 'localcalibrations' in directories[q] or 'orphans' in directories[q] or 'calibmasters' in directories[q] or 'lng' in directories[q] or 'seq' in directories[q]:
                        pass
                    elif ((timenow_cull)-os.path.getmtime(directories[q])) > (self.config['archive_age'] * 24* 60 * 60) :
                        deleteDirectories.append(directories[q])
                        deleteTimes.append(((timenow_cull)-os.path.getmtime(directories[q])) /60/60/24/7)
                plog ("These are the directories earmarked for  ")
                plog ("Eternal destruction. And how old they are")
                plog ("in weeks\n")
                g_dev['obs'].send_to_user("Culling " + str(len(deleteDirectories)) +" from the local archive.", p_level='INFO')
                for entry in range(len(deleteDirectories)):
                    plog (deleteDirectories[entry] + ' ' + str(deleteTimes[entry]) + ' weeks old.')
                    try:
                        shutil.rmtree(deleteDirectories[entry])
                    except:
                        plog ("Could not remove: " + str(deleteDirectories[entry]) + ". Usually a file is open in that directory.")

        # Clear out smartstacks directory
        plog ("removing and reconstituting smartstacks directory")
        try:
            shutil.rmtree(g_dev['obs'].obsid_path + "smartstacks")
        except:
            plog ("problems with removing the smartstacks directory... usually a file is open elsewhere")
        time.sleep(20)
        if not os.path.exists(g_dev['obs'].obsid_path + "smartstacks"):
            os.makedirs(g_dev['obs'].obsid_path + "smartstacks")

        # Reopening config and resetting all the things.
        self.astro_events.compute_day_directory()
        self.astro_events.calculate_events(endofnightoverride='yes')
        self.astro_events.display_events()
        g_dev['obs'].astro_events = self.astro_events


        
        '''
        Send the config to aws.
        '''
        uri = f"{self.config['obs_id']}/config/"
        self.config['events'] = g_dev['events']
        response = g_dev['obs'].api.authenticated_request("PUT", uri, self.config)
        if response:
            plog("Config uploaded successfully.")

        # If you are using TheSkyX, then update the autosave path
        if self.config['camera']['camera_1_1']['driver'] == "CCDSoft2XAdaptor.ccdsoft5Camera":
            g_dev['cam'].camera.AutoSavePath = g_dev['obs'].obsid_path +'archive/' + datetime.datetime.strftime(datetime.datetime.now(), '%Y%m%d')
            try:
                os.mkdir(g_dev['obs'].obsid_path +'archive/' + datetime.datetime.strftime(datetime.datetime.now(), '%Y%m%d'))
            except:
                plog ("Couldn't make autosave directory")

        # Resetting complete projects
        plog ("Nightly reset of complete projects")
        self.reset_completes()
        g_dev['obs'].events_new = None
        g_dev['obs'].reset_last_reference()
        if self.config['mount']['mount1']['permissive_mount_reset'] == 'yes':
           g_dev['mnt'].reset_mount_reference()
        g_dev['obs'].last_solve_time = datetime.datetime.now() - datetime.timedelta(days=1)
        g_dev['obs'].images_since_last_solve = 10000

        # Resetting sequencer stuff
        self.connected = True
        self.description = "Sequencer for script execution."        
        self.sequencer_message = '-'
        plog("sequencer reconnected.")
        plog(self.description)
        self.af_guard = False
        self.block_guard = False
        g_dev['seq'].blockend= None
        self.time_of_next_slew = time.time()
        self.bias_dark_latch = False
        self.sky_flat_latch = False
        self.eve_sky_flat_latch = False
        self.morn_sky_flat_latch = False
        self.morn_bias_dark_latch = False
        self.clock_focus_latch = False
        self.cool_down_latch = False
        self.clock_focus_latch = False
        
        self.morn_bias_done = False
        self.eve_bias_done = False
        self.eve_flats_done = False
        self.morn_flats_done = False
        
        self.reset_completes()

        # Allow early night focus
        self.night_focus_ready==True
        
        self.nightime_bias_counter = 0
        self.nightime_dark_counter = 0
        
        # Reset focus tracker
        g_dev["foc"].focus_needed = True
        g_dev["foc"].time_of_last_focus = datetime.datetime.now() - datetime.timedelta(
            days=1
        )  # Initialise last focus as yesterday
        g_dev["foc"].images_since_last_focus = (
            10000  # Set images since last focus as sillyvalue
        )
        g_dev["foc"].last_focus_fwhm = None
        g_dev["foc"].focus_tracker = [np.nan] * 10


        # Reopening config and resetting all the things.
        self.astro_events.compute_day_directory()
        self.astro_events.calculate_events()
        self.astro_events.display_events()
        g_dev['obs'].astro_events = self.astro_events

               

        self.nightly_reset_complete = True
        
        g_dev['mnt'].theskyx_tracking_rescues = 0

        self.opens_this_evening=0
        
        
        self.stop_script_called=False
        self.stop_script_called_time=time.time()
        
        # No harm in doubly checking it has parked
        g_dev['mnt'].park_command({}, {})
        
        
        self.end_of_night_token_sent = False
        
        # Now time to regenerate the local masters
        
        self.regenerate_local_masters()
        
        # Daily reboot of necessary windows 32 programs *Cough* Theskyx *Cough*
        if g_dev['mnt'].theskyx: # It is only the mount that is the reason theskyx needs to reset
            self.kill_and_reboot_theskyx(-1,-1)      
        
        return
    
    def kill_and_reboot_theskyx(self, returnra, returndec): # Return to a given ra and dec or send -1,-1 to remain at park
        os.system("taskkill /IM TheSkyX.exe /F")
        os.system("taskkill /IM TheSky64.exe /F")
        time.sleep(16) 
        retries=0
        while retries <5:
            try:
                Mount(self.config['mount']['mount1']['driver'], 
                               g_dev['obs'].name,
                               self.config['mount']['mount1']['settings'], 
                               g_dev['obs'].config, 
                               g_dev['obs'].astro_events, 
                               tel=True)
                
                
                # If theskyx is controlling the camera and filter wheel, reconnect the camera and filter wheel
                if g_dev['cam'].theskyx:
                    Camera(self.config['camera']['camera_1_1']['driver'], 
                                    g_dev['cam'].name, 
                                    self.config)
                    time.sleep(10)
                if self.config['filter_wheel']['filter_wheel1']['driver'] == 'CCDSoft2XAdaptor.ccdsoft5Camera':
                    FilterWheel('CCDSoft2XAdaptor.ccdsoft5Camera', 
                                         g_dev['obs'].name, 
                                         self.config)
                
                    time.sleep(10)
                
                if self.config['focuser']['focuser1']['driver'] == 'CCDSoft2XAdaptor.ccdsoft5Camera':
                    Focuser('CCDSoft2XAdaptor.ccdsoft5Camera', 
                                         g_dev['obs'].name,  self.config)
                    time.sleep(10)
                
                if returnra == -1 or returndec == -1:
                    g_dev['mnt'].park_command({}, {})
                    #pass
                else:
                    g_dev['mnt'].park_command({}, {})
                    g_dev['mnt'].go_command(ra=returnra, dec=returndec)
            
                time.sleep(10)
                retries=6
            except:
                retries=retries+1
                time.sleep(60)
                if retries ==4:
                    plog(traceback.format_exc())
                    breakpoint()
        
        return
        
    def regenerate_local_masters(self):
        
        
        g_dev["obs"].send_to_user("Currently regenerating local masters. System may be unresponsive during this period.")
        
        # NOW to get to the business of constructing the local calibrations
        # Start with biases
        # Get list of biases
        plog (datetime.datetime.now().strftime("%H:%M:%S"))
        plog ("Regenerating bias")
        darkinputList=(glob(g_dev['obs'].local_dark_folder +'*.n*'))
        inputList=(glob(g_dev['obs'].local_bias_folder +'*.n*'))
        archiveDate=str(datetime.date.today()).replace('-','')
        # Test each file actually opens
        for file in inputList:
            try:
                hdu1data = np.load(file, mmap_mode='r')
            except:
                plog ("corrupt bias skipped: " + str(file))
                inputList.remove(file)
                
        # have to remove flats from memory to make room for.... flats!
        try:
            del g_dev['cam'].flatFiles
        except:
            pass
        
        if len(inputList) == 0 or len(darkinputList) == 0 or len(inputList) == 1 or len(darkinputList) == 1:
            plog ("Not reprocessing local masters as there are not enough biases or darks")
        else:
            # Clear held bias and darks and flats to save memory and garbage collect.
            del g_dev['cam'].biasFiles
            del g_dev['cam'].darkFiles
            g_dev['cam'].biasFiles = {}
            g_dev['cam'].darkFiles = {}
            g_dev['cam'].flatFiles = {}
            g_dev['cam'].hotFiles = {} 
            gc.collect()
            
            hdutest=np.load(inputList[0], mmap_mode='r')
            shapeImage=hdutest.shape
            del hdutest

            # Make a temporary memmap file
            PLDrive = np.memmap(g_dev['obs'].local_bias_folder + 'tempfile', dtype='float32', mode= 'w+', shape = (shapeImage[0],shapeImage[1],len(inputList)))
            # Store the biases in the memmap file
            i=0
            n = len(inputList)
            for file in inputList:
                plog (datetime.datetime.now().strftime("%H:%M:%S"))

                starttime=datetime.datetime.now() 
                plog("Storing in a memmap array: " + str(file))

                #hdu1data = np.load(file, mmap_mode='r')
                hdu1data = np.load(file)
                timetaken=datetime.datetime.now() -starttime
                plog ("Time Taken to load array: " + str(timetaken))
                                
                starttime=datetime.datetime.now() 
                PLDrive[:,:,i] = hdu1data    
                del hdu1data
                timetaken=datetime.datetime.now() -starttime
                plog ("Time Taken to put in memmap: " + str(timetaken), "To Go:  ", n - i -1)
                i=i+1                

            plog ("**********************************")
            plog ("Median Stacking each bias row individually from the Reprojections")
            plog (datetime.datetime.now().strftime("%H:%M:%S"))
            # Go through each pixel and calculate nanmedian. Can't do all arrays at once as it is hugely memory intensive
            finalImage=np.zeros(shapeImage,dtype=float)
            for xi in range(shapeImage[0]):
                if xi % 500 == 0:
                    print ("Up to Row" + str(xi))
                    print (datetime.datetime.now().strftime("%H:%M:%S"))
                finalImage[xi,:]=np.nanmedian(PLDrive[xi,:,:], axis=1)
            plog(datetime.datetime.now().strftime("%H:%M:%S"))
            plog ("**********************************")
            
            masterBias=np.asarray(finalImage).astype(np.float32)
            tempfrontcalib=g_dev['obs'].obs_id + '_' + g_dev['cam'].alias +'_'
            try:
                fits.writeto(g_dev['obs'].calib_masters_folder + tempfrontcalib + 'BIAS_master_bin1.fits', masterBias,  overwrite=True)                
                filepathaws=g_dev['obs'].calib_masters_folder
                filenameaws=tempfrontcalib + 'BIAS_master_bin1.fits'
                g_dev['cam'].enqueue_for_AWS(50, filepathaws,filenameaws)
                
                # Store a version of the bias for the archive too
                fits.writeto(g_dev['obs'].calib_masters_folder + 'ARCHIVE_' +  archiveDate + '_' + tempfrontcalib + 'BIAS_master_bin1.fits', masterBias, overwrite=True)
                
                filepathaws=g_dev['obs'].calib_masters_folder
                filenameaws='ARCHIVE_' +  archiveDate + '_' + tempfrontcalib + 'BIAS_master_bin1.fits'
                g_dev['cam'].enqueue_for_AWS(80, filepathaws,filenameaws)
                
            except Exception as e:
                plog ("Could not save bias frame: ",e)
                
            PLDrive._mmap.close()
            del PLDrive
            gc.collect()
            os.remove(g_dev['obs'].local_bias_folder  + 'tempfile')
    
            # Now that we have the master bias, we can estimate the readnoise actually
            # by comparing the standard deviations between the bias and the masterbias
            readnoise_array=[]
            post_readnoise_array=[]
            plog ("Calculating Readnoise. Please Wait.")
            for file in inputList:
                #plog (datetime.datetime.now().strftime("%H:%M:%S"))

                #starttime=datetime.datetime.now() 
                

                hdu1data = np.load(file, mmap_mode='r')
                hdu1data=hdu1data-masterBias
                hdu1data = hdu1data[500:-500,500:-500]
                stddiffimage=np.nanstd(pow(pow(hdu1data,2),0.5))
                
                est_read_noise= (stddiffimage * g_dev['cam'].config["camera"][g_dev['cam'].name]["settings"]["camera_gain"]) / 1.414
    
                readnoise_array.append(est_read_noise)
                post_readnoise_array.append(stddiffimage)
            
            readnoise_array=np.array(readnoise_array)
            plog ("Raw Readnoise outputs: " +str(readnoise_array))
            plog ("WARNING, THIS VALUE IS ONLY TRUE IF YOU HAVE THE CORRECT GAIN IN reference_gain")
            plog ("Final Readnoise: " + str(np.nanmedian(readnoise_array)) + " std: " + str(np.nanstd(readnoise_array)))
    
    
            g_dev["obs"].send_to_user("Bias calibration frame created.")
            
    
            # NOW we have the master bias, we can move onto the dark frames
            plog (datetime.datetime.now().strftime("%H:%M:%S"))
            plog ("Regenerating dark") 
            inputList=(glob(g_dev['obs'].local_dark_folder +'*.n*'))
            
            # Test each flat file actually opens
            for file in inputList:
                try:
                    hdu1data = np.load(file, mmap_mode='r')
                except:
                    plog ("corrupt dark skipped: " + str(file))
                    inputList.remove(file)
                    
            PLDrive = np.memmap(g_dev['obs'].local_dark_folder  + 'tempfile', dtype='float32', mode= 'w+', shape = (shapeImage[0],shapeImage[1],len(inputList)))
            # Debias dark frames and stick them in the memmap
            i=0
            for file in inputList:   
                plog (datetime.datetime.now().strftime("%H:%M:%S"))                
                starttime=datetime.datetime.now() 
                plog("Storing dark in a memmap array: " + str(file))
                hdu1data = np.load(file, mmap_mode='r')               
                hdu1exp=float(file.split('_')[-2])                
                darkdeexp=(hdu1data-masterBias)/hdu1exp
                del hdu1data
                timetaken=datetime.datetime.now() -starttime
                plog ("Time Taken to load array and debias and divide dark: " + str(timetaken))
                starttime=datetime.datetime.now() 
                PLDrive[:,:,i] = np.asarray(darkdeexp,dtype=np.float32)
                del darkdeexp
                timetaken=datetime.datetime.now() -starttime
                plog ("Time Taken to put in memmap: " + str(timetaken))                
                i=i+1
    
            plog ("**********************************")
            plog ("Median Stacking each darkframe row individually from the Reprojections")
            plog (datetime.datetime.now().strftime("%H:%M:%S"))
            # Go through each pixel and calculate nanmedian. Can't do all arrays at once as it is hugely memory intensive
            finalImage=np.zeros(shapeImage,dtype=float)
            for xi in range(shapeImage[0]):
                if xi % 500 == 0:
                    print ("Up to Row" + str(xi))
                    print (datetime.datetime.now().strftime("%H:%M:%S"))    
                finalImage[xi,:]=np.nanmedian(PLDrive[xi,:,:], axis=1)
            plog (datetime.datetime.now().strftime("%H:%M:%S"))
            plog ("**********************************")
            
            masterDark=np.asarray(finalImage).astype(np.float32)
            try:
                fits.writeto(g_dev['obs'].calib_masters_folder + tempfrontcalib + 'DARK_master_bin1.fits', masterDark,  overwrite=True)                
                filepathaws=g_dev['obs'].calib_masters_folder
                filenameaws=tempfrontcalib + 'DARK_master_bin1.fits'
                g_dev['cam'].enqueue_for_AWS(50, filepathaws,filenameaws)
                
                # Store a version of the dakr for the archive too
                fits.writeto(g_dev['obs'].calib_masters_folder + 'ARCHIVE_' +  archiveDate + '_' + tempfrontcalib + 'DARK_master_bin1.fits', masterDark, overwrite=True)
                
                filepathaws=g_dev['obs'].calib_masters_folder
                filenameaws='ARCHIVE_' +  archiveDate + '_' + tempfrontcalib + 'DARK_master_bin1.fits'
                g_dev['cam'].enqueue_for_AWS(80, filepathaws,filenameaws)
                
                
                
            except Exception as e:
                plog ("Could not save dark frame: ",e)
            
            PLDrive._mmap.close()
            del PLDrive
            gc.collect()
            os.remove(g_dev['obs'].local_dark_folder  + 'tempfile')    
            
            g_dev["obs"].send_to_user("Dark calibration frame created.")
            
            # NOW that we have a master bias and a master dark, time to step through the flat frames!
            tempfilters=glob(g_dev['obs'].local_flat_folder + "*/")
            plog (datetime.datetime.now().strftime("%H:%M:%S"))
            plog ("Regenerating flats")        
            plog (tempfilters)
            
            estimated_flat_gain=[]
            
            flat_gains={}
            
            if len(tempfilters) == 0:
                plog ("there are no filter directories, so not processing flats")
            else:
                for filterfolder in tempfilters:    
                    
                    plog (datetime.datetime.now().strftime("%H:%M:%S"))
                    filtercode=filterfolder.split('\\')[-2]
                    plog ("Regenerating flat for " + str(filtercode))
                    inputList=(glob(g_dev['obs'].local_flat_folder + filtercode + '/*.n*'))
                    
                    # Test each flat file actually opens
                    for file in inputList:
                        try:
                            hdu1data = np.load(file, mmap_mode='r')
                        except:
                            plog ("corrupt flat skipped: " + str(file))
                            inputList.remove(file)
                    
                    
                    
                    # Generate temp memmap
                    single_filter_camera_gains=[]
                    if len(inputList) == 0 or len(inputList) == 1:
                        plog ("Not doing " + str(filtercode) + " flat. Not enough available files in directory.")
                    else:
                        PLDrive = np.memmap(g_dev['obs'].local_flat_folder  + 'tempfile', dtype='float32', mode= 'w+', shape = (shapeImage[0],shapeImage[1],len(inputList)))
  
                        # Debias and dedark flat frames and stick them in the memmap
                        i=0
                        for file in inputList:   
                            plog (datetime.datetime.now().strftime("%H:%M:%S"))
                            starttime=datetime.datetime.now() 
                            plog("Storing flat in a memmap array: " + str(file))
                            hdu1data = np.load(file, mmap_mode='r')     
                            hdu1exp=float(file.split('_')[-2])

                            flatdebiaseddedarked=(hdu1data-masterBias)-(masterDark*hdu1exp) 
                            del hdu1data
                            # Normalising flat file
                            if not g_dev['cam'].config["camera"][g_dev['cam'].name]["settings"]["is_osc"]:
                                normalising_factor=np.nanmedian(flatdebiaseddedarked)
                                flatdebiaseddedarked = flatdebiaseddedarked/normalising_factor
                            else:                                
                                
                                debayered=[]
                                max_median=0                    
                                
                                debayered.append(flatdebiaseddedarked[::2, ::2])
                                debayered.append(flatdebiaseddedarked[::2, 1::2])
                                debayered.append(flatdebiaseddedarked[1::2, ::2])
                                debayered.append(flatdebiaseddedarked[1::2, 1::2])
                                
                                
                                osc_normalising_factor=[]
                                # crop each of the images to the central region

                                for oscimage in debayered:
                                    cropx = int( (oscimage.shape[0] -500)/2)
                                    cropy = int((oscimage.shape[1] -500) /2)
                                    oscimage=oscimage[cropx:-cropx, cropy:-cropy]
                                    oscmedian=np.nanmedian(oscimage)                                    
                                    osc_normalising_factor.append(oscmedian)
                                
                                del debayered
                                
                                flatdebiaseddedarked[::2, ::2]=flatdebiaseddedarked[::2, ::2]/osc_normalising_factor[0]
                                flatdebiaseddedarked[::2, 1::2]=flatdebiaseddedarked[::2, 1::2]/osc_normalising_factor[1]
                                flatdebiaseddedarked[1::2, ::2]=flatdebiaseddedarked[1::2, ::2]/osc_normalising_factor[2]
                                flatdebiaseddedarked[1::2, 1::2]=flatdebiaseddedarked[1::2, 1::2]/osc_normalising_factor[3]
                                
                                                           
                            
                            timetaken=datetime.datetime.now() -starttime
                            plog ("Time Taken to load array and debias and dedark and normalise flat: " + str(timetaken))
                            
                            starttime=datetime.datetime.now() 
                            PLDrive[:,:,i] = flatdebiaseddedarked
                            del flatdebiaseddedarked
                            timetaken=datetime.datetime.now() -starttime
                            plog ("Time Taken to put in memmap: " + str(timetaken))
                            i=i+1
                      
                        plog ("**********************************")
                        plog ("Median Stacking each " + str (filtercode) + " flat frame row individually from the Reprojections")
                        plog (datetime.datetime.now().strftime("%H:%M:%S"))
                        # Go through each pixel and calculate nanmedian. Can't do all arrays at once as it is hugely memory intensive
                        finalImage=np.zeros(shapeImage,dtype=float)
                        for xi in range(shapeImage[0]):
                            if xi % 500 == 0:
                                print ("Up to Row" + str(xi))
                                print (datetime.datetime.now().strftime("%H:%M:%S"))
            
                            finalImage[xi,:]=np.nanmedian(PLDrive[xi,:,:], axis=1)
                        plog (datetime.datetime.now().strftime("%H:%M:%S"))
                        plog ("**********************************")
                        
                        temporaryFlat=np.asarray(finalImage).astype(np.float32)
                        del finalImage
                        # Fix up any glitches in the flat
                        temporaryFlat[temporaryFlat < 0.1] = np.nan
                        temporaryFlat[temporaryFlat > 2.0] = np.nan
                        
                        temporaryFlat=interpolate_replace_nans(temporaryFlat, kernel)
                        temporaryFlat[temporaryFlat == inf] = np.nan
                        temporaryFlat[temporaryFlat == -inf] = np.nan
                        temporaryFlat[temporaryFlat < 0.1 ] = np.nan
                        
                        try:
                            np.save(g_dev['obs'].calib_masters_folder + 'masterFlat_'+ str(filtercode) + '_bin1.npy', temporaryFlat)            
                            
                            # Write to and upload current master flat                            
                            fits.writeto(g_dev['obs'].calib_masters_folder + tempfrontcalib + 'masterFlat_'+ str(filtercode) + '_bin1.fits', temporaryFlat, overwrite=True)
                            
                            filepathaws=g_dev['obs'].calib_masters_folder
                            filenameaws=tempfrontcalib + 'masterFlat_'+ str(filtercode) + '_bin1.fits'
                            g_dev['cam'].enqueue_for_AWS(50, filepathaws,filenameaws)
                            
                            # Store a version of the flat for the archive too
                            fits.writeto(g_dev['obs'].calib_masters_folder + 'ARCHIVE_' +  archiveDate + '_' + tempfrontcalib + 'masterFlat_'+ str(filtercode) + '_bin1.fits', temporaryFlat, overwrite=True)
                            
                            filepathaws=g_dev['obs'].calib_masters_folder
                            filenameaws='ARCHIVE_' +  archiveDate + '_' + tempfrontcalib + 'masterFlat_'+ str(filtercode) + '_bin1.fits'
                            g_dev['cam'].enqueue_for_AWS(80, filepathaws,filenameaws)
                                                        
                        except Exception as e:
                            plog ("Could not save flat frame: ",e)
                        
                        # Now to estimate gain from flats
                        for fullflat in inputList:                            
                            hdu1data = np.load(fullflat, mmap_mode='r')     
                            hdu1exp=float(file.split('_')[-2])
                            
                            camera_gain_estimate_image=((hdu1data-masterBias)-(masterDark*hdu1exp))
                            camera_gain_estimate_image[camera_gain_estimate_image == inf] = np.nan
                            camera_gain_estimate_image[camera_gain_estimate_image == -inf] = np.nan
                            
                            # If an OSC, just use the brightest bayer bit.
                            if g_dev['cam'].config["camera"][g_dev['cam'].name]["settings"]["is_osc"]:
                                
                                osc_fits=copy.deepcopy(camera_gain_estimate_image)
                                
                                debayered=[]
                                max_median=0                    
                                
                                debayered.append(osc_fits[::2, ::2])
                                debayered.append(osc_fits[::2, 1::2])
                                debayered.append(osc_fits[1::2, ::2])
                                debayered.append(osc_fits[1::2, 1::2])
                                
                                # crop each of the images to the central region
                                oscounter=0
                                for oscimage in debayered:
                                    cropx = int( (oscimage.shape[0] -500)/2)
                                    cropy = int((oscimage.shape[1] -500) /2)
                                    oscimage=oscimage[cropx:-cropx, cropy:-cropy]
                                    oscmedian=np.nanmedian(oscimage)
                                    if oscmedian > max_median:
                                        max_median=oscmedian
                                        brightest_bayer=copy.deepcopy(oscounter)
                                    oscounter=oscounter+1
                                
                                camera_gain_estimate_image=copy.deepcopy(debayered[brightest_bayer])
                                
                                del osc_fits
                                del debayered
                                
                                                            
                            cropx = int( (camera_gain_estimate_image.shape[0] -500)/2)
                            cropy = int((camera_gain_estimate_image.shape[1] -500) /2)
                            camera_gain_estimate_image=camera_gain_estimate_image[cropx:-cropx, cropy:-cropy]
                            camera_gain_estimate_image = sigma_clip(camera_gain_estimate_image, masked=False, axis=None)
                            
                            
                            cge_median=np.nanmedian(camera_gain_estimate_image)
                            cge_stdev=np.nanstd(camera_gain_estimate_image)
                            cge_sqrt=pow(cge_median,0.5)
                            cge_gain=1/pow(cge_sqrt/cge_stdev, 2)
                            print ("Camera gain median: " + str(cge_median) + " stdev: " +str(cge_stdev)+ " sqrt: " + str(cge_sqrt) + " gain: " +str(cge_gain))
                            
                            estimated_flat_gain.append(cge_gain)
                        
                            single_filter_camera_gains.append(cge_gain)
                            
                        single_filter_camera_gains=np.array(single_filter_camera_gains)
                        single_filter_camera_gains = sigma_clip(single_filter_camera_gains, masked=False, axis=None)
                        plog ("Filter Throughput Sigma Clipped Estimates: " + str(np.nanmedian(single_filter_camera_gains)) + " std " + str(np.std(single_filter_camera_gains)) + " N " + str(len(single_filter_camera_gains)))
                        flat_gains[filtercode]=[np.nanmedian(single_filter_camera_gains), np.std(single_filter_camera_gains),len(single_filter_camera_gains)]
                        
                        PLDrive._mmap.close()
                        del PLDrive
                        gc.collect()
                        os.remove(g_dev['obs'].local_flat_folder  + 'tempfile')       
                        
                    g_dev["obs"].send_to_user(str(filtercode) + " flat calibration frame created.")
                        
                
                textfilename= g_dev['obs'].obsid_path + 'ptr_night_shelf/' + 'cameragain' + g_dev['cam'].name + str(g_dev['obs'].name) +'.txt'
                try:
                    os.remove(textfilename)
                except:
                    pass
                

                # Report on camera estimated gains
                # Report on camera gain estimation
                try:
                    with open(textfilename, 'w') as f:                                                                 
                        plog ("Ending stored filter throughputs")
                        
                            
                        estimated_flat_gain=np.array(estimated_flat_gain)
                        plog ("Raw List of Gains: " +str(estimated_flat_gain))
                        f.write ("Raw List of Gains: " +str(estimated_flat_gain)+ "\n"+ "\n")
                        
                        plog ("Camera Gain Non-Sigma Clipped Estimates: " + str(np.nanmedian(estimated_flat_gain)) + " std " + str(np.std(estimated_flat_gain)) + " N " + str(len(estimated_flat_gain)))
                        f.write ("Camera Gain Non-Sigma Clipped Estimates: " + str(np.nanmedian(estimated_flat_gain)) + " std " + str(np.std(estimated_flat_gain)) + " N " + str(len(estimated_flat_gain))+ "\n")
                        
                        estimated_flat_gain = sigma_clip(estimated_flat_gain, masked=False, axis=None)
                        plog ("Camera Gain Sigma Clipped Estimates: " + str(np.nanmedian(estimated_flat_gain)) + " std " + str(np.std(estimated_flat_gain)) + " N " + str(len(estimated_flat_gain)))
                        f.write ("Camera Gain Sigma Clipped Estimates: " + str(np.nanmedian(estimated_flat_gain)) + " std " + str(np.std(estimated_flat_gain)) + " N " + str(len(estimated_flat_gain))+ "\n")
                        
                        est_read_noise=[]
                        for rnentry in post_readnoise_array:                        
                            est_read_noise.append( (rnentry * np.nanmedian(estimated_flat_gain)) / 1.414)
            
                        est_read_noise=np.array(est_read_noise)
                        plog ("Non Sigma Clipped Readnoise with this gain: " + str(np.nanmedian(est_read_noise)) + " std: " + str(np.nanstd(est_read_noise)))
                        f.write ("Non Sigma Clipped Readnoise with this gain: " + str(np.nanmedian(est_read_noise)) + " std: " + str(np.nanstd(est_read_noise))+ "\n")
                        est_read_noise = sigma_clip(est_read_noise, masked=False, axis=None)
                        plog ("Non Sigma Clipped Readnoise with this gain: " + str(np.nanmedian(est_read_noise)) + " std: " + str(np.nanstd(est_read_noise)))
                        f.write ("Non Sigma Clipped Readnoise with this gain: " + str(np.nanmedian(est_read_noise)) + " std: " + str(np.nanstd(est_read_noise))+ "\n")
                        
                        plog ("Gains by filter")
                        for filterline in flat_gains:                            
                            plog (filterline+ " " + str(flat_gains[filterline]))
                            f.write(filterline + " " + str(flat_gains[filterline]) + "\n") 
                            
                except:
                    plog ("hit some snag with reporting gains")
                    plog(traceback.format_exc()) 
                    breakpoint()
                                
                
                # THEN reload them to use for the next night.                
                # First delete the calibrations out of memory.
                
                g_dev['cam'].flatFiles = {}
                g_dev['cam'].hotFiles = {}    
                try:         
                    fileList = glob(g_dev['obs'].calib_masters_folder + '/masterFlat*_bin1.npy')
                    for file in fileList:
                        if self.config['camera'][g_dev['cam'].name]['settings']['hold_flats_in_memory']:
                            tempflatframe=np.load(file)
                            #breakpoint()
                            g_dev['cam'].flatFiles.update({file.split('_')[-2]: np.array(tempflatframe)})
                            del tempflatframe
                        else:
                            g_dev['cam'].flatFiles.update({file.split("_")[1].replace ('.npy','') + '_bin1': file})
                    # To supress occasional flatfield div errors
                    np.seterr(divide="ignore")
                except:
                    plog(traceback.format_exc()) 
                    plog("Flat frames not loaded or available")
                    

                plog ("Regenerated Flat Masters and Re-loaded them into memory.")

            plog ("Re-loading Bias and Dark masters into memory.")
            # Reload the bias and dark frames
            g_dev['cam'].biasFiles = {}
            g_dev['cam'].darkFiles = {}
            
            try:                
                g_dev['cam'].biasFiles.update({'1': masterBias})
            except:
                plog("Bias frame master re-upload did not work.")
                
            try:                
                g_dev['cam'].darkFiles.update({'1': masterDark})
            except:
                plog("Dark frame master re-upload did not work.")  
            
            try:
                del masterBias
            except:
                pass
            try:
                del masterDark
            except:
                pass

        g_dev["obs"].send_to_user("All calibration frames completed.")
          
        return
    
    
    def check_zenith_and_move_to_flat_spot(self, ending=None):
        too_close_to_zenith=True
        while too_close_to_zenith:
            alt, az = self.astro_events.flat_spot_now()  
            if self.config['degrees_to_avoid_zenith_area_for_calibrations'] > 0:
                plog ('zentih distance: ' + str(90-alt))
                if (90-alt) < self.config['degrees_to_avoid_zenith_area_for_calibrations']:
                    alt=90-self.config['degrees_to_avoid_zenith_area_for_calibrations']
                    plog ("waiting for the flat spot to move through the zenith")
                    time.sleep(30)
                    
                    g_dev['obs'].scan_requests()
                    g_dev['obs'].update() 
                    
                    if g_dev['obs'].open_and_enabled_to_observe == False:
                        plog ("Observatory closed or disabled during flat script. Cancelling out of flat acquisition loop.")
                        self.filter_throughput_shelf.close()
                        g_dev['mnt'].park_command({}, {}) # You actually always want it to park, TheSkyX can't stop the telescope tracking, so park is safer... it is before focus anyway.
                        self.flats_being_collected = False
                        return 'cancel'
                    
                    # Check that Flat time hasn't ended
                    if ephem.now() > ending:
                        plog ("Flat acquisition time finished. Breaking out of the flat loop.")
                        self.filter_throughput_shelf.close()
                        g_dev['mnt'].park_command({}, {}) # You actually always want it to park, TheSkyX can't stop the telescope tracking, so park is safer... it is before focus anyway.
                        self.flats_being_collected = False
                        return 'cancel'
                    
                else:
                    g_dev['mnt'].go_command(skyflatspot=True) 
                    too_close_to_zenith=False                       
            else:
                g_dev['mnt'].go_command(skyflatspot=True)
                too_close_to_zenith=False

    def sky_flat_script(self, req, opt, morn=False, skip_moon_check=False):
        """
        This is the evening and morning sky flat routine.
        """

        
        if  ((ephem.now() < g_dev['events']['Eve Sky Flats']) or \
            (g_dev['events']['End Morn Sky Flats'] < ephem.now() < g_dev['events']['Nightly Reset'])):
            plog ("NOT DOING FLATS -- IT IS THE DAYTIME!!")
            g_dev["obs"].send_to_user("A sky flat script request was rejected as it is during the daytime.")            
            return

        if (g_dev['events']['Naut Dusk'] < ephem.now() < g_dev['events']['Naut Dawn']) :
            plog ("NOT DOING FLATS -- IT IS THE NIGHTIME!!")
            g_dev["obs"].send_to_user("A sky flat script request was rejected as it too dark.")            
            return
               
        
        # Moon check.
        if (skip_moon_check==False):
            # Moon current alt/az
            currentaltazframe = AltAz(location=g_dev['mnt'].site_coordinates, obstime=Time.now())
            moondata=get_moon(Time.now()).transform_to(currentaltazframe)
            # Flatspot position.
            flatspotaz, flatspotalt = self.astro_events.flat_spot_now()
            temp_separation=((ephem.separation( (flatspotaz,flatspotalt), (moondata.az.deg,moondata.alt.deg))))
            #breakpoint()
            
            if (moondata.alt.deg < -15):
                plog ("Moon is far below the ground, alt " + str(moondata.alt.deg) + ", sky flats going ahead.")
            
            elif temp_separation < self.config['minimum_distance_from_the_moon_when_taking_flats']: #and (ephem.Moon(datetime.datetime.now()).moon_phase) > 0.05:
                plog ("Moon is in the sky and less than " + str(self.config['minimum_distance_from_the_moon_when_taking_flats']) + " degrees ("+str(temp_separation)+") away from the flat spot, skipping this flat time.")
                return
           
        
        self.flats_being_collected = True
        plog('Sky Flat sequence Starting.')
        self.next_flat_observe = time.time()
        g_dev['obs'].send_to_user('Sky Flat sequence Starting.', p_level='INFO')
        evening = not morn
        camera_name = str(self.config['camera']['camera_1_1']['name'])
        flat_count = self.config['camera']['camera_1_1']['settings']['number_of_flat_to_collect']
        min_exposure = float(self.config['camera']['camera_1_1']['settings']['min_flat_exposure'])
        max_exposure = float(self.config['camera']['camera_1_1']['settings']['max_flat_exposure'])

        exp_time = min_exposure 
        
        # Load up the pickled list of gains or start a new one. 
        self.filter_throughput_shelf = shelve.open(g_dev['obs'].obsid_path + 'ptr_night_shelf/' + 'filterthroughput' + g_dev['cam'].name + str(g_dev['obs'].name))
        
        if self.config['filter_wheel']['filter_wheel1']['override_automatic_filter_throughputs']:
            plog ("Config is set to not use the automatically estimated")
            plog ("Filter throughputs. Starting with config throughput entries.")
        elif len(self.filter_throughput_shelf)==0:
            plog ("Looks like a new filter throughput shelf.")
        else:
            plog ("Beginning stored filter throughputs")
            for filtertempgain in list(self.filter_throughput_shelf.keys()):
                plog (str(filtertempgain) + " " + str(self.filter_throughput_shelf[filtertempgain]))       
        
        
        #  Pick up list of filters is sky flat order of lowest to highest transparency.
        if g_dev["fil"].null_filterwheel == True:
            plog ("No Filter Wheel, just getting non-filtered flats")
            pop_list = [0]            
        else:
            pop_list = self.config['filter_wheel']['filter_wheel1']['settings']['filter_sky_sort'].copy()

            # Check that filters are actually in the filter_list
            for filter_name in pop_list:
                filter_identified=0
                for match in range(           
                    len(g_dev['fil'].filter_data)
                ):  

                    if filter_name.lower() in str(g_dev['fil'].filter_data[match][0]).lower():                                    
                        filter_identified = 1
                        
                if filter_identified == 0:
                    plog ("Could not find filter: "+str(filter_name) +" in main filter list. Removing it from flat filter list.")
                    pop_list.remove(filter_name)

            if morn:
                pop_list.reverse()
                plog('filters by high to low transmission:  ', pop_list)                
            else:
                plog('filters by low to high transmission:  ', pop_list)                
            
        if morn:            
            ending = g_dev['events']['End Morn Sky Flats']
        else:            
            ending = g_dev['events']['End Eve Sky Flats']

        #obs_win_begin, sunset, sunrise, ephem_now = self.astro_events.getSunEvents()
        exp_time = 0
        scale = 1.0
        collecting_area = self.config['telescope']['telescope1']['collecting_area']/31808.   
        
        
        
        # First pointing towards flatspot
        if g_dev['mnt'].mount.AtParK:
            g_dev['mnt'].unpark_command({}, {})
                
        self.check_zenith_and_move_to_flat_spot(ending=ending)
        
        camera_gain_collector=[]
                
        while len(pop_list) > 0  and ephem.now() < ending and g_dev['obs'].open_and_enabled_to_observe:
            
                # This is just a very occasional slew to keep it pointing in the same general vicinity                
                if time.time() >= self.time_of_next_slew:
                    if g_dev['mnt'].mount.AtParK:
                        g_dev['mnt'].unpark_command({}, {})
                    
                    self.check_zenith_and_move_to_flat_spot(ending=ending)
                    self.time_of_next_slew = time.time() + 45
                
                g_dev['obs'].scan_requests()
                g_dev['obs'].update() 
            
                if g_dev["fil"].null_filterwheel == False:
                    current_filter = pop_list[0]                    
                    plog("Beginning flat run for filter: " + str(current_filter))
                else:
                    current_filter='No Filter'
                    plog("Beginning flat run for filterless observation")
                    
                g_dev['obs'].send_to_user("Beginning flat run for filter: " + str(current_filter))  
                if (current_filter in self.filter_throughput_shelf.keys()) and (not self.config['filter_wheel']['filter_wheel1']['override_automatic_filter_throughputs']):
                    filter_throughput=self.filter_throughput_shelf[current_filter]
                    plog ("Using stored throughput : " + str(filter_throughput))
                else:  
                    if g_dev["fil"].null_filterwheel == False:                      
                        filter_throughput = g_dev['fil'].return_filter_throughput({"filter": current_filter}, {})  
                    else:
                        filter_throughput = float(self.config['filter_wheel']['filter_wheel1']['flat_sky_gain'])
                    plog ("Using initial gain from config : "+ str(filter_throughput))
                
                        
                acquired_count = 0                
                flat_saturation_level = g_dev['cam'].config["camera"][g_dev['cam'].name]["settings"]["saturate"]
                
                if g_dev['cam'].config["camera"][g_dev['cam'].name]["settings"]["is_osc"]:
                    target_flat = 0.65 * flat_saturation_level
                else:
                    target_flat = 0.5 * flat_saturation_level

                scale = 1
                self.estimated_first_flat_exposure = False
                
                slow_report_timer=time.time()-180                
                
                while (acquired_count < flat_count):
                    g_dev['obs'].scan_requests()
                    g_dev['obs'].update()                    
                    
                    if g_dev['obs'].open_and_enabled_to_observe == False:
                        plog ("Observatory closed or disabled during flat script. Cancelling out of flat acquisition loop.")
                        self.filter_throughput_shelf.close()
                        g_dev['mnt'].park_command({}, {}) # You actually always want it to park, TheSkyX can't stop the telescope tracking, so park is safer... it is before focus anyway.
                        self.flats_being_collected = False
                        return
                    
                    # Check that Flat time hasn't ended
                    if ephem.now() > ending:
                        plog ("Flat acquisition time finished. Breaking out of the flat loop.")
                        self.filter_throughput_shelf.close()
                        g_dev['mnt'].park_command({}, {}) # You actually always want it to park, TheSkyX can't stop the telescope tracking, so park is safer... it is before focus anyway.
                        self.flats_being_collected = False
                        return
                    
                                        
                    if self.next_flat_observe < time.time():    
                        try:                            
                            sky_lux, _ = g_dev['evnt'].illuminationNow()
                        except:
                            sky_lux = None
        
                       
                        # MF SHIFTING EXPOSURE TIME CALCULATOR EQUATION TO BE MORE GENERAL FOR ALL TELESCOPES
                        # This bit here estimates the initial exposure time for a telescope given the skylux
                        # or given no skylux at all!
                        if self.estimated_first_flat_exposure == False:
                            self.estimated_first_flat_exposure = True
                            if sky_lux != None:     

                                pixel_area=pow(float(g_dev['cam'].config["camera"][g_dev['cam'].name]["settings"]["1x1_pix_scale"]),2)
                                exp_time = target_flat/(collecting_area*pixel_area*sky_lux*float(filter_throughput))  #g_dev['ocn'].calc_HSI_lux)  #meas_sky_lux)
                                
                            else: 
                                if morn:
                                    exp_time = 5.0
                                else:
                                    exp_time = min_exposure
                        else:
                            exp_time = scale * exp_time
            
                        if self.stop_script_called:
                            g_dev["obs"].send_to_user("Cancelling out of calibration script as stop script has been called.")  
                            self.filter_throughput_shelf.close()
                            g_dev['mnt'].park_command({}, {}) # You actually always want it to park, TheSkyX can't stop the telescope tracking, so park is safer... it is before focus anyway.
                            self.flats_being_collected = False
                            return
                        
                        if not g_dev['obs'].open_and_enabled_to_observe:
                            g_dev["obs"].send_to_user("Cancelling out of activity as no longer open and enabled to observe.")  
                            self.filter_throughput_shelf.close()
                            g_dev['mnt'].park_command({}, {}) # You actually always want it to park, TheSkyX can't stop the telescope tracking, so park is safer... it is before focus anyway.
                            self.flats_being_collected = False
                            return
                        
                        
                        # Here it makes four tests and if it doesn't match those tests, then it will attempt a flat. 
                        if evening and exp_time > max_exposure:                             
                             plog('Break because proposed evening exposure > maximum flat exposure: ' + str(max_exposure) + ' seconds:  ', exp_time)
                             pop_list.pop(0)
                             acquired_count = flat_count + 1 # trigger end of loop
                             
                        elif morn and exp_time < min_exposure:
                             plog('Break because proposed morning exposure < minimum flat exposure time:  ', exp_time)
                             pop_list.pop(0)
                             acquired_count = flat_count + 1 # trigger end of loop
                            
                        elif evening and exp_time < min_exposure:
                             if time.time()-slow_report_timer > 120:
                                 plog("Too bright for " + str(current_filter) + " filter, waiting. Est. Exptime: " + str(exp_time))
                                 g_dev["obs"].send_to_user("Sky is too bright for " + str(current_filter) + " filter, waiting for sky to dim. Current estimated Exposure time: " + str(round(exp_time,2)) +'s')  
                                 slow_report_timer=time.time()
                             self.estimated_first_flat_exposure = False
                             if time.time() >= self.time_of_next_slew:
                                self.check_zenith_and_move_to_flat_spot(ending=ending)
                                  
                                self.time_of_next_slew = time.time() + 45
                             self.next_flat_observe = time.time() + 10
                        elif morn and exp_time > max_exposure :  
                             if time.time()-slow_report_timer > 120:                                 
                                 plog("Too dim for " + str(current_filter) + " filter, waiting. Est. Exptime:  " + str(exp_time))
                                 g_dev["obs"].send_to_user("Sky is too dim for " + str(current_filter) + " filter, waiting for sky to brighten. Current estimated Exposure time: " + str(round(exp_time,2))+'s') 
                                 slow_report_timer=time.time()
                             self.estimated_first_flat_exposure = False
                             if time.time() >= self.time_of_next_slew:
                                self.check_zenith_and_move_to_flat_spot(ending=ending)
                                  
                                self.time_of_next_slew = time.time() + 45
                             self.next_flat_observe = time.time() + 10
                             exp_time = min_exposure
                        else:
                            exp_time = round(exp_time, 5)
                            
                            # If scope has gone to bed due to inactivity, wake it up!
                            if g_dev['mnt'].mount.AtParK:
                                g_dev['mnt'].unpark_command({}, {})
                                self.check_zenith_and_move_to_flat_spot(ending=ending)
                                
                                self.time_of_next_slew = time.time() + 45
                            
                            if self.stop_script_called:
                                g_dev["obs"].send_to_user("Cancelling out of calibration script as stop script has been called.")  
                                self.filter_throughput_shelf.close()
                                g_dev['mnt'].park_command({}, {}) # You actually always want it to park, TheSkyX can't stop the telescope tracking, so park is safer... it is before focus anyway.
                                self.flats_being_collected = False
                                return
                            if not g_dev['obs'].open_and_enabled_to_observe:
                                g_dev["obs"].send_to_user("Cancelling out of activity as no longer open and enabled to observe.")  
                                self.filter_throughput_shelf.close()
                                g_dev['mnt'].park_command({}, {}) # You actually always want it to park, TheSkyX can't stop the telescope tracking, so park is safer... it is before focus anyway.
                                self.flats_being_collected = False
                                return                                      
                                            
                            req = {'time': float(exp_time),  'alias': camera_name, 'image_type': 'sky flat', 'script': 'On'}
                                      
                            if g_dev["fil"].null_filterwheel == False:
                                opt = { 'count': 1, 'bin':  1, 'area': 150, 'filter': current_filter}     
                            else:
                                opt = { 'count': 1, 'bin':  1, 'area': 150}   
                            
                            if ephem.now() >= ending:
                                if morn: # This needs to be here because some scopes do not do morning bias and darks
                                    try:
                                        g_dev['mnt'].park_command({}, {})
                                    except:
                                        plog("Mount did not park at end of morning skyflats.")
                                self.filter_throughput_shelf.close()
                                self.flats_being_collected = False
                                return
                            try:
                                # Particularly for AltAz, the slew and rotator rotation must have ended before exposing.
                                self.wait_for_slew()
                                try:
                                    while g_dev['rot'].rotator.IsMoving:
                                        plog("flat rotator wait")
                                        time.sleep(0.2)
                                except:
                                    pass
                                
                                fred = g_dev['cam'].expose_command(req, opt, user_id='Tobor', user_name='Tobor', user_roles='system', no_AWS=True, do_sep = False,skip_daytime_check=True)
                                
                                try:
                                    if self.stop_script_called:
                                        g_dev["obs"].send_to_user("Cancelling out of calibration script as stop script has been called.")  
                                        self.filter_throughput_shelf.close()
                                        g_dev['mnt'].park_command({}, {}) # You actually always want it to park, TheSkyX can't stop the telescope tracking, so park is safer... it is before focus anyway.
                                        self.flats_being_collected = False
                                        return
                                    
                                    if not g_dev['obs'].open_and_enabled_to_observe:
                                        g_dev["obs"].send_to_user("Cancelling out of activity as no longer open and enabled to observe.")  
                                        self.filter_throughput_shelf.close()
                                        g_dev['mnt'].park_command({}, {}) # You actually always want it to park, TheSkyX can't stop the telescope tracking, so park is safer... it is before focus anyway.
                                        self.flats_being_collected = False
                                        return
                                    
                                except Exception as e:
                                    plog ('something funny in stop_script still',e)
                                    
                                    
                                    
                                if fred == 'roofshut' :
                                    plog ("roof was shut during flat period, cancelling out of flat scripts")
                                    g_dev["obs"].send_to_user("Roof shut during sky flats. Stopping sky_flats")  
                                    self.filter_throughput_shelf.close()
                                    g_dev['mnt'].park_command({}, {}) # You actually always want it to park, TheSkyX can't stop the telescope tracking, so park is safer... it is before focus anyway.
                                    self.flats_being_collected = False
                                    return
                                
                                if fred == 'blockend':
                                    plog ("blockend detected during flat period, cancelling out of flat scripts")
                                    g_dev["obs"].send_to_user("Roof shut during sky flats. Stopping sky_flats")  
                                    self.filter_throughput_shelf.close()
                                    g_dev['mnt'].park_command({}, {}) # You actually always want it to park, TheSkyX can't stop the telescope tracking, so park is safer... it is before focus anyway.
                                    self.flats_being_collected = False
                                    return
                                
                                if g_dev["obs"].stop_all_activity:
                                    plog('stop_all_activity cancelling out of exposure loop')
                                    self.filter_throughput_shelf.close()
                                    g_dev['mnt'].park_command({}, {}) # You actually always want it to park, TheSkyX can't stop the telescope tracking, so park is safer... it is before focus anyway.
                                    self.flats_being_collected = False
                                    return                                    
                                    
                                try:
                                    bright = fred['patch']   
                                except:
                                    plog ("patch broken?")
                                    plog(traceback.format_exc())
                                    plog (fred)
                                    
                                                                                                    
                            except Exception as e:
                                plog('Failed to get a flat image: ', e)
                                plog(traceback.format_exc())                                
                                g_dev['obs'].update()
                                continue
                            
                            g_dev['obs'].scan_requests()
                            g_dev['obs'].update()
                            
                            try:
                                scale = target_flat / bright
                            except:
                                scale = 1.0                                
                                                    
                            self.check_zenith_and_move_to_flat_spot(ending=ending)
                            
                            if self.stop_script_called:
                                g_dev["obs"].send_to_user("Cancelling out of calibration script as stop script has been called.")  
                                self.filter_throughput_shelf.close()
                                g_dev['mnt'].park_command({}, {}) # You actually always want it to park, TheSkyX can't stop the telescope tracking, so park is safer... it is before focus anyway.
                                self.flats_being_collected = False
                                return
                            
                            if not g_dev['obs'].open_and_enabled_to_observe:
                                g_dev["obs"].send_to_user("Cancelling out of activity as no longer open and enabled to observe.")  
                                self.filter_throughput_shelf.close()
                                g_dev['mnt'].park_command({}, {}) # You actually always want it to park, TheSkyX can't stop the telescope tracking, so park is safer... it is before focus anyway.
                                self.flats_being_collected = False
                                return
                            
                            if g_dev["fil"].null_filterwheel == False:
                                if sky_lux != None:
                                    plog(current_filter,' New Throughput Value: ', round(bright/(sky_lux*collecting_area*pixel_area*exp_time), 3), '\n\n')
                                    new_throughput_value = round(bright/(sky_lux*collecting_area*pixel_area*exp_time), 3)
                                else:
                                    plog(current_filter,' New Throughput Value: ', round(bright/(collecting_area*pixel_area*exp_time), 3), '\n\n')
                                    new_throughput_value = round(bright/(collecting_area*pixel_area*exp_time), 3)
                            else:
                                if sky_lux != None:
                                    plog('New Throughput Value: ', round(bright/(sky_lux*collecting_area*pixel_area*exp_time), 3), '\n\n')
                                    new_throughput_value = round(bright/(sky_lux*collecting_area*pixel_area*exp_time), 3)
                                else:
                                    plog('New Throughput Value: ', round(bright/(collecting_area*pixel_area*exp_time), 3), '\n\n')
                                    new_throughput_value = round(bright/(collecting_area*pixel_area*exp_time), 3)
            
                            if g_dev['cam'].config["camera"][g_dev['cam'].name]["settings"]["is_osc"]:
            
                                if (
                                    bright
                                    <= 0.75* flat_saturation_level and
                                
                                    bright
                                    >= 0.5 * flat_saturation_level
                                ):
                                    self.filter_throughput_shelf[current_filter]=new_throughput_value
                                    try:
                                        camera_gain_collector.append(fred["camera_gain"])
                                    except:
                                        plog ("camera gain not avails")
                            else:
                                if (
                                    bright
                                    <= 0.75* flat_saturation_level and
                                
                                    bright
                                    >= 0.25 * flat_saturation_level
                                ):
                                    self.filter_throughput_shelf[current_filter]=new_throughput_value
                                    try:
                                        camera_gain_collector.append(fred["camera_gain"])
                                    except:
                                        plog ("camera gain not avails")
                                        
                            acquired_count += 1
                            if acquired_count == flat_count:
                                pop_list.pop(0)
                                scale = 1            
                            
                            continue
                    else:
                        time.sleep(10)

        if morn: 
            self.morn_sky_flat_latch = False                 
        else:
            self.eve_sky_flat_latch = False
            
        textfilename= g_dev['obs'].obsid_path + 'ptr_night_shelf/' + 'filterthroughput' + g_dev['cam'].name + str(g_dev['obs'].name) +'.txt'
        try:
            os.remove(textfilename)
        except:
            pass
        

        with open(textfilename, 'w') as f:                                                                 
            plog ("Ending stored filter throughputs")
            for filtertempgain in list(self.filter_throughput_shelf.keys()):
                filtline=str(filtertempgain) + " " + str(self.filter_throughput_shelf[filtertempgain])
                plog (filtline)
                f.write(filtline +"\n")
                

        self.filter_throughput_shelf.close()
        
        # Report on camera gain estimation
        try:
            camera_gain_collector=np.array(camera_gain_collector)
            plog ("Camera Gain Estimates: " + str(np.nanmedian(camera_gain_collector)) + " std " + str(np.std(camera_gain_collector)) + " N " + str(len(camera_gain_collector)))
            plog ("Raw List of Gains: " +str(camera_gain_collector))
        except:
            plog ("hit some snag with reporting gains")
            plog(traceback.format_exc()) 
                   
                
        plog('\nSky flat sequence complete.\n')
        g_dev["obs"].send_to_user("Sky flat collection complete.")            
        
        g_dev['mnt'].park_command({}, {}) # You actually always want it to park, TheSkyX can't stop the telescope tracking, so park is safer... it is before focus anyway.
        self.flats_being_collected = False


    def screen_flat_script(self, req, opt):
        
        
        #### CURRENTLY THIS IS NOT AN IMPLEMENTED FUNCTION.
        
        if self.config['screen']['screen1']['driver'] == None:
            plog ("NOT DOING SCREEN FLATS - SITE HAS NO SCREEN!!")
            g_dev["obs"].send_to_user("A screen flat script request was rejected as the site does not have a screen.")            
            return
        
        if (ephem.now() < g_dev['events']['Eve Sky Flats']) or \
            (g_dev['events']['End Morn Sky Flats'] < ephem.now() < g_dev['events']['Nightly Reset']):
            plog ("NOT DOING SCREEN FLATS -- IT IS THE DAYTIME!!")
            g_dev["obs"].send_to_user("A screen script request was rejected as it is during the daytime.")            
            return
        
        
        if req['numFrames'] > 1:
            flat_count = req['numFrames']
        else:
            flat_count = 1    #   A dedugging compromise

        #  NB here we need to check cam at reasonable temp, or dwell until it is.

        camera_name = str(self.config['camera']['camera_1_1']['name'])
        dark_count = 1
        exp_time = 15
        if flat_count < 1: flat_count = 1
        g_dev['mnt'].park_command({}, {})
        #  NB:  g_dev['enc'].close
        g_dev['obs'].update() 
        g_dev['obs'].scan_requests()
        g_dev['scr'].set_screen_bright(0)
        g_dev['scr'].screen_dark()
        time.sleep(5)
        g_dev['obs'].update() 
        g_dev['obs'].scan_requests()
        #Here we need to switch off any IR or dome lighting.
        #Take a 10 s dark screen air flat to record ambient
        # Park Telescope
        req = {'time': exp_time,  'alias': camera_name, 'image_type': 'screen flat'}
        opt = {'area': 100, 'count': dark_count, 'filter': 'dark', 'hint': 'screen dark'}  #  air has highest throughput

        result = g_dev['cam'].expose_command(req, opt, user_id='Tobor', user_name='Tobor', user_roles='system', no_AWS=True, skip_open_check=True,skip_daytime_check=True)
        if self.stop_script_called:
            g_dev["obs"].send_to_user("Cancelling out of calibration script as stop script has been called.")  
            return
        plog('First dark 30-sec patch, filter = "air":  ', result['patch'])
        # g_dev['scr'].screen_light_on()

        for filt in g_dev['fil'].filter_screen_sort:
            #enter with screen dark
            g_dev['obs'].scan_requests()
            filter_number = int(filt)
            plog(filter_number, g_dev['fil'].filter_data[filter_number][0])
            screen_setting = g_dev['fil'].filter_data[filter_number][4][1]
            g_dev['scr'].set_screen_bright(0)
            g_dev['scr'].screen_dark()
            time.sleep(5)
            exp_time  = g_dev['fil'].filter_data[filter_number][4][0]
            g_dev['obs'].scan_requests()
            g_dev['obs'].update()
            plog('Dark Screen; filter, bright:  ', filter_number, 0)
            req = {'time': float(exp_time),  'alias': camera_name, 'image_type': 'screen flat'}
            opt = {'area': 100, 'count': 1, 'filter': g_dev['fil'].filter_data[filter_number][0], 'hint': 'screen pre-filter dark'}
            result = g_dev['cam'].expose_command(req, opt, user_id='Tobor', user_name='Tobor', user_roles='system', no_AWS=True, skip_open_check=True,skip_daytime_check=True)
            if self.stop_script_called:
                g_dev["obs"].send_to_user("Cancelling out of calibration script as stop script has been called.")  
                return
            plog("Dark Screen flat, starting:  ", result['patch'], g_dev['fil'].filter_data[filter_number][0], '\n\n')
            g_dev['obs'].update()
            plog('Lighted Screen; filter, bright:  ', filter_number, screen_setting)
            g_dev['scr'].set_screen_bright(int(screen_setting))
            g_dev['scr'].screen_light_on()
            time.sleep(10)
            # g_dev['obs'].update()
            # time.sleep(10)
            # g_dev['obs'].update()
            # time.sleep(10)
            g_dev['obs'].scan_requests()
            g_dev['obs'].update()
            req = {'time': float(exp_time),  'alias': camera_name, 'image_type': 'screen flat'}
            opt = {'area': 100, 'count': flat_count, 'filter': g_dev['fil'].filter_data[filter_number][0], 'hint': 'screen filter light'}
            result = g_dev['cam'].expose_command(req, opt, user_id='Tobor', user_name='Tobor', user_roles='system', no_AWS=True, skip_open_check=True,skip_daytime_check=True)
            if self.stop_script_called:
                g_dev["obs"].send_to_user("Cancelling out of calibration script as stop script has been called.")  
                return
            # if no exposure, wait 10 sec
            plog("Lighted Screen flat:  ", result['patch'], g_dev['fil'].filter_data[filter_number][0], '\n\n')
            g_dev['obs'].scan_requests()
            g_dev['obs'].update()
            g_dev['scr'].set_screen_bright(0)
            g_dev['scr'].screen_dark()
            time.sleep(5)
            g_dev['obs'].scan_requests()
            g_dev['obs'].update()
            plog('Dark Screen; filter, bright:  ', filter_number, 0)
            req = {'time': float(exp_time),  'alias': camera_name, 'image_type': 'screen flat'}
            opt = {'area': 100, 'count': 1, 'filter': g_dev['fil'].filter_data[filter_number][0], 'hint': 'screen post-filter dark'}
            result = g_dev['cam'].expose_command(req, opt, user_id='Tobor', user_name='Tobor', user_roles='system', no_AWS=True, skip_open_check=True,skip_daytime_check=True)
            if self.stop_script_called:
                g_dev["obs"].send_to_user("Cancelling out of calibration script as stop script has been called.")  
                return
            plog("Dark Screen flat, ending:  ",result['patch'], g_dev['fil'].filter_data[filter_number][0], '\n\n')


            #breakpoint()
        g_dev['scr'].set_screen_bright(0)
        g_dev['scr'].screen_dark()
        g_dev['obs'].update()
        g_dev['mnt'].Tracking = False   #park_command({}, {})
        plog('Sky Flat sequence completed, Telescope tracking is off.')
        
        
        g_dev['mnt'].park_command({}, {})



    def auto_focus_script(self, req, opt, throw=None, skip_timer_check=False, extensive_focus=None):
        '''
        V curve is a big move focus designed to fit two lines adjacent to the more normal focus curve.
        It finds the approximate focus, particulary for a new instrument. It requires 8 points plus
        a verify.
        Auto focus consists of three points plus a verify.
        Fine focus consists of five points plus a verify.
        Optionally individual images can be multiples of one to average out seeing.
        NBNBNB This code needs to go to known stars to be moe relaible and permit subframes
        Result format:
                        result['mean_focus'] = avg_foc[1]
                        result['mean_rotation'] = avg_rot[1]
                        result['FWHM'] = spot   What is returned is a close proxy to real fitted FWHM.
                        result['half_FD'] = None
                        result['patch'] = cal_result
                        result['temperature'] = avg_foc[2]  This is probably tube not reported by Gemini.
        '''
        
        self.focussing=True


        if throw==None:
            throw= self.config['focuser']['focuser1']['throw']

        if (ephem.now() < g_dev['events']['End Eve Bias Dark'] ) or \
            (g_dev['events']['End Morn Bias Dark']  < ephem.now() < g_dev['events']['Nightly Reset']):
            plog ("NOT DOING AUTO FOCUS -- IT IS THE DAYTIME!!")
            g_dev["obs"].send_to_user("An auto focus was rejected as it is during the daytime.")    
            self.focussing=False
            return

        # First check how long it has been since the last focus
        plog ("Time of last focus")
        plog (g_dev['foc'].time_of_last_focus)
        plog ("Time since last focus")
        plog (datetime.datetime.now() - g_dev['foc'].time_of_last_focus)


        if self.stop_script_called:
            g_dev["obs"].send_to_user("Cancelling out of autofocus script as stop script has been called.")  
            self.focussing=False
            return
        if not g_dev['obs'].open_and_enabled_to_observe:
            g_dev["obs"].send_to_user("Cancelling out of activity as no longer open and enabled to observe.")  
            self.focussing=False
            return
            

        plog ("Threshold time between auto focus routines (hours)")
        plog (self.config['periodic_focus_time'])
        
        if skip_timer_check == False:
            if ((datetime.datetime.now() - g_dev['foc'].time_of_last_focus)) > datetime.timedelta(hours=self.config['periodic_focus_time']):
                plog ("Sufficient time has passed since last focus to do auto_focus")
                
            else:
                plog ("too soon since last autofacus")
                self.focussing=False
                return
        
                
        g_dev['foc'].time_of_last_focus = datetime.datetime.now()
        
        # Reset focus tracker
        g_dev['foc'].focus_tracker = [np.nan] * 10

        throw = g_dev['foc'].throw
        
        self.af_guard = True

        req2 = copy.deepcopy(req)
        
        sim = False  
        start_ra = g_dev['mnt'].mount.RightAscension   #Read these to go back.  NB NB Need to cleanly pass these on so we can return to proper target.
        start_dec = g_dev['mnt'].mount.Declination
        focus_start = g_dev['foc'].get_position()
        #breakpoint()
# =============================================================================
# =============================================================================
# =============================================================================
        plog("Saved  *mounting* ra, dec, focus:  ", start_ra, start_dec, focus_start)
        
       
        # Trim catalogue so that only fields 45 degrees altitude are in there.
        self.focus_catalogue_skycoord= SkyCoord(ra = self.focus_catalogue[:,0]*u.deg, dec = self.focus_catalogue[:,1]*u.deg)
        aa = AltAz (location=g_dev['mnt'].site_coordinates, obstime=Time.now())
        self.focus_catalogue_altitudes=self.focus_catalogue_skycoord.transform_to(aa)            
        above_altitude_patches=[]

        for ctr in range(len(self.focus_catalogue_altitudes)):
            if self.focus_catalogue_altitudes[ctr].alt /u.deg > 45.0:
                above_altitude_patches.append([self.focus_catalogue[ctr,0], self.focus_catalogue[ctr,1], self.focus_catalogue[ctr,2]])
        above_altitude_patches=np.asarray(above_altitude_patches)
        self.focus_catalogue_skycoord= SkyCoord(ra = above_altitude_patches[:,0]*u.deg, dec = above_altitude_patches[:,1]*u.deg)  
        
        # d2d of the closest field.
        teststar = SkyCoord(ra = g_dev['mnt'].current_icrs_ra*15*u.deg, dec = g_dev['mnt'].current_icrs_dec*u.deg)
        idx, d2d, _ = teststar.match_to_catalog_sky(self.focus_catalogue_skycoord)
        
        focus_patch_ra=above_altitude_patches[idx,0] /15
        focus_patch_dec=above_altitude_patches[idx,1]
        focus_patch_n=above_altitude_patches[idx,2]                
        
        g_dev['obs'].scan_requests()
        g_dev['obs'].send_to_user("Slewing to a focus field", p_level='INFO')
        try:
            plog("\nGoing to near focus patch of " + str(int(focus_patch_n)) + " 9th to 12th mag stars " + str(d2d.deg[0]) + "  degrees away.\n")
            g_dev['mnt'].go_command(ra=focus_patch_ra, dec=focus_patch_dec)
        except Exception as e:
            plog ("Issues pointing to a focus patch. Focussing at the current pointing." , e)
            plog(traceback.format_exc())

        req = {'time': self.config['focus_exposure_time'],  'alias':  str(self.config['camera']['camera_1_1']['name']), 'image_type': 'focus'}   #  NB Should pick up filter and constats from config

        opt = {'area': 150, 'count': 1, 'bin': 1, 'filter': 'focus'}
       
        foc_pos0 = focus_start
        result = {}
        
        
        if self.stop_script_called:
            g_dev["obs"].send_to_user("Cancelling out of autofocus script as stop script has been called.")  
            self.focussing=False
            return
        
        if not g_dev['obs'].open_and_enabled_to_observe:
            g_dev["obs"].send_to_user("Cancelling out of activity as no longer open and enabled to observe.")  
            self.focussing=False
            return
                
                  
        g_dev['foc'].guarded_move((focus_start)*g_dev['foc'].micron_to_steps)
        
        
        # If no extensive_focus has been done, centre the focus field.
        if extensive_focus == None:
            g_dev['obs'].send_to_user("Running a quick platesolve to center the focus field", p_level='INFO')
            
            result = self.centering_exposure(no_confirmation=True)
            # Wait for platesolve            
            reported=0
            while True:
                if g_dev['obs'].platesolve_is_processing ==False and g_dev['obs'].platesolve_queue.empty():
                    break
                else:
                    if reported ==0:
                        plog ("PLATESOLVE: Waiting for platesolve processing to complete and queue to clear")
                        reported=1
                    if self.stop_script_called:
                        g_dev["obs"].send_to_user("Cancelling out of autofocus script as stop script has been called.")
                        self.focussing=False
                        return
                    if not g_dev['obs'].open_and_enabled_to_observe:
                        g_dev["obs"].send_to_user("Cancelling out of activity as no longer open and enabled to observe.")  
                        self.focussing=False
                        return
                    pass
            
            g_dev['obs'].send_to_user("Focus Field Centered", p_level='INFO')
        
        
        if self.stop_script_called:
            g_dev["obs"].send_to_user("Cancelling out of autofocus script as stop script has been called.")  
            self.focussing=False
            return
        if not g_dev['obs'].open_and_enabled_to_observe:
            g_dev["obs"].send_to_user("Cancelling out of activity as no longer open and enabled to observe.")  
            self.focussing=False
            return
        
        
                       
        rot_report=0
        while g_dev['foc'].is_moving():
            if rot_report == 0:                    
                plog('Waiting for Focuser to shift.\n')
                rot_report =1
            time.sleep(0.2)
                
               
        g_dev['obs'].scan_requests()
        g_dev['obs'].update()
        
        plog('Autofocus Starting at:  ', foc_pos0, '\n\n')


        g_dev['foc'].guarded_move((foc_pos0 - 0* throw)*g_dev['foc'].micron_to_steps)   # NB added 20220209 Nasty bug, varies with prior state

        retry = 0
        while retry < 3:
            if not sim:
                g_dev['obs'].scan_requests()
                result = g_dev['cam'].expose_command(req, opt, user_id='Tobor', user_name='Tobor', user_roles='system', no_AWS=True, solve_it=False) ## , script = 'auto_focus_script_0')  #  This is where we start.
                if self.stop_script_called:
                    g_dev["obs"].send_to_user("Cancelling out of autofocus script as stop script has been called.")  
                    self.focussing=False
                    return
                if not g_dev['obs'].open_and_enabled_to_observe:
                    g_dev["obs"].send_to_user("Cancelling out of activity as no longer open and enabled to observe.")  
                    self.focussing=False
                    return

            else:

                result['FWHM'] = 3
                result['mean_focus'] = g_dev['foc'].get_position()

            try:
                spot1 = result['FWHM']
                foc_pos1 = result['mean_focus']
            except:
                spot1 = False
                foc_pos1 = False
                plog ("spot1 failed in autofocus script")

            plog (spot1)
            g_dev['obs'].send_to_user("Central focus FWHM: " + str(spot1), p_level='INFO')

            if math.isnan(spot1) or spot1 ==False:
                retry += 1
                plog("Retry of central focus star)")
                continue
            else:
                break
        plog('Autofocus Moving In.\n\n')

        g_dev['foc'].guarded_move((foc_pos0 - 1*throw)*g_dev['foc'].micron_to_steps)
        
        if not sim:
            g_dev['obs'].scan_requests()
            result = g_dev['cam'].expose_command(req, opt, user_id='Tobor', user_name='Tobor', user_roles='system', no_AWS=True, solve_it=False) ## , script = 'auto_focus_script_1')  #  This is moving in one throw.
            if self.stop_script_called:
                g_dev["obs"].send_to_user("Cancelling out of autofocus script as stop script has been called.")  
                self.focussing=False
                return
            if not g_dev['obs'].open_and_enabled_to_observe:
                g_dev["obs"].send_to_user("Cancelling out of activity as no longer open and enabled to observe.")  
                self.focussing=False
                return
        else:
            result['FWHM'] = 4
            result['mean_focus'] = g_dev['foc'].get_position()
        try:
            spot2 = result['FWHM']
            foc_pos2 = result['mean_focus']
        except:
            spot2 = False
            foc_pos2 = False
            plog ("spot2 failed on autofocus moving in")
        
        g_dev['obs'].send_to_user("Inward focus FWHM: " + str(spot2), p_level='INFO')
        
        plog('Autofocus Overtaveling Out.\n\n')
        g_dev['foc'].guarded_move((foc_pos0 + 2*throw)*g_dev['foc'].micron_to_steps)
        plog('Autofocus Moving back in half-way.\n\n')

        g_dev['foc'].guarded_move((foc_pos0 + throw)*g_dev['foc'].micron_to_steps)  #NB NB NB THIS IS WRONG!

        if not sim:
            g_dev['obs'].scan_requests()
            result = g_dev['cam'].expose_command(req, opt, user_id='Tobor', user_name='Tobor', user_roles='system', no_AWS=True, solve_it=False) ## , script = 'auto_focus_script_2')  #  This is moving out one throw.
            if self.stop_script_called:
                g_dev["obs"].send_to_user("Cancelling out of autofocus script as stop script has been called.")  
                self.focussing=False
                return
            if not g_dev['obs'].open_and_enabled_to_observe:
                g_dev["obs"].send_to_user("Cancelling out of activity as no longer open and enabled to observe.")  
                self.focussing=False
                return
        else:
            result['FWHM'] = 4.5
            result['mean_focus'] = g_dev['foc'].get_position()
        try:
            spot3 = result['FWHM']
            foc_pos3 = result['mean_focus']
        except:
            spot3 = False
            foc_pos3 = False
            plog ("spot3 failed on autofocus moving in")
            
        g_dev['obs'].send_to_user("Outward focus FWHM: " + str(spot3), p_level='INFO')
        
        x = [foc_pos2, foc_pos1, foc_pos3]
        y = [spot2, spot1, spot3]
        plog('X, Y:  ', x, y, 'Desire center to be smallest.')

        

        if spot1 is None or spot2 is None or spot3 is None or spot1 == False or spot2 == False or spot3 == False:  #New additon to stop crash when no spots
            plog("Autofocus was not successful. Returning to original focus setting and pointing.")
            g_dev['obs'].send_to_user("Autofocus was not successful. Returning to original focus setting and pointing.")
            
            g_dev['foc'].guarded_move((focus_start)*g_dev['foc'].micron_to_steps)  #NB NB 20221002 THis unit fix shoudl be in the routine. WER
                        
            g_dev['mnt'].go_command(ra=start_ra, dec=start_dec)
            self.wait_for_slew()
            
            self.af_guard = False
            self.focussing=False
            return
        elif spot1 < spot2 and spot1 < spot3:
            try:
                #Digits are to help out pdb commands!
                a1, b1, c1, d1 = fit_quadratic(x, y)
                new_spot = round(a1*d1*d1 + b1*d1 + c1, 2)

            except:

                plog('Autofocus quadratic equation not converge. Moving back to starting focus:  ', focus_start)

                g_dev['foc'].guarded_move((focus_start)*g_dev['foc'].micron_to_steps)
                
                self.af_guard = False
                g_dev['mnt'].go_command(ra=start_ra, dec=start_dec)  #NB NB Does this really take us back to starting point?
                self.wait_for_slew()
                
                self.af_guard = False
                self.focussing=False
                return
            
            if min(x) <= d1 <= max(x):
                plog ('Moving to Solved focus:  ', round(d1, 2), ' calculated:  ',  new_spot)
                g_dev['obs'].send_to_user('Moving to Solved focus:  ' +str(round(d1, 2)), p_level='INFO')
                pos = int(d1*g_dev['foc'].micron_to_steps)



                g_dev['foc'].guarded_move(pos)
                
                g_dev['foc'].last_known_focus = d1
                try:
                    g_dev['foc'].last_temperature = g_dev['foc'].focuser.Temperature
                except:
                    g_dev['foc'].last_temperature = 7.5    #NB NB NB this should be a config file default.
                g_dev['foc'].last_source = "auto_focus_script"

                if not sim:
                    g_dev['obs'].scan_requests()
                    result = g_dev['cam'].expose_command(req, opt, user_id='Tobor', user_name='Tobor', user_roles='system', no_AWS=True, solve_it=False)  #   script = 'auto_focus_script_3')  #  This is verifying the new focus.
                    if self.stop_script_called:
                        g_dev["obs"].send_to_user("Cancelling out of autofocus script as stop script has been called.")  
                        self.focussing=False
                        return
                    if not g_dev['obs'].open_and_enabled_to_observe:
                        g_dev["obs"].send_to_user("Cancelling out of activity as no longer open and enabled to observe.")  
                        self.focussing=False
                        return
                else:
                    result['FWHM'] = new_spot
                    result['mean_focus'] = g_dev['foc'].get_position()
                try:
                    spot4 = result['FWHM']
                    foc_pos4 = result['mean_focus']
                except:
                    spot4 = False
                    foc_pos4 = False
                    plog ("spot4 failed ")
                plog('\nFound best focus at:  ', foc_pos4,' measured FWHM is:  ',  round(spot4, 2), '\n')
                g_dev['obs'].send_to_user('Found best focus at:  ' +str(foc_pos4) +' measured FWHM is:  ' + str(round(spot4, 2)), p_level='INFO')
                g_dev['foc'].af_log(foc_pos4, spot4, new_spot)
                plog("Returning to RA:  " +str(start_ra) + " Dec: " + str(start_dec))
                g_dev["obs"].send_to_user("Returning to RA:  " +str(start_ra) + " Dec: " + str(start_dec))
                g_dev['mnt'].go_command(ra=start_ra, dec=start_dec)
                self.wait_for_slew()
                
            if sim:
                g_dev['foc'].guarded_move((focus_start)*g_dev['foc'].micron_to_steps)
           
            self.af_guard = False
            g_dev['foc'].last_focus_fwhm = round(spot4, 2)
            self.focussing=False
            return
        
        elif spot2  <= spot1 < spot3:      #Add to the inside
            pass
            plog('Autofocus Moving In 2nd time.\n\n')
            g_dev['foc'].guarded_move((foc_pos0 - 2.5*throw)*g_dev['foc'].micron_to_steps)
            if not sim:
                g_dev['obs'].scan_requests()
                result = g_dev['cam'].expose_command(req, opt, user_id='Tobor', user_name='Tobor', user_roles='system', no_AWS=True, solve_it=False) ## , script = 'auto_focus_script_1')  #  This is moving in one throw.
                if self.stop_script_called:
                    g_dev["obs"].send_to_user("Cancelling out of autofocus script as stop script has been called.") 
                    self.focussing=False
                    return
                if not g_dev['obs'].open_and_enabled_to_observe:
                    g_dev["obs"].send_to_user("Cancelling out of activity as no longer open and enabled to observe.")  
                    self.focussing=False
                    return
            else:
                result['FWHM'] = 6
                result['mean_focus'] = g_dev['foc'].get_position()
            try:
                spot4 = result['FWHM']
                foc_pos4 = result['mean_focus']
            except:
                spot4 = False
                foc_pos4 = False
                plog ("spot4 failed on autofocus moving in 2nd time.")
            x = [foc_pos4, foc_pos2, foc_pos1, foc_pos3]
            y = [spot4, spot2, spot1, spot3]
            plog('X, Y:  ', x, y, 'Desire center to be smallest.')
            g_dev['obs'].send_to_user('X, Y:  '+ str(x) + " " + str(y)+ ' Desire center to be smallest.', p_level='INFO')
            if foc_pos4 != False and foc_pos2 != False and foc_pos1 != False and foc_pos3 != False:
                #Digits are to help out pdb commands!
                a1, b1, c1, d1 = fit_quadratic(x, y)
                new_spot = round(a1*d1*d1 + b1*d1 + c1, 2)
                
            else:                          

                if extensive_focus == None:

                    plog('Autofocus quadratic equation not converge. Moving back to starting focus:  ', focus_start)
                    plog  ("NORMAL FOCUS UNSUCCESSFUL, TRYING EXTENSIVE FOCUS")
                    g_dev['obs'].send_to_user('V-curve focus failed, trying extensive focus routine')
                    
                    req2 = {'target': 'near_tycho_star', 'area': 150, 'image_type': 'focus'}
                    opt = {'filter': 'focus'}
                    g_dev['seq'].extensive_focus_script(req2,opt, no_auto_after_solve=True)
                    plog("Returning to RA:  " +str(start_ra) + " Dec: " + str(start_dec))
                    g_dev["obs"].send_to_user("Returning to RA:  " +str(start_ra) + " Dec: " + str(start_dec))
                    g_dev['mnt'].go_command(ra=start_ra, dec=start_dec)
                    self.wait_for_slew()
                    self.focussing=False
                    return
                else:
                    plog('Autofocus quadratic equation not converge. Moving back to extensive focus:  ', extensive_focus)
                    g_dev['obs'].send_to_user('V-curve focus failed, Moving back to extensive focus: ' + str(extensive_focus))
                    
                    g_dev['foc'].guarded_move((extensive_focus)*g_dev['foc'].micron_to_steps)

                    g_dev['foc'].last_known_focus=(extensive_focus)*g_dev['foc'].micron_to_steps

                    self.af_guard = False
                    plog("Returning to RA:  " +str(start_ra) + " Dec: " + str(start_dec))
                    g_dev["obs"].send_to_user("Returning to RA:  " +str(start_ra) + " Dec: " + str(start_dec))
                    g_dev['mnt'].go_command(ra=start_ra, dec=start_dec)   #NB NB Does this really take us back to starting point?
                    self.wait_for_slew()
                    
                    self.af_guard = False
                    self.focussing=False
                    return
                
            if min(x) <= d1 <= max(x):
                plog ('Moving to Solved focus:  ', round(d1, 2), ' calculated:  ',  new_spot)
                
                pos = int(d1*g_dev['foc'].micron_to_steps)
                g_dev['foc'].guarded_move(pos)
                
                g_dev['foc'].last_known_focus = d1
                try:
                    g_dev['foc'].last_temperature = g_dev['foc'].focuser.Temperature
                except:
                    g_dev['foc'].last_temperature = 7.5    #NB NB NB this should be a config file default.
                g_dev['foc'].last_source = "auto_focus_script"

                if not sim:
                    g_dev['obs'].scan_requests()
                    result = g_dev['cam'].expose_command(req, opt, user_id='Tobor', user_name='Tobor', user_roles='system', no_AWS=True, solve_it=False)  #   script = 'auto_focus_script_3')  #  This is verifying the new focus.
                    if self.stop_script_called:
                        g_dev["obs"].send_to_user("Cancelling out of autofocus script as stop script has been called.")
                        self.focussing=False
                        return
                    if not g_dev['obs'].open_and_enabled_to_observe:
                        g_dev["obs"].send_to_user("Cancelling out of activity as no longer open and enabled to observe.")  
                        self.focussing=False
                        return
                else:
                    result['FWHM'] = new_spot
                    result['mean_focus'] = g_dev['foc'].get_position()
                try:
                    spot4 = result['FWHM']
                    foc_pos4 = result['mean_focus']
                except:
                    spot4 = False
                    foc_pos4 = False
                    plog ("spot4 failed ")
                plog('\nFound best focus position at:  ', foc_pos4,' measured FWHM is:  ',  round(spot4, 2), '\n')
                g_dev['obs'].send_to_user('Found best focus at: ' + str(foc_pos4) +' measured FWHM is: ' + str(round(spot4, 2)), p_level='INFO')
                g_dev['foc'].af_log(foc_pos4, spot4, new_spot)
                plog("Returning to RA:  " +str(start_ra) + " Dec: " + str(start_dec))
                g_dev["obs"].send_to_user("Returning to RA:  " +str(start_ra) + " Dec: " + str(start_dec))
                g_dev['mnt'].go_command(ra=start_ra, dec=start_dec) #Return to pre-focus pointing.
                self.wait_for_slew()
            if sim:

                g_dev['foc'].guarded_move((focus_start)*g_dev['foc'].micron_to_steps)
            
            self.af_guard = False
            g_dev['foc'].last_focus_fwhm = round(spot4, 2)
            self.focussing=False
            return

        elif spot2 > spot1 >= spot3:       #Add to the outside
            pass
            plog('Autofocus Moving back in half-way.\n\n')

            g_dev['foc'].guarded_move((foc_pos0 + 2.5*throw)*g_dev['foc'].micron_to_steps)  #NB NB NB THIS IS WRONG!
            if not sim:
                g_dev['obs'].scan_requests()
                result = g_dev['cam'].expose_command(req, opt, user_id='Tobor', user_name='Tobor', user_roles='system', no_AWS=True, solve_it=False) ## , script = 'auto_focus_script_2')  #  This is moving out one throw.
                if self.stop_script_called:
                    g_dev["obs"].send_to_user("Cancelling out of autofocus script as stop script has been called.")  
                    self.focussing=False
                    return
                if not g_dev['obs'].open_and_enabled_to_observe:
                    g_dev["obs"].send_to_user("Cancelling out of activity as no longer open and enabled to observe.")  
                    self.focussing=False
                    return
            else:
                result['FWHM'] = 5.5
                result['mean_focus'] = g_dev['foc'].get_position()
            try:
                spot4 = result['FWHM']
                foc_pos4 = result['mean_focus']
            except:
                spot4 = False
                foc_pos4 = False
                plog ("spot4 failed on autofocus moving out 2nd time.")
            x = [foc_pos2, foc_pos1, foc_pos3, foc_pos4]
            y = [spot2, spot1, spot3, spot4]
            plog('X, Y:  ', x, y, 'Desire center to be smallest.')
            g_dev['obs'].send_to_user('X, Y:  '+ str(x) + " " + str(y)+ ' Desire center to be smallest.', p_level='INFO')
            try:
                #Digits are to help out pdb commands!
                a1, b1, c1, d1 = fit_quadratic(x, y)
                new_spot = round(a1*d1*d1 + b1*d1 + c1, 2)

            except:

                if extensive_focus == None:
                    plog('Autofocus quadratic equation not converge. Moving back to starting focus:  ', focus_start)
                    plog  ("NORMAL FOCUS UNSUCCESSFUL, TRYING EXTENSIVE FOCUS")
                    g_dev['obs'].send_to_user('V-curve focus failed, trying extensive focus')                    
                    req2 = {'target': 'near_tycho_star', 'area': 150}
                    opt = {}
                    g_dev['seq'].extensive_focus_script(req2,opt, no_auto_after_solve=True)
                    plog("Returning to RA:  " +str(start_ra) + " Dec: " + str(start_dec))
                    g_dev["obs"].send_to_user("Returning to RA:  " +str(start_ra) + " Dec: " + str(start_dec))
                    g_dev['mnt'].go_command(ra=start_ra, dec=start_dec)  #Return to pre-focus pointing.
                    self.wait_for_slew()
                    self.focussing=False
                    return
                else:
                    plog('Autofocus quadratic equation not converge. Moving back to extensive focus:  ', extensive_focus)
                    g_dev['foc'].guarded_move((extensive_focus)*g_dev['foc'].micron_to_steps)
                    g_dev['obs'].send_to_user('V-curve focus failed, Moving back to extensive focus:', extensive_focus)
                    
                    #self.sequencer_hold = False   #Allow comand checks.
                    self.af_guard = False
                    plog("Returning to RA:  " +str(start_ra) + " Dec: " + str(start_dec))
                    g_dev["obs"].send_to_user("Returning to RA:  " +str(start_ra) + " Dec: " + str(start_dec))
                    g_dev['mnt'].go_command(ra=start_ra, dec=start_dec)  #NB NB Does this really take us back to starting point?
                    self.wait_for_slew()
                    
                    self.af_guard = False
                    self.focussing=False
                    return
                
            if min(x) <= d1 <= max(x):
                plog ('Moving to Solved focus:  ', round(d1, 2), ' calculated:  ',  new_spot)
                pos = int(d1*g_dev['foc'].micron_to_steps)
                g_dev['foc'].guarded_move(pos)
                g_dev['foc'].last_known_focus = d1
                try:
                    g_dev['foc'].last_temperature = g_dev['foc'].focuser.Temperature
                except:
                    g_dev['foc'].last_temperature = 7.5    #NB NB NB this should be a config file default.
                g_dev['foc'].last_source = "auto_focus_script"

                if not sim:
                    g_dev['obs'].scan_requests()
                    result = g_dev['cam'].expose_command(req, opt, user_id='Tobor', user_name='Tobor', user_roles='system', no_AWS=True, solve_it=False)  #   script = 'auto_focus_script_3')  #  This is verifying the new focus.
                    if self.stop_script_called:
                        g_dev["obs"].send_to_user("Cancelling out of autofocus script as stop script has been called.")
                        self.focussing=False
                        return
                    if not g_dev['obs'].open_and_enabled_to_observe:
                        g_dev["obs"].send_to_user("Cancelling out of activity as no longer open and enabled to observe.")  
                        self.focussing=False
                        return
                else:
                    result['FWHM'] = new_spot
                    result['mean_focus'] = g_dev['foc'].get_position()
                try:
                    spot4 = result['FWHM']
                    foc_pos4 = result['mean_focus']
                except:
                    spot4 = False
                    foc_pos4 = False
                    plog ("spot4 failed ")
                plog('\nFound best focus position at:  ', foc_pos4,' measured FWHM is:  ',  round(spot4, 2), '\n')
                g_dev['obs'].send_to_user('Found best focus at: ' + str(foc_pos4) +' measured FWHM is: ' + str(round(spot4, 2)), p_level='INFO')
                g_dev['foc'].af_log(foc_pos4, spot4, new_spot)
                plog("Returning to RA:  " +str(start_ra) + " Dec: " + str(start_dec))
                g_dev["obs"].send_to_user("Returning to RA:  " +str(start_ra) + " Dec: " + str(start_dec))
                g_dev['mnt'].go_command(ra=start_ra, dec=start_dec)  #Return to pre-focus pointing.
                self.wait_for_slew()
            else:
                if extensive_focus == None:

                    plog('Autofocus quadratic equation not converge. Moving back to starting focus:  ', focus_start)
                    plog  ("NORMAL FOCUS UNSUCCESSFUL, TRYING EXTENSIVE FOCUS")
                    g_dev['obs'].send_to_user('V-curve focus failed, trying extensive focus')
                    
                    req2 = {'target': 'near_tycho_star', 'area': 150}
                    opt = {}
                    g_dev['seq'].extensive_focus_script(req2,opt, no_auto_after_solve=True)
                    plog("Returning to RA:  " +str(start_ra) + " Dec: " + str(start_dec))
                    g_dev["obs"].send_to_user("Returning to RA:  " +str(start_ra) + " Dec: " + str(start_dec))
                    g_dev['mnt'].go_command(ra=start_ra, dec=start_dec)  #Return to pre-focus pointing.
                    self.wait_for_slew()
                    self.focussing=False
                    return
                else:
                    plog('Autofocus quadratic equation not converge. Moving back to extensive focus:  ', extensive_focus)
                    g_dev['foc'].guarded_move((extensive_focus)*g_dev['foc'].micron_to_steps)
                    g_dev['obs'].send_to_user('V-curve focus failed, Moving back to extensive focus: ', extensive_focus)
                    
                    self.af_guard = False
                    plog("Returning to RA:  " +str(start_ra) + " Dec: " + str(start_dec))
                    g_dev["obs"].send_to_user("Returning to RA:  " +str(start_ra) + " Dec: " + str(start_dec))
                    g_dev['mnt'].go_command(ra=start_ra, dec=start_dec)
                    self.wait_for_slew()
                   
                    self.af_guard = False
                    self.focussing=False
                    return
            
            
            if sim:

                g_dev['foc'].guarded_move((focus_start)*g_dev['foc'].micron_to_steps)
            
            self.af_guard = False

            g_dev['foc'].last_focus_fwhm = round(spot4, 2)
            self.focussing=False
            return
        
        else:
            
            if extensive_focus == None:

                plog('Autofocus quadratic equation not converge. Moving back to starting focus:  ', focus_start)
                plog  ("NORMAL FOCUS UNSUCCESSFUL, TRYING EXTENSIVE FOCUS")
                g_dev['obs'].send_to_user('V-curve focus failed, trying extensive focus')                
                req2 = {'target': 'near_tycho_star', 'area': 150}
                opt = {}
                g_dev['seq'].extensive_focus_script(req2,opt, no_auto_after_solve=True)
                plog("Returning to RA:  " +str(start_ra) + " Dec: " + str(start_dec))
                g_dev["obs"].send_to_user("Returning to RA:  " +str(start_ra) + " Dec: " + str(start_dec))
                g_dev['mnt'].go_command(ra=start_ra, dec=start_dec)
                self.wait_for_slew()
                self.focussing=False
                return
            else:
                plog('Autofocus quadratic equation not converge. Moving back to extensive focus:  ', extensive_focus)
                g_dev['foc'].guarded_move((extensive_focus)*g_dev['foc'].micron_to_steps)
                g_dev['obs'].send_to_user('V-curve focus failed, moving back to extensive focus: ', extensive_focus)                
                self.af_guard = False
                plog("Returning to RA:  " +str(start_ra) + " Dec: " + str(start_dec))
                g_dev["obs"].send_to_user("Returning to RA:  " +str(start_ra) + " Dec: " + str(start_dec))
                g_dev['mnt'].go_command(ra=start_ra, dec=start_dec)  #NB NB Does this really take us back to starting point?
                self.wait_for_slew()                
                self.af_guard = False
                self.focussing=False
                return
        plog("Returning to RA:  " +str(start_ra) + " Dec: " + str(start_dec))
        g_dev["obs"].send_to_user("Returning to RA:  " +str(start_ra) + " Dec: " + str(start_dec))
        g_dev['mnt'].go_command(ra=start_ra, dec=start_dec)
        self.wait_for_slew()

        if sim:
            g_dev['foc'].guarded_move((focus_start)*g_dev['foc'].micron_to_steps)
        
                
        self.af_guard = False
        self.focussing=False
        return


    def extensive_focus_script(self, req, opt, throw=None, begin_at=None, no_auto_after_solve=False):
        '''
        This is an extensive focus that covers a wide berth of central values
        and throws.
        
        It first trys 6 throws inwards, 6 throws outwards
        
        then moves to the minimum focus found there
        
        and runs a normal focus
        
        '''
        self.focussing=True
        if throw==None:
            throw= self.config['focuser']['focuser1']['throw']
        
        if (ephem.now() < g_dev['events']['End Eve Bias Dark'] ) or \
            (g_dev['events']['End Morn Bias Dark']  < ephem.now() < g_dev['events']['Nightly Reset']):
                

            plog ("NOT DOING EXTENSIVE FOCUS -- IT IS THE DAYTIME!!")
            g_dev["obs"].send_to_user("An extensive focus was rejected as it is during the daytime.")
            self.focussing=False
            return
        
        
        plog('AF entered with:  ', req, opt)
        
        self.af_guard = True
        sim = False
        # Reset focus tracker
        if begin_at is None:  
            foc_start = g_dev['foc'].get_position()
        else:
            foc_start = begin_at  #In this case we start at a place close to a 3 point minimum.            
            g_dev['foc'].guarded_move((foc_start)*g_dev['foc'].micron_to_steps)
            
        start_ra = g_dev['mnt'].mount.RightAscension
        start_dec = g_dev['mnt'].mount.Declination
        plog("Saved ra, dec, focus:  ", start_ra, start_dec, foc_start)
                
           
        # Trim catalogue so that only fields 45 degrees altitude are in there.
        self.focus_catalogue_skycoord= SkyCoord(ra = self.focus_catalogue[:,0]*u.deg, dec = self.focus_catalogue[:,1]*u.deg)
        aa = AltAz (location=g_dev['mnt'].site_coordinates, obstime=Time.now())
        self.focus_catalogue_altitudes=self.focus_catalogue_skycoord.transform_to(aa)            
        above_altitude_patches=[]

        for ctr in range(len(self.focus_catalogue_altitudes)):
            if self.focus_catalogue_altitudes[ctr].alt /u.deg > 45.0:
                above_altitude_patches.append([self.focus_catalogue[ctr,0], self.focus_catalogue[ctr,1], self.focus_catalogue[ctr,2]])
        above_altitude_patches=np.asarray(above_altitude_patches)
        self.focus_catalogue_skycoord= SkyCoord(ra = above_altitude_patches[:,0]*u.deg, dec = above_altitude_patches[:,1]*u.deg)  
        
        # d2d of the closest field.
        teststar = SkyCoord(ra = g_dev['mnt'].current_icrs_ra*15*u.deg, dec = g_dev['mnt'].current_icrs_dec*u.deg)
        idx, d2d, _ = teststar.match_to_catalog_sky(self.focus_catalogue_skycoord)
        
        focus_patch_ra=above_altitude_patches[idx,0] /15
        focus_patch_dec=above_altitude_patches[idx,1]
        focus_patch_n=above_altitude_patches[idx,2]   
        
        
        #g_dev['mnt'].go_coord(focus_star[0][1][1], focus_star[0][1][0])
        
        g_dev['obs'].send_to_user("Slewing to a focus field", p_level='INFO')
        g_dev['mnt'].go_command(ra=focus_patch_ra, dec=focus_patch_dec)            
        g_dev['foc'].guarded_move((foc_start)*g_dev['foc'].micron_to_steps)
        
        
        if self.stop_script_called:
            g_dev["obs"].send_to_user("Cancelling out of autofocus script as stop script has been called.")  
            self.focussing=False
            return
        if not g_dev['obs'].open_and_enabled_to_observe:
            g_dev["obs"].send_to_user("Cancelling out of activity as no longer open and enabled to observe.")  
            self.focussing=False
            return
        
        # If no auto_focus has been done, centre the focus field.
        if no_auto_after_solve == False:            
            g_dev['obs'].send_to_user("Running a quick platesolve to center the focus field", p_level='INFO')
            
            result = self.centering_exposure(no_confirmation=True)
            # Wait for platesolve
            #queue_clear_time = time.time()
            reported=0
            while True:
                if g_dev['obs'].platesolve_is_processing ==False and g_dev['obs'].platesolve_queue.empty():
                    #plog ("we are free from platesolving!")
                    break
                else:
                    if reported ==0:
                        plog ("PLATESOLVE: Waiting for platesolve processing to complete and queue to clear")
                        reported=1
                    if self.stop_script_called:
                        g_dev["obs"].send_to_user("Cancelling out of autofocus script as stop script has been called.")  
                        self.focussing=False
                        return
                    if not g_dev['obs'].open_and_enabled_to_observe:
                        g_dev["obs"].send_to_user("Cancelling out of activity as no longer open and enabled to observe.")  
                        self.focussing=False
                        return
                    pass
            
            g_dev['obs'].send_to_user("Focus Field Centered", p_level='INFO')
        
        if self.stop_script_called:
            g_dev["obs"].send_to_user("Cancelling out of autofocus script as stop script has been called.")  
            self.focussing=False
            return
        if not g_dev['obs'].open_and_enabled_to_observe:
            g_dev["obs"].send_to_user("Cancelling out of activity as no longer open and enabled to observe.")  
            self.focussing=False
            return           
            
        
        foc_pos0 = foc_start
        result = {}
        plog('Autofocus Starting at:  ', foc_pos0, '\n\n')
        
        # In extensive focus, we widen the throw as we are searching a wider range
        throw=throw*1.5
        
        extensive_focus=[]
        for ctr in range(4):
            g_dev['foc'].guarded_move((foc_pos0 - (ctr+0)*throw)*g_dev['foc'].micron_to_steps)  
           
            if not sim:
                g_dev['obs'].scan_requests()
                req = {'time': self.config['focus_exposure_time'],  'alias':  str(self.config['camera']['camera_1_1']['name']), 'image_type': 'focus'}   #  NB Should pick up filter and constats from config
                opt = {'area': 100, 'count': 1, 'filter': 'focus'}
                result = g_dev['cam'].expose_command(req, opt, user_id='Tobor', user_name='Tobor', user_roles='system', no_AWS=True, solve_it=False)
                if self.stop_script_called:
                    g_dev["obs"].send_to_user("Cancelling out of autofocus script as stop script has been called.")  
                    self.focussing=False
                    return
                if not g_dev['obs'].open_and_enabled_to_observe:
                    g_dev["obs"].send_to_user("Cancelling out of activity as no longer open and enabled to observe.")  
                    self.focussing=False
                    return
            else:
                try:
                    result['FWHM'] = 4
                    result['mean_focus'] = g_dev['foc'].get_position()
                except:
                    plog(traceback.format_exc())
                    breakpoint()
            try:
                spot = result['FWHM']
                lsources = result['No_of_sources']
                if np.isnan(lsources):
                    spot=False               
                
                foc_pos = (foc_pos0 - (ctr+0)*throw)                
                        
            except:
                spot = False
                foc_pos = False                
                lsources=0
                plog ("spot failed on extensive focus script")
                plog(traceback.format_exc())

            g_dev['obs'].send_to_user("Extensive focus position " + str(foc_pos) + " FWHM: " + str(spot), p_level='INFO')
            
            if spot != False:
                extensive_focus.append([foc_pos, spot, lsources])
                
            plog("Extensive focus so far (pos, fwhm, sources): "+ str(extensive_focus))
        
        for ctr in range(3):
            g_dev['foc'].guarded_move((foc_pos0 + (ctr+1)*throw)*g_dev['foc'].micron_to_steps)  
            if not sim:
                g_dev['obs'].scan_requests()
                req = {'time': self.config['focus_exposure_time'],  'alias':  str(self.config['camera']['camera_1_1']['name']), 'image_type': 'focus'}   #  NB Should pick up filter and constats from config
                opt = {'area': 100, 'count': 1, 'filter': 'focus'}
                result = g_dev['cam'].expose_command(req, opt, user_id='Tobor', user_name='Tobor', user_roles='system', no_AWS=True, solve_it=False)
                if self.stop_script_called:
                    g_dev["obs"].send_to_user("Cancelling out of autofocus script as stop script has been called.")  
                    self.focussing=False
                    return
                if not g_dev['obs'].open_and_enabled_to_observe:
                    g_dev["obs"].send_to_user("Cancelling out of activity as no longer open and enabled to observe.")  
                    self.focussing=False
                    return
            else:
                result['FWHM'] = 4
                result['mean_focus'] = g_dev['foc'].get_position()
            try:
                spot = result['FWHM']
                lsources = result['No_of_sources']
                if np.isnan(lsources):
                    spot=False
                
                foc_pos = (foc_pos0 + (ctr+1)*throw)
                
            except:
                spot = False
                foc_pos = False
                lsources=0
                plog ("spot failed on extensive focus script")
                plog(traceback.format_exc())

            g_dev['obs'].send_to_user("Extensive focus position " + str(foc_pos) + " FWHM: " + str(spot), p_level='INFO')
            extensive_focus.append([foc_pos, spot, lsources])
            plog(extensive_focus)
        
        minimumFWHM = 100.0
        
        # Remove Faulty measurements
        trimmed_list=[]
        for focentry in extensive_focus:
            if focentry[1] != False:
                trimmed_list.append(focentry)
        
        extensive_focus=trimmed_list
        
        # Find the maximum number of sources detected
        # if it fails, it fails.... usually fails because there are no sources detected in any images
        try:
            maxsources=max(np.asarray(extensive_focus)[:,2])
        except:
            maxsources=1
        
        for focentry in extensive_focus:
            # Has to have detected a FWHM as well as have a lot of sources
            if focentry[1] != False and focentry[2] > 0.2 * maxsources:
                if focentry[1] < minimumFWHM:
                    solved_pos = focentry[0]
                    minimumFWHM = focentry[1]
        try:
            plog (extensive_focus)
            plog (solved_pos)
            plog (minimumFWHM)
            g_dev['foc'].guarded_move((solved_pos)*g_dev['foc'].micron_to_steps)
            g_dev['foc'].last_known_focus=(solved_pos)*g_dev['foc'].micron_to_steps

            if not no_auto_after_solve:
                self.auto_focus_script(None,None, skip_timer_check=True, extensive_focus=solved_pos) 
        except:
            plog ("Something went wrong in the extensive focus routine")
            plog(traceback.format_exc())
            plog ("Moving back to the starting focus")
            g_dev['obs'].send_to_user("Extensive focus attempt failed. Returning to initial focus.")
            g_dev['foc'].guarded_move((foc_start)*g_dev['foc'].micron_to_steps)
                    
        
        plog("Returning to RA:  " +str(start_ra) + " Dec: " + str(start_dec))
        g_dev["obs"].send_to_user("Returning to RA:  " +str(start_ra) + " Dec: " + str(start_dec))
        g_dev['mnt'].go_command(ra=start_ra, dec=start_dec)
        self.wait_for_slew()
        
        self.af_guard = False
        self.focussing = False
        
    def append_completes(self, block_id):
        camera = self.config['camera']['camera_1_1']['name']
        seq_shelf = shelve.open(g_dev['obs'].obsid_path + 'ptr_night_shelf/' + camera + str(g_dev['obs'].name))
        plog("block_id:  ", block_id)
        lcl_list = seq_shelf['completed_blocks']
        lcl_list.append(block_id)   #NB NB an in-line append did not work!
        seq_shelf['completed_blocks']= lcl_list
        plog('Appended completes contains:  ', seq_shelf['completed_blocks'])
        seq_shelf.close()
        return

    def is_in_completes(self, check_block_id):
        camera = self.config['camera']['camera_1_1']['name']
        seq_shelf = shelve.open(g_dev['obs'].obsid_path + 'ptr_night_shelf/' + camera + str(g_dev['obs'].name))
        if check_block_id in seq_shelf['completed_blocks']:
            seq_shelf.close()            
            return True
        else:
            seq_shelf.close()
            return False



    def sky_grid_pointing_run(self, max_pointings=25, alt_minimum=35):
        
        g_dev['obs'].get_enclosure_status_from_aws()        
        if not g_dev['obs'].assume_roof_open and 'Closed' in g_dev['obs'].enc_status['shutter_status']:
            plog('Roof is shut, so cannot do requested pointing run.')
            g_dev["obs"].send_to_user('Roof is shut, so cannot do requested pointing run.')
            return
        
        self.total_sequencer_control = True
        g_dev['obs'].stop_processing_command_requests = True
        
        prev_auto_centering = g_dev['obs'].auto_centering_off
        g_dev['obs'].auto_centering_off = True
        
        plog("Starting pointing run. ")
        time.sleep(0.1)
        
        g_dev['mnt'].unpark_command({}, {})
        
        g_dev['obs'].update_status()
        
        catalogue=self.pointing_catalogue
        
        g_dev["obs"].send_to_user("Starting pointing run. Constructing altitude catalogue. This can take a while.")
        plog("Constructing sweep catalogue above altitude " + str(alt_minimum))
        
        sweep_catalogue=[]
        #First remove all entries below given altitude
        for ctr in range(len(catalogue)):
            teststar = SkyCoord(ra = catalogue[ctr][0]*u.deg, dec = catalogue[ctr][1]*u.deg)
			
            temppointingaltaz=teststar.transform_to(AltAz(location=g_dev['mnt'].site_coordinates, obstime=Time.now()))
            alt = temppointingaltaz.alt.degree
            if alt > alt_minimum:
                sweep_catalogue.append([catalogue[ctr][0],catalogue[ctr][1],catalogue[ctr][2]])
            
        
        plog (sweep_catalogue)

        del catalogue
        
        spread =3600.0 # Initial spread is about a degree
        too_many=True
        
        g_dev["obs"].send_to_user("Constructing grid of pointings. This can take a while.")
        plog("Finding a good set of pointings")
        
        while too_many:
        
            finalCatalogue=[]
            for ctr in range(len(sweep_catalogue)):
            	if sweep_catalogue[ctr][2] < 20:
            		if len(finalCatalogue) == 0 or len(finalCatalogue) == 1:
            			finalCatalogue.append(sweep_catalogue[ctr])
            		else:
            
            			testcat= SkyCoord(ra = np.asarray(finalCatalogue)[:,0]*u.deg, dec = np.asarray(finalCatalogue)[:,1]*u.deg)
            			teststar = SkyCoord(ra = sweep_catalogue[ctr][0]*u.deg, dec = sweep_catalogue[ctr][1]*u.deg)
            			
            			idx, d2d, _ = teststar.match_to_catalog_sky(testcat)
            			if (d2d.arcsecond > spread):
            				finalCatalogue.append(sweep_catalogue[ctr])
            				
            
            plog ("Number of Pointings: " + str(len(finalCatalogue)))

            if self.stop_script_called:
                g_dev["obs"].send_to_user("Cancelling out of script as stop script has been called.")  
                self.total_sequencer_control = False
                g_dev['obs'].stop_processing_command_requests = False
                return
            if not g_dev['obs'].open_and_enabled_to_observe and not g_dev['obs'].scope_in_manual_mode:
                g_dev["obs"].send_to_user("Cancelling out of activity as no longer open and enabled to observe.")  
                self.total_sequencer_control = False
                g_dev['obs'].stop_processing_command_requests = False
                return

            if len(finalCatalogue) > max_pointings:
                print ("still too many:  ", len(finalCatalogue))
                if len(finalCatalogue) < 20:
                    spread=spread+2400
                elif len(finalCatalogue) < 10:
                    spread=spread+4800
                elif (len(finalCatalogue) / max_pointings) > 4:
                    spread=spread+3600                    
                else:
                    spread=spread + 1200
            else:
                too_many=False
                    
        length = len(finalCatalogue)
        g_dev["obs"].send_to_user(str(length) + " Targets chosen for grid.")
        plog(str(length) + " Targets chosen for grid.")
        
        count = 0
        
        deviation_catalogue_for_tpoint=[]
        
        plog ("Note that mount references and auto-centering are automatically turned off for a tpoint run.")
        
        for grid_star in finalCatalogue:
            
            
            teststar = SkyCoord(ra = grid_star[0]*u.deg, dec = grid_star[1]*u.deg)
			
            temppointingaltaz=teststar.transform_to(AltAz(location=g_dev['mnt'].site_coordinates, obstime=Time.now()))
            alt = temppointingaltaz.alt.degree
            az = temppointingaltaz.az.degree
            
            g_dev["obs"].send_to_user(str(("Slewing to near grid field, RA: " + str(grid_star[0] / 15) + " DEC: " + str(grid_star[1])+ " AZ: " + str(az)+ " ALT: " + str(alt))))
            plog("Slewing to near grid field " + str(grid_star) )
            
            # Use the mount RA and Dec to go directly there
            try:
                g_dev['mnt'].mount.SlewToCoordinatesAsync(grid_star[0] / 15 , grid_star[1])
            except:
                plog ("Difficulty in directly slewing to object")
                plog(traceback.format_exc())
                if g_dev['mnt'].theskyx:
                    self.kill_and_reboot_theskyx(grid_star[0] / 15, grid_star[1])
                else:
                    plog(traceback.format_exc())
                    breakpoint()  

            self.wait_for_slew()
                
                
            g_dev['obs'].update_status()
            req = { 'time': self.config['pointing_exposure_time'],  'alias':  str(self.config['camera']['camera_1_1']['name']), 'image_type': 'light'}
            opt = { 'area': 100, 'count': 1,  'filter': 'pointing'}
            result = g_dev['cam'].expose_command(req, opt)
            
            g_dev["obs"].send_to_user("Platesolving image.")
            # Wait for platesolve
            reported=0
            while True:
                if g_dev['obs'].platesolve_is_processing ==False and g_dev['obs'].platesolve_queue.empty():
                    break
                else:
                    if reported ==0:
                        plog ("PLATESOLVE: Waiting for platesolve processing to complete and queue to clear")
                        reported=1
                    if self.stop_script_called:
                        g_dev["obs"].send_to_user("Cancelling out of script as stop script has been called.")  
                        self.total_sequencer_control = False
                        g_dev['obs'].stop_processing_command_requests = False
                        return
                    if not g_dev['obs'].open_and_enabled_to_observe:
                        g_dev["obs"].send_to_user("Cancelling out of activity as no longer open and enabled to observe.")  
                        self.total_sequencer_control = False
                        g_dev['obs'].stop_processing_command_requests = False
                        return
                    pass
            
            g_dev["obs"].send_to_user("Finished platesolving")
            plog ("Finished platesolving")
            
            sid = float((Time(datetime.datetime.utcnow(), scale='utc', location=g_dev['mnt'].site_coordinates).sidereal_time('apparent')*u.deg) / u.deg / u.hourangle)
            
            # Get RA, DEC, ra deviation, dec deviation and add to the list
            try:
                g_dev['mnt'].pier_side = g_dev[
                    "mnt"
                ].mount.sideOfPier  # 0 == Tel Looking West, is flipped.
                
            except Exception as e:
                plog ("Mount cannot report pierside. Setting the code not to ask again, assuming default pointing west.")
            ra_mount=g_dev['mnt'].mount.RightAscension
            dec_mount = g_dev['mnt'].mount.Declination    
            result=[ra_mount, dec_mount, g_dev['obs'].last_platesolved_ra, g_dev['obs'].last_platesolved_dec,g_dev['obs'].last_platesolved_ra_err, g_dev['obs'].last_platesolved_dec_err, sid, g_dev["mnt"].pier_side,g_dev['cam'].start_time_of_observation,g_dev['cam'].current_exposure_time]
            deviation_catalogue_for_tpoint.append (result)
            plog(result)
            
            g_dev['obs'].update_status()
            count += 1
            plog('\n\nResult:  ', result,   'To go count:  ', length - count,  '\n\n')

        g_dev["obs"].send_to_user("Tpoint collection completed. Happy reducing.")
        plog("Tpoint collection completed. Happy reducing.")
        
        deviation_catalogue_for_tpoint = np.asarray(deviation_catalogue_for_tpoint, dtype=float)
        np.savetxt(self.config['archive_path'] +'/'+'tpointmodel' + str(time.time()).replace('.','d') + '.csv', deviation_catalogue_for_tpoint, delimiter=',')
        
        
        tpointnamefile=self.config['archive_path'] +'/'+'TPOINTDAT'+str(time.time()).replace('.','d')+'.DAT'
        
        with open(tpointnamefile, "a+") as f:            	
            	f.write(self.config["name"] +"\n")
        with open(tpointnamefile, "a+") as f:            	        
            f.write(":NODA\n")
            f.write(":EQUAT\n")
            latitude = float(g_dev['evnt'].wema_config['latitude'])
            f.write(Angle(latitude,u.degree).to_string(sep=' ')+ "\n")
        for entry in deviation_catalogue_for_tpoint:
            if not np.isnan(entry[2]):
                #print (entry[0], entry[1])        
                ra_wanted=Angle(entry[0],u.hour).to_string(sep=' ')
                dec_wanted=Angle(entry[1],u.degree).to_string(sep=' ')
                ra_got=Angle(entry[2],u.hour).to_string(sep=' ')
                
                
                if entry[7] == 0:
                    pierstring='0  1'
                    entry[2] += 12.
                    while entry[2] >= 24:
                        entry[2] -= 24.
                    ra_got=Angle(entry[2],u.hour).to_string(sep=' ')
                
                    if latitude >= 0:
                        dec_got=Angle(180 - entry[3],u.degree).to_string(sep=' ')  # as in 89 90 91 92 when going 'under the pole'.
                    else:
                        dec_got=Angle(-(180 + entry[3]),u.degree).to_string(sep=' ')                     
                else:
                    pierstring='0  0'
                    ra_got=Angle(entry[2],u.hour).to_string(sep=' ')
                    dec_got=Angle(entry[3],u.degree).to_string(sep=' ')
            
    
                sid_str = Angle(entry[6], u.hour).to_string(sep=' ')[:5]
                writeline = ra_wanted + " " + dec_wanted + " " + ra_got + " " + dec_got + " "+ sid_str + " "+ pierstring
    
                            
                with open(tpointnamefile, "a+") as f:            	
                    	f.write(writeline+"\n")
                        
                plog(writeline) 
        
        try:
            os.path.expanduser('~')
            print (os.path.expanduser('~'))
            print (os.path.expanduser('~')+ "/Desktop/TPOINT/")
            
            if not os.path.exists(os.path.expanduser('~')+ "/Desktop/TPOINT"):
                os.makedirs(os.path.expanduser('~')+ "/Desktop/TPOINT")
            
            shutil.copy (tpointnamefile, os.path.expanduser('~') + "/Desktop/TPOINT/" + 'TPOINTDAT'+str(time.time()).replace('.','d')+'.DAT')
        except:
            plog('Could not copy file to tpoint directory... you will have to do it yourself!')
        
        plog ("Final devation catalogue for Tpoint")
        plog (deviation_catalogue_for_tpoint)
        
        
        g_dev['obs'].auto_centering_off = prev_auto_centering

        self.total_sequencer_control = False
        g_dev['obs'].stop_processing_command_requests = False
        return


    def centering_exposure(self, no_confirmation=False, try_hard=False):

        if not (g_dev['events']['Civil Dusk'] < ephem.now() < g_dev['events']['Civil Dawn']):
            plog("Too bright to consider platesolving!")
            plog("Hence too bright to do a centering exposure.")   
            g_dev["obs"].send_to_user("Too bright to auto-center the image.")  
            
            return
        
        
        req = {'time': self.config['pointing_exposure_time'],  'alias':  str(self.config['camera']['camera_1_1']['name']), 'image_type': 'pointing'}   #  NB Should pick up filter and constats from config
        opt = {'area': 100, 'count': 1, 'filter': 'pointing'}
        
        successful_platesolve=False
        
        # Make sure platesolve queue is clear
        reported=0
        while True:
            
            if g_dev['obs'].platesolve_is_processing ==False and g_dev['obs'].platesolve_queue.empty():
                break
            else:
                if reported ==0:
                    plog ("PLATESOLVE: Waiting for platesolve processing to complete and queue to clear")
                    reported=1
                if self.stop_script_called:
                    g_dev["obs"].send_to_user("Cancelling out of autofocus script as stop script has been called.")  
                    return
                if not g_dev['obs'].open_and_enabled_to_observe:
                    g_dev["obs"].send_to_user("Cancelling out of activity as no longer open and enabled to observe.")  
                    return
                pass
        
        g_dev["obs"].send_to_user(
            "Taking a pointing calibration exposure",
            p_level="INFO",
        )
        # Take a pointing shot to reposition
        result = g_dev['cam'].expose_command(req, opt, user_id='Tobor', user_name='Tobor', user_roles='system', no_AWS=True, solve_it=True)
                
        # Wait for platesolve
        queue_clear_time = time.time()
        reported=0
        while True:
            if g_dev['obs'].platesolve_is_processing ==False and g_dev['obs'].platesolve_queue.empty():
                #plog ("we are free from platesolving!")
                break
            else:
                if reported ==0:
                    plog ("PLATESOLVE: Waiting for platesolve processing to complete and queue to clear")
                    reported=1
                if self.stop_script_called:
                    g_dev["obs"].send_to_user("Cancelling out of autofocus script as stop script has been called.")  
                    return
                if not g_dev['obs'].open_and_enabled_to_observe:
                    g_dev["obs"].send_to_user("Cancelling out of activity as no longer open and enabled to observe.")  
                    return
                pass
            
        plog ("Time Taken for queue to clear post-exposure: " + str(time.time() - queue_clear_time))
        
        if g_dev['obs'].last_platesolved_ra != np.nan:
            successful_platesolve=True        
        
        # Nudge if needed.
        if not g_dev['obs'].pointing_correction_requested_by_platesolve_thread:
            g_dev["obs"].send_to_user("Pointing adequate on first slew. Slew & Center complete.") 
            return result
        else:
            g_dev['obs'].check_platesolve_and_nudge()        
            # Wait until pointing correction fixed before moving on
            while g_dev['obs'].pointing_correction_requested_by_platesolve_thread:
                plog ("waiting for pointing_correction_to_finish")
                time.sleep(0.5)
            
        if try_hard and not successful_platesolve:
            plog("Didn't get a successful platesolve at an important time for pointing, trying a double exposure")
            
            req = {'time': float(self.config['pointing_exposure_time']) * 2,  'alias':  str(self.config['camera']['camera_1_1']['name']), 'image_type': 'pointing'}   #  NB Should pick up filter and constats from config
            opt = {'area': 100, 'count': 1, 'filter': 'pointing'}
            
            result = g_dev['cam'].expose_command(req, opt, user_id='Tobor', user_name='Tobor', user_roles='system', no_AWS=True, solve_it=True)
            
            queue_clear_time = time.time()
            reported=0
            while True:
                if g_dev['obs'].platesolve_is_processing ==False and g_dev['obs'].platesolve_queue.empty():
                    break
                else:
                    if reported ==0:
                        plog ("PLATESOLVE: Waiting for platesolve processing to complete and queue to clear")
                        reported=1
                    if self.stop_script_called:
                        g_dev["obs"].send_to_user("Cancelling out of autofocus script as stop script has been called.")  
                        return
                    if not g_dev['obs'].open_and_enabled_to_observe:
                        g_dev["obs"].send_to_user("Cancelling out of activity as no longer open and enabled to observe.")  
                        return
                    pass
            plog ("Time Taken for queue to clear post-exposure: " + str(time.time() - queue_clear_time))
            
            if g_dev['obs'].last_platesolved_ra == np.nan:
                plog("Didn't get a successful platesolve at an important time for pointing AGAIN, trying a Lum filter")
                
                req = {'time': float(self.config['pointing_exposure_time']) * 2.5,  'alias':  str(self.config['camera']['camera_1_1']['name']), 'image_type': 'pointing'}   #  NB Should pick up filter and constats from config
                opt = {'area': 100, 'count': 1, 'filter': 'Lum'}
                
                result = g_dev['cam'].expose_command(req, opt, user_id='Tobor', user_name='Tobor', user_roles='system', no_AWS=True, solve_it=True)
                
                queue_clear_time = time.time()
                reported=0
                while True:
                    if g_dev['obs'].platesolve_is_processing ==False and g_dev['obs'].platesolve_queue.empty():
                        #plog ("we are free from platesolving!")
                        break
                    else:
                        if reported ==0:
                            plog ("PLATESOLVE: Waiting for platesolve processing to complete and queue to clear")
                            reported=1
                        if self.stop_script_called:
                            g_dev["obs"].send_to_user("Cancelling out of autofocus script as stop script has been called.")  
                            return
                        if not g_dev['obs'].open_and_enabled_to_observe:
                            g_dev["obs"].send_to_user("Cancelling out of activity as no longer open and enabled to observe.")  
                            return
                        pass
                plog ("Time Taken for queue to clear post-exposure: " + str(time.time() - queue_clear_time))
        
                
        # Nudge if needed.
        if not g_dev['obs'].pointing_correction_requested_by_platesolve_thread:
            g_dev["obs"].send_to_user("Pointing adequate on first slew. Slew & Center complete.") 
            return result
        else:
            g_dev['obs'].check_platesolve_and_nudge()        
            # Wait until pointing correction fixed before moving on
            while g_dev['obs'].pointing_correction_requested_by_platesolve_thread:
                plog ("waiting for pointing_correction_to_finish")
                time.sleep(0.5)
        
        
        if no_confirmation == True:
            return result
        else:
            if self.stop_script_called:
                g_dev["obs"].send_to_user("Cancelling out of autofocus script as stop script has been called.")  
                return
            if not g_dev['obs'].open_and_enabled_to_observe:
                g_dev["obs"].send_to_user("Cancelling out of activity as no longer open and enabled to observe.")  
                return
            
            g_dev["obs"].send_to_user(
                "Taking a pointing confirmation exposure",
                p_level="INFO",
            )
            
            # Taking a confirming shot. 
            req = {'time': self.config['pointing_exposure_time'],  'alias':  str(self.config['camera']['camera_1_1']['name']), 'image_type': 'light'}   #  NB Should pick up filter and constats from config
            opt = {'area': 100, 'count': 1, 'filter': 'pointing'}
            result = g_dev['cam'].expose_command(req, opt, user_id='Tobor', user_name='Tobor', user_roles='system', no_AWS=True, solve_it=True)
            
            if self.stop_script_called:
                g_dev["obs"].send_to_user("Cancelling out of autofocus script as stop script has been called.")  
                return
            if not g_dev['obs'].open_and_enabled_to_observe:
                g_dev["obs"].send_to_user("Cancelling out of activity as no longer open and enabled to observe.")  
                return
            
            g_dev["obs"].send_to_user("Pointing confirmation exposure complete. Slew & Center complete.") 
            
            return result

    def update_calendar_blocks(self):

        url_blk = "https://calendar.photonranch.org/calendar/siteevents"
        # UTC VERSION
        start_aperture = str(g_dev['events']['Eve Sky Flats']).split()
        close_aperture = str(g_dev['events']['End Morn Sky Flats']).split()

        # Reformat ephem.Date into format required by the UI
        startapyear = start_aperture[0].split('/')[0]
        startapmonth = start_aperture[0].split('/')[1]
        startapday = start_aperture[0].split('/')[2]
        closeapyear = close_aperture[0].split('/')[0]
        closeapmonth = close_aperture[0].split('/')[1]
        closeapday = close_aperture[0].split('/')[2]

        if len(str(startapmonth)) == 1:
            startapmonth = '0' + startapmonth
        if len(str(startapday)) == 1:
            startapday = '0' + str(startapday)
        if len(str(closeapmonth)) == 1:
            closeapmonth = '0' + closeapmonth
        if len(str(closeapday)) == 1:
            closeapday = '0' + str(closeapday)

        start_aperture_date = startapyear + '-' + startapmonth + '-' + startapday
        close_aperture_date = closeapyear + '-' + closeapmonth + '-' + closeapday

        start_aperture[0] = start_aperture_date
        close_aperture[0] = close_aperture_date

        body = json.dumps(
            {
                "site": self.config["obs_id"],
                "start": start_aperture[0].replace('/', '-') + 'T' + start_aperture[1] + 'Z',
                "end": close_aperture[0].replace('/', '-') + 'T' + close_aperture[1] + 'Z',
                "full_project_details:": False,
            }
        )
        try:
            self.blocks = reqs.post(url_blk, body, timeout=20).json()
        except:
            plog ("glitch out in the blocks reqs post")
            
    def reset_completes(self):
        try:
            camera = self.config['camera']['camera_1_1']['name']
            seq_shelf = shelve.open(g_dev['obs'].obsid_path + 'ptr_night_shelf/' + str(camera) + str(g_dev['obs'].name))
            seq_shelf['completed_blocks'] = []
            seq_shelf.close()
        except:
            plog('Found an empty shelf.  Reset_(block)completes for:  ', camera)
        return
    
    <|MERGE_RESOLUTION|>--- conflicted
+++ resolved
@@ -364,15 +364,8 @@
                  self.nightly_reset_script()
                 
         if ((g_dev['events']['Cool Down, Open'] <= ephem_now < g_dev['events']['Observing Ends'])):
-<<<<<<< HEAD
+
             self.nightly_reset_complete = False            
-=======
-            self.nightly_reset_complete = False
-            
-        
-        
-            
->>>>>>> a792940f
         
         if not self.total_sequencer_control:
             ###########################################################################
