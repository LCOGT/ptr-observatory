--- conflicted
+++ resolved
@@ -3244,11 +3244,9 @@
 
             except:
 
-<<<<<<< HEAD
+
                 if extensive_focus == None:
-=======
-                if extensive_focus == None :
->>>>>>> b095992d
+
 
                     plog('Autofocus quadratic equation not converge. Moving back to starting focus:  ', focus_start)
                     plog  ("NORMAL FOCUS UNSUCCESSFUL, TRYING EXTENSIVE FOCUS")
