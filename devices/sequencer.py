--- conflicted
+++ resolved
@@ -1074,7 +1074,7 @@
                                         do_sep=False, quick=False)
                         b_d_to_do -= min_to_do
                         
-<<<<<<< HEAD
+
                         g_dev['obs'].update_status()
                         
                         # if ephem.now() + 210/86400 > ending:   #NB NB needs to be checked out
@@ -1114,11 +1114,6 @@
                     g_dev['obs'].update_status()
                     if ephem.now() + 30/86400 >= ending:
                         break
-=======
-                g_dev['obs'].update_status()
-                if ephem.now() + 30/86400 >= ending:
-                    break
->>>>>>> 7f9e48ac
 
             plog(" Bias/Dark acquisition is finished normally.")
 
