--- conflicted
+++ resolved
@@ -1462,13 +1462,9 @@
             print ("too soon since last autofacus")
             return
 
-<<<<<<< HEAD
-        g_dev['foc'].focus_tracker = [np.nan] * 10
-=======
         # Reset focus tracker
         g_dev['foc'].focus_tracker = [np.nan] * 10
 
->>>>>>> d1882946
         throw = g_dev['foc'].throw
         self.sequencer_hold = False   #Allow comand checks.
         self.guard = False
