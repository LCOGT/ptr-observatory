

import time
import datetime
from random import shuffle
import copy
from global_yard import g_dev
import ephem
import build_tycho as tycho

from pprint import pprint

'''
Autofocus NOTE 20200122

As a general rule the focus is stable(temp).  So when code (re)starts, compute and go to that point(filter).

Nautical or astronomical dark, and time of last focus > 2 hours or delta-temp > ?1C, then schedule an
autofocus.  Presumably system is near the bottom of the focus parabola, but it may not be.

Pick a ~7mag focus star at an Alt of about 60 degrees, generally in the South.  Later on we can start
chosing and logging a range of altitudes so we can develop adj_focus(temp, alt, flip_side).

Take central image, move in 1x and expose, move out 2x then in 1x and expose, solve the equation and
then finish with a check exposure.

Now there are cases if for some reason telescope is not near the focus:  first the minimum is at one end
of a linear series.  From that series and the image diameters we can imply where the focus is, subject to
seeing induced errors.  If either case occurs, go to the projected point and try again.

A second case is the focus is WAY off, and or pointing.  Make appropriate adjustments and try again.

The third case is we have a minimum.  Inspection of the FWHM may imply seeing is poor.  In that case
double the exposure and possibly do a 5-point fit rather than a 3-point.

Note at the last exposure it is reasonable to do a minor recalibrate of the pointing.

Once we have fully automatic observing it might make sense to do a more full range test of the focus mechanism
and or visit more altitudes and temeperatures.



1) Implement mag 7 star selection including getting that star at center of rotation.

2) Implement using Sep to reliably find that star.

3) change use of site config file.

4) use common settings for sep


'''
#  NBNB This is a copy of this routine found in camera.py.  Bad form.
# def create_simple_sequence(exp_time=0, img_type=0, speed=0, suffix='', repeat=1, \
#                     readout_mode="RAW Mono", filter_name='W', enabled=1, \
#                     binning=1, binmode=0, column=1):
#     exp_time = round(abs(float(exp_time)), 3)
#     if img_type > 3:
#         img_type = 0
#     repeat = abs(int(repeat))
#     if repeat < 1:
#         repeat = 1
#     binning = abs(int(binning))
#     if binning > 4:
#         binning = 4
#     if filter_name == "":
#         filter_name = 'W'
#     proto_file = open('D:/archive/archive/sq01/seq/ptr_saf.pro')
#     proto = proto_file.readlines()
#     proto_file.close()
#     print(proto, '\n\n')

#     if column == 1:
#         proto[62] = proto[62][:9]  + str(exp_time) + proto[62][12:]
#         proto[63] = proto[63][:9]  + str(img_type) + proto[63][10:]
#         proto[58] = proto[58][:12] + str(suffix)   + proto[58][12:]
#         proto[56] = proto[56][:10] + str(speed)    + proto[56][11:]
#         proto[37] = proto[37][:11] + str(repeat)   + proto[37][12:]
#         proto[33] = proto[33][:17] + readout_mode  + proto[33][20:]
#         proto[15] = proto[15][:12] + filter_name   + proto[15][13:]
#         proto[11] = proto[11][:12] + str(enabled)  + proto[11][13:]
#         proto[1]  = proto[1][:12]  + str(binning)  + proto[1][13:]
#     seq_file = open('D:/archive/archive/sq01/seq/ptr_saf.seq', 'w')
#     for item in range(len(proto)):
#         seq_file.write(proto[item])
#     seq_file.close()
#     print(proto)

def fit_quadratic(x, y):
    #From Meeus, works fine.
    #Abscissa arguments do not need to be ordered for this to work.
    #NB Single alpha variable names confict with debugger commands.
    if len(x) == len(y):
        p = 0
        q = 0
        r = 0
        s = 0
        t = 0
        u = 0
        v = 0
        for i in range(len(x)):
            p += x[i]
            q += x[i]**2
            r += x[i]**3
            s += x[i]**4
            t += y[i]
            u += x[i]*y[i]
            v += x[i]**2*y[i]
        n = len(x)
        d = n*q*s +2*p*q*r - q*q*q - p*p*s - n*r*r
        a = (n*q*v + p*r*t + p*q*u - q*q*t - p*p*v - n*r*u)/d
        b = (n*s*u + p*q*v + q*r*t - q*q*u - p*s*t - n*r*v)/d
        c = (q*s*t + q*r*u + p*r*v - q*q*v - p*s*u - r*r*t)/d
        print('Quad;  ', a, b, c)
        try:
            return (a, b, c, -b/(2*a))
        except:
            return (a, b, c)
    else:
        return None

def bin_to_string(use_bin):
    if use_bin == 1:
        return '1, 1'
    if use_bin == 2:
        return '2, 2'
    if use_bin == 3:
        return '3, 3'
    if use_bin == 4:
        return '4, 4'
    if use_bin == 5:
        return'5, 5'
    else:
        return '1, 1'

class Sequencer:

    def __init__(self, driver: str, name: str, config: dict, astro_events):
        self.name = name
        self.astro_events = astro_events
        self.config = config
        g_dev['seq'] = self
        self.connected = True
        self.description = "Sequencer for script execution."
        self.sequencer_hold = False
        self.sequencer_message = '-'
        print("sequencer connected.")
        print(self.description)
        self.sky_guard = False
        self.af_guard = False
        self.block_guard = False

    def get_status(self):
        status = {
            "active_script": None,
            "sequencer_busy":  False
        }
        if not self.sequencer_hold:   #  NB THis should be wrapped in a timeout.
            self.manager()      #  There be dragons here!  <<<<<<<<<<<<<<<<<<<<<<<<<<<<<<<<<<<<<<<<<<<<<
        return status





    def parse_command(self, command):
        req = command['required_params']
        opt = command['optional_params']
        g_dev['cam'].user_id = command['user_id']
        g_dev['cam'].user_name = command['user_name']
        action = command['action']
        script = command['required_params']['script']

        if action == "run" and script == 'focusAuto':
            self.focus_auto_script(req, opt)
        elif action == "run" and script == 'focusFine':
            self.fine_focus_script(req, opt)
        elif action == "run" and script == 'genScreenFlatMasters':
            self.screen_flat_script(req, opt)
        elif action == "run" and script == 'genSkyFlatMasters':
            self.sky_flat_script(req, opt)
        elif action == "run" and script in ['32TargetPointingRun', 'pointingRun', 'makeModel']:
            #self.sky_grid_pointing_run(req, opt)
            self.vertical_pointing_run(req, opt)
        elif action == "run" and script in ("genBiasDarkMaster", "genBiasDarkMasters"):
            self.bias_dark_script(req, opt)
        elif action == "run" and script == "takeLRGBstack":
            self.take_lrgb_stack(req, opt)
        elif action == "run" and script == "takeO3HaS2N2Stack":
            self.take_lrgb_stack(req, opt)
        elif action.lower() in ["stop", "cancel"]:
            self.stop_command(req, opt)
        elif action == "home":
            self.home_command(req, opt)
        else:
            print('Sequencer command:  ', command, ' not recognized.')


    ###############################
    #       Sequencer Commands and Scripts
    ###############################
    def manager(self):
        '''
        This is where scripts are automagically started.  Be careful what you put in here if it is
        going to open the dome or move the telescope at unexpected times.

        Scripts must not block too long or they must provide for periodic calls to check status.
        '''
        # NB Need a better way to get all the events.
        #obs_win_begin, sunZ88Op, sunZ88Cl, ephemNow = self.astro_events.getSunEvents()
        ephem_now = ephem.now()
        events = g_dev['events']

        self.current_script = "No current script"
        self.sequencer_hold = False
         #events['Eve Bias Dark']
        #if True:
        if (events['Eve Bias Dark'] <= ephem_now <= events['End Eve Bias Dark']) and False:
            req = {'numOfBias': 31, 'bin3': True, 'numOfDark2': 3, 'bin4': False, 'bin1': True, \
                   'darkTime': 360, 'hotMap': True, 'bin2': True, 'numOfDark': 3, 'dark2Time': 120, \
                   'coldMap': True, 'script': 'genBiasDarkMaster', 'bin5': False}
            opt = {}
            self.bias_dark_script(req, opt)
        elif  (events['Eve Sky Flats'] < ephem_now < events['End Eve Sky Flats'])  \
                and g_dev['enc'].mode == 'Automatic' \
                and g_dev['ocn'].wx_is_ok \
                and not g_dev['ocn'].wx_hold and False:
            if not self.sky_guard:
                #Start it up.
                self.sky_guard = True
                self.current_script = "Eve Sky Flat script"
                self.sky_flat_script({}, {})   #Null command dictionaries
        elif g_dev['obs'].blocks is not None and \
                  g_dev['obs'].projects is not None:     #  THIS DOES NEED TO BE FENCED BY TIME and not repeated.

            block = g_dev['obs'].blocks[0]
            project = g_dev['obs'].projects[1]
            project['exposures'][0]['area']=600
            '''
            evaluate supplied projects for observable and mark as same. Discard
            unobservable projects.  Projects may be "site" projects or 'ptr' (network wide:
            All, Owner, PTR-network, North, South.)
                
                The westernmost project is offered to run unless there is a runnable scheduled block.
                for any given time, ar the constraints met? Airmass < x, Moon Phaze < y, moon dist > z,
                flip rules
            
            
            '''
            # breakpoint()
            # #Figure out which are observable.  Currently only supports one target/proj
            # observable = []
            # for projects in projects:
            #     ra = projects['project_targets']['ra']
            #     dec = projects['project_targets']['dec']
            #     sid = g_dev['mnt'].mount.SiderealTime
            #     ha = tycho.reduceHA(sid - ra)
            #     az, alt = transform_haDec_to_azAlt(ha, dec)
                
            #block['start'] = '2020-10-11T00:30:00Z'    

            # for block in blocks:  #  This merges project spec into the blocks.
            #     for project in projects:
            if block['project_id'] == project['project_name'] + '#' + project['created_at']:
                block['project'] = project                   
            #     # NB NB NB Need to sort blocks in ascending start time order.
            #     # Do not start a block within 15 min of end time???
            # breakpoint()
            # for block in blocks:
            now_date_timeZ = datetime.datetime.now().isoformat().split('.')[0] +'Z'           
            if (block['start'] <= now_date_timeZ < block['end']) and not self.block_guard :
                self.block_guard = True
                breakpoint()
                self.execute_block(block)
                print("Should have left a block here.")
                '''
                When a scheduled block is completed it is not re-entered or the block needs to 
                be restored.  IN the execute block we need to make a deepcopy of the input block
                so it does not get modified.
                '''
            
                
                # print("Here we would enter an observing block:  ",
                #       block)
                # breakpoint()
            #OK here we go to a generalized block execution routine that runs
            #until exhaustion of the observing window.
            # else:
            #     pass
            #print("Block tested for observatility")
                
                    
        else:
            self.current_script = "No current script"
            #print("No active script is scheduled.")
            return
            

    def execute_block(self, block_specification):
        self.block_guard = True
        block = copy.deepcopy(block_specification)
        # #unpark, open dome etc.
        # #if not end of block
        g_dev['mnt'].unpark_command({}, {})
        timer = time.time() - 1  #This should force an immediate autofocus.
        req2 = {'target': 'near_tycho_star', 'area': 150}
        opt = {}
        '''
        # to do is Targets*Mosaic*(sum of filters * count)
        
        Assume for now we only have one target and no mosaic factor.
        The the first thing to do is figure out how many exposures
        in the series.  If enhance AF is true they need to be injected
        at some point, but af does not decrement. This is still left to do
        
        
        '''

        for target in block['project']['project_targets']:
            dest_ra = float(target['ra'])
            dest_dec = float(target['dec'])
            dest_name =target['name']
            g_dev['mnt'].go_coord(dest_ra, dest_dec)
            #Compute how many to do.
            left_to_do = 0
            ended = False

            for exposure in block['project']['exposures']:
                if exposure['area'] in ['300', 300, '220', 220, '150', 150]:
                    left_to_do += int(exposure['count'])*4
                    exposure['count'] = int(exposure['count'])*4   #Do not multiply the count string value as a dict entry!
                    print('mosaic')
                else:
                    left_to_do += int(exposure['count'])
                    print('singleton')
                
            print("Left to do initial value:  ", left_to_do)
            req = {'target': 'near_tycho_star'}
   
            while left_to_do > 0 and not ended:

                #cycle thrugh exposures decrementing counts    MAY want to double check left-to do but do nut remultiply by 4
                for exposure in block['project']['exposures']:
                    if block_specification['project']['project_constraints']['frequent_autofocus'] == True and (time.time() - timer) >= 0:
                        
                        self.focus_auto_script(req2, opt)
                        timer = time.time() + 600   #!0 min for degubgging.
                    print("Executing: ", exposure, left_to_do)
                    color = exposure['filter']
                    exp_time =  float(exposure['exposure']) 
                    #dither = exposure['dither'] 
                    binning = int(exposure['bin'])
                    count = int(exposure['count'])
                    #  We should add a frame repeat count
                    imtype = exposure['imtype'] 
                    #defocus = exposure['defocus']
                    if color[0] == 'B':  
                        color = 'B'   #Map generic filters to site specific ones.
                    if color[0] == 'G':  
                        color = 'V'
                    if color[0] == 'R':  
                        color = 'R'
                    if color[0] == 'L':  
                        color = 'w'
                    if color[0] == 'W':  
                        color = 'w'
                    if color[0] == 'g':  
                        color = 'gp'
                    if color[0] == 'r':  
                        color = 'rp'
                    if color[0] == 'i':  
                        color = 'ip'
                    if color[0] == 'H':  
                        color = 'HA'
                    if count <= 0:
                         continue
                    #At this point we have 1 to four exposures to make in this filter.  Note different areas can be defined. 
                    if exposure['area'] in ['300', 300, '220', 220, '150', 150]:
                        offset = [(1.5, 1.), (-1.5, 1.), (-1.5, -1.), (1.5, -1.)] #Four mosaic quadrants 36 x 24mm chip
                        pane = 1
                        if exposure['area'] in ['300', 300]:
                            pitch = 0.375
                        if exposure['area'] in ['220', 220]:
                            pitch = 0.25
                        if exposure['area'] in ['150', 150]:
                            pitch = 0.125
                    elif exposure['area'] in ['600', 600]:
                        offset = [(0., 0.), (1.5, 0.), (1.5, 1.), (0., 1.), (-1.5, 1.), (-1.5, 0.), \
                                  (-1.5, -1.), (0., -1.), (1.5, -1.), ] #Nine mosaic quadrants 36 x 24mm chip
                        pitch = 0.75
                        pane = 0
                
                    else:
                        offset = [(0., 0.)] #Zero(no) mosaic offset
                        pitch = 0.
                        pane = 0
                    for displacement in offset:
                        d_ra = displacement[0]*pitch*0.05089517  #Hours  These and pixscale should be computed in config.
                        d_dec = displacement[1]*pitch*0.574485   #Deg
                        new_ra = dest_ra + d_ra
                        while new_ra > 24:
                            new_ra -= 24
                        while new_ra <= 0.:
                            new_ra += 24
                        print('Seeking to:  ', new_ra, dest_dec + d_dec)
                        g_dev['mnt'].go_coord(new_ra, dest_dec + d_dec)    #This needs full angle checks
                        if imtype in ['light'] and count > 0:
                            req = {'time': exp_time,  'alias':  str(self.config['camera']['camera1']['name']), 'image_type': imtype}   #  NB Should pick up filter and constants from config
                            opt = {'area': 150, 'count': 1, 'bin': binning, 'filter': color, \
                                   'hint': block['project_id'] + "##" + dest_name, 'pane': pane}
                            result = g_dev['cam'].expose_command(req, opt, gather_status=True, no_AWS=False)
                            count -= 1
                            exposure['count'] = count
                            left_to_do -= 1
                            print("Left to do:  ", left_to_do)
                        pane += 1
                    now_date_timeZ = datetime.datetime.now().isoformat().split('.')[0] +'Z'           
                    ended = now_date_timeZ >= block['end']    
        print("Fini!")
        self.block_guard = False
        return


    def bias_dark_script(self, req=None, opt=None):
        """

        20200618   This has been drastically simplied for now to deal with only QHY600M.

        May still have a bug where it latches up only outputting 2x2 frames.
                 
        """
        self.sequencer_hold = True
<<<<<<< HEAD
=======

>>>>>>> f0c66cda
        if req is None:     #  NB Chunking factor is 9
            req = {'numOfBias': 36, 'bin3': False, 'numOfDark2': 18, 'bin4': \
                   False, 'bin1': True, 'darkTime': '360', 'hotMap': True, \
                   'bin2': True, 'numOfDark': 18, 'dark2Time': '180', \
                   'coldMap': True}
            opt = {'area': 150,}
        bias_list = []
        num_bias = min(90, req['numOfBias'])
        for i in range(num_bias):
            if req['bin1']:
                bias_list.append([1, 0])
            if req['bin2']:
                bias_list.append([2, 0])
        print('Bias_list:  ', bias_list)
        total_num_biases = len(bias_list)
        print("Total # of bias frames, all binnings =  ", total_num_biases, \
              " Time req'd:  ", total_num_biases*4, ' sec.' )
        
        dark_list = []
        num_dark = min(45, req['numOfDark'])   ## Implied this is 1:! binning darks.
        dark_time = float(req['darkTime'])
        for i in range(num_dark):
             if req['bin1']:
                 dark_list.append([1, dark_time])   #NB Hardwired bin
             if req['bin2']:
                 dark_list.append([2, dark_time])
        total_num_dark = len(dark_list)
        print("Total # of dark1 frames, all binnings =  ", total_num_dark )
        
        num_dark = min(45, req['numOfDark2'])   ## Implied this is 1:! binning darks.
        dark2_time = float(req['dark2Time'])
        for i in range(num_dark):
             if req['bin1']:
                 dark_list.append([1, dark2_time])   #NB Hardwired bin
             if req['bin2']:
                 dark_list.append([2, dark2_time])
        total_num_dark = len(dark_list)
        print("Total # of dark1+2 frames, all binnings =  ", total_num_dark )
        # binx_dark_list = []
        # num_binx_dark = min(45, req['numOfDark2'])  ## Implied this is >1x1 binning darks.
        # binx_dark_time = float(req['dark2Time'])
        # for i in range(num_binx_dark):
        #             dark_list = []
        # num_dark = min(45, req['numOfDark'])   ## Implied this is 1:! binning darks.
        # dark_time = float(req['darkTime'])
        # for i in range(num_dark):
        #      if req['bin1']:
        #          dark_list.append([1, dark_time])   #NB Hardwired bin
        #      if req['bin2']:
        #          dark_list.append([2, dark_time])
        # total_num_dark = len(dark_list)
        # print("Total # of dark1 frames, all binnings =  ", total_num_dark )
        # binx_dark_list.append([2, binx_dark_time])
        #     binx_dark_list.append([1, binx_dark_time])
            
        # total_num_binx_dark = len(binx_dark_list)
        # print("Total # of binx_dark frames, all binnings =  ", total_num_binx_dark)
        
        bias_time = 4.  #NB Pick up from camera config  An avg for QHY600P
        flush = 2
        total_time = bias_time*(total_num_biases + flush + total_num_dark )
        #  NB Note higher bin readout not compensated for.
        total_time += total_num_dark*dark_time 
        print('Approx duration of Bias Dark sequence:  ', total_time//60 + 1, ' min.')
        #Flush twice
        print('Pre-flush twice.')  #NB Filter is 'dark'
        bin_str = bin_to_string(2)
        req = {'time': 0.0, 'script': 'True', 'image_type': 'bias'}
        opt = {'area': 150, 'count': flush, 'bin': bin_str, \
               'filter': g_dev['fil'].filter_data[-1][0], 'hint':  'Flush'}
        # result = g_dev['cam'].expose_command(req, opt, no_AWS=True, \
        #                                      do_sep=False, quick=False)        
<<<<<<< HEAD
=======
        print("Pre-flush frames skipped.")
>>>>>>> f0c66cda
        first_bias = bias_list[0]
        big_list = bias_list[1:] + dark_list
        shuffle(big_list)   #  Should distribute things more or less evenly.
        breakpoint()
        big_list.insert(0, first_bias) #  Always start with a bias. 
        while len(big_list) > 0:
            use_bin = big_list[0][0]   #  Pick up bin value
            bin_str = bin_to_string(use_bin)
            print(bin_str)
            exp = big_list[0][1]
            if exp == 0:
                print("Expose Bias using bin:  ", use_bin)   
                req = {'time': 0.0,  'script': 'True', 'image_type': 'bias'}
                opt = {'area': 150, 'count': 1, 'bin': bin_str, \
                       'filter': g_dev['fil'].filter_data[-1][0]}
            elif exp > 0:
                print("Expose Dark using bin, exp:  ", use_bin, exp)
                req = {'time': exp,  'script': 'True', 'image_type': 'dark'}
                opt = {'area': 150, 'count': 1, 'bin': bin_str, \
                       'filter': g_dev['fil'].filter_data[-1][0]} 
            result = g_dev['cam'].expose_command(req, opt, no_AWS=True, \
                                        do_sep=False, quick=False)
            print(result)
            big_list.pop(0)
            if len(big_list) < 1:
                print("B/D List exhausted.", big_list)
                break
        print("Bias/Dark acquisition is finished.")
        self.sequencer_hold = False
        return



    def sky_flat_script(self, req, opt):
        """

        If entered, put up a guard.
        if open conditions are acceptable then take a dark image of a dark screen, just for
        reference.
        Open the dome,
        GoTo flat spot, expose, rotating through 3 filters pick least sensitive
        discard overexposures, keep rotating.  once one of the three yeilds a good
        exposure, repeat four more times, then drop that filter from list, add a new one
        and proceed to loop.  This should allow us to generate the sensitivity list in
        the right order and not fill the system up will overexposed files.  Ultimatley
        we wait for the correct sky condition once we have the calibrations so as to not
        wear out the shutter.
        Non photometric shutters need longer exposure times.
        Note with alt-az mount we could get very near the zenith zone.
        Note we want Moon at least 30 degrees away

        """
        self.sky_guard = True
        print('Eve Sky Flat sequence Starting, Enclosure PRESUMED Open. Telescope will un-park.')
        camera_name = str(self.config['camera']['camera1']['name'])
        flat_count = 11
        exp_time = .003
        #  NB Sometime, try 2:2 binning and interpolate a 1:1 flat.  This might run a lot faster.
        if flat_count < 1: flat_count = 1
        g_dev['mnt'].unpark_command({}, {})
        if g_dev['enc'].is_dome:
            g_dev['enc'].Slaved = True  #Bring the dome into the picture.
            print('\n\n SLAVED THE DOME HOPEFULLY!!!!\n\n')
        g_dev['obs'].update_status()
        g_dev['scr'].screen_dark()
        g_dev['obs'].update_status()
        #  We should probe to be sure dome is open, otherwise this is a test when closed and
        #  we can speed it up
        #Here we may need to switch off any
        #  Pick up list of filters is sky flat order of lowest to highest transparency.
        pop_list = self.config['filter_wheel']['filter_wheel1']['settings']['filter_sky_sort']
        print('filters by low to high transmission:  ', pop_list)
        #length = len(pop_list)
        obs_win_begin, sunset, sunrise, ephemNow = self.astro_events.getSunEvents()
        scale = 1.0
        prior_scale = 1
        while len(pop_list) > 0 and (ephemNow < g_dev['events']['End Eve Sky Flats']):
            current_filter = int(pop_list[0])
            acquired_count = 0
            #g_dev['fil'].set_number_command(current_filter)
            #g_dev['mnt'].slewToSkyFlatAsync()
            bright = 65000
            scale = 1.0
            prior_scale = 1
            #breakpoint()
            while acquired_count < flat_count:
                #if g_dev['enc'].is_dome:   #Does not apply
                g_dev['mnt'].slewToSkyFlatAsync()
                try:
                    exp_time = prior_scale*scale*40000/(float(g_dev['fil'].filter_data[current_filter][3])*g_dev['ocn'].meas_sky_lux)
                    if exp_time > 30:
                        exp_time = 30
                    if exp_time <0.0005:
                        exp_time = 0.0005
                    exp_time = round(exp_time, 4)
                    prior_scale = prior_scale*scale
                    print("Sky flat estimated exposure time, scale are:  ", exp_time, scale)
                except:
                    exp_time = 0.3
                req = {'time': float(exp_time),  'alias': camera_name, 'image_type': 'sky flat', 'script': 'On'}
                opt = { 'count': 1, 'bin':  '2,2', 'area': 150, 'filter': g_dev['fil'].filter_data[current_filter][0]}
                print("using:  ", g_dev['fil'].filter_data[current_filter][0])
                result = g_dev['cam'].expose_command(req, opt, gather_status=True, no_AWS=True, do_sep = False)
                bright = result['patch']    #  Patch should be circular and 20% of Chip area. ToDo project
                try:
                    scale = 40000/bright
                    if scale > 3:
                        scale = 3.0
                    if scale < 0.33:
                        scale = 0.33
                except:
                    scale = 1.0
                print("Bright:  ", bright)  #  Others are 'NE', 'NW', 'SE', 'SW'.
                if bright > 45000 and (ephemNow < g_dev['events']['End Eve Sky Flats']
                                  or True):    #NB should gate with end of skyflat window as well.
                    for i in range(1):
                        time.sleep(5)  #  #0 seconds of wait time.  Maybe shorten for wide bands?
                        g_dev['obs'].update_status()
                else:
                    acquired_count += 1
                    if acquired_count == flat_count:
                        pop_list.pop(0)
                        scale = 1
                        prior_scale = 1
                continue
        g_dev['mnt'].park_command({}, {})  #  NB this is provisional, Ok when simulating
        print('\nSky flat complete.\n')
        self.sky_guard = False


    def screen_flat_script(self, req, opt):
        if req['numFrames'] > 1:
            flat_count = req['numFrames']
        else:
            flat_count = 1    #   A dedugging compromise

        #  NB here we need to check cam at reasonable temp, or dwell until it is.

        camera_name = str(self.config['camera']['camera1']['name'])
        dark_count = 1
        exp_time = 15
        if flat_count < 1: flat_count = 1
        g_dev['mnt'].park_command({}, {})
        #  NB:  g_dev['enc'].close
        g_dev['obs'].update_status()
        g_dev['scr'].set_screen_bright(0)
        g_dev['scr'].screen_dark()
        time.sleep(5)
        g_dev['obs'].update_status()
        #Here we need to switch off any IR or dome lighting.
        #Take a 10 s dark screen air flat to record ambient
        # Park Telescope
        req = {'time': exp_time,  'alias': camera_name, 'image_type': 'screen flat'}
        opt = {'area': 100, 'count': dark_count, 'filter': g_dev['fil'].filter_data[12][0], 'hint': 'screen dark'}  #  air has highest throughput
        result = g_dev['cam'].expose_command(req, opt, gather_status=True, no_AWS=True)
        print('First dark 30-sec patch, filter = "air":  ', result['patch'])
        # g_dev['scr'].screen_light_on()

        for filt in g_dev['fil'].filter_screen_sort:
            #enter with screen dark
            filter_number = int(filt)
            print(filter_number, g_dev['fil'].filter_data[filter_number][0])
            screen_setting = g_dev['fil'].filter_data[filter_number][4][1]
            g_dev['scr'].set_screen_bright(0)
            g_dev['scr'].screen_dark()
            time.sleep(5)
            exp_time  = g_dev['fil'].filter_data[filter_number][4][0]
            g_dev['obs'].update_status()
            print('Dark Screen; filter, bright:  ', filter_number, 0)
            req = {'time': float(exp_time),  'alias': camera_name, 'image_type': 'screen flat'}
            opt = {'area': 100, 'count': 1, 'filter': g_dev['fil'].filter_data[filter_number][0], 'hint': 'screen pre-filter dark'}
            result = g_dev['cam'].expose_command(req, opt, gather_status=True, no_AWS=True)
            print("Dark Screen flat, starting:  ", result['patch'], g_dev['fil'].filter_data[filter_number][0], '\n\n')
            g_dev['obs'].update_status()
            print('Lighted Screen; filter, bright:  ', filter_number, screen_setting)
            g_dev['scr'].set_screen_bright(int(screen_setting))
            g_dev['scr'].screen_light_on()
            time.sleep(10)
            # g_dev['obs'].update_status()
            # time.sleep(10)
            # g_dev['obs'].update_status()
            # time.sleep(10)
            g_dev['obs'].update_status()
            req = {'time': float(exp_time),  'alias': camera_name, 'image_type': 'screen flat'}
            opt = {'area': 100, 'count': flat_count, 'filter': g_dev['fil'].filter_data[filter_number][0], 'hint': 'screen filter light'}
            result = g_dev['cam'].expose_command(req, opt, gather_status=True, no_AWS=True)
            # if no exposure, wait 10 sec
            print("Lighted Screen flat:  ", result['patch'], g_dev['fil'].filter_data[filter_number][0], '\n\n')
            g_dev['obs'].update_status()
            g_dev['scr'].set_screen_bright(0)
            g_dev['scr'].screen_dark()
            time.sleep(5)
            g_dev['obs'].update_status()
            print('Dark Screen; filter, bright:  ', filter_number, 0)
            req = {'time': float(exp_time),  'alias': camera_name, 'image_type': 'screen flat'}
            opt = {'area': 100, 'count': 1, 'filter': g_dev['fil'].filter_data[filter_number][0], 'hint': 'screen post-filter dark'}
            result = g_dev['cam'].expose_command(req, opt, gather_status=True, no_AWS=True)
            print("Dark Screen flat, ending:  ",result['patch'], g_dev['fil'].filter_data[filter_number][0], '\n\n')


            #breakpoint()
        g_dev['scr'].set_screen_bright(0)
        g_dev['scr'].screen_dark()
        g_dev['obs'].update_status()
        g_dev['mnt'].park_command({}, {})
        print('Sky Flat sequence completed, Telescope is parked.')
        self.guard = False

    def focus_auto_script(self, req, opt):
        '''
        V curve is a big move focus designed to fit two lines adjacent to the more normal focus curve.
        It finds the approximate focus, particulary for a new instrument. It requires 8 points plus
        a verify.
        Auto focus consists of three points plus a verify.
        Fine focus consists of five points plus a verify.
        Optionally individual images can be multiples of one to average out seeing.
        NBNBNB This code needs to go to known stars to be moe relaible and permit subframes

        Result format:
                        result['mean_focus'] = avg_foc[1]
                        result['mean_rotation'] = avg_rot[1]
                        result['FWHM'] = spot   What is returned is a close proxy to real fitted FWHM.
                        result['half_FD'] = None
                        result['patch'] = cal_result
                        result['temperature'] = avg_foc[2]  This is probably tube not reported by Gemini.
        '''
        req2 = copy.deepcopy(req)
        self.af_guard = True
        sim = g_dev['enc'].shutter_is_closed
        print('AF entered with:  ', req, opt, '\n .. and sim =  ', sim)
        #self.sequencer_hold = True  #Blocks command checks.
        start_ra = g_dev['mnt'].mount.RightAscension   #Read these to go back.
        start_dec = g_dev['mnt'].mount.Declination
        focus_start = g_dev['foc'].focuser.Position*g_dev['foc'].steps_to_micron
        print("Saved ra dec focus:  ", start_ra, start_dec, focus_start)
        #  NBNBNB Need to preserve  and restore on exit, incoming filter setting
        if req2['target'] == 'near_tycho_star':   ## 'bin', 'area'  Other parameters

            #  Go to closest Mag 7.5 Tycho * with no flip
            focus_star = tycho.dist_sort_targets(g_dev['tel'].current_icrs_ra, g_dev['tel'].current_icrs_dec, \
                                    g_dev['tel'].current_sidereal)
            print("Going to near focus star " + str(focus_star[0][0]) + "  degrees away.")
            g_dev['mnt'].go_coord(focus_star[0][1][1], focus_star[0][1][0])
            req = {'time': 12.5,  'alias':  str(self.config['camera']['camera1']['name']), 'image_type': 'auto_focus'}   #  NB Should pick up filter and constats from config
            opt = {'area': 150, 'count': 1, 'bin': '2, 2', 'filter': 'w'}
        else:
            pass   #Just take an image where currently pointed.
            req = {'time': 15,  'alias':  str(self.config['camera']['camera1']['name']), 'image_type': 'auto_focus'}   #  NB Should pick up filter and constats from config
            opt = {'area': 150, 'count': 1, 'bin': '2, 2', 'filter': 'w'}
        foc_pos0 = focus_start
        result = {}
        print("temporary patch in Sim values")
        print('Autofocus Starting at:  ', foc_pos0, '\n\n')
        throw = 600  # NB again, from config.  Units are microns
        if not sim:
            result = g_dev['cam'].expose_command(req, opt, no_AWS=True) ## , script = 'focus_auto_script_0')  #  This is where we start.
        else:
            result['FWHM'] = 3
            result['mean_focus'] = foc_pos0
        spot1 = result['FWHM']
        foc_pos1 = result['mean_focus']
        print('Autofocus Moving In.\n\n')
        g_dev['foc'].focuser.Move((foc_pos0 - throw)*g_dev['foc'].micron_to_steps)
        #opt['fwhm_sim'] = 4.
        if not sim:
            result = g_dev['cam'].expose_command(req, opt, no_AWS=True) ## , script = 'focus_auto_script_1')  #  This is moving in one throw.
        else:
            result['FWHM'] = 4
            result['mean_focus'] = foc_pos0 - throw
        spot2 = result['FWHM']
        foc_pos2 = result['mean_focus']
        print('Autofocus Overtaveling Out.\n\n')
        g_dev['foc'].focuser.Move((foc_pos0 + 3*throw)*g_dev['foc'].micron_to_steps)   #It is important to overshoot to overcome any backlash
        print('Autofocus Moving back in half-way.\n\n')
        g_dev['foc'].focuser.Move((foc_pos0 + throw)*g_dev['foc'].micron_to_steps)
        #opt['fwhm_sim'] = 5
        if not sim:
            result = g_dev['cam'].expose_command(req, opt, no_AWS=True) ## , script = 'focus_auto_script_2')  #  This is moving out one throw.
        else:
            result['FWHM'] = 4.5
            result['mean_focus'] = foc_pos0 + throw
        spot3 = result['FWHM']
        foc_pos3 = result['mean_focus']
        x = [foc_pos1, foc_pos2, foc_pos3]
        y = [spot1, spot2, spot3]
        print('X, Y:  ', x, y)
        try:
            #Digits are to help out pdb commands!
            a1, b1, c1, d1 = fit_quadratic(x, y)
            new_spot = round(a1*d1*d1 + b1*d1 + c1, 2)

        except:

            print('Autofocus quadratic equation not converge. Moving back to starting focus:  ', focus_start)
            g_dev['foc'].focuser.Move((focus_start)*g_dev['foc'].micron_to_steps)
            self.sequencer_hold = False   #Allow comand checks.
            self.af_guard = False
            return            
        if min(x) <= d1 <= max(x):
            print ('Moving to Solved focus:  ', round(d1, 2), ' calculated:  ',  new_spot)
            g_dev['foc'].focuser.Move(int(d1*g_dev['foc'].micron_to_steps))
            if not sim:
                result = g_dev['cam'].expose_command(req, opt, no_AWS=True)  #   script = 'focus_auto_script_3')  #  This is verifying the new focus.
            else:
                result['FWHM'] = new_spot
                result['mean_focus'] = d1
            spot4 = result['FWHM']
            foc_pos4 = result['mean_focus']
            print('\n\n\nFound best focus at:  ', foc_pos4,' measured is:  ',  round(spot4, 2), '\n\n\n')
            g_dev['foc'].af_log(foc_pos4, spot4, new_spot)
        else:
            print('Autofocus did not converge. Moving back to starting focus:  ', focus_start)
            g_dev['foc'].focuser.Move((focus_start)*g_dev['foc'].micron_to_steps)
        print("Returning to:  ", start_ra, start_dec)
        g_dev['mnt'].mount.SlewToCoordinatesAsync(start_ra, start_dec)   #Return to pre-focus pointing.
        if sim:
            g_dev['foc'].focuser.Move((focus_start)*g_dev['foc'].micron_to_steps)
        #  NB here we could re-solve with the overlay spot just to verify solution is sane.
        self.sequencer_hold = False   #Allow comand checks.
        self.af_guard = False
        #  NB NB We may want to consider sending the result image patch to AWS
        return

    def fine_focus_script(self, req, opt):
        '''
        V curve is a big move focus designed to fit two lines adjacent to the more normal focus curve.
        It finds the approximate focus, particulary for a new instrument. It requires 8 points plus
        a verify.
        Auto focus consists of three points plus a verify.
        Fine focus consists of five points plus a verify.
        Optionally individual images can be multiples of one to average out seeing.
        NBNBNB This code needs to go to known stars to be moe relaible and permit subframes
        '''
        print('AF entered with:  ', req, opt)
        self.guard = True
        sim = g_dev['enc'].shutter_is_closed
        print('AF entered with:  ', req, opt, '\n .. and sim =  ', sim)
        #self.sequencer_hold = True  #Blocks command checks.
        start_ra = g_dev['mnt'].mount.RightAscension
        start_dec = g_dev['mnt'].mount.Declination
        foc_start = g_dev['foc'].focuser.Position*g_dev['foc'].steps_to_micron
        print("Saved ra dec focus:  ", start_ra, start_dec, foc_start)
        if req['target'] == 'near_tycho_star':   ## 'bin', 'area'  Other parameters
            #  Go to closest Mag 7.5 Tycho * with no flip
            focus_star = tycho.dist_sort_targets(g_dev['tel'].current_icrs_ra, g_dev['tel'].current_icrs_dec, \
                                    g_dev['tel'].current_sidereal)
            print("Going to near focus star " + str(focus_star[0][0]) + "  degrees away.")
            g_dev['mnt'].go_coord(focus_star[0][1][1], focus_star[0][1][0])
            req = {'time': 5,  'alias':  str(self.config['camera']['camera1']['name']), 'image_type': 'auto_focus'}   #  NB Should pick up filter and constats from config
            opt = {'area': 100, 'count': 1, 'filter': 'W'}
        else:
            pass   #Just take time image where currently pointed.
            req = {'time': 10,  'alias':  str(self.config['camera']['camera1']['name']), 'image_type': 'auto_focus'}   #  NB Should pick up filter and constats from config
            opt = {'area': 100, 'count': 1, 'filter': 'W'}
        foc_pos0 = foc_start
        result = {}
        print('Autofocus Starting at:  ', foc_pos0, '\n\n')
        throw = 100  # NB again, from config.  Units are microns
        if not sim:
            result = g_dev['cam'].expose_command(req, opt, no_AWS=True)
        else:
            result['FWHM'] = 4
            result['mean_focus'] = foc_pos0
        spot1 = result['FWHM']
        foc_pos1 = result['mean_focus']
        g_dev['foc'].focuser.Move((foc_pos0 - throw)*g_dev['foc'].micron_to_steps)
        #opt['fwhm_sim'] = 4.
        if not sim:
            result = g_dev['cam'].expose_command(req, opt, no_AWS=True)
        else:
            result['FWHM'] = 5
            result['mean_focus'] = foc_pos0 - throw
        spot2 = result['FWHM']
        foc_pos2 = result['mean_focus']
        g_dev['foc'].focuser.Move((foc_pos0 - 2*throw)*g_dev['foc'].micron_to_steps)
        #opt['fwhm_sim'] = 4.
        if not sim:
            result = g_dev['cam'].expose_command(req, opt, no_AWS=True)
        else:
            result['FWHM'] = 6
            result['mean_focus'] = foc_pos0 - 2*throw
        spot3 = result['FWHM']
        foc_pos3 = result['mean_focus']
        g_dev['foc'].focuser.Move((foc_pos0 + 5*throw)*g_dev['foc'].micron_to_steps)   #It is important to overshoot to overcome any backlash
        g_dev['foc'].focuser.Move((foc_pos0 + 2*throw)*g_dev['foc'].micron_to_steps)
        #opt['fwhm_sim'] = 5
        if not sim:
            result = g_dev['cam'].expose_command(req, opt, no_AWS=True)
        else:
            result['FWHM'] = 6.5
            result['mean_focus'] = foc_pos0 + 2*throw
        spot4 = result['FWHM']
        foc_pos4 = result['mean_focus']
        g_dev['foc'].focuser.Move((foc_pos0 + throw)*g_dev['foc'].micron_to_steps)
        #opt['fwhm_sim'] = 4.
        if not sim:
            result = g_dev['cam'].expose_command(req, opt, no_AWS=True)
        else:
            result['FWHM'] = 5.75
            result['mean_focus'] = foc_pos0 + throw
        spot5 = result['FWHM']
        foc_pos5 = result['mean_focus']
        x = [foc_pos1, foc_pos2, foc_pos3, foc_pos4, foc_pos5]
        y = [spot1, spot2, spot3, spot4, spot5]
        print('X, Y:  ', x, y)
        try:
            #Digits are to help out pdb commands!
            a1, b1, c1, d1 = fit_quadratic(x, y)
            new_spot = round(a1*d1*d1 + b1*d1 + c1, 2)
        except:
            print('Autofocus quadratic equation not converge. Moving back to starting focus:  ', foc_start)
            g_dev['foc'].focuser.Move((foc_start)*g_dev['foc'].micron_to_steps)
            self.sequencer_hold = False   #Allow comand checks.
            self.af_guard = False
            return 
        if min(x) <= d1 <= max(x):
            print ('Moving to Solved focus:  ', round(d1, 2), ' calculated:  ',  new_spot)
            g_dev['foc'].focuser.Move(int(d1*g_dev['foc'].micron_to_steps))
            if not sim:
                result = g_dev['cam'].expose_command(req, opt)
            else:
                result['FWHM'] = new_spot
                result['mean_focus'] = d1
            spot6 = result['FWHM']
            foc_pos4 = result['mean_focus']
            print('\n\n\nFound best focus at:  ', foc_pos4,' measured is:  ',  round(spot6, 2), '\n\n\n')
        else:
            print('Autofocus did not converge. Moving back to starting focus:  ', foc_pos0)
            g_dev['foc'].focuser.Move((foc_start)*g_dev['foc'].micron_to_steps)
        print("Returning to:  ", start_ra, start_dec)
        g_dev['mnt'].mount.SlewToCoordinatesAsync(start_ra, start_dec)   #Return to pre-focus pointing.
        if sim:
            g_dev['foc'].focuser.Move((foc_start)*g_dev['foc'].micron_to_steps)
        #  NB here we coudld re-solve with the overlay spot just to verify solution is sane.
        self.sequencer_hold = False   #Allow comand checks.
        self.guard = False


    def equatorial_pointing_run(self, reg, opt, spacing=10, vertical=False, grid=False, alt_minimum=25):
        '''
        unpark telescope
        if not open, open dome
        go to zenith & expose (Consider using Nearest mag 7 grid star.)
        verify reasonable transparency
            Ultimately, check focus, find a good exposure level
        go to -72.5 degrees of ha, 0  expose
        ha += 10; repeat to Ha = 67.5
        += 5, expose
        -= 10 until -67.5

        if vertical go ha = -0.25 and step dec 85 -= 10 to -30 then
        flip and go other way with offset 5 deg.

        For Grid use Patrick Wallace's Mag 7 Tyco star grid it covers
        sky equal-area, has a bright star as target and wraps around
        both axes to better sample the encoders. Choose and load the
        grid coarseness.
        '''
        '''
        Prompt for ACCP model to be turned off
        if closed:
           If WxOk: open
        if parked:
             unpark

         pick grid star near zenith in west (no flip)
              expose 10 s
              solve
              Is there a bright object in field?
              adjust exposure if needed.
        Go to (-72.5deg HA, dec = 0),
             Expose, calibrate, save file.  Consider
             if we can real time solve or just gather.
        step 10 degrees forward untl ha is 77.5
        at 77.5 adjust target to (72.5, 0) and step
        backward.  Stop when you get to -77.5.
        park
        Launch reduction

A variant on this is cover a grid, cover a + sign shape.
IF sweep
        '''
        self. sky_guard = True
        ha_deg_steps = (-72.5, -62.5, -52.5, -42.5, -32.5, -22.5, -12.5, -2.5, \
                         -7.5, -17.5, -27.5, -37.5, -47.5, -57.5, -67.5, \
                         2.5,  12.5, 22.5, 32.5, 42.5, 52.5, 62.5, 72.5, \
                         67.5, 57.5, 47.5, 37.5, 27.5, 17.5, 7.5)

        print("Starting equatorial sweep.")
        g_dev['mnt'].unpark_command()
        #cam_name = str(self.config['camera']['camera1']['name'])
        for ha_degree_value in ha_deg_steps:
            target_ra =  g_dev['mnt'].mount.SiderealTime - ha_degree_value/15.
            while target_ra < 0:
                target_ra += 24.
            while target_ra >=24:
                target_ra -= 24.
            target_dec = 0
            #     #  Go to closest Mag 7.5 Tycho * with no flip
            # focus_star = tycho.dist_sort_targets(target_ra, target_dec, \
            #                    g_dev['mnt'].mount.SiderealTime)
            # if focus_star is None:
            #     print("No near star, skipping.")   #This should not happen.
            #     continue
            #print("Going to near focus star " + str(focus_star[0]) + "  degrees away.")
            #req = {'ra':  focus_star[1][1],
            #       'dec': focus_star[1][0]     #Note order in important (dec, ra)
            req = {'ra':  target_ra,
                   'dec': target_dec     #Note order in important (dec, ra)
                   }
            opt = {}
            g_dev['mnt'].go_command(req, opt)
            while g_dev['mnt'].mount.Slewing or g_dev['enc'].enclosure.Slewing:
                g_dev['obs'].update_status()
                time.sleep(0.5)

            time.sleep(3)
            g_dev['obs'].update_status()
            #req = {'time': 5,  'alias': 'sq01', 'image_type': 'quick'}
            #opt = {'area': 100, 'count': 1, 'bin': '2,2', 'filter': g_dev['fil'].filter_data[0][0], 'hint': 'Equator Run.'}
            #result = g_dev['cam'].expose_command(req, opt)
            g_dev['obs'].update_status()
            result = 'simulated'
            print('Result:  ', result)
        g_dev['mnt'].stop_command()
        print("Equatorial sweep completed. Happy reducing.")
        self. sky_guard = False
        return
 
    def sky_grid_pointing_run(self, reg, opt, spacing=10, vertical=False, grid=False, alt_minimum=25):
        #camera_name = str(self.config['camera']['camera1']['name'])
        '''
        unpark telescope
        if not open, open dome
        go to zenith & expose (Consider using Nearest mag 7 grid star.)
        verify reasonable transparency
            Ultimately, check focus, find a good exposure level
        go to -72.5 degrees of ha, 0  expose
        ha += 10; repeat to Ha = 67.5
        += 5, expose
        -= 10 until -67.5

        if vertical go ha = -0.25 and step dec 85 -= 10 to -30 then
        flip and go other way with offset 5 deg.

        For Grid use Patrick Wallace's Mag 7 Tyco star grid it covers
        sky equal-area, has a bright star as target and wraps around
        both axes to better sample the encoders. Choose and load the
        grid coarseness.
        '''
        '''
        Prompt for ACCP model to be turned off
        if closed:
           If WxOk: open
        if parked:
             unpark

         pick grid star near zenith in west (no flip)
              expose 10 s
              solve
              Is there a bright object in field?
              adjust exposure if needed.
        Go to (-72.5deg HA, dec = 0),
             Expose, calibrate, save file.  Consider
             if we can real time solve or just gather.
        step 10 degrees forward untl ha is 77.5
        at 77.5 adjust target to (72.5, 0) and step
        backward.  Stop when you get to -77.5.
        park
        Launch reduction

A variant on this is cover a grid, cover a + sign shape.
IF sweep
        '''
        self.sky_guard = True
        print("Starting sky sweep.")
        g_dev['mnt'].unpark_command({}, {})
        if g_dev['enc'].is_dome:
            g_dev['enc'].Slaved = True  #Bring the dome into the picture.
        g_dev['obs'].update_status()
        g_dev['scr'].screen_dark()
        g_dev['obs'].update_status()
        g_dev['mnt'].unpark_command()
        #cam_name = str(self.config['camera']['camera1']['name'])

        sid = g_dev['mnt'].mount.SiderealTime
        grid_stars = tycho.az_sort_targets(sid, grid=4)  #4 produces about 50 targets.
        lenght = len(grid_stars)
        last_az = 0.5
        count = 0
        for grid_star in grid_stars:
            if grid_star is None:
                print("No near star, skipping.")   #This should not happen.
                continue
            if grid_star[0] < last_az:   #Consider also insisting on a reasonable HA
                continue
            last_az = grid_star[0] + 0.001
            print("Going to near grid star " + str(grid_star) + " (az, (dec, ra)")
            req = {'ra':  grid_star[1][1],
                   'dec': grid_star[1][0]     #Note order is important (dec, ra)
                   }
            opt = {}
            g_dev['mnt'].go_command(req, opt)
            time.sleep(0.5)
            st = ''
            while g_dev['mnt'].mount.Slewing or g_dev['enc'].enclosure.Slewing:
                if g_dev['mnt'].mount.Slewing: st += 'm>'
                if g_dev['enc'].enclosure.Slewing: st += 'd>'
                print(st)
                st = ''
                g_dev['obs'].update_status()
                time.sleep(0.5)

            time.sleep(3)
            g_dev['obs'].update_status()
            req = {'time': 5,  'alias': 'sq01', 'image_type': 'quick'}
            opt = {'area': 100, 'count': 1, 'bin': '2,2', 'filter': g_dev['fil'].filter_data[0][0], 'hint': 'Tycho grid.'}
            result = g_dev['cam'].expose_command(req, opt)
            g_dev['obs'].update_status()
            result = 'simulated result.'
            count += 1
            print('\n\nResult:  ', result,   'To go count:  ', lenght - count,  '\n\n')
            
        g_dev['mnt'].stop_command()
        print("Equatorial sweep completed. Happy reducing.")
        self.sky_guard = False
        return       
        
    def vertical_pointing_run(self, reg, opt, spacing=10, vertical=False, grid=False, alt_minimum=25):
        '''
        unpark telescope
        if not open, open dome
        go to zenith & expose (Consider using Nearest mag 7 grid star.)
        verify reasonable transparency
            Ultimately, check focus, find a good exposure level
        go to -72.5 degrees of ha, 0  expose
        ha += 10; repeat to Ha = 67.5
        += 5, expose
        -= 10 until -67.5

        if vertical go ha = -0.25 and step dec 85 -= 10 to -30 then
        flip and go other way with offset 5 deg.

        For Grid use Patrick Wallace's Mag 7 Tyco star grid it covers
        sky equal-area, has a bright star as target and wraps around
        both axes to better sample the encoders. Choose and load the
        grid coarseness.
        '''
        '''
        Prompt for ACCP model to be turned off
        if closed:
           If WxOk: open
        if parked:
             unpark

         pick grid star near zenith in west (no flip)
              expose 10 s
              solve
              Is there a bright object in field?
              adjust exposure if needed.
        Go to (-72.5deg HA, dec = 0),
             Expose, calibrate, save file.  Consider
             if we can real time solve or just gather.
        step 10 degrees forward untl ha is 77.5
        at 77.5 adjust target to (72.5, 0) and step
        backward.  Stop when you get to -77.5.
        park
        Launch reduction

A variant on this is cover a grid, cover a + sign shape.
IF sweep
        '''
        self.sky_guard = True
        # dec_steps = [-30, -25, -20, -15, -10, -5, 0, 5, 10, 15, 20, 25, 30, \
        #              35, 40, 45, 50, 55, 60, 65, 70, 75, 80, 85]
        dec_steps = [-30, -20, -10, 0, 10, 20, 30, 40, 50, 60, 70, 80, \
                     75, 65, 55, 45, 35, 25, 15, 5, -5, -15, -25]
        # dec_copy = dec_steps[:-1].copy()
        # dec_copy.reverse()
        # dec_steps += dec_copy
        
        print("Starting West dec sweep, ha = 0.1")
        g_dev['mnt'].unpark_command()
        #cam_name = str(self.config['camera']['camera1']['name'])
        for ha in [0.1, -0.1]:
            for degree_value in dec_steps:
                target_ra =  g_dev['mnt'].mount.SiderealTime - ha
                while target_ra < 0:
                    target_ra += 24.
                while target_ra >=24:
                    target_ra -= 24.
    
                #     #  Go to closest Mag 7.5 Tycho * with no flip
                # focus_star = tycho.dist_sort_targets(target_ra, target_dec, \
                #                    g_dev['mnt'].mount.SiderealTime)
                # if focus_star is None:
                #     print("No near star, skipping.")   #This should not happen.
                #     continue
                # print("Going to near focus star " + str(focus_star[0]) + "  degrees away.")
                req = {'ra':  target_ra,
                       'dec': degree_value} 
                opt = {}
                g_dev['mnt'].go_command(req, opt)
                while g_dev['mnt'].mount.Slewing or g_dev['enc'].enclosure.Slewing:
                    g_dev['obs'].update_status()
                    time.sleep(0.5)
    
                time.sleep(3)
                g_dev['obs'].update_status()
                #req = {'time': 5,  'alias': 'sq01', 'image_type': 'quick'}
                #opt = {'area': 100, 'count': 1, 'bin': '2,2', 'filter': g_dev['fil'].filter_data[0][0], 'hint': 'Vertical Run.'}
                #result = g_dev['cam'].expose_command(req, opt)
                g_dev['obs'].update_status()
                result = 'simulated'
                print('Result:  ', result)
        g_dev['mnt'].stop_command()
        print("Vertical sweep completed. Happy reducing.")
        self.equitorial_pointing_run({},{})
        self.sky_guard = False
        return





<|MERGE_RESOLUTION|>--- conflicted
+++ resolved
@@ -430,10 +430,7 @@
                  
         """
         self.sequencer_hold = True
-<<<<<<< HEAD
-=======
-
->>>>>>> f0c66cda
+
         if req is None:     #  NB Chunking factor is 9
             req = {'numOfBias': 36, 'bin3': False, 'numOfDark2': 18, 'bin4': \
                    False, 'bin1': True, 'darkTime': '360', 'hotMap': True, \
@@ -506,10 +503,7 @@
                'filter': g_dev['fil'].filter_data[-1][0], 'hint':  'Flush'}
         # result = g_dev['cam'].expose_command(req, opt, no_AWS=True, \
         #                                      do_sep=False, quick=False)        
-<<<<<<< HEAD
-=======
-        print("Pre-flush frames skipped.")
->>>>>>> f0c66cda
+
         first_bias = bias_list[0]
         big_list = bias_list[1:] + dark_list
         shuffle(big_list)   #  Should distribute things more or less evenly.
