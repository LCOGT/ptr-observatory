

import time
import datetime
#from random import shuffle
import copy
from global_yard import g_dev
import ephem
import build_tycho as tycho
import config
import shelve
#from pprint import pprint
import ptr_utility
import redis
import math
import ephem

'''
Autofocus NOTE 20200122

As a general rule the focus is stable(temp).  So when code (re)starts, compute and go to that point(filter).

Nautical or astronomical dark, and time of last focus > 2 hours or delta-temp > ?1C, then schedule an
autofocus.  Presumably system is near the bottom of the focus parabola, but it may not be.

Pick a ~7mag focus star at an Alt of about 60 degrees, generally in the South.  Later on we can start
chosing and logging a range of altitudes so we can develop adj_focus(temp, alt, flip_side).

Take central image, move in 1x and expose, move out 2x then in 1x and expose, solve the equation and
then finish with a check exposure.

Now there are cases if for some reason telescope is not near the focus:  first the minimum is at one end
of a linear series.  From that series and the image diameters we can imply where the focus is, subject to
seeing induced errors.  If either case occurs, go to the projected point and try again.

A second case is the focus is WAY off, and or pointing.  Make appropriate adjustments and try again.

The third case is we have a minimum.  Inspection of the FWHM may imply seeing is poor.  In that case
double the exposure and possibly do a 5-point fit rather than a 3-point.

Note at the last exposure it is reasonable to do a minor recalibrate of the pointing.

Once we have fully automatic observing it might make sense to do a more full range test of the focus mechanism
and or visit more altitudes and temeperatures.



1) Implement mag 7 star selection including getting that star at center of rotation.

2) Implement using Sep to reliably find that star.

3) change use of site config file.

4) use common settings for sep


'''


def fit_quadratic(x, y):
    #From Meeus, works fine.
    #Abscissa arguments do not need to be ordered for this to work.
    #NB Single alpha variable names confict with debugger commands, so bad practce.
    if len(x) == len(y):
        p = 0
        q = 0
        r = 0
        s = 0
        t = 0
        u = 0
        v = 0
        for i in range(len(x)):
            p += x[i]
            q += x[i]**2
            r += x[i]**3
            s += x[i]**4
            t += y[i]
            u += x[i]*y[i]
            v += x[i]**2*y[i]
        n = len(x)
        d = n*q*s +2*p*q*r - q*q*q - p*p*s - n*r*r
        a = (n*q*v + p*r*t + p*q*u - q*q*t - p*p*v - n*r*u)/d
        b = (n*s*u + p*q*v + q*r*t - q*q*u - p*s*t - n*r*v)/d
        c = (q*s*t + q*r*u + p*r*v - q*q*v - p*s*u - r*r*t)/d
        print('Quad;  ', a, b, c)
        try:
            return (a, b, c, -b/(2*a))
        except:
            return (a, b, c)
    else:
        return None

def bin_to_string(use_bin):
    if use_bin == 1:
        return '1, 1'
    if use_bin == 2:
        return '2, 2'
    if use_bin == 3:
        return '3, 3'
    if use_bin == 4:
        return '4, 4'
    if use_bin == 5:
        return'5, 5'
    else:
        return '1, 1'

def ra_fix(ra):
    while ra >= 24:
        ra -= 24
    while ra < 0:
        ra +=24
    return ra

def ra_dec_fix_hd(ra, dec):
    if dec > 90:
        dec = 180 - dec
        ra -= 12
    if dec < -90:
        dec = -180 - dec
        ra += 12
    if ra >= 24:
        ra -= 24
    if ra < 0:
        ra = 24
    return ra, dec

class Sequencer:

    def __init__(self, driver: str, name: str, config: dict, astro_events):
        self.name = name
        self.astro_events = astro_events
        self.config = config
        g_dev['seq'] = self
        self.connected = True
        self.description = "Sequencer for script execution."
        self.sequencer_hold = False
        self.sequencer_message = '-'
        print("sequencer connected.")
        print(self.description)
        redis_ip = config['redis_ip']

        if redis_ip is not None:           
            self.redis_server = redis.StrictRedis(host=redis_ip, port=6379, db=0,
                                              decode_responses=True)
            self.redis_wx_enabled = True
        else:
            self.redis_wx_enabled = False
        self.sky_guard = False
        self.af_guard = False
        self.block_guard = False
        self.time_of_next_slew = time.time()
        self.bias_dark_latch = True
        self.sky_flat_latch = True
        #breakpoint()
        self.reset_completes()
        
        try:
            self.is_in_completes(None)
        except:
            self.reset_completes()



    def get_status(self):
        status = {
            "active_script": None,
            "sequencer_busy":  False
        }
        #20211026   I think this is causing problems.   WER
        # if not self.sequencer_hold:   #  NB THis should be wrapped in a timeout.
        #     if g_dev['obs'].status_count > 3:   #Gove syste time to settle.
        #         self.manager()      #  There be dragons here!  <<<<<<<<<<<<<<<<<<<<<<<<<<<<<<<<<<<<<<<<<<<<<
        return status





    def parse_command(self, command):
        req = command['required_params']
        opt = command['optional_params']
        g_dev['cam'].user_id = command['user_id']
        g_dev['cam'].user_name = command['user_name']
        action = command['action']
        script = command['required_params']['script']
        if action == "run" and script == 'focusAuto':
            self.auto_focus_script(req, opt)
        elif action == "run" and script == 'focusFine':
            self.coarse_focus_script(req, opt)
        elif action == "run" and script == 'genScreenFlatMasters':
            self.screen_flat_script(req, opt)
        elif action == "run" and script == 'genSkyFlatMasters':
            self.sky_flat_script(req, opt)
        elif action == "run" and script in ['32TargetPointingRun', 'pointingRun', 'makeModel']:
            if req['gridType'] == 'sweep':
               self.equatorial_pointing_run(req, opt)
            elif req['gridType'] == 'cross':
                self.cross_pointing_run(req, opt)
            else:
                self.sky_grid_pointing_run(req, opt)
        elif action == "run" and script in ("genBiasDarkMaster", "genBiasDarkMasters"):
            self.bias_dark_script(req, opt)
        elif action == "run" and script == 'takeLRGBStack':
            self.take_lrgb_stack(req, opt)
        elif action == "run" and script == "takeO3HaS2N2Stack":
            self.take_lrgb_stack(req, opt)
        elif action.lower() in ["stop", "cancel"]:
            self.stop_command(req, opt)
        elif action == "home":
            #breakpoint()
            self.home_command(req, opt)
        elif action == 'run' and script == 'findFieldCenter':
            g_dev['mnt'].go_command(req, opt, calibrate=True, auto_center=True)
        elif action == 'run' and script == 'calibrateAtFieldCenter':
            g_dev['mnt'].go_command(req, opt, calibrate=True, auto_center=False)
        else:
            print('Sequencer command:  ', command, ' not recognized.')
            
    def enc_to_skyflat_and_open(self ,enc_status, ocn_status, no_sky=False):
        #ocn_status = eval(self.redis_server.get('ocn_status'))
           #NB 120 is enough time to telescope to get pointed to East
        if g_dev['mnt'].mount.AtParK:
            g_dev['mnt'].unpark_command({}, {}) # Get there early
            time.sleep(3)
            self.time_of_next_slew = time.time() + 120   #NB 120 is enough time to telescope to get pointed to East
            if not no_sky:
                g_dev['mnt'].slewToSkyFlatAsync()
                #This should run once. Next time this phase is entered in > 120 seconds we 
            #flat_spot, flat_alt = g_dev['evnt'].flat_spot_now()

        if time.time() >= self.time_of_next_slew:
                #We slew to anti-solar Az and reissue this command every 120 seconds
                flat_spot, flat_alt = g_dev['evnt'].flat_spot_now()
                try:
                    if not no_sky:
                        g_dev['mnt'].slewToSkyFlatAsync()
                        time.sleep(10)
                    print("Open and slew Dome to azimuth opposite the Sun:  ", round(flat_spot, 1))

                    # if enc_status['shutter_status'] in ['Closed', 'closed'] \
                    #     and ocn_status['hold_duration'] <= 0.1:
                    #     #breakpoint()
                    #     g_dev['enc'].open_command({}, {})
                    #     time.sleep(3)
                    g_dev['enc'].sync_mount_command({}, {})
                   #Prior to skyflats no dome following.

                    self.dome_homed = False
                    self.time_of_next_slew = time.time() + 120  # seconds between slews.
                except:
                    pass#
    def park_and_close(self, enc_status):
        try:
            if not g_dev['mnt'].mount.AtParK:   ###Test comment here
                g_dev['mnt'].park_command({}, {}) # Get there early
        except:
            pass
        # if enc_status['shutter_status'] in ['open', ]:
        #     g_dev['enc'].close_command( {}, {})
        print("Park and Close was NOT NOT NOT executed.")

    ###############################
    #       Sequencer Commands and Scripts
    ###############################
    def manager(self):
        '''
        This is called by the update loop.   Call from local status probe was removed
        #on 20211026 WER
        
        This is where scripts are automagically started.  Be careful what you put in here if it is
        going to open the dome or move the telescope at unexpected times.

        Scripts must not block too long or they must provide for periodic calls to check status.
        '''

        # NB Need a better way to get all the events.
        if g_dev['obs'].status_count < 3:
            return
        obs_win_begin, sunZ88Op, sunZ88Cl, ephem_now = self.astro_events.getSunEvents()
        ocn_status = g_dev['ocn'].status
        enc_status = g_dev['enc'].status
        events = g_dev['events']
        #g_dev['obs'].update_status()  #NB NEED to be sure we have current enclosure status.  Blows recursive limit
        self.current_script = "No current script"    #NB this is an unused remnant I think.
        #if True or     #Note this runs in Manual Mode as well.
        if self.bias_dark_latch and ((events['Eve Bias Dark'] <= ephem_now < events['End Eve Bias Dark']) and \
             self.config['auto_eve_bias_dark'] and g_dev['enc'].mode == 'Automatic' ):
            self.bias_dark_latch = False
            req = {'bin1': False, 'bin2': True, 'bin3': False, 'bin4': False, 'numOfBias': 45, \
                   'numOfDark': 15, 'darkTime': 180, 'numOfDark2': 3, 'dark2Time': 360, \
                   'hotMap': True, 'coldMap': True, 'script': 'genBiasDarkMaster', }
            opt = {}
            #No action needed on  the enclosure at this level
            self.park_and_close(enc_status)
            #NB The above put dome closed and telescope at Park, Which is where it should have been upon entry.   
            self.bias_dark_script(req, opt)
            self.bias_dark_latch = False
        #elif  True or  
        elif ((g_dev['events']['Cool Down, Open']  <= ephem_now < g_dev['events']['Eve Sky Flats']) and \
               g_dev['enc'].mode == 'Automatic') and not g_dev['ocn'].wx_hold:  
            self.enc_to_skyflat_and_open(enc_status, ocn_status)
        
        #elif True or 
        elif self.sky_flat_latch and ((events['Eve Sky Flats' ] <= ephem_now < events['End Eve Sky Flats'])  \
               and g_dev['enc'].mode == 'Automatic' and not g_dev['ocn'].wx_hold and \
               self.config['auto_eve_sky_flat']):
<<<<<<< HEAD
            self.sky_flat_latch = True
=======
            self.sky_flat_latch = False

>>>>>>> 31cb2189
            #if enc_status['shutter_status'] in ['Closed', 'closed', 'Closing', 'closing']:
            self.enc_to_skyflat_and_open(enc_status, ocn_status)   #Just in case a Wx hold stopped opening      

            self.current_script = "Eve Sky Flat script starting"
            #print('Skipping Eve Sky Flats')
            self.sky_flat_script({}, {})   #Null command dictionaries
            self.sky_flat_latch = False
            
        elif enc_status['enclosure_mode'] in ['Autonomous!', 'Automatic'] and (events['Observing Begins'] <= ephem_now \
                                   < events['Observing Ends']) and not g_dev['ocn'].wx_hold \
                                   and  g_dev['obs'].blocks is not None and g_dev['obs'].projects \
                                   is not None:
            blocks = g_dev['obs'].blocks
            projects = g_dev['obs'].projects
            debug = False

            if debug:
                print("# of Blocks, projects:  ", len(g_dev['obs'].blocks),  len(g_dev['obs'].projects))
            # NB without deepcopy decrementing counts in blocks will be local to the machine an subject
            # to over_write as the respons from AWS updates. This is particularly important for owner
            # and background blocks.
            
            #First, sort blocks to be in ascending order, just to promote clarity. Remove expired projects.
            for block in blocks:  #  This merges project spec into the blocks.
                for project in projects:
                    if block['project_id'] == project['project_name'] + '#' + project['created_at']:
                        block['project'] = project
                        #print('Scheduled so removing:  ', project['project_name'])
                        #projects.remove(project)
                        
            #The residual in projects can be treated as background.
            #print('Background:  ', len(projects), '\n\n', projects)
            
 
            house = []
            for project in projects:
                if block['project_id']  != 'none':
                    if block['project_id'] == project['project_name'] + '#' + project['created_at']:
                        block['project'] = project
                else:
                    print("Block has no specified project ID, sorry!   ", )
            '''
            evaluate supplied projects for observable and mark as same. Discard
            unobservable projects.  Projects may be "site" projects or 'ptr' (network wide:
            All, Owner, PTR-network, North, South.)
                The westernmost project is offered to run unless there is a runnable scheduled block.
                for any given time, are the constraints met? Airmass < x, Moon Phaze < y, moon dist > z,
                flip rules

            '''
            # breakpoint()
            # #Figure out which are observable.  Currently only supports one target/proj
            # NB Observing events without a project are "observable."
            # observable = []
            # for projects in projects:
            #     ra = projects['project_targets']['ra']
            #     dec = projects['project_targets']['dec']
            #     sid = g_dev['mnt'].mount.SiderealTime
            #     ha = tycho.reduceHA(sid - ra)
            #     az, alt = transform_haDec_to_azAlt(ha, dec)
            #     # Do not start a block within 15 min of end time???
            #print("Initial length:  ", len(blocks))
            for block in blocks:
                now_date_timeZ = datetime.datetime.now().isoformat().split('.')[0] +'Z'           
                if not self.block_guard \
                    and (block['start'] <= now_date_timeZ < block['end']) \
                    and not self.is_in_completes(block['event_id']):
                    self.block_guard = True
                    completed_block = self.execute_block(block)  #In this we need to ultimately watch for weather holds.
                    self.append_completes(completed_block['event_id'])
                    self.block_guard = False
                    '''
                    When a scheduled block is completed it is not re-entered or the block needs to 
                    be restored.  IN the execute block we need to make a deepcopy of the input block
                    so it does not get modified.
                    '''
            #print('block list exhausted')  
            return
            
                
                # print("Here we would enter an observing block:  ",
                #       block)
                # breakpoint()
            #OK here we go to a generalized block execution routine that runs
            #until exhaustion of the observing window.
            # else:
            #     pass
            #print("Block tested for observatility")
                
                    
        else:
            self.current_script = "No current script, or site not in Automatic."
            #print("No active script is scheduled.")
            return
    def take_lrgb_stack(self, req_None, opt=None):
        return

        self.redis_server.set('sim_hold', True, ex=120)
            
    def clock_the_system(self, other_side=False):
        '''
        
        This routine carefully starts up the telescope and verifies the telescope is
        properly reporting correct coordiates and the dome is correctly positioning.
        Once a star field is returned, the system solves and synchs the telescope and
        dome if necessary.  Next a detailed autofocus is performed on a Tycho star of 
        known mag and position.  The final reading from the autofocus is used for one
        last clocking.
        
        other_side = True causes the telescope to then flip and repeat the process.
        From differences in the solutions, flip_shift offsets can be calculated.
        
        If this routine does not solve, the night is potentially lost so an alert 
        messagge should be sent to the owner and telops, the enclosure closed and 
        left in manual, the telescope parked and instruments are put to bed.
        
        This routing is designed to begin when the altitude of the Sun is -9 degrees.  
        The target azimuth will change so the Moon is always 15 or more degrees away.
        
        If called in the Morning and the routing fails, the system is still put to 
        bed but a less urgent message is sent to the owner and telops.

        Returns
        -------
        None.

        '''
        
        '''
        if dome is closed: simulate
        if not simulate, check sun is down
                         check dome is open
                         
        go to 90 az 60 alt then near tycho star
        Image and look for stars (or load simulated frames)
        
        If stars not present:
            slew dome right-left increasing to find stars
        if +/- 90 az change in dome does not work then 
        things are very wrong -- close down and email list.
        
        if stars present, then autofocus with wide tolerance
        if after 5 tries no luck -- close down and email list. 
        
        if good autofocus then last frame is the check frame.
        
        Try to astrometrically solve it.  if it solves, synch the
        telescope.  Wait for dome to get in position and 
        
        Take second image, solve and synch again.
        
        If tel motion > 1 amin, do one last time.
        
        Look at dome Az -- is dome following the telescope? 
        Report if necessary
        
        return control.
        
        
        
        
        
        
        '''
        
    def execute_block(self, block_specification):
        #ocn_status = eval(self.redis_server.get('ocn_status'))
        #enc_status = eval(self.redis_server.get('enc_status'))
        self.block_guard = True
        # NB we assume the dome is open and already slaving.
        block = copy.deepcopy(block_specification)
        # #unpark, open dome etc.
        # #if not end of block
        # if not enc_status in ['open', 'Open', 'opening', 'Opening']:
        #     self.enc_to_skyflat_and_open(enc_status, ocn_status, no_sky=True)   #Just in case a Wx hold stopped opening
        # else:
        #g_dev['enc'].sync_mount_command({}, {})
        g_dev['mnt'].unpark_command({}, {})
        g_dev['mnt'].Tracking = True   # unpark_command({}, {})
        g_dev['cam'].user_name = 'tobor'
        g_dev['cam'].user_id = 'tobor'
        #NB  Servo the Dome??
        timer = time.time() - 1  #This should force an immediate autofocus.
        req2 = {'target': 'near_tycho_star', 'area': 150}
        opt = {}
        t = 0
        '''
        # to do is Targets*Mosaic*(sum of filters * count)
        
        Assume for now we only have one target and no mosaic factor.
        The the first thing to do is figure out how many exposures
        in the series.  If enhance AF is true they need to be injected
        at some point, but af does not decrement. This is still left to do
        
        
        '''
        # if bock['project'] is None:
            #user controlled block...
        #NB NB NB  if no project found, need to say so not fault. 20210624

        for target in block['project']['project_targets']:   #  NB NB NB Do multi-target projects make sense???
            dest_ra = float(target['ra']) - \
                float(block_specification['project']['project_constraints']['ra_offset'])/15.
            dest_dec = float(target['dec']) - float(block_specification['project']['project_constraints']['dec_offset'])
            dest_ra, dest_dec = ra_dec_fix_hd(dest_ra,dest_dec)
            dest_name =target['name']
            
            ''' 
            We be starting a block:
            Open dome if alt Sun < 5 degrees
            Unpark telescope
            Slave the Dome
            Go to Az of the target and take a 15 second W  Square
            exposure -- better go to a tycho star near
            the aimpoint at Alt ~30-35  Take an exposure, try to solve
            an possibly synch.  But be above any horizon
            effects.
            
            THen autofocus, then finally go to the object
            whihc could be below Alt of 30.
            all of aboe for first of night then at start of a block
            do the square target check, then AF, then block, depending
            on AF more Frequently setting.
            
            Consider a target check and even synch after a flip.
            
            
            '''
            try:
                g_dev['mnt'].get_mount_coordinates()
            except:
                pass
            g_dev['mnt'].go_coord(dest_ra, dest_dec)
           #self.redis_server.set('sync_enc', True, ex=1200)   #Should be redundant
            print("CAUTION:  rotator may block")
            pa = float(block_specification['project']['project_constraints']['position_angle'])
            if abs(pa) > 0.01:
                try:

                    g_dev['rot'].rotator.MoveAbsolute(pa)   #Skip rotator move if nominally 0
                except:
                    pass

            
            #Compute how many to do.
            left_to_do = 0
            ended = False
            #  NB NB NB Any mosaic larger than +SQ should be specified in degrees and be square
            for exposure in block['project']['exposures']:
                multiplex = 0
                if exposure['area'] in ['300', '300%', 300, '220', '220%', 220, '150', '150%', 150, '250', '250%', 250]:
                    if block_specification['project']['project_constraints']['add_center_to_mosaic']:
                        multiplex = 5
                    else:
                        multiplex = 4
                if exposure['area'] in ['600', '600%', 600, '450', '450%', 450]:
                    multiplex = 16
                if exposure['area'] in ['500', '500%', 500]:
                    if block_specification['project']['project_constraints']['add_center_to_mosaic']:
                        multiplex = 7
                    else:
                        multiplex = 6
                if exposure['area'] in ['+SQ', '133%']:
                    multiplex = 2
                if multiplex > 1:
                    left_to_do += int(exposure['count'])*multiplex
                    exposure['count'] = int(exposure['count'])*multiplex  #Do not multiply the count string value as a dict entry!
                    print('# of mosaic panes:  ', multiplex)
                else:
                    left_to_do += int(exposure['count'])
                    print('Singleton image')
                
            print("Left to do initial value:  ", left_to_do)
            req = {'target': 'near_tycho_star'}
            initial_focus = True
            af_delay = 45*60  #This must be a big number!

            while left_to_do > 0 and not ended:

                #just_focused = True      ###DEBUG
                if initial_focus: # and False:
                    #print("Enc Status:  ", g_dev['enc'].get_status())
                    

                    # if not g_dev['enc'].shutter_is_closed:
                    self.auto_focus_script(req2, opt, throw = 600)
                    #     pass
                    # else:
                    #     print('Shutter closed, skipping AF cycle.0')  #coarse_focus_script can be used here
                    just_focused = True
                    initial_focus = False    #  Make above on-time event per block
                    timer = time.time() + af_delay  # 45 minutes
                    #at block startup this should mean two AF cycles. Cosider using 5-point for the first.
                    
                #cycle through exposures decrementing counts    MAY want to double check left-to do but do nut remultiply by 4
                for exposure in block['project']['exposures']:
                    # if block_specification['project']['project_constraints']['frequent_autofocus'] == True and (time.time() - timer) >= 0:
                    #     #What purpose does this code serve, it appears to be a debug remnant? WER 20200206
                    #     if not g_dev['enc'].shutter_is_closed:
                    #         self.auto_focus_script(req2, opt, throw = 500)   # Should need less throw.
                    #     else:
                    #         print('Shutter closed, skipping AF cycle.0')
                    initial_focus = False
                    just_focused = True
                    timer = time.time() + af_delay  #40 minutes to refocus
                    print("Executing: ", exposure, left_to_do)
                    color = exposure['filter']
                    exp_time =  float(exposure['exposure']) 
                    #dither = exposure['dither']
 
                    if exposure['bin'] in [2, '2,2', '2, 2', '2 2']:
                        binning = '2 2'
                    elif exposure['bin'] in [3, '3,3', '3, 3', '3 3']:
                        binning = '3 3'
                    else:
                        binning = '1 1'
                    count = int(exposure['count'])
                    #  We should add a frame repeat count
                    imtype = exposure['imtype'] 
                    #defocus = exposure['defocus']
#                    if g_dev['site'] == 'saf':   #THis should be in config.
                    if color[0] == 'B':  
                        color = 'PB'   #Map generic filters to site specific ones.   NB this does no tbelong here, it should be central with Cameras setup.
                    if color[0] == 'G':  
                        color = 'PG'   # NB NB THis needs a clean up, these mappings should be in config
                    if color[0] == 'R':  
                        color = 'PR'
                    if color[0] == 'L':  
                        color = 'PL'
                    if color[0] == 'W':  
                        color = 'w'
                    if color[0] == 'g':  
                        color = 'gp'
                    if color[0] == 'r':    #NB This is redundant for Sloans when small cap.
                        color = 'rp'
                    if color[0] == 'i':     #NB NB THIS IS WRONG For Johnson and Bessell
                        color = 'ip'
                    if color[0] == 'H':  
                        color = 'HA'
                    if color[0] == 'O':  
                        color = 'O3'
                    if color[0] == 'S':  
                        color = 'S2'
                    if color[0] == 'C':  
                        color = 'CR'
                    if count <= 0:
                         continue
                    #At this point we have 1 to 9 exposures to make in this filter.  Note different areas can be defined. 
                    if exposure['area'] in ['300', '300%', 300, '220', '220%', 220, '150', '150%', 150, '125', '125%', 125]:  # 4 or 5 expsoures.
                        if block_specification['project']['project_constraints']['add_center_to_mosaic']:
                            offset = [(0.0, 0.0), (-1.5, 1.), (1.5, 1.), (1.5, -1.), (-1.5, -1.)] #Aimpoint + Four mosaic quadrants 36 x 24mm chip
                            pane = 0
                        else:
                            offset = [(-1, 1.), (1, 1.), (1, -1.), (-1, -1.)] #Four mosaic quadrants 36 x 24mm chip
                            pane = 1
                        #Exact details of the expansions need to be calculated for accurate naming. 20201215 WER
                        if exposure['area'] in ['300', '300%', 300]:
                            pitch = 0.3125
                        if exposure['area'] in ['220', '220%', 220]:
                            pitch = 0.25
                        if exposure['area'] in ['150', '150%', 150]:
                            pitch = 0.1875
                        if exposure['area'] in ['125', '125%', 125]:
                            pitch = 0.125
                    elif exposure['area'] in ['600', '600%', 600, '400', '400%', 400]:  # 9 exposures.
                        offset = [(0.5, 0.5), 
                                  (-0.5, 0.5), 
                                  (-1.5, 0.5), 
                                  (-1.5, -0.5), 
                                  (-0.5, -0.5), 
                                  (0.5, -0.5), 
                                  (1.5, -0.5 ), 
                                  (1.5, 0.5),
                                  (1.5, 1.5),  
                                  (0.5 , 1.5), 
                                  (-0.5, 1.5), 
                                  (-1.5, 1.5), 
                                  (-1.5, 0.5), 
                                  (1.5, -0.5), 
                                  (-1.5, -1.5),
                                  (-0.5, -1.5), 
                                  (0.5, -1.5), 
                                  (1.5, -1.5)] #Fifteen mosaic quadrants 36 x 24mm chip
                        if exposure['area'] in ['600', '600%', 600]:
                            pitch = 0.125

                        if exposure['area'] in ['400', '400%', 400]:
                            pitch = 0.1875
                        pane = 0
                    elif exposure['area'] in ['500', '500%',]:  # 6 or 7 exposures.  SQUARE
                        step = 1.466667
                        if block_specification['project']['project_constraints']['add_center_to_mosaic']:
                            offset = [(0., 0.), (-1, 0.), (-1, step), (1, step), (1, 0), \
                                      (1, -step), (-1, -step)] #Aimpoint + six mosaic quadrants 36 x 24mm chip
                            pane = 0
                        else:
                            offset = [(-1, 0.), (-1, step),  (1, step), (1, 0), \
                                      (1, -step), (-1, -step)] #Six mosaic quadrants 36 x 24mm chip  
                            pane = 1
                        pitch = .375
                    elif exposure['area'] in ['+SQ', '133%']:  # 2 exposures.  SQUARE
                        step = 1
                        offset = [(0, -1), (0, 1)] #Two mosaic steps 36 x 24mm chip  Square
                        pane = 1
                        pitch = 0.1875   #Try this out for small overlap and tall field.
                    else:
                        offset = [(0., 0.)] #Zero(no) mosaic offset
                        pitch = 0.
                        pane = 0
                    for displacement in offset:
                        
                        x_field_deg = g_dev['cam'].config['camera']['camera_1_1']['settings']['x_field_deg']
                        y_field_deg = g_dev['cam'].config['camera']['camera_1_1']['settings']['y_field_deg']
                        
                        d_ra = displacement[0]*( 1 - pitch)*(x_field_deg/15.)  # 0.764243 deg = 0.0509496 Hours  These and pixscale should be computed in config.
                        d_dec = displacement[1]*(1 - pitch)*(y_field_deg)  # = 0.5102414999999999   #Deg
                        new_ra = dest_ra + d_ra
                        new_dec= dest_dec + d_dec
                        new_ra, new_dec = ra_dec_fix_hd(new_ra, new_dec)
                        # offset = 44514.552766203706
                        # moon_time = ephem.now() - offset + 78/1440
                        # moon_ra = 0.787166667*moon_time + 1.0219444 + 0.01 - t*0.00025
                        # moon_dec = 8.3001964784*math.pow(moon_time, 0.6719299333) - 0.125 + t*0.002
                        # new_ra = moon_ra
                        # new_dec = moon_dec
                        print('Seeking to:  ', new_ra, new_dec)
                        g_dev['mnt'].go_coord(new_ra, new_dec)  # This needs full angle checks
                        if not just_focused:
                            g_dev['foc'].adjust_focus()
                        just_focused = False
                        if imtype in ['light'] and count > 0:
                            req = {'time': exp_time,  'alias':  str(self.config['camera']['camera_1_1']['name']), 'image_type': imtype}   #  NB Should pick up filter and constants from config
                            opt = {'area': 150, 'count': 1, 'bin': binning, 'filter': color, \
                                   'hint': block['project_id'] + "##" + dest_name, 'pane': pane}
                            print('Seq Blk sent to camera:  ', req, opt)
                            g_dev['cam'].expose_command(req, opt, no_AWS=False)
                            t +=1
                            count -= 1
                            exposure['count'] = count
                            left_to_do -= 1
                            print("Left to do:  ", left_to_do)
                            # offset = 44514.552766203706
                            # moon_time = ephem.now() - offset + 78/1440
                            # moon_ra = 0.787166667*moon_time + 1.0219444 + 0.01 + t*0.0001
                            # moon_dec = 8.3001964784*math.pow(moon_time, 0.6719299333) - 0.125 - t*0.01
                            # new_ra = moon_ra
                            # new_dec = moon_dec
                        pane += 1
                        
                    now_date_timeZ = datetime.datetime.now().isoformat().split('.')[0] +'Z'
                    ephem_now = ephem.now()
                    events = g_dev['events']

                    ended = left_to_do <= 0 or now_date_timeZ >= block['end'] \
                            or ephem_now >= events['Observing Ends']
                    #                                                    ]\
                    #         or g_dev['airmass'] > float( block_specification['project']['project_constraints']['max_airmass']) \
                    #         or abs(g_dev['ha']) > float(block_specification['project']['project_constraints']['max_ha'])
                    #         # Or mount has flipped, too low, too bright, entering zenith..
                    
        print("Fini!")   #NB Should we consider turning off mount tracking?
        if block_specification['project']['project_constraints']['close_on_block_completion']:
            #g_dev['mnt'].park_command({}, {})
            # NB NBNeed to write a more robust and generalized clean up.
            try:
                pass#g_dev['enc'].enclosure.Slaved = False   NB with wema no longer exists
            except:
                pass
            #self.redis_server.set('unsync_enc', True, ex=1200)
            #g_dev['enc'].close_command({}, {})
            g_dev['mnt'].park_command({}, {})

            print("Auto close attempted at end of block.")
        self.block_guard = False
        return block_specification #used to flush the queue as it completes.


    def bias_dark_script(self, req=None, opt=None):
        """

        20200618   This has been drastically simplied for now to deal with only QHY600M.

        May still have a bug where it latches up only outputting 2x2 frames.
                 
        """
        self.sequencer_hold = True
        self.current_script = 'Afternoon Bias Dark'
        #dark_time = 300   #seed for 3x3 binning
        #breakpoint()
        
        while ephem.now() < g_dev['events']['Morn Bias Dark'] :   #Do not overrun the window end
            #g_dev['mnt'].unpark_command({}, {}) # Get there early
            #g_dev['mnt'].slewToSkyFlatAsync()
            print("Expose Biases: b- 2, 1, 3;  300s darks.")
            dark_time = 300
            req = {'time': 0.0,  'script': 'True', 'image_type': 'bias'}
            opt = {'area': "Full", 'count': 9, 'bin':'2 2', \
                    'filter': 'dark'}
            for bias in range(9):
                req = {'time': 0.0,  'script': 'True', 'image_type': 'bias'}
                opt = {'area': "Full", 'count': 9, 'bin':'2 2', \
                        'filter': 'dark'}
                result = g_dev['cam'].expose_command(req, opt, no_AWS=True, \
                                do_sep=False, quick=False)
                g_dev['obs'].update_status()


                print("Expose d_2 using exposure:  ", dark_time )
                req = {'time':dark_time ,  'script': 'True', 'image_type': 'dark'}
                opt = {'area': "Full", 'count':1, 'bin': '2 2', \
                        'filter': 'dark'} 
                result = g_dev['cam'].expose_command(req, opt, no_AWS=True, \
                                    do_sep=False, quick=False)

                g_dev['obs'].update_status()
                
                if ephem.now() >= g_dev['events']['End Eve Bias Dark']:
                    break
                
                print("Expose Biases: b_1")   
                dark_time = 300
                #for bias in range(9):
                req = {'time': 0.0,  'script': 'True', 'image_type': 'bias'}
                opt = {'area': "Full", 'count': 9, 'bin': '1 1', \
                       'filter': 'dark'}
                result = g_dev['cam'].expose_command(req, opt, no_AWS=True, \
                                do_sep=False, quick=False)
                g_dev['obs'].update_status()
 

                print("Expose d_1 using exposure:  ", dark_time )
                req = {'time':dark_time ,  'script': 'True', 'image_type': 'dark'}
                opt = {'area': "Full", 'count':1, 'bin': '1 1', \
                        'filter': 'dark'} 
                result = g_dev['cam'].expose_command(req, opt, no_AWS=True, \
                                    do_sep=False, quick=False)

                g_dev['obs'].update_status()

                if ephem.now() >= g_dev['events']['End Eve Bias Dark']:
                    break
           
                print("Expose Biases: b_3")   
                dark_time = 240
                #for bias in range(9):
                req = {'time': 0.0,  'script': 'True', 'image_type': 'bias'}
                opt = {'area': "Full", 'count': 9, 'bin':'3 3', \
                        'filter': 'dark'}
                result = g_dev['cam'].expose_command(req, opt, no_AWS=True, \
                                do_sep=False, quick=False)
                g_dev['obs'].update_status()

                print("Expose d_3 using exposure:  ", dark_time )
                req = {'time':dark_time,  'script': 'True', 'image_type': 'dark'}
                opt = {'area': "Full", 'count':1, 'bin':'3 3', \
                        'filter': 'dark'} 
                result = g_dev['cam'].expose_command(req, opt, no_AWS=True, \
                                    do_sep=False, quick=False)
                print('Last dark result:  ', result)
                g_dev['obs'].update_status()
                
                if ephem.now() >= g_dev['events']['End Eve Bias Dark']:
                    break
                print("Expose Biases: b_4") 
                dark_time = 120
                for bias in range(9):
                    req = {'time': 0.0,  'script': 'True', 'image_type': 'bias'}
                    opt = {'area': "Full", 'count': 7, 'bin':'4 4', \
                            'filter': 'dark'}
                    result = g_dev['cam'].expose_command(req, opt, no_AWS=True, \
                                    do_sep=False, quick=False)
                    g_dev['obs'].update_status()
    
    
                    print("Expose d_4 using exposure:  ", dark_time )
                    req = {'time':dark_time ,  'script': 'True', 'image_type': 'dark'}
                    opt = {'area': "Full", 'count':1, 'bin': '4 4', \
                            'filter': 'dark'} 
                    result = g_dev['cam'].expose_command(req, opt, no_AWS=True, \
                                        do_sep=False, quick=False)
    
                    g_dev['obs'].update_status()

                if ephem.now() >= g_dev['events']['End Eve Bias Dark']:
                    break



            print(" Bias/Dark acquisition is finished normally.")
 

        self.sequencer_hold = False
        print("Bias/Dark acquisition has completed.")
        return



    def sky_flat_script(self, req, opt):
        """

        If entered, put up a guard.
        if open conditions are acceptable then take a dark image of a dark screen, just for
        reference.
        Open the dome,
        GoTo flat spot, expose, rotating through 3 filters pick least sensitive
        discard overexposures, keep rotating.  once one of the three yeilds a good
        exposure, repeat four more times, then drop that filter from list, add a new one
        and proceed to loop.  This should allow us to generate the sensitivity list in
        the right order and not fill the system up will overexposed files.  Ultimatley
        we wait for the correct sky condition once we have the calibrations so as to not
        wear out the shutter.
        Non photometric shutters need longer exposure times.
        Note with alt-az mount we could get very near the zenith zone.
        Note we want Moon at least 30 degrees away

        """
        self.sky_guard = True
        print('Eve Sky Flat sequence Starting, Enclosure PRESUMED Open. Telescope will un-park.')
        #reakpoint()
        camera_name = str(self.config['camera']['camera_1_1']['name'])
        flat_count = 5
        min_exposure = float(self.config['camera']['camera_1_1']['settings']['min_exposure']) 
        exp_time = min_exposure # added 20220207 WER
        #  NB Sometime, try 2:2 binning and interpolate a 1:1 flat.  This might run a lot faster.
        if flat_count < 1: flat_count = 1
        sim = False  # g_dev['enc'].status['shutter_status'] in ['Closed', 'closed', 'Closing', 'closing']
        # if sim: 
        #     pass
        if g_dev['mnt'].mount.AtPark:
            g_dev['mnt'].unpark_command({}, {})
        g_dev['mnt'].slewToSkyFlatAsync()


        #NB NB we need to re-open is WX hold ends.
        # if g_dev['enc'].is_dome and not g_dev['enc'].mode == 'Automatic':
        #      g_dev['enc'].Slaved = True  #Bring the dome into the picture.
        #     print('\n SERVOED THE DOME HOPEFULLY!\n')
        #g_dev['obs'].update_status()
        # try:
        #     g_dev['scr'].screen_dark()
        # except:
        #     pass
        #  We should probe to be sure dome is open, otherwise this is a test when closed and
        #  we can speed it up
        #Here we may need to switch off any
        #  Pick up list of filters is sky flat order of lowest to highest transparency.
        pop_list = self.config['filter_wheel']['filter_wheel1']['settings']['filter_sky_sort'].copy()
        print('filters by low to high transmission:  ', pop_list)
        #length = len(pop_list)
        obs_win_begin, sunset, sunrise, ephem_now = self.astro_events.getSunEvents()
        scale = 1.0
        prior_scale = 1
        
        collecting_area = self.config['telescope']['telescope1']['collecting_area']/32000.
        #  (g_dev['events']['Eve Sky Flats'] < 
        while len(pop_list) > 0 and (ephem_now < g_dev['events']['End Eve Sky Flats']):  #g_dev['events']['Eve Sky Flats'] < 

            current_filter = int(pop_list[0])
            acquired_count = 0
            #req = {'filter': current_filter}
            #opt =  {'filter': current_filter}

            g_dev['fil'].set_number_command(current_filter)
            #g_dev['mnt'].slewToSkyFlatAsync()

            bright_goal = float(self.config['camera']['camera_1_1']['settings']['max_linearity'])*0.55
            reject_level = float(self.config['camera']['camera_1_1']['settings']['max_linearity'])*0.75
            scale = 1.0    #1.15   #20201121 adjustment
            
            prior_scale = 1.0
            #breakpoint()
            while (acquired_count < flat_count): #and (ephem_now +3/1440) < g_dev['events']['End Eve Sky Flats' ]:
                #if g_dev['enc'].is_dome:   #Does not apply
                g_dev['mnt'].slewToSkyFlatAsync()
                g_dev['obs'].update_status()
                try:

                    try:
                        sky_lux = float(g_dev['ocn'].status ['calc_HSI_lux'] )  #Why Eval, whould have float?
                    except:
                        print("Redis not running. lux set to 1000.")
                        sky_lux = 1000
                    exp_time = round(prior_scale*scale*(60000)/(collecting_area*sky_lux*float(g_dev['fil'].filter_data[current_filter][3])), 2)  #g_dev['ocn'].calc_HSI_lux)  #meas_sky_lux)

                    print('Ex: Scale  Prior Lux  filt_gain: ', exp_time, scale, prior_scale, sky_lux, float(g_dev['fil'].filter_data[current_filter][3]))
                    #exp_time*= 4.9/9/2
                    if exp_time > 90:
                        exp_time = 90    #Live with this limit.
                    if exp_time <0.001:
                        exp_time = 0.001
                    exp_time = round(exp_time, 4)
                    prior_scale = prior_scale*scale
                    print("Sky flat estimated exposure time, scale are:  ", exp_time, scale)
                except:
                    exp_time = 0.3
                req = {'time': float(exp_time),  'alias': camera_name, 'image_type': 'sky flat', 'script': 'On'}
                opt = { 'count': 1, 'bin':  '2,2', 'area': 'full', 'filter': g_dev['fil'].filter_data[current_filter][0]}
                print("using:  ", g_dev['fil'].filter_data[current_filter][0])
               
                try:
                    result = g_dev['cam'].expose_command(req, opt, no_AWS=True, do_sep = False)

                    bright = result['patch']    #  Patch should be circular and 20% of Chip area. ToDo project
                except:
                    print('*****NO result returned*****')
                    continue
                g_dev['obs'].update_status()
   
                try:
                    scale = bright_goal/bright
                     if scale > 40:
                        scale = 40
                    if scale < 0.025:
                        scale = 0.025
                except:
                    scale = 1.0

                print('\n\n\n', "Patch/Bright:  ", bright, g_dev['fil'].filter_data[current_filter][0], \
                      '  Gain: ', round(bright/(2.2*sky_lux*collecting_area*exp_time), 3), '\n\n\n')

                obs_win_begin, sunset, sunrise, ephem_now = self.astro_events.getSunEvents()
                #  THE following code looks like a debug patch gone rogue.
                pass #if ephem_now < g_dev['events']['End Eve Sky Flats']:
                pass #    break

                if bright > reject_level and (ephem_now < g_dev['events']['End Eve Sky Flats']):    #NB should gate with end of skyflat window as well.
                    for i in range(1):
                        time.sleep(5)  #  #0 seconds of wait time.  Maybe shorten for wide bands?
                        g_dev['obs'].update_status()
                else:
                    acquired_count += 1
                    if acquired_count == flat_count:
                        pop_list.pop(0)
                        scale = 1
                        prior_scale = 1
                obs_win_begin, sunset, sunrise, ephem_now = self.astro_events.getSunEvents()
                continue
        g_dev['mnt'].tracking = False   #  park_command({}, {})  #  NB this is provisional, Ok when simulating
        print('\nSky flat complete, or too early. Telescope Tracking is off.\n')
        self.sky_guard = False


    def screen_flat_script(self, req, opt):
        if req['numFrames'] > 1:
            flat_count = req['numFrames']
        else:
            flat_count = 1    #   A dedugging compromise

        #  NB here we need to check cam at reasonable temp, or dwell until it is.

        camera_name = str(self.config['camera']['camera_1_1']['name'])
        dark_count = 1
        exp_time = 15
        if flat_count < 1: flat_count = 1
        g_dev['mnt'].park_command({}, {})
        #  NB:  g_dev['enc'].close
        g_dev['obs'].update_status()
        g_dev['scr'].set_screen_bright(0)
        g_dev['scr'].screen_dark()
        time.sleep(5)
        g_dev['obs'].update_status()
        #Here we need to switch off any IR or dome lighting.
        #Take a 10 s dark screen air flat to record ambient
        # Park Telescope
        req = {'time': exp_time,  'alias': camera_name, 'image_type': 'screen flat'}
        opt = {'area': 100, 'count': dark_count, 'filter': 'dark', 'hint': 'screen dark'}  #  air has highest throughput
 
        result = g_dev['cam'].expose_command(req, opt, no_AWS=True)
        print('First dark 30-sec patch, filter = "air":  ', result['patch'])
        # g_dev['scr'].screen_light_on()

        for filt in g_dev['fil'].filter_screen_sort:
            #enter with screen dark
            filter_number = int(filt)
            print(filter_number, g_dev['fil'].filter_data[filter_number][0])
            screen_setting = g_dev['fil'].filter_data[filter_number][4][1]
            g_dev['scr'].set_screen_bright(0)
            g_dev['scr'].screen_dark()
            time.sleep(5)
            exp_time  = g_dev['fil'].filter_data[filter_number][4][0]
            g_dev['obs'].update_status()
            print('Dark Screen; filter, bright:  ', filter_number, 0)
            req = {'time': float(exp_time),  'alias': camera_name, 'image_type': 'screen flat'}
            opt = {'area': 100, 'count': 1, 'filter': g_dev['fil'].filter_data[filter_number][0], 'hint': 'screen pre-filter dark'}
            result = g_dev['cam'].expose_command(req, opt, no_AWS=True)
            print("Dark Screen flat, starting:  ", result['patch'], g_dev['fil'].filter_data[filter_number][0], '\n\n')
            g_dev['obs'].update_status()
            print('Lighted Screen; filter, bright:  ', filter_number, screen_setting)
            g_dev['scr'].set_screen_bright(int(screen_setting))
            g_dev['scr'].screen_light_on()
            time.sleep(10)
            # g_dev['obs'].update_status()
            # time.sleep(10)
            # g_dev['obs'].update_status()
            # time.sleep(10)
            g_dev['obs'].update_status()
            req = {'time': float(exp_time),  'alias': camera_name, 'image_type': 'screen flat'}
            opt = {'area': 100, 'count': flat_count, 'filter': g_dev['fil'].filter_data[filter_number][0], 'hint': 'screen filter light'}
            result = g_dev['cam'].expose_command(req, opt, no_AWS=True)
            # if no exposure, wait 10 sec
            print("Lighted Screen flat:  ", result['patch'], g_dev['fil'].filter_data[filter_number][0], '\n\n')
            g_dev['obs'].update_status()
            g_dev['scr'].set_screen_bright(0)
            g_dev['scr'].screen_dark()
            time.sleep(5)
            g_dev['obs'].update_status()
            print('Dark Screen; filter, bright:  ', filter_number, 0)
            req = {'time': float(exp_time),  'alias': camera_name, 'image_type': 'screen flat'}
            opt = {'area': 100, 'count': 1, 'filter': g_dev['fil'].filter_data[filter_number][0], 'hint': 'screen post-filter dark'}
            result = g_dev['cam'].expose_command(req, opt, no_AWS=True)
            print("Dark Screen flat, ending:  ",result['patch'], g_dev['fil'].filter_data[filter_number][0], '\n\n')


            #breakpoint()
        g_dev['scr'].set_screen_bright(0)
        g_dev['scr'].screen_dark()
        g_dev['obs'].update_status()
        g_dev['mnt'].Tracking = False   #park_command({}, {})
        print('Sky Flat sequence completed, Telescope tracking is off.')
        self.guard = False
        
    

    def auto_focus_script(self, req, opt, throw=600):
        '''
        V curve is a big move focus designed to fit two lines adjacent to the more normal focus curve.
        It finds the approximate focus, particulary for a new instrument. It requires 8 points plus
        a verify.
        Auto focus consists of three points plus a verify.
        Fine focus consists of five points plus a verify.
        Optionally individual images can be multiples of one to average out seeing.
        NBNBNB This code needs to go to known stars to be moe relaible and permit subframes

        Result format:
                        result['mean_focus'] = avg_foc[1]
                        result['mean_rotation'] = avg_rot[1]
                        result['FWHM'] = spot   What is returned is a close proxy to real fitted FWHM.
                        result['half_FD'] = None
                        result['patch'] = cal_result
                        result['temperature'] = avg_foc[2]  This is probably tube not reported by Gemini.
        '''
        if self.config['site'] in ['sro']:   #NB this should be a site config key in the focuser or computed from f-ratio.
            throw = 250
        if self.config['site'] in ['saf']:  #  NB NB f4.9 this belongs in config, not in the code body!!!!
            throw = 400
        self.sequencer_hold = False   #Allow comand checks.
        self.guard = False
        self.af_guard = True

        req2 = copy.deepcopy(req)
        opt2 = copy.deepcopy(opt)

        sim = False  # g_dev['enc'].status['shutter_status'] in ['Closed', 'Closing', 'closed', 'closing']
        
        # try:
        #     self.redis_server.set('enc_cmd', 'sync_enc', ex=1200)
        #     self.redis_server.set('enc_cmd', 'open', ex=1200)
        # except:
        #     pass
        #print('AF entered with:  ', req, opt, '\n .. and sim =  ', sim)
        #self.sequencer_hold = True  #Blocks command checks.
        #Here we jump in too  fast and need for mount to settle
        start_ra = g_dev['mnt'].mount.RightAscension   #Read these to go back.
        start_dec = g_dev['mnt'].mount.Declination
        focus_start = g_dev['foc'].focuser.Position*g_dev['foc'].steps_to_micron
        print("Saved ra, dec, focus:  ", start_ra, start_dec, focus_start)
        try:
            #Check here for filter, guider, still moving  THIS IS A CLASSIC
            #case where a timeout is a smart idea.
            #Wait for external motion to cease before exposing.  Note this precludes satellite tracking.
            st = "" 

            #20210817  g_dev['enc'] does not exist,  so this faults. Cascade problem with user_id...
            while g_dev['foc'].focuser.IsMoving or g_dev['rot'].rotator.IsMoving or \
                  g_dev['mnt'].mount.Slewing: #or g_dev['enc'].status['dome_slewing']:   #Filter is moving??
                if g_dev['foc'].focuser.IsMoving: st += 'f>'
                if g_dev['rot'].rotator.IsMoving: st += 'r>'
                if g_dev['mnt'].mount.Slewing: st += 'm>'
                #if g_dev['enc'].status['dome_slewing']: st += 'd>'
                print(st)
                st = ""
                time.sleep(0.2)
                g_dev['obs'].update_status()
        except:
            print("Motion check faulted.")

        #  NBNBNB Need to preserve  and restore on exit, incoming filter setting

        if req2['target'] == 'near_tycho_star':   ## 'bin', 'area'  Other parameters

            #  Go to closest Mag 7.5 Tycho * with no flip

            focus_star = tycho.dist_sort_targets(g_dev['mnt'].current_icrs_ra, g_dev['mnt'].current_icrs_dec, \
                                    g_dev['mnt'].current_sidereal)
            print("Going to near focus star " + str(focus_star[0][0]) + "  degrees away.")
            g_dev['mnt'].go_coord(focus_star[0][1][1], focus_star[0][1][0])
            req = {'time': 12.5,  'alias':  str(self.config['camera']['camera_1_1']['name']), 'image_type': 'auto_focus'}   #  NB Should pick up filter and constats from config
            opt = {'area': 150, 'count': 1, 'bin': '2, 2', 'filter': 'foc'}
        else:
            pass   #Just take an image where currently pointed.
            req = {'time': 15,  'alias':  str(self.config['camera']['camera_1_1']['name']), 'image_type': 'auto_focus'}   #  NB Should pick up filter and constats from config
            opt = {'area': 150, 'count': 1, 'bin': '2, 2', 'filter': 'foc'}
        foc_pos0 = focus_start
        result = {}
        #print("temporary patch in Sim values")
        print('Autofocus Starting at:  ', foc_pos0, '\n\n')
        g_dev['foc'].focuser.Move((foc_pos0 - 0* throw)*g_dev['foc'].micron_to_steps)   # NB added 20220209 Nasty bug, varies with prior state
        #throw = throw  # NB again, from config.  Units are microns  Passed as default paramter
        retry = 0
        while retry < 3:
            if not sim:
                result = g_dev['cam'].expose_command(req, opt, no_AWS=True) ## , script = 'auto_focus_script_0')  #  This is where we start.
            else:
                result['FWHM'] = 3
                result['mean_focus'] = g_dev['foc'].focuser.Position*g_dev['foc'].steps_to_micron
            spot1 = result['FWHM']
            foc_pos1 = result['mean_focus']
            if math.isnan(spot1):
                retry += 1
                print("Retry of central focus star)")
                continue
            else:
                break
        print('Autofocus Moving In.\n\n')
        g_dev['foc'].focuser.Move((foc_pos0 - throw)*g_dev['foc'].micron_to_steps)
        #opt['fwhm_sim'] = 4.
        if not sim:
            result = g_dev['cam'].expose_command(req, opt, no_AWS=True) ## , script = 'auto_focus_script_1')  #  This is moving in one throw.
        else:
            result['FWHM'] = 4
            result['mean_focus'] = g_dev['foc'].focuser.Position*g_dev['foc'].steps_to_micron
        spot2 = result['FWHM']
        foc_pos2 = result['mean_focus']
        print('Autofocus Overtaveling Out.\n\n')
        g_dev['foc'].focuser.Move((foc_pos0 + 2*throw)*g_dev['foc'].micron_to_steps)
        time.sleep(10)#It is important to overshoot to overcome any backlash  WE need to be sure Exposure waits.
        print('Autofocus Moving back in half-way.\n\n')
        g_dev['foc'].focuser.Move((foc_pos0 + throw)*g_dev['foc'].micron_to_steps)  #NB NB NB THIS IS WRONG!
        time.sleep(10)#opt['fwhm_sim'] = 5
        if not sim:
            result = g_dev['cam'].expose_command(req, opt, no_AWS=True) ## , script = 'auto_focus_script_2')  #  This is moving out one throw.
        else:
            result['FWHM'] = 4.5
            result['mean_focus'] = g_dev['foc'].focuser.Position*g_dev['foc'].steps_to_micron
        spot3 = result['FWHM']
        foc_pos3 = result['mean_focus']
        x = [foc_pos2, foc_pos1, foc_pos3]
        y = [spot2, spot1, spot3]
        print('X, Y:  ', x, y, 'Desire center to be smallest.')
        if spot1 is None or spot2 is None or spot3 is None:  #New additon to stop crash when no spots
            print("No stars detected. Returning to starting focus and pointing.")
            g_dev['foc'].focuser.Move((focus_start)*g_dev['foc'].micron_to_steps)
            self.sequencer_hold = False   #Allow comand checks.
            self.af_guard = False
            g_dev['mnt'].mount.SlewToCoordinatesAsync(start_ra, start_dec)
            self.sequencer_hold = False   
            self.guard = False
            self.af_guard = False
            return
        if spot1 < spot2 and spot1 < spot3:
            try:
                #Digits are to help out pdb commands!
                a1, b1, c1, d1 = fit_quadratic(x, y)
                new_spot = round(a1*d1*d1 + b1*d1 + c1, 2)
    
            except:
    
                print('Autofocus quadratic equation not converge. Moving back to starting focus:  ', focus_start)
                g_dev['foc'].focuser.Move((focus_start)*g_dev['foc'].micron_to_steps)
                time.sleep(5)
                self.sequencer_hold = False   #Allow comand checks.
                self.af_guard = False
                g_dev['mnt'].mount.SlewToCoordinatesAsync(start_ra, start_dec)
                self.sequencer_hold = False   
                self.guard = False
                self.af_guard = False
                return           
            if min(x) <= d1 <= max(x):
                print ('Moving to Solved focus:  ', round(d1, 2), ' calculated:  ',  new_spot)
                pos = int(d1*g_dev['foc'].micron_to_steps)
                
                
                g_dev['foc'].focuser.Move(pos)
                time.sleep(5)
                g_dev['foc'].last_known_focus = d1
                try:
                    g_dev['foc'].last_temperature = g_dev['foc'].focuser.Temperature
                except:
                    g_dev['foc'].last_temperature = 7.5    #NB NB NB this should be a config file default.
                g_dev['foc'].last_source = "auto_focus_script"
                
                if not sim:
                    result = g_dev['cam'].expose_command(req, opt, no_AWS=True, solve_it=True)  #   script = 'auto_focus_script_3')  #  This is verifying the new focus.
                else:
                    result['FWHM'] = new_spot
                    result['mean_focus'] = g_dev['foc'].focuser.Position*g_dev['foc'].steps_to_micron
                spot4 = result['FWHM']
                foc_pos4 = result['mean_focus']
                print('\n\n\nFound best focus at:  ', foc_pos4,' measured is:  ',  round(spot4, 2), '\n\n\n')
                g_dev['foc'].af_log(foc_pos4, spot4, new_spot)
                print("Returning to:  ", start_ra, start_dec)
                g_dev['mnt'].mount.SlewToCoordinatesAsync(start_ra, start_dec)   #Return to pre-focus pointing.
            if sim:
                g_dev['foc'].focuser.Move((focus_start)*g_dev['foc'].micron_to_steps)
            #  NB here we could re-solve with the overlay spot just to verify solution is sane.

            #  NB NB We may want to consider sending the result image patch to AWS
            # NB NB NB I think we may have spot numbers wrong by 1 count and coarse focs not set up correctly.
            self.sequencer_hold = False   
            self.guard = False
            self.af_guard = False
            return
        elif spot2 <= spot1 or spot3 <= spot1:
            if spot2 <= spot3: 
                min_focus = foc_pos2
            if spot3 <= spot2:
                min_focus = foc_pos3
            print("It appears camera is too far out; try again with coarse_focus_script.")
            self.coarse_focus_script(req2, opt2, throw=throw + 75, begin_at=min_focus)
            self.sequencer_hold = False   
            self.guard = False
            self.af_guard = False
            return
        else:
            print('Spots are really wrong so moving back to starting focus:  ', focus_start)
            g_dev['foc'].focuser.Move((focus_start)*g_dev['foc'].micron_to_steps)
        print("Returning to:  ", start_ra, start_dec)
        g_dev['mnt'].mount.SlewToCoordinatesAsync(start_ra, start_dec)   #Return to pre-focus pointing.
        if sim:
            g_dev['foc'].focuser.Move((focus_start)*g_dev['foc'].micron_to_steps)
        #  NB here we could re-solve with the overlay spot just to verify solution is sane.
        self.sequencer_hold = False   #Allow comand checks.
        self.af_guard = False
        #  NB NB We may want to consider sending the result image patch to AWS
        self.sequencer_hold = False   
        self.guard = False
        self.af_guard = False
        return


    def coarse_focus_script(self, req, opt, throw=700, begin_at=None):
        '''
        V curve is a big move focus designed to fit two lines adjacent to the more normal focus curve.
        It finds the approximate focus, particulary for a new instrument. It requires 8 points plus
        a verify.
        Auto focus consists of three points plus a verify.
        Fine focus consists of five points plus a verify.
        Optionally individual images can be multiples of one to average out seeing.
        NBNBNB This code needs to go to known stars to be moe relaible and permit subframes
        '''
        print('AF entered with:  ', req, opt)
        self.sequencer_hold = False   
        self.guard = False
        self.af_guard = True
        sim = False #g_dev['enc'].status['shutter_status'] in ['Closed', 'closed', 'Closing', 'closing']
        print('AF entered with:  ', req, opt, '\n .. and sim =  ', sim)
        #self.sequencer_hold = True  #Blocks command checks.
        start_ra = g_dev['mnt'].mount.RightAscension
        start_dec = g_dev['mnt'].mount.Declination
        if begin_at is None:  #  ADDED 20120821 WER
            foc_start = g_dev['foc'].focuser.Position*g_dev['foc'].steps_to_micron
        else:
            foc_start = begin_at  #In this case we start at a place close to a 3 point minimum. 
            g_dev['foc'].focuser.Move((foc_start)*g_dev['foc'].micron_to_steps)
        print("Saved ra dec focus:  ", start_ra, start_dec, foc_start)
        try:
            #Check here for filter, guider, still moving  THIS IS A CLASSIC
            #case where a timeout is a smart idea.
            #Wait for external motion to cease before exposing.  Note this precludes satellite tracking.
            st = "" 
            while g_dev['foc'].focuser.IsMoving or g_dev['rot'].rotator.IsMoving or \
                  g_dev['mnt'].mount.Slewing: #or g_dev['enc'].status['dome_slewing']:   #Filter is moving??
                if g_dev['foc'].focuser.IsMoving: st += 'f>'
                if g_dev['rot'].rotator.IsMoving: st += 'r>'
                if g_dev['mnt'].mount.Slewing: st += 'm>'
                #if g_dev['enc'].status['dome_slewing']: st += 'd>'
                print(st)
                st = ""
                time.sleep(0.2)
                g_dev['obs'].update_status()
        except:
            print("Motion check faulted.")
        if req['target'] == 'near_tycho_star':   ## 'bin', 'area'  Other parameters
            #  Go to closest Mag 7.5 Tycho * with no flip
            focus_star = tycho.dist_sort_targets(g_dev['mnt'].current_icrs_ra, g_dev['mnt'].current_icrs_dec, \
                                    g_dev['mnt'].current_sidereal)
            print("Going to near focus star " + str(focus_star[0][0]) + "  degrees away.")
            g_dev['mnt'].go_coord(focus_star[0][1][1], focus_star[0][1][0])
            req = {'time': 12.5,  'alias':  str(self.config['camera']['camera_1_1']['name']), 'image_type': 'auto_focus'}   #  NB Should pick up filter and constats from config
            opt = {'area': 100, 'count': 1, 'filter': 'foc'}
        else:
            pass   #Just take time image where currently pointed.
            req = {'time': 15,  'alias':  str(self.config['camera']['camera_1_1']['name']), 'image_type': 'auto_focus'}   #  NB Should pick up filter and constats from config
            opt = {'area': 100, 'count': 1, 'filter': 'foc'}
        foc_pos0 = foc_start
        result = {}
        print('Autofocus Starting at:  ', foc_pos0, '\n\n')
        g_dev['foc'].focuser.Move((foc_pos0 - 0*throw)*g_dev['foc'].micron_to_steps)  #Added 20220209! A bit late
        #throw = 100  # NB again, from config.  Units are microns
        if not sim:
            result = g_dev['cam'].expose_command(req, opt, no_AWS=True)
        else:
            result['FWHM'] = 4
            result['mean_focus'] = g_dev['foc'].focuser.Position*g_dev['foc'].steps_to_micron
        spot1 = result['FWHM']
        foc_pos1 = result['mean_focus']  
        # if not sim:
        #     result = g_dev['cam'].expose_command(req, opt, no_AWS=True) ## , script = 'auto_focus_script_0')  #  This is where we start.
        # else:
        #     result['FWHM'] = 3
        #     result['mean_focus'] = foc_pos0
        # spot1 = result['FWHM']
        # foc_pos1 = result['mean_focus']
        
        
        print('Autofocus Moving In -1x, second time.\n\n')
        g_dev['foc'].focuser.Move((foc_pos0 - throw)*g_dev['foc'].micron_to_steps)
        #opt['fwhm_sim'] = 4.
        if not sim:
            result = g_dev['cam'].expose_command(req, opt, no_AWS=True)
        else:
            result['FWHM'] = 5
            result['mean_focus'] = g_dev['foc'].focuser.Position*g_dev['foc'].steps_to_micron
        spot2 = result['FWHM']
        foc_pos2 = result['mean_focus']
        print('Autofocus Moving In -2x, second time.\n\n')
        g_dev['foc'].focuser.Move((foc_pos0 - 2*throw)*g_dev['foc'].micron_to_steps)
        #opt['fwhm_sim'] = 4.
        if not sim:
            result = g_dev['cam'].expose_command(req, opt, no_AWS=True)
        else:
            result['FWHM'] = 6
            result['mean_focus'] = g_dev['foc'].focuser.Position*g_dev['foc'].steps_to_micron
        spot3 = result['FWHM']
        foc_pos3 = result['mean_focus']
        #Need to check we are not going out too far!
        print('Autofocus Moving out +3X.\n\n')
        g_dev['foc'].focuser.Move((foc_pos0 + 3*throw)*g_dev['foc'].micron_to_steps)
        print('Autofocus back in for backlash to +2X\n\n')#It is important to overshoot to overcome any backlash
        g_dev['foc'].focuser.Move((foc_pos0 + 2*throw)*g_dev['foc'].micron_to_steps)
        #opt['fwhm_sim'] = 5
        if not sim:
            result = g_dev['cam'].expose_command(req, opt, no_AWS=True)
        else:
            result['FWHM'] = 6.5
            result['mean_focus'] = g_dev['foc'].focuser.Position*g_dev['foc'].steps_to_micron
        spot4 = result['FWHM']
        foc_pos4 = result['mean_focus']
        print('Autofocus back in for backlash to +1X\n\n')
        g_dev['foc'].focuser.Move((foc_pos0 + throw)*g_dev['foc'].micron_to_steps)
        #opt['fwhm_sim'] = 4.
        if not sim:
            result = g_dev['cam'].expose_command(req, opt, no_AWS=True)
        else:
            result['FWHM'] = 5.75
            result['mean_focus'] = g_dev['foc'].focuser.Position*g_dev['foc'].steps_to_micron
        spot5 = result['FWHM']
        foc_pos5 = result['mean_focus']
        x = [foc_pos3, foc_pos2, foc_pos1, foc_pos5, foc_pos4]
        y = [spot3, spot2, spot1, spot5, spot4]
        print('X, Y:  ', x, y)
        try:
            #Digits are to help out pdb commands!
            a1, b1, c1, d1 = fit_quadratic(x, y)
            new_spot = round(a1*d1*d1 + b1*d1 + c1, 2)
        except:
            print('Autofocus quadratic equation not converge. Moving back to starting focus:  ', foc_start)
            g_dev['foc'].focuser.Move((foc_start)*g_dev['foc'].micron_to_steps)
            self.sequencer_hold = False   
            self.guard = False
            self.af_guard = False
            return 
        if min(x) <= d1 <= max(x):
            print ('Moving to Solved focus:  ', round(d1, 2), ' calculated:  ',  new_spot)
            #Saves a base for relative focus adjusts.
            pos = int(d1*g_dev['foc'].micron_to_steps)
            g_dev['foc'].focuser.Move(pos)
            g_dev['foc'].last_known_focus = d1
            try:
                g_dev['foc'].last_temperature = g_dev['foc'].focuser.Temperature
            except:
                g_dev['foc'].last_temperature = 10.0    #NB NB THis shoule be a site monthly default.
            g_dev['foc'].last_source = "coarse_focus_script"
            if not sim:
                breakpoint()
                result = g_dev['cam'].expose_command(req, opt, solve_it=True)
            else:
                result['FWHM'] = new_spot
                result['mean_focus'] = g_dev['foc'].focuser.Position*g_dev['foc'].steps_to_micron
            try:
                spot6 = result['FWHM']
                foc_pos4 = result['mean_focus']
                print('\n\n\nFound best focus at:  ', foc_pos4,' measured is:  ',  round(spot6, 2), '\n\n\n')
            except:
                print('Known bug, Verifcation did not work. Returing to target using solved focus.')
        else:
            print('Coarse_focus did not converge. Moving back to starting focus:  ', foc_pos0)
            g_dev['foc'].focuser.Move((foc_start)*g_dev['foc'].micron_to_steps)
        print("Returning to:  ", start_ra, start_dec)
        g_dev['mnt'].mount.SlewToCoordinatesAsync(start_ra, start_dec)   #Return to pre-focus pointing.
        if sim:
            g_dev['foc'].focuser.Move((foc_start)*g_dev['foc'].micron_to_steps)
        self.sequencer_hold = False   
        self.guard = False
        self.af_guard = False
        return result


    def equatorial_pointing_run(self, req, opt, spacing=10, vertical=False, grid=False, alt_minimum=25):
        '''
        unpark telescope
        if not open, open dome
        go to zenith & expose (Consider using Nearest mag 7 grid star.)
        verify reasonable transparency
            Ultimately, check focus, find a good exposure level
        go to -72.5 degrees of ha, 0  expose
        ha += 10; repeat to Ha = 67.5
        += 5, expose
        -= 10 until -67.5

        if vertical go ha = -0.25 and step dec 85 -= 10 to -30 then
        flip and go other way with offset 5 deg.

        For Grid use Patrick Wallace's Mag 7 Tyco star grid it covers
        sky equal-area, has a bright star as target and wraps around
        both axes to better sample the encoders. Choose and load the
        grid coarseness.
        '''
        '''
        Prompt for ACCP model to be turned off
        if closed:
           If WxOk: open
        if parked:
             unpark

         pick grid star near zenith in west (no flip)
              expose 10 s
              solve
              Is there a bright object in field?
              adjust exposure if needed.
        Go to (-72.5deg HA, dec = 0),
             Expose, calibrate, save file.  Consider
             if we can real time solve or just gather.
        step 10 degrees forward untl ha is 77.5
        at 77.5 adjust target to (72.5, 0) and step
        backward.  Stop when you get to -77.5.
        park
        Launch reduction

A variant on this is cover a grid, cover a + sign shape.
IF sweep
        '''
       # ptr_utility.ModelOn = False
        
        self. sky_guard = True
        ha_deg_steps = (-72.5, -62.5, -52.5, -42.5, -32.5, -22.5, -12.5, -2.5, \
                         -7.5, -17.5, -27.5, -37.5, -47.5, -57.5, -67.5, \
                         2.5,  12.5, 22.5, 32.5, 42.5, 52.5, 62.5, 72.5, \
                         67.5, 57.5, 47.5, 37.5, 27.5, 17.5, 7.5)
        length = len(ha_deg_steps)
        count = 0
        print("Starting equatorial sweep.")
        g_dev['mnt'].unpark_command()
        #cam_name = str(self.config['camera']['camera_1_1']['name'])
        for ha_degree_value in ha_deg_steps:
            target_ra = ra_fix(g_dev['mnt'].mount.SiderealTime - ha_degree_value/15.)
            target_dec = 0
            #     #  Go to closest Mag 7.5 Tycho * with no flip
            # focus_star = tycho.dist_sort_targets(target_ra, target_dec, \
            #                    g_dev['mnt'].mount.SiderealTime)
            # if focus_star is None:
            #     print("No near star, skipping.")   #This should not happen.
            #     continue
            #print("Going to near focus star " + str(focus_star[0]) + "  degrees away.")
            #req = {'ra':  focus_star[1][1],
            #       'dec': focus_star[1][0]     #Note order in important (dec, ra)
            req = {'ra':  target_ra,
                   'dec': target_dec     #Note order in important (dec, ra)
                   }
            opt = {}
            g_dev['mnt'].go_command(req, opt)
            st = ''
            enc_status = eval(self.redis_server.get('enc_status'))  #NB Is this current?
            while g_dev['mnt'].mount.Slewing or enc_status['dome_slewing']:
                if g_dev['mnt'].mount.Slewing: st += 'm>'
                if g_dev['enc'].status['dome_slewing']: st += 'd>'
                print(st)
                st = ''
                g_dev['obs'].update_status()
                time.sleep(0.5)
            time.sleep(3)
            g_dev['obs'].update_status()
            req = {'time': 10,  'alias': 'sq01', 'image_type': 'experimental'}
            opt = {'area': 150, 'count': 1, 'bin': '2,2', 'filter': g_dev['fil'].filter_data[0][0], 'hint': 'Equator Run'}
            result = g_dev['cam'].expose_command(req, opt)
            g_dev['obs'].update_status()
            result = 'simulated result.'
            count += 1
            print('\n\nResult:  ', result,   'To go count:  ', length - count,  '\n\n')
        g_dev['mnt'].mount.Tracking = False
        print("Equatorial sweep completed. Happy reducing.")
        ptr_utility.ModelOn = True
        self.sky_guard = False
        return
 
    def cross_pointing_run(self, req, opt, spacing=30, vertical=False, grid=False, alt_minimum=25):
        '''
        unpark telescope
        if not open, open dome
        go to zenith & expose (Consider using Nearest mag 7 grid star.)
        verify reasonable transparency
            Ultimately, check focus, find a good exposure level
        go to -72.5 degrees of ha, 0  expose
        ha += 10; repeat to Ha = 67.5
        += 5, expose
        -= 10 until -67.5

        if vertical go ha = -0.25 and step dec 85 -= 10 to -30 then
        flip and go other way with offset 5 deg.

        For Grid use Patrick Wallace's Mag 7 Tyco star grid it covers
        sky equal-area, has a bright star as target and wraps around
        both axes to better sample the encoders. Choose and load the
        grid coarseness.
        '''
        '''
        Prompt for ACCP model to be turned off
        if closed:
           If WxOk: open
        if parked:
             unpark

         pick grid star near zenith in west (no flip)
              expose 10 s
              solve
              Is there a bright object in field?
              adjust exposure if needed.
        Go to (-72.5deg HA, dec = 0),
             Expose, calibrate, save file.  Consider
             if we can real time solve or just gather.
        step 10 degrees forward untl ha is 77.5
        at 77.5 adjust target to (72.5, 0) and step
        backward.  Stop when you get to -77.5.
        park
        Launch reduction

A variant on this is cover a grid, cover a + sign shape.
IF sweep
        '''
       # ptr_utility.ModelOn = False
        
        self. sky_guard = True
        points = [(-2.5, 0), (-2.5, -30), (-30, 0), (-60, 0), (2.5, 75), (0.5, 45), \
                  (0.5, 0), (30, 0), (60, 0)]
        ha_deg_steps = (-72.5, -62.5, -52.5, -42.5, -32.5, -22.5, -12.5, -2.5, \
                         -7.5, -17.5, -27.5, -37.5, -47.5, -57.5, -67.5, \
                         2.5,  12.5, 22.5, 32.5, 42.5, 52.5, 62.5, 72.5, \
                         67.5, 57.5, 47.5, 37.5, 27.5, 17.5, 7.5)
        length = len(points)
        count = 0
        print("Starting cross, # of points:  ", length)
        g_dev['mnt'].unpark_command()
        #cam_name = str(self.config['camera']['camera_1_1']['name'])
        for point_value in points:
            target_ra = ra_fix(g_dev['mnt'].mount.SiderealTime - point_value[0]/15.)
            target_dec = point_value[1]
            #     #  Go to closest Mag 7.5 Tycho * with no flip
            # focus_star = tycho.dist_sort_targets(target_ra, target_dec, \
            #                    g_dev['mnt'].mount.SiderealTime)
            # if focus_star is None:
            #     print("No near star, skipping.")   #This should not happen.
            #     continue
            #print("Going to near focus star " + str(focus_star[0]) + "  degrees away.")
            #req = {'ra':  focus_star[1][1],
            #       'dec': focus_star[1][0]     #Note order in important (dec, ra)
            req = {'ra':  target_ra,
                   'dec': target_dec     #Note order in important (dec, ra)
                   }
            opt = {}
            g_dev['mnt'].go_command(req, opt)
            st = ''
            while g_dev['mnt'].mount.Slewing or g_dev['enc'].status['dome_slewing']:
                if g_dev['mnt'].mount.Slewing: st += 'm>'
                if g_dev['enc'].status['dome_slewing']: st += 'd>'
                print(st)
                st = ''
                g_dev['obs'].update_status()
                time.sleep(0.5)
            time.sleep(3)
            g_dev['obs'].update_status()
            req = {'time': 30,  'alias': 'sq01', 'image_type': 'experimental'}
            opt = {'area': 150, 'count': 1, 'bin': '2,2', 'filter': g_dev['fil'].filter_data[0][0], 'hint': 'Equator Run'}
            result = g_dev['cam'].expose_command(req, opt)
            g_dev['obs'].update_status()
            result = 'simulated result.'
            count += 1
            print('\n\nResult:  ', result,   'To go count:  ', length - count,  '\n\n')
        g_dev['mnt'].mount.Tracking = False
        print("Equatorial sweep completed. Happy reducing.")
        ptr_utility.ModelOn = True
        self.sky_guard = False
        return
    
    def sky_grid_pointing_run(self, req, opt, spacing=10, vertical=False, grid=False, alt_minimum=25):
        #camera_name = str(self.config['camera']['camera_1_1']['name'])
        '''
        unpark telescope
        if not open, open dome
        go to zenith & expose (Consider using Nearest mag 7 grid star.)
        verify reasonable transparency
            Ultimately, check focus, find a good exposure level
        go to -72.5 degrees of ha, 0  expose
        ha += 10; repeat to Ha = 67.5
        += 5, expose
        -= 10 until -67.5

        if vertical go ha = -0.25 and step dec 85 -= 10 to -30 then
        flip and go other way with offset 5 deg.

        For Grid use Patrick Wallace's Mag 7 Tyco star grid it covers
        sky equal-area, has a bright star as target and wraps around
        both axes to better sample the encoders. Choose and load the
        grid coarseness.
        '''
        '''
        Prompt for ACCP model to be turned off
        if closed:
           If WxOk: open
        if parked:
             unpark

         pick grid star near zenith in west (no flip)
              expose 10 s
              solve
              Is there a bright object in field?
              adjust exposure if needed.
        Go to (-72.5deg HA, dec = 0),
             Expose, calibrate, save file.  Consider
             if we can real time solve or just gather.
        step 10 degrees forward untl ha is 77.5
        at 77.5 adjust target to (72.5, 0) and step
        backward.  Stop when you get to -77.5.
        park
        Launch reduction

A variant on this is cover a grid, cover a + sign shape.
IF sweep
        '''
        self.sky_guard = True
        #ptr_utility.ModelOn = False
        print("Starting sky sweep. ")
        g_dev['mnt'].unpark_command({}, {})
        if g_dev['enc'].is_dome:
            g_dev['enc'].Slaved = True  #Bring the dome into the picture.
        g_dev['obs'].update_status()
        try:
            g_dev['scr'].screen_dark()
        except:
            pass
        g_dev['obs'].update_status()
        g_dev['mnt'].unpark_command()
        #cam_name = str(self.config['camera']['camera_1_1']['name'])

        sid = g_dev['mnt'].mount.SiderealTime
        if req['gridType'] == 'medium':  # ~50
            grid = 4
        if req['gridType'] == 'coarse':  # ~30
            grid = 7
        if req['gridType'] == 'fine':    # ~100
            grid = 2

        grid_stars = tycho.az_sort_targets(sid, grid)  #4 produces about 50 targets.
        length = len(grid_stars)
        print(length, "Targets chosen for grid.")
        last_az = 0.25
        count = 0
        for grid_star in grid_stars:
            if grid_star is None:
                print("No near star, skipping.")   #This should not happen.
                count += 1
                continue
            if grid_star[0] < last_az:   #Consider also insisting on a reasonable HA, eg., >= altitude of the Pole.
               count += 1
               continue
            last_az = grid_star[0] + 0.01
            print("Going to near grid star " + str(grid_star) + " (az, (dec, ra)")
            req = {'ra':  grid_star[1][1],
                   'dec': grid_star[1][0]     #Note order is important (dec, ra)
                   }
            opt = {}
            g_dev['mnt'].go_command(req, opt)
            time.sleep(0.5)
            st = ''
            while g_dev['mnt'].mount.Slewing or g_dev['enc'].status['dome_slewing']:
                if g_dev['mnt'].mount.Slewing: st += 'm>'
                if g_dev['enc'].status['dome_slewing']: st += 'd>'
                print(st)
                st = ''
                g_dev['obs'].update_status()
                time.sleep(0.5)

            time.sleep(1)  #Give a little extra time for mount to settle.
            g_dev['obs'].update_status()
            req = {'time': 30,  'alias': 'sq01', 'image_type': 'experimental'}
            opt = {'area': 150, 'count': 1, 'bin': '2,2', 'filter': g_dev['fil'].filter_data[0][0], 'hint': 'Tycho grid.'}
            result = g_dev['cam'].expose_command(req, opt)
            g_dev['obs'].update_status()
            result = 'simulated result.'
            count += 1
            print('\n\nResult:  ', result,   'To go count:  ', length - count,  '\n\n')
            
        #g_dev['mnt'].park()
        print("Equatorial sweep completed. Happy reducing.")
        ptr_utility.ModelOn = True
        self.sky_guard = False
        return       

    def rel_sky_grid_pointing_run(self, req, opt, spacing=10, vertical=False, grid=False, alt_minimum=25):
        #camera_name = str(self.config['camera']['camera_1_1']['name'])
        '''
        unpark telescope
        if not open, open dome
        go to zenith & expose (Consider using Nearest mag 7 grid star.)
        verify reasonable transparency
            Ultimately, check focus, find a good exposure level
        go to -72.5 degrees of ha, 0  expose
        ha += 10; repeat to Ha = 67.5
        += 5, expose
        -= 10 until -67.5

        if vertical go ha = -0.25 and step dec 85 -= 10 to -30 then
        flip and go other way with offset 5 deg.

        For Grid use Patrick Wallace's Mag 7 Tyco star grid it covers
        sky equal-area, has a bright star as target and wraps around
        both axes to better sample the encoders. Choose and load the
        grid coarseness.
        '''
        '''
        Prompt for ACCP model to be turned off
        if closed:
           If WxOk: open
        if parked:
             unpark

         pick grid star near zenith in west (no flip)
              expose 10 s
              solve
              Is there a bright object in field?
              adjust exposure if needed.
        Go to (-72.5deg HA, dec = 0),
             Expose, calibrate, save file.  Consider
             if we can real time solve or just gather.
        step 10 degrees forward untl ha is 77.5
        at 77.5 adjust target to (72.5, 0) and step
        backward.  Stop when you get to -77.5.
        park
        Launch reduction

A variant on this is cover a grid, cover a + sign shape.
IF sweep
        '''
        #breakpoint()
        self.sky_guard = True
        ptr_utility.ModelOn = False
        print("Starting sky sweep.")
        g_dev['mnt'].unpark_command({}, {})
        if g_dev['enc'].is_dome:
            g_dev['enc'].Slaved = True  #Bring the dome into the picture.
        g_dev['obs'].update_status()
        g_dev['scr'].screen_dark()
        g_dev['obs'].update_status()
        g_dev['mnt'].unpark_command()
        #cam_name = str(self.config['camera']['camera_1_1']['name'])

        sid = g_dev['mnt'].mount.SiderealTime
        if req['gridType'] == 'medium':  # ~50
            grid = 4
        if req['gridType'] == 'coarse':  # ~30
            grid = 7
        if req['gridType'] == 'fine':    # ~100
            grid = 2
        grid_stars = tycho.tpt_grid
        length = len(grid_stars)
        print(length, "Targets chosen for grid.")
        last_az = 0.25
        count = 0
        for grid_star in grid_stars:
            if grid_star is None:
                print("No near star, skipping.")   #This should not happen.
                count += 1
                continue
            if grid_star[0] < last_az:   #Consider also insisting on a reasonable HA
               count += 1
               continue
            last_az = grid_star[0] + 0.001
            print("Going to near grid star " + str(grid_star) + " (az, (dec, ra)")
            req = {'ra':  grid_star[1][1],
                   'dec': grid_star[1][0]     #Note order is important (dec, ra)
                   }
            opt = {}
            g_dev['mnt'].go_command(req, opt)
            time.sleep(0.5)
            st = ''
            while g_dev['mnt'].mount.Slewing or g_dev['enc'].status['dome_slewing']:
                if g_dev['mnt'].mount.Slewing: st += 'm>'
                if g_dev['enc'].status['dome_slewing']: st += 'd>'
                print(st)
                st = ''
                g_dev['obs'].update_status()
                time.sleep(0.5)

            time.sleep(3)
            g_dev['obs'].update_status()
            req = {'time': 15,  'alias': 'sq01', 'image_type': 'experimental'}
            opt = {'area': 150, 'count': 1, 'bin': '2,2', 'filter': g_dev['fil'].filter_data[0][0], 'hint': 'Tycho grid.'}
            result = g_dev['cam'].expose_command(req, opt)
            g_dev['obs'].update_status()
            result = 'simulated result.'
            count += 1
            print('\n\nResult:  ', result,   'To go count:  ', length - count,  '\n\n')
            
        g_dev['mnt'].mount.Tracking = False
        print("Equatorial sweep completed. Happy reducing.")
        ptr_utility.ModelOn = True
        self.sky_guard = False
        return    
       
    def vertical_pointing_run(self, req, opt, spacing=10, vertical=False, grid=False, alt_minimum=25):
        '''
        unpark telescope
        if not open, open dome
        go to zenith & expose (Consider using Nearest mag 7 grid star.)
        verify reasonable transparency
            Ultimately, check focus, find a good exposure level
        go to -72.5 degrees of ha, 0  expose
        ha += 10; repeat to Ha = 67.5
        += 5, expose
        -= 10 until -67.5

        if vertical go ha = -0.25 and step dec 85 -= 10 to -30 then
        flip and go other way with offset 5 deg.

        For Grid use Patrick Wallace's Mag 7 Tyco star grid it covers
        sky equal-area, has a bright star as target and wraps around
        both axes to better sample the encoders. Choose and load the
        grid coarseness.
        '''
        '''
        Prompt for ACCP model to be turned off
        if closed:
           If WxOk: open
        if parked:
             unpark

         pick grid star near zenith in west (no flip)
              expose 10 s
              solve
              Is there a bright object in field?
              adjust exposure if needed.
        Go to (-72.5deg HA, dec = 0),
             Expose, calibrate, save file.  Consider
             if we can real time solve or just gather.
        step 10 degrees forward untl ha is 77.5
        at 77.5 adjust target to (72.5, 0) and step
        backward.  Stop when you get to -77.5.
        park
        Launch reduction

A variant on this is cover a grid, cover a + sign shape.
IF sweep
        '''
        self.sky_guard = True
        #ptr_utility.ModelOn = False
        # dec_steps = [-30, -25, -20, -15, -10, -5, 0, 5, 10, 15, 20, 25, 30, \
        #              35, 40, 45, 50, 55, 60, 65, 70, 75, 80, 85]
        dec_steps = [-30, -20, -10, 0, 10, 20, 30, 40, 50, 55, 60, 65, 70, 75, 80, 82.5, \
                     77.5, 72.5, 67.5, 62.5, 57.5, 50, 45, 35, 25, 15, 5, -5, -15, -25]
        # dec_copy = dec_steps[:-1].copy()
        # dec_copy.reverse()
        # dec_steps += dec_copy
        length = len(dec_steps)*2
        count = 0
        print("Starting West dec sweep, ha = 0.1")
        g_dev['mnt'].unpark_command()
        #cam_name = str(self.config['camera']['camera_1_1']['name'])
        for ha in [0.1, -0.1]:
            for degree_value in dec_steps:
                target_ra =  ra_fix(g_dev['mnt'].mount.SiderealTime - ha)

    
                #     #  Go to closest Mag 7.5 Tycho * with no flip
                # focus_star = tycho.dist_sort_targets(target_ra, target_dec, \
                #                    g_dev['mnt'].mount.SiderealTime)
                # if focus_star is None:
                #     print("No near star, skipping.")   #This should not happen.
                #     continue
                # print("Going to near focus star " + str(focus_star[0]) + "  degrees away.")
                req = {'ra':  target_ra,
                       'dec': degree_value} 
                opt = {}
                #Should have an Alt limit check here
                g_dev['mnt'].go_command(req, opt)
                st = ''
                while g_dev['mnt'].mount.Slewing or g_dev['enc'].status['dome_slewing']:
                    if g_dev['mnt'].mount.Slewing: st += 'm>'
                    if g_dev['enc'].status['dome_slewing']: st += 'd>'
                    print(st)
                    st = ''
                    g_dev['obs'].update_status()
                    time.sleep(0.5)
                time.sleep(3)
                g_dev['obs'].update_status()
                req = {'time': 15,  'alias': 'sq01', 'image_type': 'experimental'}
                opt = {'area': 150, 'count': 1, 'bin': '2,2', 'filter': g_dev['fil'].filter_data[0][0], 'hint': 'Tycho grid.'}
                result = g_dev['cam'].expose_command(req, opt)
                g_dev['obs'].update_status()
                result = 'simulated result.'
                count += 1
                print('\n\nResult:  ', result,   'To go count:  ', length - count,  '\n\n')
                g_dev['obs'].update_status()
                result = 'simulated'
                print('Result:  ', result)
        g_dev['mnt'].stop_command()
        print("Vertical sweep completed. Happy reducing.")
        self.equitorial_pointing_run({},{})
        ptr_utility.ModelOn = True
        self.sky_guard = False
        return

    def append_completes(self, block_id):
        camera = self.config['camera']['camera_1_1']['name']
        seq_shelf = shelve.open(g_dev['cam'].site_path + 'ptr_night_shelf/' + camera)
        print("block_id:  ", block_id)
        lcl_list = seq_shelf['completed_blocks']
        lcl_list.append(block_id)   #NB NB an in-line append did not work!
        seq_shelf['completed_blocks']= lcl_list
        print('Appended completes contains:  ', seq_shelf['completed_blocks'])
        seq_shelf.close()
        return 
    
    def is_in_completes(self, check_block_id):
        camera = self.config['camera']['camera_1_1']['name']
        seq_shelf = shelve.open(g_dev['cam'].site_path + 'ptr_night_shelf/' + camera)
        #print('Completes contains:  ', seq_shelf['completed_blocks'])
        if check_block_id in seq_shelf['completed_blocks']:
            seq_shelf.close()
            return True
        else:
            seq_shelf.close()
            return False

    
    def reset_completes(self):
        try:
            camera = self.config['camera']['camera_1_1']['name']
            seq_shelf = shelve.open(g_dev['cam'].site_path + 'ptr_night_shelf/' + str(camera))
            seq_shelf['completed_blocks'] = []
            seq_shelf.close()
        except:
            print('Found an empty shelf.  Reset_(block)completes for:  ', camera)
        return 

    # import math
    # chip_x =1.4022
    # chip_y = 0.9362
    # def tile_field(field_x, field_y, chip_x, chip_y, overlap=12.5):
    #     trial_x = field_x/(chip_x* (100 - abs(overlap))/100)
    #     trial_y = field_y/(chip_y* (100 - abs(overlap))/100)
    #     proposed_x = round(trial_x + 0.25, 0)
    #     proposed_y = round(trial_y + 0.25, 0)
    #     span_x = chip_x*proposed_x
    #     span_y = chip_y*proposed_y
    #     over_span_x = span_x - field_x
    #     over_span_y = span_y - field_y
    #     span_y = chip_y*proposed_y
    #     if proposed_x - 1 >= 1:
    #         x_overlap = over_span_x/(proposed_x - 1)
    #     else:
    #         x_overlap =(field_x - span_x)/2
    #     if proposed_y - 1 >=  1:
    #         y_overlap = over_span_y/(proposed_y - 1)
    #     else:            
    #         y_overlap =(field_y - span_y)/2
    #     if 0 <= x_overlap  < overlap/100:
    #         proposed_x += 1
    #         span_x = chip_x*proposed_x
    #         over_span_x = span_x - field_x
    #         x_overlap = over_span_x/(proposed_x - 1)
    #     if 0 <= y_overlap < overlap/100:
    #         proposed_y += 1
    #         span_y = chip_y*proposed_y
    #         over_span_y = span_y - field_y
    #         y_overlap = over_span_y/(proposed_y - 1)          
    #     return(proposed_x, proposed_y, x_overlap, y_overlap)
    # for side in range(0,7):
    #     area = math.sqrt(2)**side
    #     print(side, round(area, 3))
    #     print(tile_field(side, side, chip_x, chip_y))

<|MERGE_RESOLUTION|>--- conflicted
+++ resolved
@@ -272,11 +272,12 @@
 
         Scripts must not block too long or they must provide for periodic calls to check status.
         '''
-
+        
         # NB Need a better way to get all the events.
         if g_dev['obs'].status_count < 3:
             return
         obs_win_begin, sunZ88Op, sunZ88Cl, ephem_now = self.astro_events.getSunEvents()
+
         ocn_status = g_dev['ocn'].status
         enc_status = g_dev['enc'].status
         events = g_dev['events']
@@ -301,15 +302,11 @@
             self.enc_to_skyflat_and_open(enc_status, ocn_status)
         
         #elif True or 
-        elif self.sky_flat_latch and ((events['Eve Sky Flats' ] <= ephem_now < events['End Eve Sky Flats'])  \
+        elif self.sky_flat_latch and ((events['Eve Sky Flats'] <= ephem_now < events['End Eve Sky Flats'])  \
                and g_dev['enc'].mode == 'Automatic' and not g_dev['ocn'].wx_hold and \
                self.config['auto_eve_sky_flat']):
-<<<<<<< HEAD
-            self.sky_flat_latch = True
-=======
             self.sky_flat_latch = False
 
->>>>>>> 31cb2189
             #if enc_status['shutter_status'] in ['Closed', 'closed', 'Closing', 'closing']:
             self.enc_to_skyflat_and_open(enc_status, ocn_status)   #Just in case a Wx hold stopped opening      
 
@@ -509,7 +506,7 @@
         # if bock['project'] is None:
             #user controlled block...
         #NB NB NB  if no project found, need to say so not fault. 20210624
-
+        #breakpoint()
         for target in block['project']['project_targets']:   #  NB NB NB Do multi-target projects make sense???
             dest_ra = float(target['ra']) - \
                 float(block_specification['project']['project_constraints']['ra_offset'])/15.
@@ -674,7 +671,7 @@
                             pitch = 0.1875
                         if exposure['area'] in ['125', '125%', 125]:
                             pitch = 0.125
-                    elif exposure['area'] in ['600', '600%', 600, '400', '400%', 400]:  # 9 exposures.
+                    elif exposure['area'] in ['600', '600%', 600, '450', '450%', 450]:  # 9 exposures.
                         offset = [(0.5, 0.5), 
                                   (-0.5, 0.5), 
                                   (-1.5, 0.5), 
@@ -696,7 +693,7 @@
                         if exposure['area'] in ['600', '600%', 600]:
                             pitch = 0.125
 
-                        if exposure['area'] in ['400', '400%', 400]:
+                        if exposure['area'] in ['450', '450%', 450]:
                             pitch = 0.1875
                         pane = 0
                     elif exposure['area'] in ['500', '500%',]:  # 6 or 7 exposures.  SQUARE
@@ -928,21 +925,22 @@
         """
         self.sky_guard = True
         print('Eve Sky Flat sequence Starting, Enclosure PRESUMED Open. Telescope will un-park.')
-        #reakpoint()
+        #breakpoint()
         camera_name = str(self.config['camera']['camera_1_1']['name'])
-        flat_count = 5
-        min_exposure = float(self.config['camera']['camera_1_1']['settings']['min_exposure']) 
+        flat_count = 7
+        min_exposure = float(self.config['camera']['camera_1_1']['min_exposure']) 
         exp_time = min_exposure # added 20220207 WER
         #  NB Sometime, try 2:2 binning and interpolate a 1:1 flat.  This might run a lot faster.
         if flat_count < 1: flat_count = 1
-        sim = False  # g_dev['enc'].status['shutter_status'] in ['Closed', 'closed', 'Closing', 'closing']
+        sim = False# g_dev['enc'].status['shutter_status'] in ['Closed', 'closed', 'Closing', 'closing']
         # if sim: 
         #     pass
-        if g_dev['mnt'].mount.AtPark:
-            g_dev['mnt'].unpark_command({}, {})
-        g_dev['mnt'].slewToSkyFlatAsync()
-
-
+        # 'min_exposure'
+        # if g_dev['mnt'].mount.AtPark:
+        #     g_dev['mnt'].unpark_command({}, {})
+        # g_dev['mnt'].slewToSkyFlatAsync()
+
+        
         #NB NB we need to re-open is WX hold ends.
         # if g_dev['enc'].is_dome and not g_dev['enc'].mode == 'Automatic':
         #      g_dev['enc'].Slaved = True  #Bring the dome into the picture.
@@ -965,7 +963,7 @@
         
         collecting_area = self.config['telescope']['telescope1']['collecting_area']/32000.
         #  (g_dev['events']['Eve Sky Flats'] < 
-        while len(pop_list) > 0 and (ephem_now < g_dev['events']['End Eve Sky Flats']):  #g_dev['events']['Eve Sky Flats'] < 
+        while len(pop_list) > 0 and (g_dev['events']['Eve Sky Flats'] < ephem_now < g_dev['events']['End Eve Sky Flats']):
 
             current_filter = int(pop_list[0])
             acquired_count = 0
@@ -974,9 +972,7 @@
 
             g_dev['fil'].set_number_command(current_filter)
             #g_dev['mnt'].slewToSkyFlatAsync()
-
-            bright_goal = float(self.config['camera']['camera_1_1']['settings']['max_linearity'])*0.55
-            reject_level = float(self.config['camera']['camera_1_1']['settings']['max_linearity'])*0.75
+            bright = 25000
             scale = 1.0    #1.15   #20201121 adjustment
             
             prior_scale = 1.0
@@ -986,18 +982,17 @@
                 g_dev['mnt'].slewToSkyFlatAsync()
                 g_dev['obs'].update_status()
                 try:
-
                     try:
-                        sky_lux = float(g_dev['ocn'].status ['calc_HSI_lux'] )  #Why Eval, whould have float?
+                        sky_lux = eval(self.redis_server.get('ocn_status'))['calc_HSI_lux']     #Why Eval, whould have float?
                     except:
                         print("Redis not running. lux set to 1000.")
                         sky_lux = 1000
-                    exp_time = round(prior_scale*scale*(60000)/(collecting_area*sky_lux*float(g_dev['fil'].filter_data[current_filter][3])), 2)  #g_dev['ocn'].calc_HSI_lux)  #meas_sky_lux)
-
-                    print('Ex: Scale  Prior Lux  filt_gain: ', exp_time, scale, prior_scale, sky_lux, float(g_dev['fil'].filter_data[current_filter][3]))
+                    exp_time = prior_scale*scale*13587/(collecting_area*sky_lux*float(g_dev['fil'].filter_data[current_filter][3]))  #g_dev['ocn'].calc_HSI_lux)  #meas_sky_lux)
+                    
+                    print('Ex:  ', exp_time, scale, prior_scale, sky_lux, float(g_dev['fil'].filter_data[current_filter][3]))
                     #exp_time*= 4.9/9/2
-                    if exp_time > 90:
-                        exp_time = 90    #Live with this limit.
+                    if exp_time > 120:
+                        exp_time = 120    #Live with this limit.
                     if exp_time <0.001:
                         exp_time = 0.001
                     exp_time = round(exp_time, 4)
@@ -1006,24 +1001,22 @@
                 except:
                     exp_time = 0.3
                 req = {'time': float(exp_time),  'alias': camera_name, 'image_type': 'sky flat', 'script': 'On'}
-                opt = { 'count': 1, 'bin':  '2,2', 'area': 'full', 'filter': g_dev['fil'].filter_data[current_filter][0]}
+                opt = { 'count': 1, 'bin':  '2,2', 'area': 150, 'filter': g_dev['fil'].filter_data[current_filter][0]}
                 print("using:  ", g_dev['fil'].filter_data[current_filter][0])
                
                 try:
                     result = g_dev['cam'].expose_command(req, opt, no_AWS=True, do_sep = False)
-
                     bright = result['patch']    #  Patch should be circular and 20% of Chip area. ToDo project
                 except:
                     print('*****NO result returned*****')
                     continue
                 g_dev['obs'].update_status()
-   
                 try:
-                    scale = bright_goal/bright
-                     if scale > 40:
-                        scale = 40
-                    if scale < 0.025:
-                        scale = 0.025
+                    scale = 25000/bright
+                    if scale > 5:
+                        scale = 5
+                    if scale < 0.33:
+                        scale = 0.33
                 except:
                     scale = 1.0
 
@@ -1032,10 +1025,9 @@
 
                 obs_win_begin, sunset, sunrise, ephem_now = self.astro_events.getSunEvents()
                 #  THE following code looks like a debug patch gone rogue.
-                pass #if ephem_now < g_dev['events']['End Eve Sky Flats']:
-                pass #    break
-
-                if bright > reject_level and (ephem_now < g_dev['events']['End Eve Sky Flats']):    #NB should gate with end of skyflat window as well.
+                if ephem_now < g_dev['events']['End Eve Sky Flats']:
+                    break
+                if bright > 30000 and (ephem_now < g_dev['events']['End Eve Sky Flats']):    #NB should gate with end of skyflat window as well.
                     for i in range(1):
                         time.sleep(5)  #  #0 seconds of wait time.  Maybe shorten for wide bands?
                         g_dev['obs'].update_status()
