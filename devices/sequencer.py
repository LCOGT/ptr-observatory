--- conflicted
+++ resolved
@@ -981,17 +981,13 @@
                     dec_field_deg = (g_dev['cam'].pixscale * g_dev['cam'].imagesize_x) /3600
                     ra_field_deg = (g_dev['cam'].pixscale * g_dev['cam'].imagesize_y) /3600
                     self.currently_mosaicing = False
-<<<<<<< HEAD
-                    #breakpoint()
-=======
-                    
+
                     # A hack to get older projects working. should be deleted at some point.
                     try:
                         exposure['zoom']=exposure['area']
                     except:
                         pass
 
->>>>>>> 2f0ece12
                     if exposure['zoom'].lower() in ["full", 'Full']:
 
                         # These are waiting for a mosaic approach
