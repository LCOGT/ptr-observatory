--- conflicted
+++ resolved
@@ -104,15 +104,9 @@
 #        opt = {'size': 100, 'count': dark_count, 'filter': g_dev['fil'].filter_data[0][0]}
 #        g_dev['cam'].expose_command(req, opt, gather_status = False)
         print('Screen Gain sequence completed.')
-<<<<<<< HEAD
-
-    def screen_flat_scrip_old(self, req, opt):
-
-=======
         
     def screen_flat_script_old(self, req, opt):
         
->>>>>>> a6ebc530
         '''
         We will assume the filters have loaded those filters needed in screen flats, highest throughput to lowest.
         We will assume count contains the number of repeated flats needed.
@@ -164,15 +158,9 @@
         opt = {'size': 100, 'count': dark_count, 'filter': g_dev['fil'].filter_data[0][0]}
         g_dev['cam'].expose_command(req, opt, gather_status = False)
         print('Screen Flat sequence completed.')
-<<<<<<< HEAD
-
+        
     def screen_flat_script(self, req, opt):
-
-=======
-        
-    def screen_flat_script(self, req, opt):
-        
->>>>>>> a6ebc530
+        
         '''
         We will assume the filters have loaded those filters needed in screen flats, highest throughput to lowest.
         We will assume count contains the number of repeated flats needed.
@@ -188,17 +176,10 @@
             Proceed shortest to longest exposure, brighting screen as needed.
 
         '''
-<<<<<<< HEAD
-        breakpoint()
-        alias = str(config.site_config['camera']['camera1']['name'])
-        dark_count = 3
-        flat_count = 1#int(req['numFrames'])
-=======
         '''
         alias = str(config.site_config['camera']['camera1']['name'])
         dark_count = 1
         flat_count = 2#int(req['numFrames'])
->>>>>>> a6ebc530
         #gain_calc = req['gainCalc']
         #shut_comp =  req['shutterCompensation']
         if flat_count < 1: flat_count = 1
@@ -214,19 +195,11 @@
             #g_dev['fil'].set_number_command(filter_number)  #THis faults
             print(filter_number, g_dev['fil'].filter_data[filter_number][0])
             exposure = 1
-<<<<<<< HEAD
-            exp_time, screen_setting = float(g_dev['fil'].filter_data[filter_number][4])
-            g_dev['scr'].set_screen_bright(screen_setting)
-            g_dev['scr'].screen_light_on()
-            print('Test Screen; filter, bright:  ', filter_number, screen_bright)
-            req = {'time': exp_time,  'alias': alias, 'image_type': 'screen flat'}
-=======
             exp_time, screen_setting = g_dev['fil'].filter_data[filter_number][4]
             g_dev['scr'].set_screen_bright(float(screen_setting))
             g_dev['scr'].screen_light_on()           
             print('Test Screen; filter, bright:  ', filter_number, float(screen_setting))
             req = {'time': float(exp_time),  'alias': alias, 'image_type': 'screen flat'}
->>>>>>> a6ebc530
             opt = {'size': 100, 'count': flat_count, 'filter': g_dev['fil'].filter_data[filter_number][0]}
             g_dev['cam'].expose_command(req, opt, gather_status = False, no_AWS=True)
             print('seq 7')
@@ -236,12 +209,8 @@
         opt = {'size': 100, 'count': dark_count, 'filter': g_dev['fil'].filter_data[0][0]}
         g_dev['cam'].expose_command(req, opt, gather_status = False, no_AWS=True)
         print('Screen Flat sequence completed.')
-<<<<<<< HEAD
-
-=======
     '''
  
->>>>>>> a6ebc530
     def sky_flat_script(self, req, opt):
         '''
         Unimplemented.
@@ -302,5 +271,5 @@
         self.sequencer_hold = False   #Allow comand checks.
 
 
-
-
+    
+    