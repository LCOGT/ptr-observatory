

import time
import datetime
from datetime import timedelta
#from random import shuffle
import copy
from global_yard import g_dev
import ephem
import build_tycho as tycho
import config
import shelve
#from pprint import pprint
from api_calls import API_calls
import ptr_utility
import redis
import math
import ephem
from pprint import pprint
import shutil
import os
import imp
import ptr_events
from glob import glob
from astropy.coordinates import EarthLocation
from astropy.coordinates import SkyCoord, AltAz
from astropy.time import Time
import astropy.units as u

'''
Autofocus NOTE 20200122

As a general rule the focus is stable(temp).  So when code (re)starts, compute and go to that point(filter).

Nautical or astronomical dark, and time of last focus > 2 hours or delta-temp > ?1C, then schedule an
autofocus.  Presumably system is near the bottom of the focus parabola, but it may not be.

Pick a ~7mag focus star at an Alt of about 60 degrees, generally in the South.  Later on we can start
chosing and logging a range of altitudes so we can develop adj_focus(temp, alt, flip_side).

Take central image, move in 1x and expose, move out 2x then in 1x and expose, solve the equation and
then finish with a check exposure.

Now there are cases if for some reason telescope is not near the focus:  first the minimum is at one end
of a linear series.  From that series and the image diameters we can imply where the focus is, subject to
seeing induced errors.  If either case occurs, go to the projected point and try again.

A second case is the focus is WAY off, and or pointing.  Make appropriate adjustments and try again.

The third case is we have a minimum.  Inspection of the FWHM may imply seeing is poor.  In that case
double the exposure and possibly do a 5-point fit rather than a 3-point.

Note at the last exposure it is reasonable to do a minor recalibrate of the pointing.

Once we have fully automatic observing it might make sense to do a more full range test of the focus mechanism
and or visit more altitudes and temeperatures.



1) Implement mag 7 star selection including getting that star at center of rotation.

2) Implement using Sep to reliably find that star.

3) change use of site config file.

4) use common settings for sep


'''


def fit_quadratic(x, y):
    #From Meeus, works fine.
    #Abscissa arguments do not need to be ordered for this to work.
    #NB Single alpha variable names confict with debugger commands, so bad practce.
    if len(x) == len(y):
        p = 0
        q = 0
        r = 0
        s = 0
        t = 0
        u = 0
        v = 0
        for i in range(len(x)):
            p += x[i]
            q += x[i]**2
            r += x[i]**3
            s += x[i]**4
            t += y[i]
            u += x[i]*y[i]
            v += x[i]**2*y[i]
        n = len(x)
        d = n*q*s +2*p*q*r - q*q*q - p*p*s - n*r*r
        a = (n*q*v + p*r*t + p*q*u - q*q*t - p*p*v - n*r*u)/d
        b = (n*s*u + p*q*v + q*r*t - q*q*u - p*s*t - n*r*v)/d
        c = (q*s*t + q*r*u + p*r*v - q*q*v - p*s*u - r*r*t)/d
        print('Quad;  ', a, b, c)
        try:
            return (a, b, c, -b/(2*a))
        except:
            return (a, b, c)
    else:
        return None

def bin_to_string(use_bin):
    if use_bin == 1:
        return '1, 1'
    if use_bin == 2:
        return '2, 2'
    if use_bin == 3:
        return '3, 3'
    if use_bin == 4:
        return '4, 4'
    if use_bin == 5:
        return'5, 5'
    else:
        return '1, 1'

def ra_fix(ra):
    while ra >= 24:
        ra -= 24
    while ra < 0:
        ra +=24
    return ra

def ra_dec_fix_hd(ra, dec):
    if dec > 90:
        dec = 180 - dec
        ra -= 12
    if dec < -90:
        dec = -180 - dec
        ra += 12
    if ra >= 24:
        ra -= 24
    if ra < 0:
        ra += 24
    return ra, dec

class Sequencer:

    def __init__(self, driver: str, name: str, config: dict, astro_events):
        self.name = name
        self.astro_events = astro_events
        self.config = config

        g_dev['seq'] = self
        self.connected = True
        self.description = "Sequencer for script execution."
        self.sequencer_hold = False
        self.sequencer_message = '-'
        print("sequencer connected.")
        print(self.description)
        redis_ip = config['redis_ip']

        if redis_ip is not None:
            self.redis_server = redis.StrictRedis(host=redis_ip, port=6379, db=0,
                                              decode_responses=True)
            self.redis_wx_enabled = True
        else:
            self.redis_wx_enabled = False
        self.sky_guard = False
        self.af_guard = False
        self.block_guard = False
        self.time_of_next_slew = time.time()
        #NB NB These should be set up from config once a day at Noon/Startup time
        self.bias_dark_latch = True   #NB NB NB Should these initially be defined this way?
        self.sky_flat_latch = True
        self.morn_sky_flat_latch = True
        self.morn_bias_dark_latch = True   #NB NB NB Should these initially be defined this way?

        self.reset_completes()  # NB NB Note this is reset each time sequencer is restarted.

        try:
            self.is_in_completes(None)
        except:
            self.reset_completes()






    def get_status(self):
        status = {
            "active_script": None,
            "sequencer_busy":  False
        }
        #20211026   I think this is causing problems.   WER
        # if not self.sequencer_hold:   #  NB THis should be wrapped in a timeout.
        #     if g_dev['obs'].status_count > 3:   #Gove syste time to settle.
        #         self.manager()      #  There be dragons here!  <<<<<<<<<<<<<<<<<<<<<<<<<<<<<<<<<<<<<<<<<<<<<
        return status





    def parse_command(self, command):
        req = command['required_params']
        opt = command['optional_params']
        g_dev['cam'].user_id = command['user_id']
        g_dev['cam'].user_name = command['user_name']
        action = command['action']
        script = command['required_params']['script']
        if action == "run" and script == 'focusAuto':
            self.auto_focus_script(req, opt)
        elif action == "run" and script == 'focusFine':
            self.coarse_focus_script(req, opt)
        elif action == "run" and script == 'genScreenFlatMasters':
            self.screen_flat_script(req, opt)
        elif action == "run" and script == 'genSkyFlatMasters':
            self.sky_flat_script(req, opt)
        elif action == "run" and script in ['32TargetPointingRun', 'pointingRun', 'makeModel']:
            if req['gridType'] == 'sweep':
               self.equatorial_pointing_run(req, opt)
            elif req['gridType'] == 'cross':
                self.cross_pointing_run(req, opt)
            else:
                self.sky_grid_pointing_run(req, opt)
        elif action == "run" and script in ("genBiasDarkMaster", "genBiasDarkMasters"):
            self.bias_dark_script(req, opt, morn=True)
        elif action == "run" and script == 'takeLRGBStack':
            self.take_lrgb_stack(req, opt)
        elif action == "run" and script == "takeO3HaS2N2Stack":
            self.take_lrgb_stack(req, opt)
        elif action.lower() in ["stop", "cancel"]:
            self.stop_command(req, opt)
        elif action == "home":
            #breakpoint()
            self.home_command(req, opt)
        elif action == 'run' and script == 'findFieldCenter':
            g_dev['mnt'].go_command(req, opt, calibrate=True, auto_center=True)
        elif action == 'run' and script == 'calibrateAtFieldCenter':
            g_dev['mnt'].go_command(req, opt, calibrate=True, auto_center=False)
        else:
            print('Sequencer command:  ', command, ' not recognized.')

    def enc_to_skyflat_and_open(self ,enc_status, ocn_status, no_sky=False):
        #ocn_status = eval(self.redis_server.get('ocn_status'))
           #NB 120 is enough time to telescope to get pointed to East
        self.time_of_next_slew = time.time() -1  #Set up so next block executes if unparked.
        if g_dev['mnt'].mount.AtParK:
            g_dev['mnt'].unpark_command({}, {}) # Get there early
            time.sleep(3)
            self.time_of_next_slew = time.time() + 120   #NB 120 is enough time to telescope to get pointed to East
            if not no_sky:
                g_dev['mnt'].slewToSkyFlatAsync()
                #This should run once. Next time this phase is entered in > 120 seconds we
            #flat_spot, flat_alt = g_dev['evnt'].flat_spot_now()


        if time.time() >= self.time_of_next_slew:
            #We slew to anti-solar Az and reissue this command every 120 seconds
            flat_spot, flat_alt = g_dev['evnt'].flat_spot_now()
            try:
                if not no_sky:
                    g_dev['mnt'].slewToSkyFlatAsync()
                    time.sleep(10)
                print("Open and slew Dome to azimuth opposite the Sun:  ", round(flat_spot, 1))

                if enc_status['shutter_status'] in ['Closed', 'closed'] and g_dev['enc'].mode == 'Automatic' \
                    and ocn_status['hold_duration'] <= 0.1:   #NB
                    #breakpoint()
                    g_dev['enc'].open_command({}, {})
                    print("Opening dome, will set Synchronize in 10 seconds.")
                    time.sleep(10)
                g_dev['enc'].sync_mount_command({}, {})
                #Prior to skyflats no dome following.
                self.dome_homed = False
                self.time_of_next_slew = time.time() + 60  # seconds between slews.
            except:
                pass#
        return

    def park_and_close(self, enc_status):
        try:
            if not g_dev['mnt'].mount.AtParK:   ###Test comment here
                g_dev['mnt'].park_command({}, {}) # Get there early
        except:
            print("Park not executed during Park and Close" )
        try:
            if enc_status['shutter_status'] in ['open', ] and g_dev['enc'].mode == 'Automatic':
                g_dev['enc'].close_command( {}, {})
        except:
            print('Dome close not executed during Park and Close.')

    # def archive_cull(self):
    #     FORTNIGHT=60*60*24*7*2
    #     #dir_path='D:/PTRMFO/'

    #     dir_path=self.config['client_path'] + '\\' + 'archive'
    #     cameras=[d for d in os.listdir(dir_path) if os.path.isdir(d)]
    #     for camera in cameras:  # Go through each camera directory
    #         print ("*****************************************")
    #         print ("Camera: " + str(camera))
    #         timenow_cull=time.time()
    #         cameradir=dir_path + '\\' + camera + '\\'
    #         directories=[d for d in os.listdir(cameradir) if os.path.isdir(d)]
    #         deleteDirectories=[]
    #         deleteTimes=[]
    #         for q in range(len(directories)):
    #             if ((timenow_cull)-os.path.getmtime(cameradir + directories[q])) > FORTNIGHT:
    #                 deleteDirectories.append(directories[q])
    #                 deleteTimes.append(((timenow_cull)-os.path.getmtime(cameradir +directories[q])) /60/60/24/7)



    #         print ("These are the directories earmarked for  ")
    #         print ("Eternal destruction. And how old they are")
    #         print ("in weeks\n")
    #         g_dev['obs'].send_to_user("Culling " + str(len(deleteDirectories)) +" from the local archive.", p_level='INFO')
    #         for entry in range(len(deleteDirectories)):
    #             print (deleteDirectories[entry] + ' ' + str(deleteTimes[entry]) + ' weeks old.')
    #             #shutil.rmtree(cameradir + deleteDirectories[entry]) # THIS IS THE DELETER WHEN WE ARE READY!

    #     return

    ###############################
    #       Sequencer Commands and Scripts
    ###############################
    def manager(self):
        '''
        This is called by the update loop.   Call from local status probe was removed
        #on 20211026 WER

        This is where scripts are automagically started.  Be careful what you put in here if it is
        going to open the dome or move the telescope at unexpected times.

        Scripts must not block too long or they must provide for periodic calls to check status.
        '''

        # NB Need a better way to get all the events.
        if g_dev['obs'].status_count < 3:
            return
        obs_win_begin, sunZ88Op, sunZ88Cl, ephem_now = self.astro_events.getSunEvents()
        ocn_status = g_dev['ocn'].status
        enc_status = g_dev['enc'].status
        events = g_dev['events']

        #breakpoint()      #  THis is a very common debug point.
        
        if self.bias_dark_latch and ((events['Eve Bias Dark'] <= ephem_now < events['End Eve Bias Dark']) and \
             self.config['auto_eve_bias_dark'] and g_dev['enc'].mode == 'Automatic' ):
            self.bias_dark_latch = False
            # MTF - this was just to interject a focus call early in the night for testing. If it is later than Oct 2022, delete this.
            #focus_star = tycho.dist_sort_targets(g_dev['mnt'].current_icrs_ra, g_dev['mnt'].current_icrs_dec, \
            #                        g_dev['mnt'].current_sidereal)
            #print (focus_star)
            req = {'bin1': False, 'bin2': True, 'bin3': False, 'bin4': False, 'numOfBias': 45, \
                   'numOfDark': 15, 'darkTime': 180, 'numOfDark2': 3, 'dark2Time': 360, \
                   'hotMap': True, 'coldMap': True, 'script': 'genBiasDarkMaster', }
            opt = {}
            #No action needed on  the enclosure at this level
            self.park_and_close(enc_status)
            #NB The above put dome closed and telescope at Park, Which is where it should have been upon entry.
            self.bias_dark_script(req, opt, morn=False)
            self.bias_dark_latch = False

        #elif ( (events['End Morn Bias Dark'] + 60 * ephem.minute) <= ephem_now <  events['Midday archive Cull']):
        #    self.midday_cull()
        #    g_dev['obs'].send_to_user("Culling the local archive.", p_level='INFO')
        #    print ("Cull routine")


        elif ((g_dev['events']['Cool Down, Open']  <= ephem_now < g_dev['events']['Eve Sky Flats']) and \
               g_dev['enc'].mode == 'Automatic') and not g_dev['ocn'].wx_hold:

            self.enc_to_skyflat_and_open(enc_status, ocn_status)

        elif self.sky_flat_latch and ((events['Eve Sky Flats'] <= ephem_now < events['End Eve Sky Flats'])  \
               and g_dev['enc'].mode in [ 'Automatic', 'Autonomous'] and not g_dev['ocn'].wx_hold and \
               self.config['auto_eve_sky_flat']):

            self.enc_to_skyflat_and_open(enc_status, ocn_status)   #Just in case a Wx hold stopped opening
            self.current_script = "Eve Sky Flat script starting"
            #print('Skipping Eve Sky Flats')
            self.sky_flat_script({}, {}, morn=False)   #Null command dictionaries
            self.sky_flat_latch = False

        elif enc_status['enclosure_mode'] in ['Autonomous!', 'Automatic'] and (events['Observing Begins'] <= ephem_now \
                                   < events['Observing Ends']) and not g_dev['ocn'].wx_hold \
                                   and  g_dev['obs'].blocks is not None and g_dev['obs'].projects \
                                   is not None:
            blocks = g_dev['obs'].blocks
            projects = g_dev['obs'].projects
            debug = False
            if self.config['site_roof_control'] != 'no' and  enc_status['shutter_status'] in ['Closed', 'closed'] \
                and float(ocn_status['hold_duration']) <= 0.1:   #NB   this blockes SR from running 20220826
                #breakpoint()
                g_dev['enc'].open_command({}, {})
                print("Opening dome, will set Synchronize in 10 seconds.")
                time.sleep(10)
            g_dev['enc'].sync_mount_command({}, {})

            if debug:
                print("# of Blocks, projects:  ", len(g_dev['obs'].blocks),  len(g_dev['obs'].projects))

            #Note here we could evaluate projects to see which meet observability constraints and place them
            #In an observables list, then we could pick one to start.  IF there is no pre-sheduled observing block
            #it would just run.  Voila an Opportunistic scheduler.  An observing block may be empty or point to
            #a project and if the project is runnable any way, it runs or is marked completed.
            # NB without deepcopy decrementing counts in blocks will be local to the machine an subject
            # to over_write as the respons from AWS updates. This is particularly important for owner
            # and background blocks.

            #First, sort blocks to be in ascending order, just to promote clarity. Remove expired projects.
            for block in blocks:  #  This merges project spec into the blocks.
                for project in projects:

                    try:
                        if block['project_id'] == project['project_name'] + '#' + project['created_at']:
                            block['project'] = project
                    except:
                        block['project'] = None  #nb nb nb 20220920   this faults with 'string indices must be integers". WER

                        #print('Scheduled so removing:  ', project['project_name'])
                        #projects.remove(project)

            #The residual in projects can be treated as background.
            #print('Background:  ', len(projects), '\n\n', projects)


            house = []
            for project in projects:
                if block['project_id']  != 'none':
                    try:

                        if block['project_id'] == project['project_name'] + '#' + project['created_at']:
                            block['project'] = project
                    except:
                        block['project'] = None
                else:
                    pass
                #print("Reservation asserting at this time.   ", )
            '''
            evaluate supplied projects for observable and mark as same. Discard
            unobservable projects.  Projects may be "site" projects or 'ptr' (network wide:
            All, Owner, PTR-network, North, South.)
                The westernmost project is offered to run unless there is a runnable scheduled block.
                for any given time, are the constraints met? Airmass < x, Moon Phaze < y, moon dist > z,
                flip rules

            '''
            # breakpoint()
            # #Figure out which are observable.  Currently only supports one target/proj
            # NB Observing events without a project are "observable."
            # observable = []
            # for projects in projects:
            #     ra = projects['project_targets']['ra']
            #     dec = projects['project_targets']['dec']
            #     sid = g_dev['mnt'].mount.SiderealTime
            #     ha = tycho.reduceHA(sid - ra)
            #     az, alt = transform_haDec_to_azAlt(ha, dec)
            #     # Do not start a block within 15 min of end time???
            #print("Initial length:  ", len(blocks))
            for block in blocks:
                now_date_timeZ = datetime.datetime.now().isoformat().split('.')[0] +'Z'
                if not self.block_guard \
                    and (block['start'] <= now_date_timeZ < block['end']) \
                    and not self.is_in_completes(block['event_id']):
                    if block['project_id'] in ['none', 'real_time_slot', 'real_time_block']:
                        self.block_guard = False   # Changed from True WER on 20221011@2:24 UTC
                        return   # Do not try to execute an empty block.
                    self.block_guard = True

                    completed_block = self.execute_block(block)  #In this we need to ultimately watch for weather holds.
                    self.append_completes(completed_block['event_id'])
                    #block['project_id'] in ['none', 'real_time_slot', 'real_time_block']
                    '''
                    When a scheduled block is completed it is not re-entered or the block needs to
                    be restored.  IN the execute block we need to make a deepcopy of the input block
                    so it does not get modified.
                    '''
            #print('block list exhausted')
            #return  Commented out 20220409 WER


                # print("Here we would enter an observing block:  ",
                #       block)
                # breakpoint()
            #OK here we go to a generalized block execution routine that runs
            #until exhaustion of the observing window.
            # else:
            #     pass
            #print("Block tested for observatility")

        # #System hangs on this state
        # elif ((g_dev['events']['Observing Ends']  < ephem_now < g_dev['events']['End Morn Sky Flats']) and \
        #        g_dev['enc'].mode == 'Automatic') and not g_dev['ocn'].wx_hold and self.config['auto_morn_sky_flat']:
        #     self.enc_to_skyflat_and_open(enc_status, ocn_status)
        # #*********NB NB system hangs here
        elif self.morn_sky_flat_latch and ((events['Morn Sky Flats'] <= ephem_now < events['End Morn Sky Flats'])  \
               and g_dev['enc'].mode == 'Automatic' and not g_dev['ocn'].wx_hold and \
               self.config['auto_morn_sky_flat']):
            self.enc_to_skyflat_and_open(enc_status, ocn_status)   #Just in case a Wx hold stopped opening
            self.current_script = "Morn Sky Flat script starting"
            #self.morn_sky_flat_latch = False
            #print('Skipping Eve Sky Flats')
            self.sky_flat_script({}, {}, morn=True)   #Null command dictionaries
            self.morn_sky_flat_latch = False
            #self.park_and_close(enc_status)
        elif self.morn_bias_dark_latch and ((events['Morn Bias Dark'] <= ephem_now < events['End Morn Bias Dark']) and \
                  self.config['auto_morn_bias_dark'] and g_dev['enc'].mode == 'Automatic' ):
            #breakpoint()
            self.morn_bias_dark_latch = False
            req = {'bin1': False, 'bin2': True, 'bin3': False, 'bin4': False, 'numOfBias': 45, \
                    'numOfDark': 15, 'darkTime': 180, 'numOfDark2': 3, 'dark2Time': 360, \
                    'hotMap': True, 'coldMap': True, 'script': 'genBiasDarkMaster', }
            opt = {}
            #No action needed on  the enclosure at this level
            self.park_and_close(enc_status)
            #NB The above put dome closed and telescope at Park, Which is where it should have been upon entry.
            self.bias_dark_script(req, opt, morn=True)
            self.morn_bias_dark_latch = False
            self.park_and_close(enc_status)
        else:
            self.current_script = "No current script, or site not in Automatic."
            try:
                pass
                #self.park_and_close(enc_status)
            except:
                print("Park and close failed at end of sequencer loop.")
        return
    def take_lrgb_stack(self, req_None, opt=None):
        return
    def take_wugriz_stack(self, req_None, opt=None):
        return
    def take_UBRI_stack(self, req_None, opt=None):
        return
    def take_RGB_stack(self, req_None, opt=None):
        return
    def create_OSC_raw_image(self, req_None, opt=None):
        return
#    self.redis_server.set('sim_hold', True, ex=120)

    def clock_the_system(self, other_side=False):
        '''

        This routine carefully starts up the telescope and verifies the telescope is
        properly reporting correct coordiates and the dome is correctly positioning.
        Once a star field is returned, the system solves and synchs the telescope and
        dome if necessary.  Next a detailed autofocus is performed on a Tycho star of
        known mag and position.  The final reading from the autofocus is used for one
        last clocking.

        other_side = True causes the telescope to then flip and repeat the process.
        From differences in the solutions, flip_shift offsets can be calculated.

        If this routine does not solve, the night is potentially lost so an alert
        messagge should be sent to the owner and telops, the enclosure closed and
        left in manual, the telescope parked and instruments are put to bed.

        This routing is designed to begin when the altitude of the Sun is -9 degrees.
        The target azimuth will change so the Moon is always 15 or more degrees away.

        If called in the Morning and the routing fails, the system is still put to
        bed but a less urgent message is sent to the owner and telops.

        Returns
        -------
        None.

        '''

        '''
        if dome is closed: simulate
        if not simulate, check sun is down
                         check dome is open

        go to 90 az 60 alt then near tycho star
        Image and look for stars (or load simulated frames)

        If stars not present:
            slew dome right-left increasing to find stars
        if +/- 90 az change in dome does not work then
        things are very wrong -- close down and email list.

        if stars present, then autofocus with wide tolerance
        if after 5 tries no luck -- close down and email list.

        if good autofocus then last frame is the check frame.

        Try to astrometrically solve it.  if it solves, synch the
        telescope.  Wait for dome to get in position and

        Take second image, solve and synch again.

        If tel motion > 1 amin, do one last time.

        Look at dome Az -- is dome following the telescope?
        Report if necessary

        return control.






        '''

    def execute_block(self, block_specification):
        #ocn_status = eval(self.redis_server.get('ocn_status'))
        #enc_status = eval(self.redis_server.get('enc_status'))
        print('|n|n Staring a new project!  \n')
        print(block_specification, ' \n\n\n')

        self.block_guard = True
        # NB we assume the dome is open and already slaving.
        block = copy.deepcopy(block_specification)
        ocn_status = g_dev['ocn'].status
        enc_status = g_dev['enc'].status
        # #unpark, open dome etc.
        # #if not end of block
        # if not enc_status in ['open', 'Open', 'opening', 'Opening']:
        #     self.enc_to_skyflat_and_open(enc_status, ocn_status, no_sky=True)   #Just in case a Wx hold stopped opening
        # else:
        #g_dev['enc'].sync_mount_command({}, {})
        g_dev['mnt'].unpark_command({}, {})
        g_dev['mnt'].Tracking = True   # unpark_command({}, {})
        g_dev['cam'].user_name = 'tobor'
        g_dev['cam'].user_id = 'tobor'
        #NB  Servo the Dome??
        timer = time.time() - 1  #This should force an immediate autofocus.
        req2 = {'target': 'near_tycho_star', 'area': 150}
        opt = {}
        t = 0
        '''
        # to do is Targets*Mosaic*(sum of filters * count)

        Assume for now we only have one target and no mosaic factor.
        The the first thing to do is figure out how many exposures
        in the series.  If enhance AF is true they need to be injected
        at some point, but it does not decrement. This is still left to do


        '''
        # if bock['project'] is None:
            #user controlled block...
        #NB NB NB  if no project found, need to say so not fault. 20210624
        #breakpoint()


        # Remove None entries before running through list
        #print (block['project']['project_targets'])
        for target in block['project']['project_targets']:   #  NB NB NB Do multi-target projects make sense???

            try:
                dest_ra = float(target['ra']) - \
                    float(block_specification['project']['project_constraints']['ra_offset'])/15.
                dest_dec = float(target['dec']) - float(block_specification['project']['project_constraints']['dec_offset'])
                dest_ra, dest_dec = ra_dec_fix_hd(dest_ra,dest_dec)
                dest_name =target['name']
            except:
                print ("Could not execute project due to poorly formatted or corrupt RA or Dec in project_targets")
                g_dev['obs'].send_to_user("Could not execute project due to poorly formatted or corrupt RA or Dec in project_targets", p_level='INFO')
                continue

            if enc_status['shutter_status'] in ['Closed', 'closed'] and ocn_status['hold_duration'] <= 0.1:   #NB  # \  NB NB 20220901 WER fix this!

                #breakpoint()
                g_dev['enc'].open_command({}, {})
                print("Opening dome, will set Synchronize in 10 seconds.")
                time.sleep(10)
            g_dev['enc'].sync_mount_command({}, {})

            '''
            We be starting a block:
            Open dome if alt Sun < 5 degrees
            Unpark telescope
            Slave the Dome
            Go to Az of the target and take a 15 second W  Square
            exposure -- better go to a tycho star near
            the aimpoint at Alt ~30-35  Take an exposure, try to solve
            an possibly synch.  But be above any horizon
            effects.

            THen autofocus, then finally go to the object
            whihc could be below Alt of 30.
            all of aboe for first of night then at start of a block
            do the square target check, then AF, then block, depending
            on AF more Frequently setting.

            Consider a target check and even synch after a flip.


            '''
            try:
                g_dev['mnt'].get_mount_coordinates()
            except:
                pass
            g_dev['mnt'].go_coord(dest_ra, dest_dec)
           #self.redis_server.set('sync_enc', True, ex=1200)   #Should be redundant
            print("CAUTION:  rotator may block")
            pa = float(block_specification['project']['project_constraints']['position_angle'])
            if abs(pa) > 0.01:
                try:

                    g_dev['rot'].rotator.MoveAbsolute(pa)   #Skip rotator move if nominally 0
                except:
                    pass


            #Compute how many to do.
            left_to_do = 0
            ended = False
            #  NB NB NB Any mosaic larger than +SQ should be specified in degrees and be square
            #  NB NB NB NB this is the source of a big error$$$$$$$$$$$$$$$$$$$$$$$$$$$$$$$$$$$$$$$$$$$$$$$$$!!!! WER 20220814
            for exposure in block['project']['exposures']:
                multiplex = 0
                if exposure['area'] in ['300', '300%', 300, '220', '220%', 220, '150', '150%', 150, '250', '250%', 250]:
                    if block_specification['project']['project_constraints']['add_center_to_mosaic']:
                        multiplex = 5
                    else:
                        multiplex = 4
                if exposure['area'] in ['600', '600%', 600, '450', '450%', 450]:
                    multiplex = 16
                if exposure['area'] in ['500', '500%', 500]:
                    if block_specification['project']['project_constraints']['add_center_to_mosaic']:
                        multiplex = 7
                    else:
                        multiplex = 6
                if exposure['area'] in ['+SQ', '133%']:
                    multiplex = 2
                if multiplex > 1:
                    left_to_do += int(exposure['count'])*multiplex
                    exposure['count'] = int(exposure['count'])*multiplex  #Do not multiply the count string value as a dict entry!
                    print('# of mosaic panes:  ', multiplex)
                else:
                    left_to_do += int(exposure['count'])
                    print('Singleton image')

            print("Left to do initial value:  ", left_to_do)
            req = {'target': 'near_tycho_star'}
            initial_focus = True
            initial_pointing = True
            af_delay = 45*60  #This must be a big number!

            while left_to_do > 0 and not ended:

                #MTF - It was very often that the start of a project, the pointing would be far off... so I am instituting a pre-project point shot
                #This is also important because it needs to slew to a tycho star to focus... so...... if the pointing is off, it won't get there!
                #IT is a little buggy so far! But it will get there soon.
                # if initial_pointing:


                #     # Figure out rough RA and Dec
                #     #location = EarthLocation.from_geodetic(self.config['longitude']*u.deg, self.config['latitude']*u.deg, self.config['elevation'])
                #     #newAltAzcoordiantes = SkyCoord(alt = 75*u.deg, az = 90*u.deg , obstime = Time(datetime.datetime.utcnow(), scale='utc'), frame = 'altaz', location = location)
                #     #print (newAltAzcoordiantes.icrs)






                #     for run in range(2):
                #         if run ==0:
                #             # First point at a generic alt/az
                #             print ("Slewing to a generic alt/az for a pointing calibration")
                #             g_dev['obs'].send_to_user("Slewing to a generic alt/az for a pointing calibration")
                #             g_dev['mnt'].mount.SlewToAltAzAsync(90, 75) # Move around to non-objectionable point on the sky
                #             g_dev['mnt'].mount.Tracking = True
                #             time.sleep(30)
                #         elif run ==1:
                #             print ("Slewing to the target ra and dec for a pointing check")
                #             g_dev['obs'].send_to_user("Slewing to the target ra and dec for a pointing check")
                #             print ("ra:  " +str(dest_ra))
                #             print ("dec: " +str(dest_dec))
                #             g_dev['mnt'].go_coord(dest_ra, dest_dec)
                #             time.sleep(30)

                #         g_dev['obs'].send_to_user("Running a Pointing Calibration Exposure. " + str(run+1) +" of 2.")
                #         print ("Pointing Run " + str(run))
                #         req = {'time': 20,  'alias':  str(self.config['camera']['camera_1_1']['name']), 'image_type': 'auto_focus'}   #  NB Should pick up filter and constats from config
                #         #opt = {'area': 150, 'count': 1, 'bin': '2, 2', 'filter': 'focus'}
                #         opt = {'area': 150, 'count': 1, 'bin': 'default', 'filter': 'Lum'}
                #         result = g_dev['cam'].expose_command(req, opt, no_AWS=True, solve_it=True)
                #         print ("Waiting for solve")
                #         time.sleep(15)
                #     initial_pointing = False





                #just_focused = True      ###DEBUG
                if initial_focus: # and False:
                    #print("Enc Status:  ", g_dev['enc'].get_status())

                    g_dev['obs'].send_to_user("Running an initial autofocus run.")
                    # if not g_dev['enc'].shutter_is_closed:
                    self.auto_focus_script(req2, opt, throw = 600)
                    #     pass
                    # else:
                    #     print('Shutter closed, skipping AF cycle.0')  #coarse_focus_script can be used here
                    just_focused = True
                    initial_focus = False    #  Make above on-time event per block
                    timer = time.time() + af_delay  # 45 minutes
                    #at block startup this should mean two AF cycles. Cosider using 5-point for the first.




                # A flag to make sure the first image after a slew in an exposure set is solved, but then onto the normal solve timer
                reset_solve = True


                #cycle through exposures decrementing counts    MAY want to double check left-to do but do nut remultiply by 4
                for exposure in block['project']['exposures']:
                    # if block_specification['project']['project_constraints']['frequent_autofocus'] == True and (time.time() - timer) >= 0:
                    #     #What purpose does this code serve, it appears to be a debug remnant? WER 20200206
                    #     if not g_dev['enc'].shutter_is_closed:
                    #         self.auto_focus_script(req2, opt, throw = 500)   # Should need less throw.
                    #     else:
                    #         print('Shutter closed, skipping AF cycle.0')
                    initial_focus = False
                    just_focused = True
                    timer = time.time() + af_delay  #40 minutes to refocus
                    #print (block['project']['project_name'])
                    # MTF - Allocate the project target name to object name
                    print ("Observing " + str(block['project']['project_targets'][0]['name']))
                    #opt['object_name']=block['project']['project_targets'][0]['name']
                    print("Executing: ", exposure, left_to_do)
                    color = exposure['filter']
                    exp_time =  float(exposure['exposure'])
                    #dither = exposure['dither']
                    if exposure['bin'] in[0, '0', '0,0', '0, 0', '0 0']:
                        #if g_dev['cam'].config['camera']['camera_1_1']['settings']['default_bin'][0] == 1: # WER
                        #    binning = '1 1'
                        tempBinString=str(g_dev['cam'].config['camera']['camera_1_1']['settings']['default_bin'][0])
                        binning = tempBinString + ' ' + tempBinString
                    elif exposure['bin'] in [2, '2,2', '2, 2', '2 2']:
                        binning = '2 2'
                    elif exposure['bin'] in [3, '3,3', '3, 3', '3 3']:
                        binning = '3 3'
                    elif exposure['bin'] in [4, '4,4', '4, 4', '4 4']:
                        binning = '4 4'
                    else:
                        binning = '1 1'
                    count = int(exposure['count'])
                    #  We should add a frame repeat count
                    imtype = exposure['imtype']
                    #defocus = exposure['defocus']
#                    if g_dev['site'] == 'saf':   #THis should be in config.
                    # if color[0] == 'B':
                    #     color = 'PB'   #Map generic filters to site specific ones.   NB this does no tbelong here, it should be central with Cameras setup.
                    # if color[0] == 'G':
                    #     color = 'PG'   # NB NB THis needs a clean up, these mappings should be in config
                    # if color[0] == 'R':
                    #     color = 'PR'
                    # if color[0] == 'L':
                    #     color = 'PL'
                    # if color[0] == 'W':
                    #     color = 'w'
                    # if color[0] == 'g':
                    #     color = 'gp'
                    # if color[0] == 'r':    #NB This is redundant for Sloans when small cap.
                    #     color = 'rp'
                    # if color[0] == 'i':     #NB NB THIS IS WRONG For Johnson and Bessell
                    #     color = 'ip'
                    # if color[0] == 'H':
                    #     color = 'HA'
                    # if color[0] == 'O':
                    #     color = 'O3'
                    # if color[0] == 'S':
                    #     color = 'S2'
                    # if color[0] == 'C':
                    #     color = 'CR'
                    if count <= 0:
                         continue
                    #At this point we have 1 to 9 exposures to make in this filter.  Note different areas can be defined.
                    if exposure['area'] in ['300', '300%', 300, '220', '220%', 220, '150', '150%', 150, ]:  # 4 or 5 expsoures.
                        if block_specification['project']['project_constraints']['add_center_to_mosaic']:
                            offset = [(0.0, 0.0), (-1.5, 1.), (1.5, 1.), (1.5, -1.), (-1.5, -1.)] #Aimpoint + Four mosaic quadrants 36 x 24mm chip
                            pane = 0
                        else:
                            offset = [(-1, 1.), (1, 1.), (1, -1.), (-1, -1.)] #Four mosaic quadrants 36 x 24mm chip
                            pane = 1
                        #Exact details of the expansions need to be calculated for accurate naming. 20201215 WER
                        if exposure['area'] in ['300', '300%', 300]:
                            pitch = 0.3125
                        if exposure['area'] in ['220', '220%', 220]:
                            pitch = 0.25
                        if exposure['area'] in ['150', '150%', 150]:
                            pitch = 0.1875

                    elif exposure['area'] in ['600', '600%', '4x4d', '4x4']:
                        offset = [(0,0), (-1, 0), (-1, 0.9), (-1, 1.8), (0, 1.8), (1, 1.8), (2, 0.9), (1, 0.9), (0, 0.9), \
                                  (2, 0), (1, 0), (1, -0.9), (0, -0.9), (-1, -0.9), (-1, -1.8), (0, -1.8), (1, -1.8)]
                                 #((2, -1,8), (2, -0.9), (2, 1.8))  #  Dead areas for star fill-in.
                        pitch = -1  #A signal to do something special.  ##'600', '600%', 600,
                    elif exposure['area'] in ['2x2', '500%']:
                        offset= [(0,0), (-0.5, 0), (-0.5, .35), (0.5, 0.35), (0.5, 0), (-0.5, -0.35), (0.5, -0.35), ]
                        pitch = 1
                    elif exposure['area'] in ['450', '450%', 450]:
                        pitch = 0.250
                        pane = 0
                    # elif exposure['area'] in ['500', '500%',]:  # 6 or 7 exposures.  SQUARE
                    #     step = 1.466667
                    #     if block_specification['project']['project_constraints']['add_center_to_mosaic']:
                    #         offset = [(0., 0.), (-1, 0.), (-1, step), (1, step), (1, 0), \
                    #                   (1, -step), (-1, -step)] #Aimpoint + six mosaic quadrants 36 x 24mm chip
                    #         pane = 0
                    #     else:
                    #         offset = [(-1, 0.), (-1, step),  (1, step), (1, 0), \
                    #                   (1, -step), (-1, -step)] #Six mosaic quadrants 36 x 24mm chip
                    #         pane = 1
                    #     pitch = .375
                    elif exposure['area'] in ['+SQ', '133%']:  # 2 exposures.  SQUARE
                        step = 1
                        offset = [(0, -1), (0, 1)] #Two mosaic steps 36 x 24mm chip  Square
                        pane = 1
                        pitch = 0.25#*2   #Try this out for small overlap and tall field. 20220218 04:12 WER
                    else:
                        offset = [(0., 0.)] #Zero(no) mosaic offset
                        pitch = 0.
                        pane = 0
                    for displacement in offset:

                        x_field_deg = g_dev['cam'].config['camera']['camera_1_1']['settings']['x_field_deg']
                        y_field_deg = g_dev['cam'].config['camera']['camera_1_1']['settings']['y_field_deg']
                        if pitch == -1:
                            #Note positive offset means a negative displacement in RA for spiral to wrap CCW.
                            #Note offsets are absolute degrees.
                            d_ra = -displacement[0]/15.
                            d_dec = displacement[1]
                        else:
                            d_ra = displacement[0]*(pitch)*(x_field_deg/15.)  # 0.764243 deg = 0.0509496 Hours  These and pixscale should be computed in config.
                            d_dec = displacement[1]*( pitch)*(y_field_deg)  # = 0.5102414999999999   #Deg
                        new_ra = dest_ra + d_ra
                        new_dec= dest_dec + d_dec
                        new_ra, new_dec = ra_dec_fix_hd(new_ra, new_dec)
                        # offset = 44514.552766203706
                        # moon_time = ephem.now() - offset + 78/1440
                        # moon_ra = 0.787166667*moon_time + 1.0219444 + 0.01 - t*0.00025
                        # moon_dec = 8.3001964784*math.pow(moon_time, 0.6719299333) - 0.125 + t*0.002
                        # new_ra = moon_ra
                        # new_dec = moon_dec
                        print('Seeking to:  ', new_ra, new_dec)
                        g_dev['mnt'].go_coord(new_ra, new_dec, reset_solve=reset_solve)  # This needs full angle checks
                        reset_solve=False # make sure slews after the first slew do not reset the PW Solve timer.
                        if not just_focused:
                            g_dev['foc'].adjust_focus()
                        just_focused = False
                        if imtype in ['light'] and count > 0:
                            req = {'time': exp_time,  'alias':  str(self.config['camera']['camera_1_1']['name']), 'image_type': imtype}   #  NB Should pick up filter and constants from config
                            opt = {'area': 150, 'count': 1, 'bin': binning, 'filter': color, \
                                   'hint': block['project_id'] + "##" + dest_name, 'object_name': block['project']['project_targets'][0]['name'], 'pane': pane}
                            print('Seq Blk sent to camera:  ', req, opt)
                            obs_win_begin, sunZ88Op, sunZ88Cl, ephem_now = self.astro_events.getSunEvents()

                            now_date_timeZ = datetime.datetime.now().isoformat().split('.')[0] +'Z'
                            if now_date_timeZ >= block['end'] :
                                break
                            result = g_dev['cam'].expose_command(req, opt, no_AWS=False, solve_it=False)
                            try:
                                if result['stopped'] is True:
                                    g_dev['obs'].send_to_user("Project Stopped because Exposure cancelled")
                                    return block_specification
                            except:
                                pass
                            t +=1
                            count -= 1
                            exposure['count'] = count
                            left_to_do -= 1
                            print("Left to do:  ", left_to_do)
                            # offset = 44514.552766203706
                            # moon_time = ephem.now() - offset + 78/1440
                            # moon_ra = 0.787166667*moon_time + 1.0219444 + 0.01 + t*0.0001
                            # moon_dec = 8.3001964784*math.pow(moon_time, 0.6719299333) - 0.125 - t*0.01
                            # new_ra = moon_ra
                            # new_dec = moon_dec
                        pane += 1

                    now_date_timeZ = datetime.datetime.now().isoformat().split('.')[0] +'Z'
                    ephem_now = ephem.now()
                    events = g_dev['events']

                    ended = left_to_do <= 0 or now_date_timeZ >= block['end'] \
                            or ephem.now() >= events['Observing Ends']
                    #                                                    ]\
                    #         or g_dev['airmass'] > float( block_specification['project']['project_constraints']['max_airmass']) \
                    #         or abs(g_dev['ha']) > float(block_specification['project']['project_constraints']['max_ha'])
                    #         # Or mount has flipped, too low, too bright, entering zenith..

        print("Project block has finished!")   #NB Should we consider turning off mount tracking?
        if block_specification['project']['project_constraints']['close_on_block_completion']:
            #g_dev['mnt'].park_command({}, {})
            # NB NBNeed to write a more robust and generalized clean up.
            try:
                pass#g_dev['enc'].enclosure.Slaved = False   NB with wema no longer exists
            except:
                pass
            #self.redis_server.set('unsync_enc', True, ex=1200)
            #g_dev['enc'].close_command({}, {})
            g_dev['mnt'].park_command({}, {})

            print("Auto PARK (not Close) attempted at end of block.")
        self.block_guard = False
        return block_specification #used to flush the queue as it completes.


    def bias_dark_script(self, req=None, opt=None, morn=False):
        """

        20200618   This has been drastically simplied for now to deal with only QHY600M.

        May still have a bug where it latches up only outputting 2x2 frames.

        """

        self.sequencer_hold = True
        self.current_script = 'Bias Dark'
        if morn:
            ending = g_dev['events']['End Morn Bias Dark']
        else:
            ending = g_dev['events']['End Eve Bias Dark']
        while ephem.now() < ending :   #Do not overrun the window end

            g_dev['mnt'].park_command({}, {}) # Get there early

            print("Expose Biases: by configured binning;  normal and long darks.")

                # 'bin_enable': ['1 1'],
                # 'ref_dak': 360.0,
                # 'long_dark': 600.0,
            dark_time = self.config['camera']['camera_1_1']['settings']['ref_dark']
            long_dark_time = self.config['camera']['camera_1_1']['settings']['long_dark']


            for bias in range(9):   #9*(9 +1) per cycle.
                if ephem.now() + 210/86400 > ending:
                    break
                if "1 1" in self.config['camera']['camera_1_1']['settings']['bin_enable']:
                    req = {'time': 0.0,  'script': 'True', 'image_type': 'bias'}
                    opt = {'area': "Full", 'count': 9, 'bin':'1 1', \
                            'filter': 'dark'}
                    print("Expose b_1")
                    result = g_dev['cam'].expose_command(req, opt, no_AWS=True, \
                                    do_sep=False, quick=False)
                    g_dev['obs'].update_status()
                    dark_time = 360
                    if ephem.now() + (dark_time + 30)/86400 > ending:
                        break
                    print("Expose ref_dark using exposure:  ", dark_time )
                    req = {'time':dark_time ,  'script': 'True', 'image_type': 'dark'}
                    opt = {'area': "Full", 'count':1, 'bin': '1 1', \
                            'filter': 'dark'}
                    result = g_dev['cam'].expose_command(req, opt, no_AWS=True, \
                                        do_sep=False, quick=False)

                    g_dev['obs'].update_status()
                    if long_dark_time is not None and long_dark_time > dark_time:

                        if ephem.now() + (long_dark_time + 30)/86400 > ending:
                            break
                        print("Expose long dark using exposure:  ", long_dark_time)
                        req = {'time':long_dark_time ,  'script': 'True', 'image_type': 'dark'}
                        opt = {'area': "Full", 'count':1, 'bin': '1 1', \
                                'filter': 'dark'}
                        result = g_dev['cam'].expose_command(req, opt, no_AWS=True, \
                                            do_sep=False, quick=False)

                        g_dev['obs'].update_status()
                if "2 2" in self.config['camera']['camera_1_1']['settings']['bin_enable']:
                    req = {'time': 0.0,  'script': 'True', 'image_type': 'bias'}
                    opt = {'area': "Full", 'count': 9, 'bin':'2 2', \
                            'filter': 'dark'}
                    print("Expose b_1")
                    result = g_dev['cam'].expose_command(req, opt, no_AWS=True, \
                                    do_sep=False, quick=False)
                    g_dev['obs'].update_status()
                    dark_time = 360
                    if ephem.now() + (dark_time + 30)/86400 > ending:
                        break
                    print("Expose ref_dark using exposure:  ", dark_time )
                    req = {'time':dark_time ,  'script': 'True', 'image_type': 'dark'}
                    opt = {'area': "Full", 'count':1, 'bin': '2 2', \
                            'filter': 'dark'}
                    result = g_dev['cam'].expose_command(req, opt, no_AWS=True, \
                                        do_sep=False, quick=False)

                    g_dev['obs'].update_status()
                    if long_dark_time is not None and long_dark_time > dark_time:

                        if ephem.now() + (long_dark_time + 30)/86400 > ending:
                            break
                        print("Expose long dark using exposure:  ", long_dark_time)
                        req = {'time':long_dark_time ,  'script': 'True', 'image_type': 'dark'}
                        opt = {'area': "Full", 'count':1, 'bin': '2 2', \
                                'filter': 'dark'}
                        result = g_dev['cam'].expose_command(req, opt, no_AWS=True, \
                                            do_sep=False, quick=False)

                        g_dev['obs'].update_status()
                                # if ephem.now() + 210/86400 > ending:
                #     break
                # print("Expose Biases: b_2")
                # #dark_time =600
                # #for bias in range(9):
                # req = {'time': 0.0,  'script': 'True', 'image_type': 'bias'}
                # opt = {'area': "Full", 'count': 7, 'bin': '2 2', \
                #        'filter': 'dark'}
                # result = g_dev['cam'].expose_command(req, opt, no_AWS=True, \
                #                 do_sep=False, quick=False)

                # g_dev['obs'].update_status()
                # dark_time = 300
                # if ephem.now() >=  (dark_time + 30)/86400 > ending:
                #     break
                # print("Expose d_2 using exposure:  ", dark_time )
                # req = {'time':dark_time ,  'script': 'True', 'image_type': 'dark'}
                # opt = {'area': "Full", 'count':1, 'bin': '2 2', \
                #         'filter': 'dark'}
                # result = g_dev['cam'].expose_command(req, opt, no_AWS=True, \
                #                     do_sep=False, quick=False)

                # g_dev['obs'].update_status()
                # if ephem.now() + 210/86400 > ending:
                #     break

                # if self.config['site'] != 'mrc2':   #NB Please implement in the site config not in-line.

                #     print("Expose Biases: b_3")
                #     dark_time = 300
                #     #for bias in range(9):
                #     req = {'time': 0.0,  'script': 'True', 'image_type': 'bias'}
                #     opt = {'area': "Full", 'count': 7, 'bin':'3 3', \
                #             'filter': 'dark'}
                #     result = g_dev['cam'].expose_command(req, opt, no_AWS=True, \
                #                     do_sep=False, quick=False)
                #     g_dev['obs'].update_status()
                #     if ephem.now() >=  (dark_time + 30)/86400 > ending:
                #         break
                #     print("Expose d_3 using exposure:  ", dark_time )
                #     req = {'time':dark_time,  'script': 'True', 'image_type': 'dark'}
                #     opt = {'area': "Full", 'count':1, 'bin':'3 3', \
                #             'filter': 'dark'}
                #     result = g_dev['cam'].expose_command(req, opt, no_AWS=True, \
                #                         do_sep=False, quick=False)
                #     print('Last dark result:  ', result)
                #     g_dev['obs'].update_status()

                # if ephem.now() + 210/86400 > ending:
                #     break
                # print("Expose Biases: b_4")
                # dark_time = 240
                # #for bias in range(9):
                # req = {'time': 0.0,  'script': 'True', 'image_type': 'bias'}
                # opt = {'area': "Full", 'count': 7, 'bin':'4 4', \
                #         'filter': 'dark'}
                # result = g_dev['cam'].expose_command(req, opt, no_AWS=True, \
                #                 do_sep=False, quick=False)

                # g_dev['obs'].update_status()
                # if ephem.now() + (dark_time + 30)/86400 > ending:
                #     break
                # print("Expose d_4 using exposure:  ", dark_time )
                # req = {'time':dark_time ,  'script': 'True', 'image_type': 'dark'}
                # opt = {'area': "Full", 'count':1, 'bin': '4 4', \
                #         'filter': 'dark'}
                # result = g_dev['cam'].expose_command(req, opt, no_AWS=True, \
                #                     do_sep=False, quick=False)

                g_dev['obs'].update_status()
                if ephem.now() + 30/86400 >= ending:
                    break

            print(" Bias/Dark acquisition is finished normally.")



        self.sequencer_hold = False
        g_dev['mnt'].park_command({}, {}) # Get there early
        print("Bias/Dark Phase has passed.")


        time.sleep(300) # Wait for telescope to park
        if morn:
            # UNDERTAKING END OF NIGHT ROUTINES


            # Setting runnight for mop up scripts
            yesterday = datetime.datetime.now() - timedelta(1)
            #print (datetime.datetime.strftime(yesterday, '%Y%m%d'))
            runNight=datetime.datetime.strftime(yesterday, '%Y%m%d')

            # Check the archive directory and upload any big fits that haven't been uploaded
            # wait until the queue is empty before mopping up
            while True:
                if (not g_dev['obs'].aws_queue.empty()):
                    print ("Waiting for aws queue to empty at the end of the night")
                    time.sleep(60)
                else:
                    break

            # Go through and add any remaining fz files to the aws queue .... hopefully that is enough? If not, I will make it keep going until it is sure.
            while True:
                dir_path=self.config['client_path'] + 'archive/'
                cameras=glob(dir_path + "*/")
                print (cameras)
                for camera in cameras:
                    bigfzs=glob(camera + "/" + runNight + "/raw/*.fz")

                    for fzneglect in bigfzs:
                        print ("Reattempting upload of " + str(os.path.basename(fzneglect)))
                        #breakpoint()
<<<<<<< HEAD
                        g_dev['cam'].enqueue_for_AWS(26000000, camera + runNight + "/raw/", str(os.path.basename(fzneglect)))
=======
                        g_dev['cam'].enqueue_for_AWS(26000000, camera + runNight + "/raw/",  str(os.path.basename(fzneglect))) #WER added last comma 20221015
>>>>>>> 53c6bb9a
                time.sleep(300)
                if (g_dev['obs'].aws_queue.empty()):
                    break


            # Sending token to AWS to inform it that all files have been uploaded
            print ("sending end of night token to AWS")
            #g_dev['cam'].enqueue_for_AWS(jpeg_data_size, paths['im_path'], paths['jpeg_name10'])

            isExist = os.path.exists(g_dev['cam'].site_path + 'tokens')
            if not isExist:
                os.makedirs(g_dev['cam'].site_path + 'tokens')
            runNightToken= g_dev['cam'].site_path + 'tokens/' + self.config['site'] + runNight + '.token'
            with open(runNightToken, 'w') as f:
                f.write('Night Completed')
            image = (g_dev['cam'].site_path + 'tokens/', self.config['site'] + runNight + '.token')
            g_dev['obs'].aws_queue.put((30000000000, image), block=False)
            g_dev['obs'].send_to_user("End of Night Token sent to AWS.", p_level='INFO')

            # Culling the archive
            #FORTNIGHT=60*60*24*7*2
            if self.config['archive_age'] > 0 :
                print (self.config['client_path'] + 'archive/')
                dir_path=self.config['client_path'] + 'archive/'
                #cameras=[d for d in os.listdir(dir_path) if os.path.isdir(d)]
                cameras=glob(dir_path + "*/")
                print (cameras)
                for camera in cameras:  # Go through each camera directory
                    print ("*****************************************")
                    print ("Camera: " + str(camera))
                    timenow_cull=time.time()
                    #cameradir=camera
                    #directories=[d for d in os.listdir(cameradir) if os.path.isdir(d)]
                    directories=glob(camera + "*/")
                    deleteDirectories=[]
                    deleteTimes=[]
                    #print (directories)
                    for q in range(len(directories)):

                        if ((timenow_cull)-os.path.getmtime(directories[q])) > (self.config['archive_age'] * 24* 60 * 60) :
                            deleteDirectories.append(directories[q])
                            deleteTimes.append(((timenow_cull)-os.path.getmtime(directories[q])) /60/60/24/7)



                    print ("These are the directories earmarked for  ")
                    print ("Eternal destruction. And how old they are")
                    print ("in weeks\n")
                    g_dev['obs'].send_to_user("Culling " + str(len(deleteDirectories)) +" from the local archive.", p_level='INFO')
                    for entry in range(len(deleteDirectories)):
                        print (deleteDirectories[entry] + ' ' + str(deleteTimes[entry]) + ' weeks old.')
                        shutil.rmtree(deleteDirectories[entry]) # THIS IS THE DELETER WHEN WE ARE READY!

            # Reopening config
            #imp.reload(config)
            #self.config = config
            # Getting new times for the new day
            #self.astro_events = ptr_events.Events(self.config)
<<<<<<< HEAD
            #self.astro_events = ptr_events.Events(self.config)
=======
            self.astro_events = ptr_events.Events(self.config)
>>>>>>> 53c6bb9a
            self.astro_events.compute_day_directory()
            self.astro_events.display_events()
            g_dev['obs'].astro_events = self.astro_events
            # sending this up to AWS
            '''
            Send the config to aws.
            '''
            uri = f"{self.name}/config/"
            self.config['events'] = g_dev['events']
            # breakpoint()
            # pprint(self.config)
            response = g_dev['obs'].api.authenticated_request("PUT", uri, self.config)
            if response:
                print("Config uploaded successfully.")

            # If you are using TheSkyX, then update the autosave path
            if self.config['camera']['camera_1_1']['driver'] == "CCDSoft2XAdaptor.ccdsoft5Camera":
                g_dev['cam'].camera.AutoSavePath = self.config['archive_path'] +'archive/' + datetime.datetime.strftime(datetime.datetime.now(), '%Y%m%d')
                try:
                    os.mkdir(self.config['archive_path'] +'archive/' + datetime.datetime.strftime(datetime.datetime.now(), '%Y%m%d'))
                except:
                    print ("Couldn't make autosave directory")

            # Resetting complete projects
            print ("Nightly reset of complete projects")
            self.reset_completes()

            g_dev['obs'].blocks = None
            g_dev['obs'].projects = None
            g_dev['obs'].events_new = None
            g_dev['obs'].reset_last_reference()

<<<<<<< HEAD
=======


>>>>>>> 53c6bb9a
            if self.config['mount']['mount1']['permissive_mount_reset'] == 'yes':
               g_dev['mnt'].reset_mount_reference()
            g_dev['obs'].last_solve_time = datetime.datetime.now() - datetime.timedelta(days=1)
            g_dev['obs'].images_since_last_solve = 10000

            # Resetting sequencer stuff
            self.connected = True
            self.description = "Sequencer for script execution."
            self.sequencer_hold = False
            self.sequencer_message = '-'
            print("sequencer reconnected.")
            print(self.description)

            self.sky_guard = False
            self.af_guard = False
            self.block_guard = False
            self.time_of_next_slew = time.time()
            #NB NB These should be set up from config once a day at Noon/Startup time
            self.bias_dark_latch = True   #NB NB NB Should these initially be defined this way?
            self.sky_flat_latch = True
            self.morn_sky_flat_latch = True
            self.morn_bias_dark_latch = True   #NB NB NB Should these initially be defined this way?

        return



    def sky_flat_script(self, req, opt, morn=False):
        """

        If entered, put up a guard.
        if open conditions are acceptable then take a dark image of a dark screen, just for
        reference.
        Open the dome,
        GoTo flat spot, expose, rotating through 3 filters pick least sensitive
        discard overexposures, keep rotating.  once one of the three yeilds a good
        exposure, repeat four more times, then drop that filter from list, add a new one
        and proceed to loop.  This should allow us to generate the sensitivity list in
        the right order and not fill the system up will overexposed files.  Ultimatley
        we wait for the correct sky condition once we have the calibrations so as to not
        wear out the shutter.
        Non photometric shutters need longer exposure times.
        Note with alt-az mount we could get very near the zenith zone.
        Note we want Moon at least 30 degrees away

        20220821  New try at this code
        Set up parameters for the site, camera, etc.
        set up 'end-time'.  Calling into this happens elesewhere at the prescribed start time
        Pick forward or reverse filter list depemnding on Eve or Morn flats. -- "the pop-list"
        flat count = 3
        scale = 1, used to drive exposure to ~32500ADU That is the target_flat value
        prior scale = 1  When changing filters apply this scale so we do not wast time.  This
        is intended to fix the problem the gain estimates are wrong.
        while len(pop_list) > 0  and ephem.now() < ending:
            Get the filter, its 'gain'
            go the the solar flat spot  (Tel should be there earlier)
            possibly here if not on flat spot or roof not open:
                time.sleep(10)
                continue the loop

                (Note if SRO roof opens late we are likely behinf the 8-ball and we waste time
                 on the Narrow Band filters.)
            calculate exposure (for S2 filter if Night, PL filter if morning.)
            if evening and exposure > 180 sec sky is too dark for that filter so:
                pop that filter
                flat count = 3
                continue the loop
            if morning and exposure < 1 sec then sky too bright for that filter so:
                pop tht tilter
                flat count = 3
                continue the loop

            Here I think we need another loop that gets the number of flats or pops
            the filter and then continues the above loop.
            Tries = 6   #basically prevent a spin on one filter from eating up the window.
            While flatcount > 0 and tries > 0 and ephem.now() < ending:
                Expose the filter for the computed time.
                Now lets fix the  convoluted code.
                The central patch should ideally be ~= target flat, so
                scale = target_flat/patch, avoiding the obvious divide by zero.  A problem
                here is if Patch is >> 65,000 we only scale exposure by about half. So it makes
                some sense to cut it down more so we converge faster.  (Scaling up seems to work
                on the first pass.)

                if patch is say 30000 <= patch <= 35000, accept the exposure as a valid flat:
                    flatcount -= 1
                    tried =- 1
                    scale = prior_scale*target_flat/patch    #prior _scale is 1.0
                elif outside that range
                    tried =- 1
                    scale = prior_scale*target_flat/patch as adjusted by the above paragraph.

                        Next step is a bit subtle.  if the loop is going to fail because with the flat_count
                        or tries are exceeded we need to set up prior_scale.  The theory is if the session worked
                        perfect we end with an effective scale on 1.  But the sky fades very fast so to do this
                        right we need somthing more like an average-scale.  However for now, keep it simple.
                        So the assumption is is the scale for the s2 filter to expose correctly is 0.9 then
                        the S2 signal is "bright".  So we put that factor into prior scale so when we move to HA
                        the system will bias the first HA exposure assuming it will be bright for that band as well.

                        What I have seen so far is there is variation night to night is the sky transmission in the
                        red bands. Add that to the fast chages is skybrighness after SRO opens and ... challenging.

                        Note in old code I try recomputing the "gain".  Ideally a better way to do this would be to
                        create a persisten gain list of say the last 7 successful nights per filter of course and then
                        seed the above more accurately.

                        Now once we get rid of CCD cameras this becomes a bit easier since min exposure can be 0.0001 sec.
                        But readout time then starts to dominate.  All fine you say but if we have a full wheel of filters
                        then haveing only 35 or so minutes is still limiting.

                        I am going to push this to Git right now so MFitz can comment. Then i will get back to the pseudo code.








        """

        self.sky_guard = True   #20220409 I think this is obsolete or unused.
        print('Sky Flat sequence Starting, Enclosure PRESUMED Open. Telescope should be on sky flat spot.')

        g_dev['obs'].send_to_user('Sky Flat sequence Starting, Enclosure PRESUMED Open. Telescope should be on sky flat spot.', p_level='INFO')
        evening = not morn
        camera_name = str(self.config['camera']['camera_1_1']['name'])
        flat_count = 5
        min_exposure = float(self.config['camera']['camera_1_1']['settings']['min_exposure'])
        bin_spec = '1,1'
        try:
            bin_spec = self.config['camera']['camera_1_1']['settings']['flat_bin_spec']
        except:
            pass
        exp_time = min_exposure # added 20220207 WER  0.2 sec for SRO


        #  Pick up list of filters is sky flat order of lowest to highest transparency.
        pop_list = self.config['filter_wheel']['filter_wheel1']['settings']['filter_sky_sort'].copy()

        if morn:
            pop_list.reverse()
            print('filters by high to low transmission:  ', pop_list)
            ending = g_dev['events']['End Morn Sky Flats']
        else:
            print('filters by low to high transmission:  ', pop_list)
            ending = g_dev['events']['End Eve Sky Flats']
        #length = len(pop_list)
        obs_win_begin, sunset, sunrise, ephem_now = self.astro_events.getSunEvents()
        exp_time = 0
        scale = 1.0
        prior_scale = 1   #THIS will be inhereted upon completion of the prior filter
        collecting_area = self.config['telescope']['telescope1']['collecting_area']/31808.   # SAF at F4.9 is the reference
        #   and (g_dev['events']['Eve Sky Flats'] <

        while len(pop_list) > 0  and ephem.now() < ending:

            current_filter = int(pop_list[0])
            acquired_count = 0
            #req = {'filter': current_filter}
            #opt =  {'filter': current_filter}

            g_dev['fil'].set_number_command(current_filter)  #  20220825  NB NB NB Change this to using a list of filter names.
            g_dev['mnt'].slewToSkyFlatAsync()
            target_flat = 30000
            #scale = 1.0    #1.15   #20201121 adjustment



            # if not g_dev['enc'].status['shutter_status'] in ['Open', 'open']:
            #     g_dev['obs'].send_to_user("Wait for roof to be open to take skyflats. 60 sec delay loop.", p_level='INFO')
            #     time.sleep(60)
            #     g_dev['obs'].update_status()
            #     continue
            while (acquired_count < flat_count):# and g_dev['enc'].status['shutter_status'] in ['Open', 'open']: # NB NB NB and roof is OPEN! and (ephem_now +3/1440) < g_dev['events']['End Eve Sky Flats' ]:
                #if g_dev['enc'].is_dome:   #Does not apply
                g_dev['mnt'].slewToSkyFlatAsync()  #FRequently do this to dither.
                g_dev['obs'].update_status()

                try:
                    try:
                        sky_lux = eval(self.redis_server.get('ocn_status'))['calc_HSI_lux']     #Why Eval, whould have float?
                    except:
                        #print("Redis not running. lux set to 1000.")
                        sky_lux = float(g_dev['ocn'].status['calc_HSI_lux'])

                    exp_time = prior_scale*scale*target_flat/(collecting_area*sky_lux*float(g_dev['fil'].filter_data[current_filter][3]))  #g_dev['ocn'].calc_HSI_lux)  #meas_sky_lux)
                    print('Ex:  ', exp_time, scale, prior_scale, sky_lux, float(g_dev['fil'].filter_data[current_filter][3]))

                    if evening and exp_time > 120:
                        #exp_time = 60    #Live with this limit.  Basically started too late
                        print('Break because proposed evening exposure > 180 seconds:  ', exp_time)
                        g_dev['obs'].send_to_user('Try next filter because proposed  flat exposure > 180 seconds.', p_level='INFO')
                        pop_list.pop(0)
                        break
                    if morn and exp_time < min_exposure:
                        #exp_time = 60    #Live with this limit.  Basically started too late
                        print('Break because proposed evening exposure > 180 seconds:  ', exp_time)
                        g_dev['obs'].send_to_user('Try next filter because proposed  flat exposure < min_exposure.', p_level='INFO')
                        pop_list.pop(0)
                        break
                    if evening and exp_time < min_exposure:   #NB it is too bright, should consider a delay here.
                    #**************THIS SHOUD BE A WHILE LOOP! WAITING FOR THE SKY TO GET DARK AND EXP TIME TO BE LONGER********************
                        print("Too bright, wating 180 seconds.")
                        g_dev['obs'].send_to_user('Delay 180 seconds to let it get darker.', p_level='INFO')
                        time.sleep(180)
                    if morn and exp_time > 120 :   #NB it is too bright, should consider a delay here.
                     #**************THIS SHOUD BE A WHILE LOOP! WAITING FOR THE SKY TO GET DARK AND EXP TIME TO BE LONGER********************
                        print("Too dim, wating 180 seconds.")
                        g_dev['obs'].send_to_user('Delay 180 seconds to let it get lighterer.', p_level='INFO')
                        time.sleep(180)
                        #*****************NB Recompute exposure or otherwise wait
                        exp_time = min_exposure
                    exp_time = round(exp_time, 5)
                   # prior_scale = prior_scale*scale  #Only update prior scale when changing filters
                    print("Sky flat estimated exposure time, scale are:  ", exp_time, scale)
                except:
                    exp_time = 0.3
                req = {'time': float(exp_time),  'alias': camera_name, 'image_type': 'sky flat', 'script': 'On'}
                opt = { 'count': 1, 'bin':  bin_spec, 'area': 150, 'filter': g_dev['fil'].filter_data[current_filter][0]}   #nb nb nb BIN CHNAGED FROM 2,2 ON 20220618 wer
                print("using:  ", g_dev['fil'].filter_data[current_filter][0])
                if ephem.now() >= ending:
                    return
                try:

                    fred = g_dev['cam'].expose_command(req, opt, no_AWS=True, do_sep = False)

                    bright = fred['patch']    #  Patch should be circular and 20% of Chip area. ToDo project
                    print('Returned:  ', bright)
                except:
                    print("*****NO result returned*****  Will need to restart Camera")  #NB NB  NB this is drastic action needed.
                    g_dev['obs'].update_status()
                    continue
                g_dev['obs'].update_status()
                try:

                    scale *= target_flat /bright           #Note we are scaling the scale
                    print("New scale is:  ", scale)
                    if scale > 5000:
                        scale = 5000
                    if scale < 0.01:
                        scale = 0.01
                except:
                    scale = 1.0

                print('\n\n', "Patch/Bright:  ", bright, g_dev['fil'].filter_data[current_filter][0], \
                      'New Gain value: ', round(bright/(sky_lux*collecting_area*exp_time), 3), '\n\n')

                obs_win_begin, sunset, sunrise, ephem_now = self.astro_events.getSunEvents()
                #  THE following code looks like a debug patch gone rogue.

                if bright > 35000 and (ephem.now() < ending):    #NB should gate with end of skyflat window as well.
                    for i in range(1):
                        time.sleep(2)  #  #0 seconds of wait time.  Maybe shorten for wide bands?
                        g_dev['obs'].update_status()
                else:
                    acquired_count += 1
                    if acquired_count == flat_count:
                        pop_list.pop(0)
                        print("SCALE USED *************************:  ", scale)
                        prior_scale = scale     #Here is where we pre-scale the next filter. TEMPORARILLY TAKE THIS OUT
                        scale = 1

                obs_win_begin, sunset, sunrise, ephem_now = self.astro_events.getSunEvents()
                g_dev['obs'].update_status()
                continue
        if morn is False:
            g_dev['mnt'].tracking = False   #  park_command({}, {})  #  NB this is provisional, Ok when simulating
            self.eve_sky_flat_latch = False
        elif morn:
            try:
                g_dev['mnt'].park_command({}, {})
            except:
                print("Mount did not park at end of morning skyflats.")
            self.morn_sky_flat_latch = False
        print('\nSky flat complete, or too early. Telescope Tracking is off.\n')
        self.sky_guard = False


    def screen_flat_script(self, req, opt):
        if req['numFrames'] > 1:
            flat_count = req['numFrames']
        else:
            flat_count = 1    #   A dedugging compromise

        #  NB here we need to check cam at reasonable temp, or dwell until it is.

        camera_name = str(self.config['camera']['camera_1_1']['name'])
        dark_count = 1
        exp_time = 15
        if flat_count < 1: flat_count = 1
        g_dev['mnt'].park_command({}, {})
        #  NB:  g_dev['enc'].close
        g_dev['obs'].update_status()
        g_dev['scr'].set_screen_bright(0)
        g_dev['scr'].screen_dark()
        time.sleep(5)
        g_dev['obs'].update_status()
        #Here we need to switch off any IR or dome lighting.
        #Take a 10 s dark screen air flat to record ambient
        # Park Telescope
        req = {'time': exp_time,  'alias': camera_name, 'image_type': 'screen flat'}
        opt = {'area': 100, 'count': dark_count, 'filter': 'dark', 'hint': 'screen dark'}  #  air has highest throughput

        result = g_dev['cam'].expose_command(req, opt, no_AWS=True)
        print('First dark 30-sec patch, filter = "air":  ', result['patch'])
        # g_dev['scr'].screen_light_on()

        for filt in g_dev['fil'].filter_screen_sort:
            #enter with screen dark
            filter_number = int(filt)
            print(filter_number, g_dev['fil'].filter_data[filter_number][0])
            screen_setting = g_dev['fil'].filter_data[filter_number][4][1]
            g_dev['scr'].set_screen_bright(0)
            g_dev['scr'].screen_dark()
            time.sleep(5)
            exp_time  = g_dev['fil'].filter_data[filter_number][4][0]
            g_dev['obs'].update_status()
            print('Dark Screen; filter, bright:  ', filter_number, 0)
            req = {'time': float(exp_time),  'alias': camera_name, 'image_type': 'screen flat'}
            opt = {'area': 100, 'count': 1, 'filter': g_dev['fil'].filter_data[filter_number][0], 'hint': 'screen pre-filter dark'}
            result = g_dev['cam'].expose_command(req, opt, no_AWS=True)
            print("Dark Screen flat, starting:  ", result['patch'], g_dev['fil'].filter_data[filter_number][0], '\n\n')
            g_dev['obs'].update_status()
            print('Lighted Screen; filter, bright:  ', filter_number, screen_setting)
            g_dev['scr'].set_screen_bright(int(screen_setting))
            g_dev['scr'].screen_light_on()
            time.sleep(10)
            # g_dev['obs'].update_status()
            # time.sleep(10)
            # g_dev['obs'].update_status()
            # time.sleep(10)
            g_dev['obs'].update_status()
            req = {'time': float(exp_time),  'alias': camera_name, 'image_type': 'screen flat'}
            opt = {'area': 100, 'count': flat_count, 'filter': g_dev['fil'].filter_data[filter_number][0], 'hint': 'screen filter light'}
            result = g_dev['cam'].expose_command(req, opt, no_AWS=True)
            # if no exposure, wait 10 sec
            print("Lighted Screen flat:  ", result['patch'], g_dev['fil'].filter_data[filter_number][0], '\n\n')
            g_dev['obs'].update_status()
            g_dev['scr'].set_screen_bright(0)
            g_dev['scr'].screen_dark()
            time.sleep(5)
            g_dev['obs'].update_status()
            print('Dark Screen; filter, bright:  ', filter_number, 0)
            req = {'time': float(exp_time),  'alias': camera_name, 'image_type': 'screen flat'}
            opt = {'area': 100, 'count': 1, 'filter': g_dev['fil'].filter_data[filter_number][0], 'hint': 'screen post-filter dark'}
            result = g_dev['cam'].expose_command(req, opt, no_AWS=True)
            print("Dark Screen flat, ending:  ",result['patch'], g_dev['fil'].filter_data[filter_number][0], '\n\n')


            #breakpoint()
        g_dev['scr'].set_screen_bright(0)
        g_dev['scr'].screen_dark()
        g_dev['obs'].update_status()
        g_dev['mnt'].Tracking = False   #park_command({}, {})
        print('Sky Flat sequence completed, Telescope tracking is off.')
        self.guard = False



    def auto_focus_script(self, req, opt, throw=600):
        '''
        V curve is a big move focus designed to fit two lines adjacent to the more normal focus curve.
        It finds the approximate focus, particulary for a new instrument. It requires 8 points plus
        a verify.
        Auto focus consists of three points plus a verify.
        Fine focus consists of five points plus a verify.
        Optionally individual images can be multiples of one to average out seeing.
        NBNBNB This code needs to go to known stars to be moe relaible and permit subframes

        Result format:
                        result['mean_focus'] = avg_foc[1]
                        result['mean_rotation'] = avg_rot[1]
                        result['FWHM'] = spot   What is returned is a close proxy to real fitted FWHM.
                        result['half_FD'] = None
                        result['patch'] = cal_result
                        result['temperature'] = avg_foc[2]  This is probably tube not reported by Gemini.
        '''
        #if self.config['site'] in ['sro']:   #NB this should be a site config key in the focuser or computed from f-ratio.
        #    throw = 250
        #if self.config['site'] in ['saf']:  #  NB NB f4.9 this belongs in config, not in the code body!!!!
        #    throw = 400


        # First check how long it has been since the last focus
        print ("Time of last focus")
        print (g_dev['foc'].time_of_last_focus)
        print ("Time since last focus")
        print (datetime.datetime.now() - g_dev['foc'].time_of_last_focus)


        print ("Threshold time between auto focus routines (hours)")
        print (self.config['periodic_focus_time'])

        if ((datetime.datetime.now() - g_dev['foc'].time_of_last_focus)) > datetime.timedelta(hours=self.config['periodic_focus_time']):
            print ("Sufficient time has passed since last focus to do auto_focus")
            g_dev['foc'].time_of_last_focus = datetime.datetime.now()
        else:
            print ("too soon since last autofacus")
            return


        throw = g_dev['foc'].throw
        self.sequencer_hold = False   #Allow comand checks.
        self.guard = False
        self.af_guard = True

        req2 = copy.deepcopy(req)
        opt2 = copy.deepcopy(opt)

        sim = False  # g_dev['enc'].status['shutter_status'] in ['Closed', 'Closing', 'closed', 'closing']

        # try:
        #     self.redis_server.set('enc_cmd', 'sync_enc', ex=1200)
        #     self.redis_server.set('enc_cmd', 'open', ex=1200)
        # except:
        #     pass
        #print('AF entered with:  ', req, opt, '\n .. and sim =  ', sim)
        #self.sequencer_hold = True  #Blocks command checks.
        #Here we jump in too  fast and need for mount to settle

        try:
            #Check here for filter, guider, still moving  THIS IS A CLASSIC
            #case where a timeout is a smart idea.
            #Wait for external motion to cease before exposing.  Note this precludes satellite tracking.
            st = ""

            #20210817  g_dev['enc'] does not exist,  so this faults. Cascade problem with user_id...
            while g_dev['foc'].focuser.IsMoving or g_dev['rot'].rotator.IsMoving or \
                  g_dev['mnt'].mount.Slewing: #or g_dev['enc'].status['dome_slewing']:   #Filter is moving??
                if g_dev['foc'].focuser.IsMoving: st += 'f>'
                if g_dev['rot'].rotator.IsMoving: st += 'r>'
                if g_dev['mnt'].mount.Slewing: st += 'm>'
                #if g_dev['enc'].status['dome_slewing']: st += 'd>'
                print(st)
                st = ""
                time.sleep(0.2)
                g_dev['obs'].update_status()
        except:
            print("Motion check faulted.")

# ============================================================================= Save AFTER mount has settled down.
# =============================================================================
# =============================================================================
        #  NB NB NB PLEASE NOTE WE ARE GETTING THE START POSITIONS WE EXPECT TO RETURN TO FROM THE MOUNT AND FOCUSER
        #  SO this may reult in drift if the return does not go to the mecahnical Ra and DEC.
        start_ra = g_dev['mnt'].mount.RightAscension   #Read these to go back.  NB NB Need to cleanly pass these on so we can return to proper target.
        start_dec = g_dev['mnt'].mount.Declination
        focus_start = g_dev['foc'].focuser.Position*g_dev['foc'].steps_to_micron
# =============================================================================
# =============================================================================
# =============================================================================
        print("Saved  *mounting* ra, dec, focus:  ", start_ra, start_dec, focus_start)

        if req2['target'] == 'near_tycho_star':   ## 'bin', 'area'  Other parameters

            #  Go to closest Mag 7.5 Tycho * with no flip

            focus_star = tycho.dist_sort_targets(g_dev['mnt'].current_icrs_ra, g_dev['mnt'].current_icrs_dec, \
                                    g_dev['mnt'].current_sidereal)
            try:
                print("Going to near focus star " + str(focus_star[0][0]) + "  degrees away.")
                g_dev['mnt'].go_coord(focus_star[0][1][1], focus_star[0][1][0])
            except:
                print ("Issues pointing to a tycho star. Focussing at the current pointing.")
            req = {'time': self.config['focus_exposure_time'],  'alias':  str(self.config['camera']['camera_1_1']['name']), 'image_type': 'focus'}   #  NB Should pick up filter and constats from config
            #opt = {'area': 150, 'count': 1, 'bin': '2, 2', 'filter': 'focus'}
            opt = {'area': 150, 'count': 1, 'bin': 'default', 'filter': 'focus'}
        else:
            pass   #Just take an image where currently pointed.
            req = {'time': self.config['focus_exposure_time'],  'alias':  str(self.config['camera']['camera_1_1']['name']), 'image_type': 'focus'}   #  NB Should pick up filter and constats from config
            #opt = {'area': 150, 'count': 1, 'bin': '2, 2', 'filter': 'focus'}
            opt = {'area': 150, 'count': 1, 'bin': 'default', 'filter': 'focus'}
        foc_pos0 = focus_start
        result = {}
        #print("temporary patch in Sim values")
        print('Autofocus Starting at:  ', foc_pos0, '\n\n')


        g_dev['foc'].guarded_move((foc_pos0 - 0* throw)*g_dev['foc'].micron_to_steps)   # NB added 20220209 Nasty bug, varies with prior state

        #throw = throw  # NB again, from config.  Units are microns  Passed as default paramter
        retry = 0
        while retry < 3:
            if not sim:

                result = g_dev['cam'].expose_command(req, opt, no_AWS=True, solve_it=False) ## , script = 'auto_focus_script_0')  #  This is where we start.

            else:

                result['FWHM'] = 3
                result['mean_focus'] = g_dev['foc'].focuser.Position*g_dev['foc'].steps_to_micron

            try:
                spot1 = result['FWHM']
                foc_pos1 = result['mean_focus']
            except:
                spot1 = False
                foc_pos1 = False
                print ("spot1 failed in autofocus script")

            if math.isnan(spot1) or spot1 ==False:
                retry += 1
                print("Retry of central focus star)")
                continue
            else:
                break
        print('Autofocus Moving In.\n\n')

        g_dev['foc'].guarded_move((foc_pos0 - 1*throw)*g_dev['foc'].micron_to_steps)
        #opt['fwhm_sim'] = 4.
        if not sim:
            result = g_dev['cam'].expose_command(req, opt, no_AWS=True, solve_it=False) ## , script = 'auto_focus_script_1')  #  This is moving in one throw.
        else:
            result['FWHM'] = 4
            result['mean_focus'] = g_dev['foc'].focuser.Position*g_dev['foc'].steps_to_micron
        try:
            spot2 = result['FWHM']
            foc_pos2 = result['mean_focus']
        except:
            spot2 = False
            foc_pos2 = False
            print ("spot2 failed on autofocus moving in")

        print('Autofocus Overtaveling Out.\n\n')
        g_dev['foc'].guarded_move((foc_pos0 + 2*throw)*g_dev['foc'].micron_to_steps)
       #time.sleep(10)#It is important to overshoot to overcome any backlash  WE need to be sure Exposure waits.
        print('Autofocus Moving back in half-way.\n\n')

        g_dev['foc'].guarded_move((foc_pos0 + throw)*g_dev['foc'].micron_to_steps)  #NB NB NB THIS IS WRONG!

        #time.sleep(10)#opt['fwhm_sim'] = 5
        if not sim:
            result = g_dev['cam'].expose_command(req, opt, no_AWS=True, solve_it=False) ## , script = 'auto_focus_script_2')  #  This is moving out one throw.
        else:
            result['FWHM'] = 4.5
            result['mean_focus'] = g_dev['foc'].focuser.Position*g_dev['foc'].steps_to_micron
        try:
            spot3 = result['FWHM']
            foc_pos3 = result['mean_focus']
        except:
            spot3 = False
            foc_pos3 = False
            print ("spot3 failed on autofocus moving in")
        x = [foc_pos2, foc_pos1, foc_pos3]
        y = [spot2, spot1, spot3]
        print('X, Y:  ', x, y, 'Desire center to be smallest.')

        if spot1 is None or spot2 is None or spot3 is None or spot1 == False or spot2 == False or spot3 == False:  #New additon to stop crash when no spots
            print("No stars detected. Returning to original focus setting and pointing.")

            g_dev['foc'].guarded_move((focus_start)*g_dev['foc'].micron_to_steps)  #NB NB 20221002 THis unit fix shoudl be in the routine. WER
            self.sequencer_hold = False   #Allow comand checks.
            self.af_guard = False
            g_dev['mnt'].mount.SlewToCoordinatesAsync(start_ra, start_dec)  #MAKE sure same style coordinates.
            self.sequencer_hold = False
            self.guard = False
            self.af_guard = False
            return
        if spot1 < spot2 and spot1 < spot3:
            try:
                #Digits are to help out pdb commands!
                a1, b1, c1, d1 = fit_quadratic(x, y)
                new_spot = round(a1*d1*d1 + b1*d1 + c1, 2)

            except:

                print('Autofocus quadratic equation not converge. Moving back to starting focus:  ', focus_start)

                g_dev['foc'].guarded_move((focus_start)*g_dev['foc'].micron_to_steps)
                time.sleep(5)
                self.sequencer_hold = False   #Allow comand checks.
                self.af_guard = False
                g_dev['mnt'].mount.SlewToCoordinatesAsync(start_ra, start_dec)   #NB NB Does this really take us back to starting point?
                self.sequencer_hold = False
                self.guard = False
                self.af_guard = False
                return
            if min(x) <= d1 <= max(x):
                print ('Moving to Solved focus:  ', round(d1, 2), ' calculated:  ',  new_spot)
                pos = int(d1*g_dev['foc'].micron_to_steps)



                g_dev['foc'].guarded_move(pos)
                time.sleep(5)
                g_dev['foc'].last_known_focus = d1
                try:
                    g_dev['foc'].last_temperature = g_dev['foc'].focuser.Temperature
                except:
                    g_dev['foc'].last_temperature = 7.5    #NB NB NB this should be a config file default.
                g_dev['foc'].last_source = "auto_focus_script"

                if not sim:
                    result = g_dev['cam'].expose_command(req, opt, no_AWS=True, solve_it=False)  #   script = 'auto_focus_script_3')  #  This is verifying the new focus.
                else:
                    result['FWHM'] = new_spot
                    result['mean_focus'] = g_dev['foc'].focuser.Position*g_dev['foc'].steps_to_micron
                try:
                    spot4 = result['FWHM']
                    foc_pos4 = result['mean_focus']
                except:
                    spot4 = False
                    foc_pos4 = False
                    print ("spot4 failed ")
                print('\nFound best focus at:  ', foc_pos4,' measured is:  ',  round(spot4, 2), '\n')
                g_dev['foc'].af_log(foc_pos4, spot4, new_spot)
                print("Returning to:  ", start_ra, start_dec)
                g_dev['mnt'].mount.SlewToCoordinatesAsync(start_ra, start_dec)   #Return to pre-focus pointing.
            if sim:

                g_dev['foc'].guarded_move((focus_start)*g_dev['foc'].micron_to_steps)
            #  NB here we could re-solve with the overlay spot just to verify solution is sane.

            #  NB NB We may want to consider sending the result image patch to AWS
            # NB NB NB I think we may have spot numbers wrong by 1 count and coarse focs not set up correctly.
            self.sequencer_hold = False
            self.guard = False
            self.af_guard = False
            g_dev['foc'].last_focus_fwhm = round(spot4, 2)
            return
        elif spot2  <= spot1 < spot3:      #Add to the inside
            pass
            print('Autofocus Moving In 2nd time.\n\n')
            g_dev['foc'].guarded_move((foc_pos0 - 2.5*throw)*g_dev['foc'].micron_to_steps)
            if not sim:
                result = g_dev['cam'].expose_command(req, opt, no_AWS=True, solve_it=False) ## , script = 'auto_focus_script_1')  #  This is moving in one throw.
            else:
                result['FWHM'] = 6
                result['mean_focus'] = g_dev['foc'].focuser.Position*g_dev['foc'].steps_to_micron
            try:
                spot4 = result['FWHM']
                foc_pos4 = result['mean_focus']
            except:
                spot4 = False
                foc_pos4 = False
                print ("spot4 failed on autofocus moving in 2nd time.")
            x = [foc_pos4, foc_pos2, foc_pos1, foc_pos3]
            y = [spot4, spot2, spot1, spot3]
            print('X, Y:  ', x, y, 'Desire center to be smallest.')
            try:
                #Digits are to help out pdb commands!
                a1, b1, c1, d1 = fit_quadratic(x, y)
                new_spot = round(a1*d1*d1 + b1*d1 + c1, 2)

            except:

                print('Autofocus quadratic equation not converge. Moving back to starting focus:  ', focus_start)

                g_dev['foc'].guarded_move((focus_start)*g_dev['foc'].micron_to_steps)
                time.sleep(5)
                self.sequencer_hold = False   #Allow comand checks.
                self.af_guard = False
                g_dev['mnt'].mount.SlewToCoordinatesAsync(start_ra, start_dec)   #NB NB Does this really take us back to starting point?
                self.sequencer_hold = False
                self.guard = False
                self.af_guard = False
                return
            if min(x) <= d1 <= max(x):
                print ('Moving to Solved focus:  ', round(d1, 2), ' calculated:  ',  new_spot)
                pos = int(d1*g_dev['foc'].micron_to_steps)



                g_dev['foc'].guarded_move(pos)
                time.sleep(5)
                g_dev['foc'].last_known_focus = d1
                try:
                    g_dev['foc'].last_temperature = g_dev['foc'].focuser.Temperature
                except:
                    g_dev['foc'].last_temperature = 7.5    #NB NB NB this should be a config file default.
                g_dev['foc'].last_source = "auto_focus_script"

                if not sim:
                    result = g_dev['cam'].expose_command(req, opt, no_AWS=True, solve_it=False)  #   script = 'auto_focus_script_3')  #  This is verifying the new focus.
                else:
                    result['FWHM'] = new_spot
                    result['mean_focus'] = g_dev['foc'].focuser.Position*g_dev['foc'].steps_to_micron
                try:
                    spot4 = result['FWHM']
                    foc_pos4 = result['mean_focus']
                except:
                    spot4 = False
                    foc_pos4 = False
                    print ("spot4 failed ")
                print('\nFound best focus at:  ', foc_pos4,' measured is:  ',  round(spot4, 2), '\n')
                g_dev['foc'].af_log(foc_pos4, spot4, new_spot)
                print("Returning to:  ", start_ra, start_dec)
                g_dev['mnt'].mount.SlewToCoordinatesAsync(start_ra, start_dec)   #Return to pre-focus pointing.
            if sim:

                g_dev['foc'].guarded_move((focus_start)*g_dev['foc'].micron_to_steps)
            #  NB here we could re-solve with the overlay spot just to verify solution is sane.

            #  NB NB We may want to consider sending the result image patch to AWS
            # NB NB NB I think we may have spot numbers wrong by 1 count and coarse focs not set up correctly.
            self.sequencer_hold = False
            self.guard = False
            self.af_guard = False
            g_dev['foc'].last_focus_fwhm = round(spot4, 2)
            return

        elif spot2 > spot1 >= spot3:       #Add to the outside
            pass
            print('Autofocus Moving back in half-way.\n\n')

            g_dev['foc'].guarded_move((foc_pos0 + 2.5*throw)*g_dev['foc'].micron_to_steps)  #NB NB NB THIS IS WRONG!
            if not sim:
                result = g_dev['cam'].expose_command(req, opt, no_AWS=True, solve_it=False) ## , script = 'auto_focus_script_2')  #  This is moving out one throw.
            else:
                result['FWHM'] = 5.5
                result['mean_focus'] = g_dev['foc'].focuser.Position*g_dev['foc'].steps_to_micron
            try:
                spot4 = result['FWHM']
                foc_pos4 = result['mean_focus']
            except:
                spot4 = False
                foc_pos4 = False
                print ("spot4 failed on autofocus moving out 2nd time.")
            x = [foc_pos2, foc_pos1, foc_pos3, foc_pos4]
            y = [spot2, spot1, spot3, spot4]
            print('X, Y:  ', x, y, 'Desire center to be smallest.')
            try:
                #Digits are to help out pdb commands!
                a1, b1, c1, d1 = fit_quadratic(x, y)
                new_spot = round(a1*d1*d1 + b1*d1 + c1, 2)

            except:

                print('Autofocus quadratic equation not converge. Moving back to starting focus:  ', focus_start)

                g_dev['foc'].guarded_move((focus_start)*g_dev['foc'].micron_to_steps)
                time.sleep(5)
                self.sequencer_hold = False   #Allow comand checks.
                self.af_guard = False
                g_dev['mnt'].mount.SlewToCoordinatesAsync(start_ra, start_dec)   #NB NB Does this really take us back to starting point?
                self.sequencer_hold = False
                self.guard = False
                self.af_guard = False
                return
            if min(x) <= d1 <= max(x):
                print ('Moving to Solved focus:  ', round(d1, 2), ' calculated:  ',  new_spot)
                pos = int(d1*g_dev['foc'].micron_to_steps)



                g_dev['foc'].guarded_move(pos)
                time.sleep(5)
                g_dev['foc'].last_known_focus = d1
                try:
                    g_dev['foc'].last_temperature = g_dev['foc'].focuser.Temperature
                except:
                    g_dev['foc'].last_temperature = 7.5    #NB NB NB this should be a config file default.
                g_dev['foc'].last_source = "auto_focus_script"

                if not sim:
                    result = g_dev['cam'].expose_command(req, opt, no_AWS=True, solve_it=False)  #   script = 'auto_focus_script_3')  #  This is verifying the new focus.
                else:
                    result['FWHM'] = new_spot
                    result['mean_focus'] = g_dev['foc'].focuser.Position*g_dev['foc'].steps_to_micron
                try:
                    spot4 = result['FWHM']
                    foc_pos4 = result['mean_focus']
                except:
                    spot4 = False
                    foc_pos4 = False
                    print ("spot4 failed ")
                print('\nFound best focus at:  ', foc_pos4,' measured is:  ',  round(spot4, 2), '\n')
                g_dev['foc'].af_log(foc_pos4, spot4, new_spot)
                print("Returning to:  ", start_ra, start_dec)
                g_dev['mnt'].mount.SlewToCoordinatesAsync(start_ra, start_dec)   #Return to pre-focus pointing.
            if sim:

                g_dev['foc'].guarded_move((focus_start)*g_dev['foc'].micron_to_steps)
            #  NB here we could re-solve with the overlay spot just to verify solution is sane.

            #  NB NB We may want to consider sending the result image patch to AWS
            # NB NB NB I think we may have spot numbers wrong by 1 count and coarse focs not set up correctly.
            self.sequencer_hold = False
            self.guard = False
            self.af_guard = False

            g_dev['foc'].last_focus_fwhm = round(spot4, 2)
            return
        elif spot2 <= spot1 or spot3 <= spot1:
            if spot2 <= spot3:
                min_focus = foc_pos2
            elif spot3 <= spot2:
                min_focus = foc_pos3
            else:
                min_focus = foc_pos0

            ##  HERE we could add a fourth or fifth try.  The parabola cannot really invert, nor should we ever be at a wild point after the first focus is
            ##  set up.
            print("It appears camera is too far out; try again with coarse_focus_script.")
            self.coarse_focus_script(req2, opt2, throw=throw + 75, begin_at=min_focus)
            self.sequencer_hold = False
            self.guard = False
            self.af_guard = False
            return
        else:
            print('Spots are really wrong so moving back to starting focus:  ', focus_start)
            g_dev['foc'].focuser.Move((focus_start)*g_dev['foc'].micron_to_steps)
        print("Returning to:  ", start_ra, start_dec)
        g_dev['mnt'].mount.SlewToCoordinatesAsync(start_ra, start_dec)   #Return to pre-focus pointing.
        if sim:

            g_dev['foc'].guarded_move((focus_start)*g_dev['foc'].micron_to_steps)
        #  NB here we could re-solve with the overlay spot just to verify solution is sane.
        self.sequencer_hold = False   #Allow comand checks.
        self.af_guard = False
        #  NB NB We may want to consider sending the result image patch to AWS
        self.sequencer_hold = False
        self.guard = False
        self.af_guard = False




        return


    def coarse_focus_script(self, req, opt, throw=700, begin_at=None):
        '''
        V curve is a big move focus designed to fit two lines adjacent to the more normal focus curve.
        It finds the approximate focus, particulary for a new instrument. It requires 8 points plus
        a verify.
        Auto focus consists of three points plus a verify.
        Fine focus consists of five points plus a verify.
        Optionally individual images can be multiples of one to average out seeing.
        NBNBNB This code needs to go to known stars to be moe relaible and permit subframes
        '''
        print('AF entered with:  ', req, opt)
        self.sequencer_hold = False
        self.guard = False
        self.af_guard = True
        sim = False #g_dev['enc'].status['shutter_status'] in ['Closed', 'closed', 'Closing', 'closing']
        print('AF entered with:  ', req, opt, '\n .. and sim =  ', sim)
        #self.sequencer_hold = True  #Blocks command checks.
        start_ra = g_dev['mnt'].mount.RightAscension
        start_dec = g_dev['mnt'].mount.Declination
        if begin_at is None:  #  ADDED 20120821 WER
            foc_start = g_dev['foc'].focuser.Position*g_dev['foc'].steps_to_micron
        else:
            foc_start = begin_at  #In this case we start at a place close to a 3 point minimum.
            g_dev['foc'].guarded_move((foc_start)*g_dev['foc'].micron_to_steps)
        print("Saved ra, dec, focus:  ", start_ra, start_dec, foc_start)
        try:
            #Check here for filter, guider, still moving  THIS IS A CLASSIC
            #case where a timeout is a smart idea.
            #Wait for external motion to cease before exposing.  Note this precludes satellite tracking.
            st = ""
            while g_dev['foc'].focuser.IsMoving or g_dev['rot'].rotator.IsMoving or \
                  g_dev['mnt'].mount.Slewing: #or g_dev['enc'].status['dome_slewing']:   #Filter is moving??
                if g_dev['foc'].focuser.IsMoving: st += 'f>'
                if g_dev['rot'].rotator.IsMoving: st += 'r>'
                if g_dev['mnt'].mount.Slewing: st += 'm>'
                #if g_dev['enc'].status['dome_slewing']: st += 'd>'
                print(st)
                st = ""
                time.sleep(0.2)
                g_dev['obs'].update_status()
        except:
            print("Motion check faulted.")
        if req['target'] == 'near_tycho_star':   ## 'bin', 'area'  Other parameters
            #  Go to closest Mag 7.5 Tycho * with no flip
            focus_star = tycho.dist_sort_targets(g_dev['mnt'].current_icrs_ra, g_dev['mnt'].current_icrs_dec, \
                                    g_dev['mnt'].current_sidereal)
            print("Going to near focus star " + str(focus_star[0][0]) + "  degrees away.")
            g_dev['mnt'].go_coord(focus_star[0][1][1], focus_star[0][1][0])
            req = {'time': 12.5,  'alias':  str(self.config['camera']['camera_1_1']['name']), 'image_type': 'auto_focus'}   #  NB Should pick up filter and constats from config
            opt = {'area': 100, 'count': 1, 'filter': 'focus'}
        else:
            pass   #Just take time image where currently pointed.
            req = {'time': 15,  'alias':  str(self.config['camera']['camera_1_1']['name']), 'image_type': 'auto_focus'}   #  NB Should pick up filter and constats from config
            opt = {'area': 100, 'count': 1, 'filter': 'focus'}
        foc_pos0 = foc_start
        result = {}
        print('Autofocus Starting at:  ', foc_pos0, '\n\n')

        g_dev['foc'].guarded_move((foc_pos0 - 0*throw)*g_dev['foc'].micron_to_steps)  #Added 20220209! A bit late
        #throw = 100  # NB again, from config.  Units are microns
        if not sim:
            result = g_dev['cam'].expose_command(req, opt, no_AWS=True, solve_it=False)
        else:
            result['FWHM'] = 4
            result['mean_focus'] = g_dev['foc'].focuser.Position*g_dev['foc'].steps_to_micron
        try:
            spot1 = result['FWHM']
            foc_pos1 = result['mean_focus']
        except:
            spot1 = False
            foc_pos1 = False
            print ("spot1 failed on coarse focus script")
        # if not sim:
        #     result = g_dev['cam'].expose_command(req, opt, no_AWS=True) ## , script = 'auto_focus_script_0')  #  This is where we start.
        # else:
        #     result['FWHM'] = 3
        #     result['mean_focus'] = foc_pos0
        # spot1 = result['FWHM']
        # foc_pos1 = result['mean_focus']


        print('Autofocus Moving In -1x, second time.\n\n')

        g_dev['foc'].guarded_move((foc_pos0 - 1*throw)*g_dev['foc'].micron_to_steps)
        #opt['fwhm_sim'] = 4.
        if not sim:
            result = g_dev['cam'].expose_command(req, opt, no_AWS=True, solve_it=False)
        else:
            result['FWHM'] = 5
            result['mean_focus'] = g_dev['foc'].focuser.Position*g_dev['foc'].steps_to_micron
        try:
            spot2 = result['FWHM']
            foc_pos2 = result['mean_focus']
        except:
            spot2 = False
            foc_pos2 = False
            print ("spot2 failed on coarse focus script")
        print('Autofocus Moving In -2x, second time.\n\n')

        g_dev['foc'].guarded_move((foc_pos0 - 2*throw)*g_dev['foc'].micron_to_steps)
        #opt['fwhm_sim'] = 4.
        if not sim:
            result = g_dev['cam'].expose_command(req, opt, no_AWS=True, solve_it=False)
        else:
            result['FWHM'] = 6
            result['mean_focus'] = g_dev['foc'].focuser.Position*g_dev['foc'].steps_to_micron
        try:
            spot3 = result['FWHM']
            foc_pos3 = result['mean_focus']
        except:
            spot3 = False
            foc_pos3 = False
            print ("spot3 failed on coarse focus script")
        #Need to check we are not going out too far!
        print('Autofocus Moving out +3X.\n\n')

        g_dev['foc'].guarded_move((foc_pos0 + 3*throw)*g_dev['foc'].micron_to_steps)
        print('Autofocus back in for backlash to +2X\n\n')#It is important to overshoot to overcome any backlash
        g_dev['foc'].guarded_move((foc_pos0 + 2*throw)*g_dev['foc'].micron_to_steps)
        #opt['fwhm_sim'] = 5
        if not sim:
            result = g_dev['cam'].expose_command(req, opt, no_AWS=True, solve_it=False)
        else:
            result['FWHM'] = 6.5
            result['mean_focus'] = g_dev['foc'].focuser.Position*g_dev['foc'].steps_to_micron
        try:
            spot4 = result['FWHM']
            foc_pos4 = result['mean_focus']
        except:
            spot4 = False
            foc_pos4 = False
            print ("spot4 failed on coarse focus script")
        print('Autofocus back in for backlash to +1X\n\n')

        g_dev['foc'].guarded_move((foc_pos0 + throw)*g_dev['foc'].micron_to_steps)
        #opt['fwhm_sim'] = 4.
        if not sim:
            result = g_dev['cam'].expose_command(req, opt, no_AWS=True, solve_it=False)
        else:
            result['FWHM'] = 5.75
            result['mean_focus'] = g_dev['foc'].focuser.Position*g_dev['foc'].steps_to_micron
        try:
            spot5 = result['FWHM']
            foc_pos5 = result['mean_focus']
        except:
            spot5 = False
            foc_pos5 = False
            print ("spot5 failed on coarse focus script")
        x = [foc_pos3, foc_pos2, foc_pos1, foc_pos5, foc_pos4]  # NB NB 20220218 This assigment is bogus!!!!
        y = [spot3, spot2, spot1, spot5, spot4]
        print('X, Y:  ', x, y)
        try:
            #Digits are to help out pdb commands!
            a1, b1, c1, d1 = fit_quadratic(x, y)
            new_spot = round(a1*d1*d1 + b1*d1 + c1, 2)
        except:
            print('Autofocus quadratic equation not converge. Moving back to starting focus:  ', foc_start)

            g_dev['foc'].guarded_move((foc_start)*g_dev['foc'].micron_to_steps)
            self.sequencer_hold = False
            self.guard = False
            self.af_guard = False
            return
        if min(x) <= d1 <= max(x):
            print ('Moving to Solved focus:  ', round(d1, 2), ' calculated:  ',  new_spot)
            #Saves a base for relative focus adjusts.
            pos = int(d1*g_dev['foc'].micron_to_steps)

            g_dev['foc'].guarded_move(pos)
            g_dev['foc'].last_known_focus = d1
            try:
                g_dev['foc'].last_temperature = g_dev['foc'].focuser.Temperature
            except:
                g_dev['foc'].last_temperature = 10.0    #NB NB This should be a site monthly default.
            g_dev['foc'].last_source = "coarse_focus_script"
            if not sim:

                result = g_dev['cam'].expose_command(req, opt, solve_it=False)
            else:
                result['FWHM'] = new_spot
                result['mean_focus'] = g_dev['foc'].focuser.Position*g_dev['foc'].steps_to_micron
            try:
                spot6 = result['FWHM']
                foc_pos4 = result['mean_focus']
                print('\n\n\nFound best focus at:  ', foc_pos4,' measured is:  ',  round(spot6, 2), '\n\n\n')
            except:
                print('Known bug, Verifcation did not work. Returing to target using solved focus.')
        else:
            print('Coarse_focus did not converge. Moving back to starting focus:  ', foc_pos0)

            g_dev['foc'].guarded_move((foc_start)*g_dev['foc'].micron_to_steps)
        print("Returning to:  ", start_ra, start_dec)
        g_dev['mnt'].mount.SlewToCoordinatesAsync(start_ra, start_dec)   #Return to pre-focus pointing.
        if sim:
            g_dev['foc'].guarded_move((foc_start)*g_dev['foc'].micron_to_steps)
        self.sequencer_hold = False
        self.guard = False
        self.af_guard = False
        return result


    def equatorial_pointing_run(self, req, opt, spacing=10, vertical=False, grid=False, alt_minimum=25):
        '''
        unpark telescope
        if not open, open dome
        go to zenith & expose (Consider using Nearest mag 7 grid star.)
        verify reasonable transparency
            Ultimately, check focus, find a good exposure level
        go to -72.5 degrees of ha, 0  expose
        ha += 10; repeat to Ha = 67.5
        += 5, expose
        -= 10 until -67.5

        if vertical go ha = -0.25 and step dec 85 -= 10 to -30 then
        flip and go other way with offset 5 deg.

        For Grid use Patrick Wallace's Mag 7 Tyco star grid it covers
        sky equal-area, has a bright star as target and wraps around
        both axes to better sample the encoders. Choose and load the
        grid coarseness.
        '''
        '''
        Prompt for ACCP model to be turned off
        if closed:
           If WxOk: open
        if parked:
             unpark

         pick grid star near zenith in west (no flip)
              expose 10 s
              solve
              Is there a bright object in field?
              adjust exposure if needed.
        Go to (-72.5deg HA, dec = 0),
             Expose, calibrate, save file.  Consider
             if we can real time solve or just gather.
        step 10 degrees forward untl ha is 77.5
        at 77.5 adjust target to (72.5, 0) and step
        backward.  Stop when you get to -77.5.
        park
        Launch reduction

A variant on this is cover a grid, cover a + sign shape.
IF sweep
        '''
       # ptr_utility.ModelOn = False

        self. sky_guard = True
        ha_deg_steps = (-72.5, -62.5, -52.5, -42.5, -32.5, -22.5, -12.5, -2.5, \
                         -7.5, -17.5, -27.5, -37.5, -47.5, -57.5, -67.5, \
                         2.5,  12.5, 22.5, 32.5, 42.5, 52.5, 62.5, 72.5, \
                         67.5, 57.5, 47.5, 37.5, 27.5, 17.5, 7.5)
        length = len(ha_deg_steps)
        count = 0
        print("Starting equatorial sweep.")
        g_dev['mnt'].unpark_command()
        #cam_name = str(self.config['camera']['camera_1_1']['name'])
        for ha_degree_value in ha_deg_steps:
            target_ra = ra_fix(g_dev['mnt'].mount.SiderealTime - ha_degree_value/15.)
            target_dec = 0
            #     #  Go to closest Mag 7.5 Tycho * with no flip
            # focus_star = tycho.dist_sort_targets(target_ra, target_dec, \
            #                    g_dev['mnt'].mount.SiderealTime)
            # if focus_star is None:
            #     print("No near star, skipping.")   #This should not happen.
            #     continue
            #print("Going to near focus star " + str(focus_star[0]) + "  degrees away.")
            #req = {'ra':  focus_star[1][1],
            #       'dec': focus_star[1][0]     #Note order in important (dec, ra)
            req = {'ra':  target_ra,
                   'dec': target_dec     #Note order in important (dec, ra)
                   }
            opt = {}
            g_dev['mnt'].go_command(req, opt)
            st = ''
            enc_status = eval(self.redis_server.get('enc_status'))  #NB Is this current?
            while g_dev['mnt'].mount.Slewing or enc_status['dome_slewing']:
                if g_dev['mnt'].mount.Slewing: st += 'm>'
                if g_dev['enc'].status['dome_slewing']: st += 'd>'
                print(st)
                st = ''
                g_dev['obs'].update_status()
                time.sleep(0.5)
            time.sleep(3)
            g_dev['obs'].update_status()
            req = {'time': 10,  'alias': 'sq01', 'image_type': 'experimental'}
            opt = {'area': 150, 'count': 1, 'bin': '2,2', 'filter': g_dev['fil'].filter_data[0][0], 'hint': 'Equator Run'}
            result = g_dev['cam'].expose_command(req, opt)
            g_dev['obs'].update_status()
            result = 'simulated result.'
            count += 1
            print('\n\nResult:  ', result,   'To go count:  ', length - count,  '\n\n')
        g_dev['mnt'].mount.Tracking = False
        print("Equatorial sweep completed. Happy reducing.")
        ptr_utility.ModelOn = True
        self.sky_guard = False
        return

    def cross_pointing_run(self, req, opt, spacing=30, vertical=False, grid=False, alt_minimum=25):
        '''
        unpark telescope
        if not open, open dome
        go to zenith & expose (Consider using Nearest mag 7 grid star.)
        verify reasonable transparency
            Ultimately, check focus, find a good exposure level
        go to -72.5 degrees of ha, 0  expose
        ha += 10; repeat to Ha = 67.5
        += 5, expose
        -= 10 until -67.5

        if vertical go ha = -0.25 and step dec 85 -= 10 to -30 then
        flip and go other way with offset 5 deg.

        For Grid use Patrick Wallace's Mag 7 Tyco star grid it covers
        sky equal-area, has a bright star as target and wraps around
        both axes to better sample the encoders. Choose and load the
        grid coarseness.
        '''
        '''
        Prompt for ACCP model to be turned off
        if closed:
           If WxOk: open
        if parked:
             unpark

         pick grid star near zenith in west (no flip)
              expose 10 s
              solve
              Is there a bright object in field?
              adjust exposure if needed.
        Go to (-72.5deg HA, dec = 0),
             Expose, calibrate, save file.  Consider
             if we can real time solve or just gather.
        step 10 degrees forward untl ha is 77.5
        at 77.5 adjust target to (72.5, 0) and step
        backward.  Stop when you get to -77.5.
        park
        Launch reduction

A variant on this is cover a grid, cover a + sign shape.
IF sweep
        '''
       # ptr_utility.ModelOn = False

        self. sky_guard = True
        points = [(-2.5, 0), (-2.5, -30), (-30, 0), (-60, 0), (2.5, 75), (0.5, 45), \
                  (0.5, 0), (30, 0), (60, 0)]
        ha_deg_steps = (-72.5, -62.5, -52.5, -42.5, -32.5, -22.5, -12.5, -2.5, \
                         -7.5, -17.5, -27.5, -37.5, -47.5, -57.5, -67.5, \
                         2.5,  12.5, 22.5, 32.5, 42.5, 52.5, 62.5, 72.5, \
                         67.5, 57.5, 47.5, 37.5, 27.5, 17.5, 7.5)
        length = len(points)
        count = 0
        print("Starting cross, # of points:  ", length)
        g_dev['mnt'].unpark_command()
        #cam_name = str(self.config['camera']['camera_1_1']['name'])
        for point_value in points:
            target_ra = ra_fix(g_dev['mnt'].mount.SiderealTime - point_value[0]/15.)
            target_dec = point_value[1]
            #     #  Go to closest Mag 7.5 Tycho * with no flip
            # focus_star = tycho.dist_sort_targets(target_ra, target_dec, \
            #                    g_dev['mnt'].mount.SiderealTime)
            # if focus_star is None:
            #     print("No near star, skipping.")   #This should not happen.
            #     continue
            #print("Going to near focus star " + str(focus_star[0]) + "  degrees away.")
            #req = {'ra':  focus_star[1][1],
            #       'dec': focus_star[1][0]     #Note order in important (dec, ra)
            req = {'ra':  target_ra,
                   'dec': target_dec     #Note order in important (dec, ra)
                   }
            opt = {}
            g_dev['mnt'].go_command(req, opt)
            st = ''
            while g_dev['mnt'].mount.Slewing or g_dev['enc'].status['dome_slewing']:
                if g_dev['mnt'].mount.Slewing: st += 'm>'
                if g_dev['enc'].status['dome_slewing']: st += 'd>'
                print(st)
                st = ''
                g_dev['obs'].update_status()
                time.sleep(0.5)
            time.sleep(3)
            g_dev['obs'].update_status()
            req = {'time': 30,  'alias': 'sq01', 'image_type': 'experimental'}
            opt = {'area': 150, 'count': 1, 'bin': '2,2', 'filter': g_dev['fil'].filter_data[0][0], 'hint': 'Equator Run'}
            result = g_dev['cam'].expose_command(req, opt)
            g_dev['obs'].update_status()
            result = 'simulated result.'
            count += 1
            print('\n\nResult:  ', result,   'To go count:  ', length - count,  '\n\n')
        g_dev['mnt'].mount.Tracking = False
        print("Equatorial sweep completed. Happy reducing.")
        ptr_utility.ModelOn = True
        self.sky_guard = False
        return

    def sky_grid_pointing_run(self, req, opt, spacing=10, vertical=False, grid=False, alt_minimum=25):
        #camera_name = str(self.config['camera']['camera_1_1']['name'])
        '''
        unpark telescope
        if not open, open dome
        go to zenith & expose (Consider using Nearest mag 7 grid star.)
        verify reasonable transparency
            Ultimately, check focus, find a good exposure level
        go to -72.5 degrees of ha, 0  expose
        ha += 10; repeat to Ha = 67.5
        += 5, expose
        -= 10 until -67.5

        if vertical go ha = -0.25 and step dec 85 -= 10 to -30 then
        flip and go other way with offset 5 deg.

        For Grid use Patrick Wallace's Mag 7 Tyco star grid it covers
        sky equal-area, has a bright star as target and wraps around
        both axes to better sample the encoders. Choose and load the
        grid coarseness.
        '''
        '''
        Prompt for ACCP model to be turned off
        if closed:
           If WxOk: open
        if parked:
             unpark

         pick grid star near zenith in west (no flip)
              expose 10 s
              solve
              Is there a bright object in field?
              adjust exposure if needed.
        Go to (-72.5deg HA, dec = 0),
             Expose, calibrate, save file.  Consider
             if we can real time solve or just gather.
        step 10 degrees forward untl ha is 77.5
        at 77.5 adjust target to (72.5, 0) and step
        backward.  Stop when you get to -77.5.
        park
        Launch reduction

A variant on this is cover a grid, cover a + sign shape.
IF sweep
        '''
        self.sky_guard = True
        #ptr_utility.ModelOn = False
        print("Starting sky sweep. ")
        g_dev['mnt'].unpark_command({}, {})
        if g_dev['enc'].is_dome:
            g_dev['enc'].Slaved = True  #Bring the dome into the picture.
        g_dev['obs'].update_status()
        try:
            g_dev['scr'].screen_dark()
        except:
            pass
        g_dev['obs'].update_status()
        g_dev['mnt'].unpark_command()
        #cam_name = str(self.config['camera']['camera_1_1']['name'])

        sid = g_dev['mnt'].mount.SiderealTime
        if req['gridType'] == 'medium':  # ~50
            grid = 4
        if req['gridType'] == 'coarse':  # ~30
            grid = 7
        if req['gridType'] == 'fine':    # ~100
            grid = 2

        grid_stars = tycho.az_sort_targets(sid, grid)  #4 produces about 50 targets.
        length = len(grid_stars)
        print(length, "Targets chosen for grid.")
        last_az = 0.25
        count = 0
        for grid_star in grid_stars:
            if grid_star is None:
                print("No near star, skipping.")   #This should not happen.
                count += 1
                continue
            if grid_star[0] < last_az:   #Consider also insisting on a reasonable HA, eg., >= altitude of the Pole.
               count += 1
               continue
            last_az = grid_star[0] + 0.01
            print("Going to near grid star " + str(grid_star) + " (az, (dec, ra)")
            req = {'ra':  grid_star[1][1],
                   'dec': grid_star[1][0]     #Note order is important (dec, ra)
                   }
            opt = {}
            g_dev['mnt'].go_command(req, opt)
            time.sleep(0.5)
            st = ''
            while g_dev['mnt'].mount.Slewing or g_dev['enc'].status['dome_slewing']:
                if g_dev['mnt'].mount.Slewing: st += 'm>'
                if g_dev['enc'].status['dome_slewing']: st += 'd>'
                print(st)
                st = ''
                g_dev['obs'].update_status()
                time.sleep(0.5)

            time.sleep(1)  #Give a little extra time for mount to settle.
            g_dev['obs'].update_status()
            req = {'time': 30,  'alias': 'sq01', 'image_type': 'experimental'}
            opt = {'area': 150, 'count': 1, 'bin': '2,2', 'filter': g_dev['fil'].filter_data[0][0], 'hint': 'Tycho grid.'}
            result = g_dev['cam'].expose_command(req, opt)
            g_dev['obs'].update_status()
            result = 'simulated result.'
            count += 1
            print('\n\nResult:  ', result,   'To go count:  ', length - count,  '\n\n')

        #g_dev['mnt'].park()
        print("Equatorial sweep completed. Happy reducing.")
        ptr_utility.ModelOn = True
        self.sky_guard = False
        return

    def rel_sky_grid_pointing_run(self, req, opt, spacing=10, vertical=False, grid=False, alt_minimum=25):
        #camera_name = str(self.config['camera']['camera_1_1']['name'])
        '''
        unpark telescope
        if not open, open dome
        go to zenith & expose (Consider using Nearest mag 7 grid star.)
        verify reasonable transparency
            Ultimately, check focus, find a good exposure level
        go to -72.5 degrees of ha, 0  expose
        ha += 10; repeat to Ha = 67.5
        += 5, expose
        -= 10 until -67.5

        if vertical go ha = -0.25 and step dec 85 -= 10 to -30 then
        flip and go other way with offset 5 deg.

        For Grid use Patrick Wallace's Mag 7 Tyco star grid it covers
        sky equal-area, has a bright star as target and wraps around
        both axes to better sample the encoders. Choose and load the
        grid coarseness.
        '''
        '''
        Prompt for ACCP model to be turned off
        if closed:
           If WxOk: open
        if parked:
             unpark

         pick grid star near zenith in west (no flip)
              expose 10 s
              solve
              Is there a bright object in field?
              adjust exposure if needed.
        Go to (-72.5deg HA, dec = 0),
             Expose, calibrate, save file.  Consider
             if we can real time solve or just gather.
        step 10 degrees forward untl ha is 77.5
        at 77.5 adjust target to (72.5, 0) and step
        backward.  Stop when you get to -77.5.
        park
        Launch reduction

A variant on this is cover a grid, cover a + sign shape.
IF sweep
        '''
        #breakpoint()
        self.sky_guard = True
        ptr_utility.ModelOn = False
        print("Starting sky sweep.")
        g_dev['mnt'].unpark_command({}, {})
        if g_dev['enc'].is_dome:
            g_dev['enc'].Slaved = True  #Bring the dome into the picture.
        g_dev['obs'].update_status()
        g_dev['scr'].screen_dark()
        g_dev['obs'].update_status()
        g_dev['mnt'].unpark_command()
        #cam_name = str(self.config['camera']['camera_1_1']['name'])

        sid = g_dev['mnt'].mount.SiderealTime
        if req['gridType'] == 'medium':  # ~50
            grid = 4
        if req['gridType'] == 'coarse':  # ~30
            grid = 7
        if req['gridType'] == 'fine':    # ~100
            grid = 2
        grid_stars = tycho.tpt_grid
        length = len(grid_stars)
        print(length, "Targets chosen for grid.")
        last_az = 0.25
        count = 0
        for grid_star in grid_stars:
            if grid_star is None:
                print("No near star, skipping.")   #This should not happen.
                count += 1
                continue
            if grid_star[0] < last_az:   #Consider also insisting on a reasonable HA
               count += 1
               continue
            last_az = grid_star[0] + 0.001
            print("Going to near grid star " + str(grid_star) + " (az, (dec, ra)")
            req = {'ra':  grid_star[1][1],
                   'dec': grid_star[1][0]     #Note order is important (dec, ra)
                   }
            opt = {}
            g_dev['mnt'].go_command(req, opt)
            time.sleep(0.5)
            st = ''
            while g_dev['mnt'].mount.Slewing or g_dev['enc'].status['dome_slewing']:
                if g_dev['mnt'].mount.Slewing: st += 'm>'
                if g_dev['enc'].status['dome_slewing']: st += 'd>'
                print(st)
                st = ''
                g_dev['obs'].update_status()
                time.sleep(0.5)

            time.sleep(3)
            g_dev['obs'].update_status()
            req = {'time': 15,  'alias': 'sq01', 'image_type': 'experimental'}
            opt = {'area': 150, 'count': 1, 'bin': '2,2', 'filter': g_dev['fil'].filter_data[0][0], 'hint': 'Tycho grid.'}
            result = g_dev['cam'].expose_command(req, opt)
            g_dev['obs'].update_status()
            result = 'simulated result.'
            count += 1
            print('\n\nResult:  ', result,   'To go count:  ', length - count,  '\n\n')

        g_dev['mnt'].mount.Tracking = False
        print("Equatorial sweep completed. Happy reducing.")
        ptr_utility.ModelOn = True
        self.sky_guard = False
        return

    def vertical_pointing_run(self, req, opt, spacing=10, vertical=False, grid=False, alt_minimum=25):
        '''
        unpark telescope
        if not open, open dome
        go to zenith & expose (Consider using Nearest mag 7 grid star.)
        verify reasonable transparency
            Ultimately, check focus, find a good exposure level
        go to -72.5 degrees of ha, 0  expose
        ha += 10; repeat to Ha = 67.5
        += 5, expose
        -= 10 until -67.5

        if vertical go ha = -0.25 and step dec 85 -= 10 to -30 then
        flip and go other way with offset 5 deg.

        For Grid use Patrick Wallace's Mag 7 Tyco star grid it covers
        sky equal-area, has a bright star as target and wraps around
        both axes to better sample the encoders. Choose and load the
        grid coarseness.
        '''
        '''
        Prompt for ACCP model to be turned off
        if closed:
           If WxOk: open
        if parked:
             unpark

         pick grid star near zenith in west (no flip)
              expose 10 s
              solve
              Is there a bright object in field?
              adjust exposure if needed.
        Go to (-72.5deg HA, dec = 0),
             Expose, calibrate, save file.  Consider
             if we can real time solve or just gather.
        step 10 degrees forward untl ha is 77.5
        at 77.5 adjust target to (72.5, 0) and step
        backward.  Stop when you get to -77.5.
        park
        Launch reduction

A variant on this is cover a grid, cover a + sign shape.
IF sweep
        '''
        self.sky_guard = True
        #ptr_utility.ModelOn = False
        # dec_steps = [-30, -25, -20, -15, -10, -5, 0, 5, 10, 15, 20, 25, 30, \
        #              35, 40, 45, 50, 55, 60, 65, 70, 75, 80, 85]
        dec_steps = [-30, -20, -10, 0, 10, 20, 30, 40, 50, 55, 60, 65, 70, 75, 80, 82.5, \
                     77.5, 72.5, 67.5, 62.5, 57.5, 50, 45, 35, 25, 15, 5, -5, -15, -25]
        # dec_copy = dec_steps[:-1].copy()
        # dec_copy.reverse()
        # dec_steps += dec_copy
        length = len(dec_steps)*2
        count = 0
        print("Starting West dec sweep, ha = 0.1")
        g_dev['mnt'].unpark_command()
        #cam_name = str(self.config['camera']['camera_1_1']['name'])
        for ha in [0.1, -0.1]:
            for degree_value in dec_steps:
                target_ra =  ra_fix(g_dev['mnt'].mount.SiderealTime - ha)


                #     #  Go to closest Mag 7.5 Tycho * with no flip
                # focus_star = tycho.dist_sort_targets(target_ra, target_dec, \
                #                    g_dev['mnt'].mount.SiderealTime)
                # if focus_star is None:
                #     print("No near star, skipping.")   #This should not happen.
                #     continue
                # print("Going to near focus star " + str(focus_star[0]) + "  degrees away.")
                req = {'ra':  target_ra,
                       'dec': degree_value}
                opt = {}
                #Should have an Alt limit check here
                g_dev['mnt'].go_command(req, opt)
                st = ''
                while g_dev['mnt'].mount.Slewing or g_dev['enc'].status['dome_slewing']:
                    if g_dev['mnt'].mount.Slewing: st += 'm>'
                    if g_dev['enc'].status['dome_slewing']: st += 'd>'
                    print(st)
                    st = ''
                    g_dev['obs'].update_status()
                    time.sleep(0.5)
                time.sleep(3)
                g_dev['obs'].update_status()
                req = {'time': 15,  'alias': 'sq01', 'image_type': 'experimental'}
                opt = {'area': 150, 'count': 1, 'bin': '2,2', 'filter': g_dev['fil'].filter_data[0][0], 'hint': 'Tycho grid.'}
                result = g_dev['cam'].expose_command(req, opt)
                g_dev['obs'].update_status()
                result = 'simulated result.'
                count += 1
                print('\n\nResult:  ', result,   'To go count:  ', length - count,  '\n\n')
                g_dev['obs'].update_status()
                result = 'simulated'
                print('Result:  ', result)
        g_dev['mnt'].stop_command()
        print("Vertical sweep completed. Happy reducing.")
        self.equitorial_pointing_run({},{})
        ptr_utility.ModelOn = True
        self.sky_guard = False
        return

    def append_completes(self, block_id):
        camera = self.config['camera']['camera_1_1']['name']
        seq_shelf = shelve.open(g_dev['cam'].site_path + 'ptr_night_shelf/' + camera)
        print("block_id:  ", block_id)
        lcl_list = seq_shelf['completed_blocks']
        lcl_list.append(block_id)   #NB NB an in-line append did not work!
        seq_shelf['completed_blocks']= lcl_list
        print('Appended completes contains:  ', seq_shelf['completed_blocks'])
        seq_shelf.close()
        return

    def is_in_completes(self, check_block_id):
        camera = self.config['camera']['camera_1_1']['name']
        seq_shelf = shelve.open(g_dev['cam'].site_path + 'ptr_night_shelf/' + camera)
        #print('Completes contains:  ', seq_shelf['completed_blocks'])
        if check_block_id in seq_shelf['completed_blocks']:
            seq_shelf.close()
            #print("Block ID in completed blocks:  ",  check_block_id)
            return True
        else:
            seq_shelf.close()
            return False


    def reset_completes(self):
        try:
            camera = self.config['camera']['camera_1_1']['name']
            seq_shelf = shelve.open(g_dev['cam'].site_path + 'ptr_night_shelf/' + str(camera))
            seq_shelf['completed_blocks'] = []
            seq_shelf.close()
        except:
            print('Found an empty shelf.  Reset_(block)completes for:  ', camera)
        return

    # import math
    # chip_x =1.4022
    # chip_y = 0.9362
    # def tile_field(field_x, field_y, chip_x, chip_y, overlap=12.5):
    #     trial_x = field_x/(chip_x* (100 - abs(overlap))/100)
    #     trial_y = field_y/(chip_y* (100 - abs(overlap))/100)
    #     proposed_x = round(trial_x + 0.25, 0)
    #     proposed_y = round(trial_y + 0.25, 0)
    #     span_x = chip_x*proposed_x
    #     span_y = chip_y*proposed_y
    #     over_span_x = span_x - field_x
    #     over_span_y = span_y - field_y
    #     span_y = chip_y*proposed_y
    #     if proposed_x - 1 >= 1:
    #         x_overlap = over_span_x/(proposed_x - 1)
    #     else:
    #         x_overlap =(field_x - span_x)/2
    #     if proposed_y - 1 >=  1:
    #         y_overlap = over_span_y/(proposed_y - 1)
    #     else:
    #         y_overlap =(field_y - span_y)/2
    #     if 0 <= x_overlap  < overlap/100:
    #         proposed_x += 1
    #         span_x = chip_x*proposed_x
    #         over_span_x = span_x - field_x
    #         x_overlap = over_span_x/(proposed_x - 1)
    #     if 0 <= y_overlap < overlap/100:
    #         proposed_y += 1
    #         span_y = chip_y*proposed_y
    #         over_span_y = span_y - field_y
    #         y_overlap = over_span_y/(proposed_y - 1)
    #     return(proposed_x, proposed_y, x_overlap, y_overlap)
    # for side in range(0,7):
    #     area = math.sqrt(2)**side
    #     print(side, round(area, 3))
    #     print(tile_field(side, side, chip_x, chip_y))<|MERGE_RESOLUTION|>--- conflicted
+++ resolved
@@ -338,7 +338,7 @@
         events = g_dev['events']
 
         #breakpoint()      #  THis is a very common debug point.
-        
+
         if self.bias_dark_latch and ((events['Eve Bias Dark'] <= ephem_now < events['End Eve Bias Dark']) and \
              self.config['auto_eve_bias_dark'] and g_dev['enc'].mode == 'Automatic' ):
             self.bias_dark_latch = False
@@ -1206,11 +1206,11 @@
                     for fzneglect in bigfzs:
                         print ("Reattempting upload of " + str(os.path.basename(fzneglect)))
                         #breakpoint()
-<<<<<<< HEAD
+
                         g_dev['cam'].enqueue_for_AWS(26000000, camera + runNight + "/raw/", str(os.path.basename(fzneglect)))
-=======
+
                         g_dev['cam'].enqueue_for_AWS(26000000, camera + runNight + "/raw/",  str(os.path.basename(fzneglect))) #WER added last comma 20221015
->>>>>>> 53c6bb9a
+
                 time.sleep(300)
                 if (g_dev['obs'].aws_queue.empty()):
                     break
@@ -1269,11 +1269,9 @@
             #self.config = config
             # Getting new times for the new day
             #self.astro_events = ptr_events.Events(self.config)
-<<<<<<< HEAD
+
             #self.astro_events = ptr_events.Events(self.config)
-=======
-            self.astro_events = ptr_events.Events(self.config)
->>>>>>> 53c6bb9a
+
             self.astro_events.compute_day_directory()
             self.astro_events.display_events()
             g_dev['obs'].astro_events = self.astro_events
@@ -1306,11 +1304,6 @@
             g_dev['obs'].events_new = None
             g_dev['obs'].reset_last_reference()
 
-<<<<<<< HEAD
-=======
-
-
->>>>>>> 53c6bb9a
             if self.config['mount']['mount1']['permissive_mount_reset'] == 'yes':
                g_dev['mnt'].reset_mount_reference()
             g_dev['obs'].last_solve_time = datetime.datetime.now() - datetime.timedelta(days=1)
