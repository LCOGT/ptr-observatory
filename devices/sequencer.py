--- conflicted
+++ resolved
@@ -2241,12 +2241,7 @@
     def check_zenith_and_move_to_flat_spot(self, ending=None):
         too_close_to_zenith=True
         while too_close_to_zenith:
-<<<<<<< HEAD
-            alt, az = g_dev['mnt'].flat_spot_now()
-
-=======
             alt, az = g_dev['mnt'].flat_spot_now()  
->>>>>>> 3b4c58a0
             if self.config['degrees_to_avoid_zenith_area_for_calibrations'] > 0:
                 plog ('zenith distance: ' + str(90-alt))
                 if abs(90-alt) < self.config['degrees_to_avoid_zenith_area_for_calibrations']:
