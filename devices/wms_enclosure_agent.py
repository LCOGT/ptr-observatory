--- conflicted
+++ resolved
@@ -402,7 +402,7 @@
             
             
         #  We are now in the full operational window.  
-<<<<<<< HEAD
+
         #  if in Ops Window open if closed. Not the su
         elif (g_dev['events']['Ops Window Start'] - 10/1440 <= ephem_now <= g_dev['events']['Ops Window Start']):
                #Need to position telescope pointing East, and verify Enclosure is closed
@@ -447,7 +447,7 @@
                         self.time_of_next_slew = time.time() + 90  # seconds between slews.
                     except:
                         pass#
-=======
+
 
                    #Tel move is handled in Sequencer
                    
@@ -491,7 +491,7 @@
         #                 self.time_of_next_slew = time.time() + 120  # seconds between slews.
         #             except:
         #                 pass#
->>>>>>> 5b0e0be8
+
                     
             
             
