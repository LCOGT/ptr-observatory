import win32com.client
import pythoncom
import redis
import time
import datetime
import os
import math
import numpy as np
from astropy.io import fits
from astropy.table import Table
from astropy.utils.data import get_pkg_data_filename
import sep
import glob
import shelve

from os.path import join, dirname, abspath

from skimage import data, io, filters
from skimage.transform import resize
from skimage import img_as_float
from skimage import exposure
from skimage.io import imsave
import matplotlib.pyplot as plt

from PIL import Image
from global_yard import g_dev
from processing.calibration import calibrate
from devices.sequencer import Sequencer

"""
Camera note 20200427.

The goal is refactor this module so we use class attributes more and do not carry them
as parameters in various calls.  Try to use keywords as 'instructions' for processing steps
downstream.  When returning from calls use a dictionary to report results.  Support
synchronous and async reductions.  If the ccd has overscan, incorporate that step into
the immediate processing with trim

Camera Note 20200510.

Beating on camera waiting for long exposures causes Maxim to disconnect.  So instead we
will not look for ImageReady until 'exptime + nominal readout delay - 1 second.'
However every 30 seconds during that wait we will check the camera is connected. if it
drops out we setup the wait and report a failed exposure.

Next add an exposure retry loop: for now retry three times then fail up the call chain.

Reporting camera status should NOT normally provoke the camera when it is exposing. Instead
just report the % complete or estimated time to completion.

The camera operates in  Phase_1:  Setup Exposure, then Phase 2 Take the exposure, then Phase 3
fill out fits headers and save the exposure.  Phase 2, and maybe  Phase 3, are wrapped in the retry-three-
times framework. Next is Phase 4 -- local calibrate and analyze, then Phase 5 -- send to AWS.

Note Camera at saf just set to hardware binning.


"""

#These should eventually be in a utility module
def next_sequence(pCamera):
    global SEQ_Counter
    camShelf = shelve.open(g_dev['cam'].site_path + 'ptr_night_shelf/' + pCamera)
    #print('Shelf:  ', camShelf)
    sKey = 'Sequence'
    #print(type(sKey), sKey)
    seq = camShelf[sKey]      #get an 8 character string
    seqInt = int(seq)
    seqInt += 1
    seq = ('0000000000'+str(seqInt))[-8:]
    #print(pCamera,seq)
    camShelf['Sequence'] = seq
    camShelf.close()
    SEQ_Counter = seq
    return seq

def reset_sequence(pCamera):
    camShelf = shelve.open(g_dev['cam'].site_path + 'ptr_night_shelf/' + str(pCamera))
    #seq = camShelf['Sequence']      # a 9 character string
    seqInt = int(-1)
    seqInt  += 1
    seq = ('0000000000'+str(seqInt))[-8:]
    print('Making new seq: ' , pCamera, seq)
    camShelf['Sequence'] = seq
    camShelf.close()
    return seq

# Default filter needs to be pulled from site camera or filter config
# NB this routine is duplicated in sequencer.py. Bad form.



class Camera:

    """
    http://ascom-standards.org/Help/Developer/html/T_ASCOM_DriverAccess_Camera.htm
    """

    ###filter, focuser, rotator must be set up prior to camera.

    def __init__(self, driver: str, name: str, config: dict):
        """
        Added monkey patches to make ASCOM/Maxim differences
        go away from the bulk of the in-line code.

        Try to be more consistent about use of filter names rather than
        numbers.

        """

        self.name = name

        g_dev['cam'] = self
        self.config = config
        win32com.client.pythoncom.CoInitialize()
        self.camera = win32com.client.Dispatch(driver)
        #self.camera = win32com.client.Dispatch('ASCOM.FLI.Kepler.Camera')
        #Need logic here if camera denies connection.
        print("Connecting to:  ", driver)


        if driver[:5].lower() == 'ascom':
            print('ASCOM camera is initializing.')
            #Monkey patch in ASCOM specific methods.
            self._connected = self._ascom_connected
            self._connect = self._ascom_connect
            self._setpoint = self._ascom_setpoint
            self._temperature = self._ascom_temperature
            self._expose = self._ascom_expose
            self._stop_expose = self._ascom_stop_expose
            self.description = "ASCOM"
            self.maxim = False
            self.ascom = True
            print('Control is ASCOM camera driver.')
        else:
            print('Maxim camera is initializing.')
            #Monkey patch in Maxim specific methods.
            self._connected = self._maxim_connected
            self._connect = self._maxim_connect
            self._setpoint = self._maxim_setpoint
            self._temperature = self._maxim_temperature
            self._expose = self._maxim_expose
            self._stop_expose = self._maxim_stop_expose
            self.description = 'MAXIM'
            self.maxim = True
            self.ascom = False
            print('Control is Maxim camera interface.')
<<<<<<< HEAD
        print(self._connect(True))
        print(self._connected())
        print(self._setpoint(float(self.config['camera']['camera2']['settings']['temp_setpoint'])))
        print(self._temperature)
        cooler_on = self.config['camera']['camera2'] \
=======
            self.app = win32com.client.Dispatch("Maxim.Application")
            self.app.TelescopeConnected = True
            print("Maxim Telescope Connected: ", self.app.TelescopeConnected)
        print('Maxim is connected:  ', self._connect(True))
        #  print(self._connected())
        print('Setpoint:  ',self._setpoint(float(self.config['camera']['camera1']['settings']['temp_setpoint'])))
        print('Chip Temperature:  ', self._temperature())
        cooler_on = self.config['camera']['camera1'] \
>>>>>>> fb355ef3
                               ['settings']['cooler_on'] in ['True', 'true', 'Yes', 'yes', 'On', 'on']
        self.camera.CoolerOn = cooler_on
        # NB Should get and report cooer power
        self.current_filter = 0    #W in Apache Ridge case. #This should come from congig, filter section
        self.exposure_busy = False
        self.cmd_in = None
        self.t7 = None
        self.camera_message = '-'
        self.alias = self.config['camera']['camera2']['name']
        self.site_path = self.config['site_path']
        self.archive_path = self.site_path +'archive/'
        self.camera_path = self.archive_path  + self.alias+ "/"
        self.autosave_path = self.camera_path +'autosave/'
        self.lng_path = self.camera_path + "lng/"
        self.seq_path = self.camera_path + "seq/"
        try:
            os.remove(self.camera_path + 'newest.fits')   #NB This needs to properly clean out all autosaves
        except:
            print ("File newest.fits not found, this is probably OK")
        self.is_cmos = False
        if self.config['camera']['camera2']['settings']['is_cmos']  == 'true':
            self.is_cmos = True
        self.camera_model = self.config['camera']['camera2']['desc']
        #NB We are reading from the actual camera or setting as the case may be.  For initial setup,
        #   we pull from config for some of the various settings.
        try:
            self.camera.BinX = int(self.config['camera']['camera2']['settings']['default_bin'][0])
            self.camera.BinY = int(self.config['camera']['camera2']['settings']['default_bin'][1])
            #NB we need to be sure AWS picks up this default.config.site_config['camera']['camera2']['settings']['default_bin'])
        except:
            print('Camera only accepts Bins = 1.')
            self.camera.BinX = 1
            self.camera.BinY = 1
        self.overscan_x =  int(self.config['camera']['camera2']['settings']['overscan_x'])
        self.overscan_y =  int(self.config['camera']['camera2']['settings']['overscan_y'])
        self.camera_x_size = self.camera.CameraXSize  #unbinned values.
        self.camera_y_size = self.camera.CameraYSize  #unbinned
        self.camera_max_x_bin = self.camera.MaxBinX
        self.camera_max_y_bin = self.camera.MaxBinY
        self.camera_start_x = self.camera.StartX
        self.camera_start_y = self.camera.StartY
        self.camera_num_x = self.camera.NumX    #These are affected binned values.
        self.camera_num_y = self.camera.NumY
        self.previous_start_fraction_x = 0.   #These are the subframe **fraction** values for the previous exposure.
        self.previous_start_fraction_y = 0.
        self.previous_num_fraction_x = 1.
        self.previous_num_fraction_y = 1.
        self.previous_start_x = 0.   #These are the subframe **pixel** values for the previous exposure.
        self.previous_start_y = 0.
        self.previous_num_x = 1.
        self.previous_num_y = 1.
        self.previous_image_name = ''
        self.previous_area = 100
        self.af_mode = False
        self.af_step = -1
        self.f_spot_dia = []
        self.f_positions = []
        self.t_0 = time.time()
        self.hint = None
        #self.camera.SetupDialog()

    #Patchable methods   NB These could be default ASCOM
    def _connected(self):
        print("This is un-patched _connected method")
        return False

    def _connect(self, p_connect):
        print("This is un-patched _connect method:  ", p_connect)
        return False

    def _setpoint(self):
        print("This is un-patched cooler _setpoint method")
        return



    #The patches.   Note these are essentially a getter-setter/property constructs.
    def _maxim_connected(self):
        return self.camera.LinkEnabled

    def _maxim_connect(self, p_connect):
        self.camera.LinkEnabled = p_connect
        return self.camera.LinkEnabled

    def _maxim_temperature(self):
        return self.camera.Temperature

    def _maxim_setpoint(self, p_temp):
        self.camera.TemperatureSetpoint = float(p_temp)
        return self.camera.TemperatureSetpoint

    def _maxim_expose(self, exposure_time, imtypeb):
        self.camera.Expose(exposure_time, imtypeb)

    def _maxim_stop_expose(self):
        self.camera.AbortExposure()

    def _ascom_connected(self):
        return self.camera.Connected

    def _ascom_connect(self, p_connect):
        self.camera.Connected = p_connect
        return self.camera.Connected

    def _ascom_temperature(self):
        return self.camera.CCDTemperature

    def _ascom_setpoint(self, p_temp):
        self.camera.SetCCDTemperature = float(p_temp)
        return self.camera.SetCCDTemperature

    def _ascom_expose(self, exposure_time, imtypeb):
            self.camera.StartExposure(exposure_time, imtypeb)

    def _ascom_stop_expose(self):
            self.camera.StopExposure()   #ASCOM also has an AbortExposure method.

    def create_simple_sequence(self, exp_time=0, img_type=0, speed=0, suffix='', repeat=1, \
                        readout_mode="", filter_name='W', enabled=1, \
                        binning=1, binmode=0, column=1):
        exp_time = round(abs(float(exp_time)), 3)
        if img_type > 3:
            img_type = 0
        repeat = abs(int(repeat))
        if repeat < 1:
            repeat = 1
        binning = abs(int(binning))
        if binning > 4:
            binning = 4
        if filter_name == "":
            filter_name = 'W'
        proto_file = open(self.seq_path + 'ptr_saf_pro.seq', 'r')
        proto = proto_file.readlines()
        proto_file.close()
        # for i in range(len(proto)):
        #     print(i, proto[i])

        if column == 1:
            proto[50] = proto[50][:9]  + str(exp_time) + proto[50][12:]
            proto[51] = proto[51][:9]  + str(img_type) + proto[51][10:]
            proto[48] = proto[48][:12] + str(suffix)   + proto[48][12:]
            proto[47] = proto[47][:10] + str(speed)    + proto[47][11:]
            proto[31] = proto[31][:11] + str(repeat)   + proto[31][12:]
            proto[29] = proto[29][:17] + readout_mode  + proto[29][20:]
            proto[13] = proto[13][:12] + filter_name   + proto[13][13:]
            proto[10] = proto[10][:12] + str(enabled)  + proto[10][13:]
            proto[1]  = proto[1][:12]  + str(binning)  + proto[1][13:]
        seq_file = open(self.seq_path + 'ptr_saf.seq', 'w')
        for item in range(len(proto)):
            seq_file.write(proto[item])
        seq_file.close()
        # print(proto)


    #  TEST  create_simple_sequence(exp_time=0, img_type=0, suffix='', repeat=1, \
    #                       binning=3, filter_name='air')


    def get_status(self):
        #status = {"type":"camera"}
        status = {}
        if self.exposure_busy:
            status['busy_lock'] = 'true'
        else:
            status['busy_lock'] = 'false'
        if self.maxim:
            cam_stat = 'Not implemented yet' #
            #print('AutoSave:  ', self.camera.SequenceRunning)
        if self.ascom:
            cam_stat = 'Not implemented yet' #self.camera.CameraState
        status['status'] = str(cam_stat).lower()  #The state could be expanded to be more meaningful.
        return status
#        if self.maxim:
#            status['ccd_temperature'] = str(round(self.camera.Temperature , 3))
#        if self.ascom:
#            status['ccd_temperature'] = str(round(self.camera.CCDTemperature , 3))




    def parse_command(self, command):
        #print("Camera Command incoming:  ", command)
        req = command['required_params']
        opt = command['optional_params']
        action = command['action']
        self.user_id = command['user_id']
        self.user_name = command['user_name']
# =============================================================================
# # # =============================================================================
#         if opt['filter'] == 'dark' and opt['bin'] == '2,2':    # Special case, AWS broken 20200405
#              g_dev['seq'].screen_flat_script(req, opt)
# # # =============================================================================
# =============================================================================
        if action == "expose" and not self.exposure_busy :
            self.expose_command(req, opt, do_sep=True, quick=False)
            self.exposure_busy = False     #Hangup needs to be guarded with a timeout.
            self.active_script = None

#        elif action == "expose" and script_mode == 'make_superscreenflats':
#            self.screen_flat_script(req, opt)
#            self.exposure_busy = False
#            self.active_script = 'make_superscreenflats'
        elif action == "stop":
            self.stop_command(req, opt)
            self.exposure_busy = False
        else:

            print(f"Command <{action}> not recognized.")

    ###############################
    #       Camera Commands       #
    ###############################

    ''''
    Each time an expose is entered we need to look and see if the filter
    and or focus is different.  If  filter change is required, do it and look up
    the new filter offet.  Apply that as well.  Possibly this step also includes
    a temperature compensation cycle.

    Do we let focus 'float' or do we pin to a reference?  I think the latter.
    ref = actual - offset(filter): ref + offset(f) = setpoint.  At end of AF
    cycle the reference is updated logging in the filter used and the temperature.
    The old value is appended to a list which can be analysed to find the temp
    comp parameter.  It is assumed we ignore the diffuser condition when saving
    or autofocusing.  Basically use a MAD regression and expect a correlation
    value > 0.6 or so.  Store the primary temp via PWI3 and use the Wx temp
    for ambient.  We need a way to log the truss temp until we can find which
    temp best drives the compensation.

    We will assume that the default filter is a wide or lum with a nominal offset
    of 0.000  All other filter offsets are with respect to the default value.
    I.e., an autofocus of the reference filter results in the new focal position
    becoming the reference.

    The system boots up and selects the reference filter and reference focus.

    '''

    def expose_command(self, required_params, optional_params,  \
                       gather_status = True, do_sep=True, no_AWS=False, quick=False):
        '''
        This is Phase 1:  Setup the camera.
        Apply settings and start an exposure.
        Quick=True is meant to be fast.  We assume the ASCOM/Maxim imageBuffer is the source of data in that mode,
        not the slower File Path.  THe mode used for focusing or other operations where we do not want to save any
        image data.
        '''
        print('Expose Entered.  req:  ', required_params, 'opt:  ', optional_params)
        print("Checking if Maxim is still connected!")
        if self.t7 is not None and (time.time() - self.t7 > 30):
            self._connect(False)
            self._connect(True)
            self.camera.CoolerOn = True
            
        # try:
        #     probe = False
        #     breakpoint()
        #     self._connect(False)
        #     self._connect(True)
        #     probe = self.connected()
        #     self.camera.CoolerOn = True
        #     print("Maxim is  connected:  ", probe)
        # except:
        #     print("Reconnecting Maxim failed, try again.")
        #     self._connect(False)
        #     self._connect(True)
        #     self.camera.CoolerOn = True
        opt = optional_params
        self.t_0 = time.time()
        self.hint = optional_params.get('hint', '')
        self.script = required_params.get('script', 'None')
        bin_x = optional_params.get('bin', self.config['camera']['camera2'] \
                                                      ['settings']['default_bin'])  #NB this should pick up config default.
        if bin_x == '4, 4':# For now this is the highest level of binning supported.
            bin_x = 2
        elif bin_x == '3, 3':   #replace with in and various formats or strip spaces.
            bin_x = 2
        elif bin_x == '2, 2':
            bin_x = 2
            self.ccd_sum = '2 2'
        else:
            bin_x = 1
            self.ccd_sum = '1 1'
        bin_y = bin_x   #NB This needs fixing someday!
        self.bin = bin_x
        self.camera.BinX = bin_x
        self.camera.BinY = bin_y
        #gain = float(optional_params.get('gain', self.config['camera']['camera2'] \
        #                                              ['settings']['reference_gain'][bin_x - 1]))
        readout_time = float(self.config['camera']['camera2']['settings']['readout_time'][bin_x - 1])
        exposure_time = float(required_params.get('time', 0.00001))   #  0.0 may be the best default.
        self.estimated_readtime = (exposure_time + 2*readout_time)*1.25*3   #  3 is the outer retry loop maximum.
        #exposure_time = max(0.2, exposure_time)  #Saves the shutter, this needs qualify with imtype.
        imtype= required_params.get('image_type', 'Light')
        if imtype.lower() in ['experimental']:
            g_dev['enc'].wx_test = not g_dev['enc'].wx_test
            return
        count = int(optional_params.get('count', 1))   #FOr now Repeats are external to full expose command.
        lcl_repeat = 1
        if count < 1:
            count = 1   #Hence frame does not repeat unless count > 1

        #  Here we set up the filter, and later on possibly roational composition.
        try:    #20200716   FW throwing error (-4)
            requested_filter_name = str(optional_params.get('filter', 'w'))   #Default should come from config.
            self.current_filter = requested_filter_name
            g_dev['fil'].set_name_command({'filter': requested_filter_name}, {})
        except Exception as e:
            print(e)
            breakpoint()
        #  NBNB Changing filter may cause a need to shift focus
        self.current_offset = '????'#g_dev['fil'].filter_offset  #TEMP   NBNBNB This needs fixing
        #  NB nothing being done here to get focus set properly. Where is this effected?

        sub_frame_fraction = optional_params.get('subframe', None)
        #  The following bit of code is convoluted.  Presumably when we get Autofocus working this will get cleaned up.
        self.toss = False
        self.do_sep = False
        if imtype.lower() in ('light', 'light frame', 'screen flat', 'sky flat', 'experimental', 'test image'):
                                 #here we might eventually turn on spectrograph lamps as needed for the imtype.
            imtypeb = True    #imtypeb will passed to open the shutter.
            frame_type = imtype.lower()
            do_sep = True
            self.do_sep = True
            if imtype.lower() in ('screen flat', 'sky flat', 'guick'):
                do_sep = False
                self.do_sep = False
            if imtype.lower() == 'test image':
                self.toss = True
        elif imtype.lower() == 'bias':
            exposure_time = 0.00001
            imtypeb = False
            frame_type = 'bias'
            no_AWS = False
            do_sep = False
            self.do_sep = False
            # Consider forcing filter to dark if such a filter exists.
        elif imtype.lower() == 'dark':
            imtypeb = False
            frame_type = 'dark'
            no_AWS = False
            do_sep = False
            self.do_sep = False
            # Consider forcing filter to dark if such a filter exists.
        elif imtype.lower() == 'screen flat':
            frame_type = 'screen flat'
        elif imtype.lower() == 'sky flat':
            frame_type = 'flat'
            self.do_sep = False
        elif imtype.lower() == 'quick':
            quick = True
            no_AWS = False   # Send only an informational JPEG??
            do_sep = False
            imtypeb = True
            frame_type = 'light'

        else:
            imtypeb = True
            do_sep = True
        # NBNB This area still needs work to cleanly define shutter, calibration, sep and AWS actions.

        area = optional_params.get('size', 100)
        if area is None or area == 'chip':   #  Temporary patch to deal with 'chip'
            area = 100
        sub_frame_fraction = optional_params.get('subframe', None)
        # Need to put in support for chip mode once we have implmented in-line bias correct and trim.
        try:
            if type(area) == str and area[-1] == '%':
                area = int(area[0:-1])
        except:
            area = 100
        if bin_y == 0 or self.camera_max_x_bin != self.camera_max_y_bin:
            self.bin_x = min(bin_x, self.camera_max_x_bin)
            self.cameraBinY = self.bin_y
        else:
            self.bin_x = min(bin_x, self.camera_max_x_bin)
            self.cameraBinx = self.bin_x
            self.bin_y = min(bin_y, self.camera_max_y_bin)
            self.cameraBinY = self.bin_y
        self.len_x = 9600 # self.camera.CameraXSize//self.bin_x
        self.len_y = 6422 # self.camera.CameraYSize//self.bin_y    #Unit is binned pixels.
        self.len_xs = 0  # THIS IS A HACK, indicating no overscan.
        # print(self.len_x, self.len_y)

        # "area": ['100%', '2X-jpg', '71%', '50%', '1X-jpg', '33%', '25%', '1/2 jpg', 'chip' ]
        if type(area) == str and area.lower() == "1x-jpg":
            self.camera_num_x = 768                 # 768 is the size of the JPEG
            self.camera_start_x = 1659              # NB Where are these absolute numbers coming from?  This needs testing!!
            self.camera_num_y = 768
            self.camera_start_y = 1659
            self.area = 37.5
        elif type(area) == str and area.lower() == "2x-jpg":
            self.camera_num_x = 1536
            self.camera_start_x = 1280
            self.camera_num_y = 1536
            self.camera_start_y = 1280
            self.area = 75
        elif type(area) == str and area.lower() == "1/2 jpg":
            self.camera_num_x = 384
            self.camera_start_x = 832
            self.camera_num_y = 384
            self.camera_start_y = 832
            self.area = 18.75
        elif type(area) == str:     #Just default to a small area, for now 1/16th.
            self.camera_num_x = self.len_x//4
            self.camera_start_x = int(self.len_xs/2.667)
            self.camera_num_y = self.len_y//4
            self.camera_start_y = int(self.len_y/2.667)
            self.area = 100
        elif 72 < area <= 100:
            self.camera_num_x = self.len_x
            self.camera_start_x = 0
            self.camera_num_y = self.len_y
            self.camera_start_y = 0
            self.area = 100
        elif 70 <= area <= 72:
            self.camera_num_x = int(self.len_xs/1.4142)
            self.camera_start_x = int(self.len_xs/6.827)
            self.camera_num_y = int(self.len_y/1.4142)
            self.camera_start_y = int(self.len_y/6.827)
            self.area = 71
        elif area == 50:
            self.camera_num_x = self.len_xs//2
            self.camera_start_x = self.len_xs//4
            self.camera_num_y = self.len_y//2
            self.camera_start_y = self.len_y//4
            self.area = 50
        elif 33 <= area <= 35:
            self.camera_num_x = int(self.len_xs/2.829)
            self.camera_start_x = int(self.len_xs/3.093)
            self.camera_num_y = int(self.len_y/2.829)
            self.camera_start_y = int(self.len_y/3.093)
            self.area = 33
        elif area == 25:
            self.camera_num_x = self.len_xs//4
            self.camera_start_x = int(self.len_xs/2.667)
            self.camera_num_y = self.len_y//4
            self.camera_start_y = int(self.len_y/2.667)
            self.area = 25
        else:
            self.camera_num_x = self.len_x
            self.camera_start_x = 0
            self.camera_num_y = self.len_y
            self.camera_start_y = 0
            self.area = 100
            print("Default area used. 100%")

        #Next apply any subframe setting here.  Be very careful to keep fractional specs and pixel values disinguished.
        if self.area == self.previous_area and sub_frame_fraction is not None and \
                        (sub_frame_fraction != self.previous_image_name):
            sub_frame_fraction_xw = abs(float(sub_frame_fraction['x1']) -float( sub_frame_fraction['x0']))
            if sub_frame_fraction_xw < 1/32.:
                sub_frame_fraction_xw = 1/32.
            else:
                pass   #Adjust to center position of sub-size frame
            sub_frame_fraction_yw = abs(float(sub_frame_fraction['y1']) - float(sub_frame_fraction['y0']))
            if sub_frame_fraction_yw < 1/32.:
                sub_frame_fraction_yw = 1/32.
            else:
                pass
            sub_frame_fraction_x = min(sub_frame_fraction['x0'], sub_frame_fraction['x1'])
            sub_frame_fraction_y = min(sub_frame_fraction['y0'], sub_frame_fraction['y1'])
            num_x = int(self.previous_num_fraction_x*sub_frame_fraction_xw*self.previous_num_x)
            num_y = int(self.previous_num_fraction_y*sub_frame_fraction_yw*self.previous_num_y)
            #Clamp subframes to a minimum size
            if num_x < 32:
                num_x = 32
            if num_y < 32:
                num_y = 32
            dist_x = int(self.previous_start_x + self.previous_num_x*float(sub_frame_fraction_x))
            dist_y = int(self.previous_start_y +self.previous_num_y*float(sub_frame_fraction_y))
            self.camera_start_x= dist_x
            self.camera_start_y= dist_y
            self.camera_num_x= num_x
            self.camera_num_y= num_y
            self.previous_image_name = sub_frame_fraction['definedOnThisFile']
            self.previous_start_x = dist_x
            self.previous_start_y = dist_y
            self.previous_num_x = num_x
            self.previous_num_y = num_y
            self.bpt_flag = False
        elif self.area == self.previous_area and sub_frame_fraction is not None and \
                          (sub_frame_fraction['definedOnThisFile'] == self.previous_image_name):
            #Here we repeat the previous subframe and do not re-enter and make smaller
            self.camera_start_x = self.previous_start_x
            self.camera_start_y = self.previous_start_y
            dist_x = self.previous_start_x
            dist_y = self.previous_start_y
            self.camera_num_x= self.previous_num_x
            self.cameraNumY= self.previous_num_y
            self.bpt_flag  = True

        elif sub_frame_fraction is None:
            self.previous_start_x = self.camera_start_x  #These are the subframe values for the new area exposure.
            self.previous_start_y = self.camera_start_y
            dist_x = self.previous_start_x
            dist_y = self.previous_start_y
            self.previous_num_x = self.camera_num_x
            self.previous_num_y = self.camera_num_y
            self.previous_num_fraction_x = 1.0
            self.previous_num_fraction_y = 1.0
            self.previous_area = self.area
            self.bpt_flag = False
        #  NB Important: None of above code talks to the camera!
        result = {}  #  This is a default return just in case
        for seq in range(count):
            #  SEQ is the outer repeat loop and takes count images; those individual exposures are wrapped in a
            #  retry-3-times framework with an additional timeout included in it.
            if seq > 0:
                g_dev['obs'].update_status()

            self.pre_mnt = []
            self.pre_rot = []
            self.pre_foc = []
            self.pre_ocn = []
            #time_out = time.time()
            try:
                #Check here for filter, guider, still moving  THIS IS A CLASSIC
                #case where a timeout is a smart idea.
                #Wait for external motion to cease before exposing.  Note this precludes satellite tracking.
                while g_dev['foc'].focuser.IsMoving or g_dev['rot'].rotator.IsMoving or \
                      g_dev['mnt'].mount.Slewing or g_dev['enc'].enclosure.Slewing:   #Filter is moving??
                    print(">>")
                    time.sleep(0.2)
                    if seq > 0:
                        g_dev['obs'].update_status()
            except:
                print("Motion check faulted.")
            if seq > 0:
                g_dev['obs'].update_status()   # NB Make sure this routine has a fault guard.
            self.retry_camera = 3
            self.retry_camera_start_time = time.time()

            while self.retry_camera > 0:
                #NB Here we enter Phase 2
                try:
                    self.t1 = time.time()
                    self.exposure_busy = True
                    #print('First Entry to inner Camera loop:  ')  #  Do not reference camera, self.camera.StartX, self.camera.StartY, self.camera.NumX, self.camera.NumY, exposure_time)
                    #First lets verify we are connected or try to reconnect.
                    try:
                        if not self._connected():
                            breakpoint()
                            self._connect(True)
                            print('1st Reset LinkEnabled/Connected right before exposure')
                    except:
                        print("2nd Retry to set up camera connected.")
                        time.sleep(2)
                        if not self._connected:
                            breakpoint()
                            self._connect(True)
                            print('2nd Reset LinkEnabled/Connected right before exposure')
                    #  At this point we really should be connected!!

                    if self.maxim or self.ascom:
                        #print('Link Enable check:  ', self._connected())
                        g_dev['ocn'].get_quick_status(self.pre_ocn)
                        g_dev['foc'].get_quick_status(self.pre_foc)
                        g_dev['rot'].get_quick_status(self.pre_rot)
                        g_dev['mnt'].get_quick_status(self.pre_mnt)
                        self.t2 = time.time()
                        ldr_handle_high_time = None  #  This is not maxim-specific
                        ldr_handle_time = None
                        try:
                            os.remove(self.camera_path + 'newest.fits')
                        except:
                            pass   #  print ("File newest.fits not found, this is probably OK")
                        if imtypeb:
                            img_type = 0
                        if frame_type == 'bias':
                            img_type = 1
                        if frame_type == 'dark':
                            img_type = 2
                        if frame_type in ('flat', 'screen flat','screen_flat', 'sky flat' 'sky_flat'):
                            img_type = 3

                        # self.create_simple_sequence(exp_time=exposure_time, img_type=img_type, \
                        #                        filter_name=self.current_filter, binning=bin_x, \
                        #                        repeat=lcl_repeat)
                        # #Clear out priors.
                        # old_autosaves = glob.glob(self.camera_path + 'autosave/*.f*t*')
                        # for old in old_autosaves:
                        #     os.remove(old)
                        if exposure_time < 0.00001:
                            exposure_time = 0.00001
                        if exposure_time > 3600:
                            exposure_time = 3600
                        self.entry_time = self.t2
                        self._expose (exposure_time, img_type)
                    else:
                        print("Something terribly wrong, driver not recognized.!")
                        breakpoint()
                        result = {}
                        result['error': True]
                        return result
                    self.t9 = time.time()

                    do_sep=False
                    #We go here to keep this subroutine a reasonable length, Basically still in Phase 2
                    result = self.finish_exposure(exposure_time,  frame_type, count - seq, \
                                         gather_status, do_sep, no_AWS, dist_x, dist_y, quick=quick, low=ldr_handle_time, \
                                         high=ldr_handle_high_time, script=self.script, opt=opt)  #  NB all these parameers are crazy!
                    self.exposure_busy = False
                    self.t10 = time.time()
                    #self._stop_expose()
                    print("inner expose took:  ", round(self.t10 - self.t_0 , 2), ' returned:  ', result)
                    self.retry_camera = 0
                    break
                except Exception as e:
                    print('Exception:  ', e)
                    self.retry_camera -= 1
                    continue
            #  This point demarcates the retry_3_times loop
            #print("Retry-3-times completed early:  ", self.retry_camera)
        #  This is the loop point for the seq count loop
        self.t11 = time.time()
        print("full expose seq took:  ", round(self.t11 - self.t_0 , 2), ' returned:  ', result)
        return result

#        for i in range(20):
#            pc = c.PercentCompleted
#            print(f"{pc}%")
#            if pc >= 100:
#                self.save_image()
#                break
#            time.sleep(1)

    def stop_command(self, required_params, optional_params):
        ''' Stop the current exposure and return the camera to Idle state. '''
        #NB NB This routine needs work!
        #self._stop_expose()
        self.exposure_busy = False

        # Alternative: self.camera.StopExposure() will stop the exposure and
        # initiate the readout process.



    ##  NB the number of  keywords is questionable.

    def finish_exposure(self, exposure_time, frame_type, counter, \
                        gather_status=True, do_sep=False, no_AWS=False, start_x=None, start_y=None, quick=False, \
                        low=0, high=0, script='False', opt=None):
        #print("Finish exposure Entered:  ", self.af_step, exposure_time, frame_type, counter, ' to go!')
        print("Finish exposure Entered:  ", exposure_time, frame_type, counter,  \
                        gather_status, do_sep, no_AWS, start_x, start_y)
        try:
            pass
        except Exception as e:
            print(e)
            
        if gather_status:
            self.post_mnt = []
            self.post_rot = []
            self.post_foc = []
            self.post_ocn = []
        counter = 0
        if self.bin == 1:
            self.completion_time = self.entry_time + exposure_time + 9
        else:
            self.completion_time = self.entry_time + exposure_time + 5   #?? Guess

        result = {'error': False}
        while True:     #THis is where we should have a camera probe throttle and timeout system
            try:
                if not quick and  gather_status:
                    g_dev['mnt'].get_quick_status(self.post_mnt)
                    g_dev['rot'].get_quick_status(self.post_rot)
                    g_dev['foc'].get_quick_status(self.post_foc)
                    g_dev['ocn'].get_quick_status(self.post_ocn)
                self.t5 = time.time()
                if (self.maxim or self.ascom) and self.camera.ImageReady:
                    self.t4 = time.time()
                    print("reading out camera, takes ~20 seconds.")
                    # self.t6 = time.time()
                    # breakpoint()
                    self.img = self.camera.ImageArray
                    self.t7 = time.time()
                    self._stop_expose()  #Is this necessary?
                    #Consider doing a Maxim dummy write to flush. 
                    if self.maxim:
                        self.camera.SaveImage("D:/000ptr_saf/garbage/junk.fit")   #  Need to empty this patch.
                    self.img = np.array(self.img).transpose().astype('int32')
                    #Overscan remove and trim
                    pedastal = 200
                    iy, ix = self.img.shape
                    if ix == 9600:
                        overscan = int(np.median(self.img[33:, -22:]))
                        trimed = self.img[36:,:-26] + pedastal - overscan
                        square = trimed[121:121+6144,1715:1715+6144]
                    elif ix == 4800:
                        overscan = int(np.median(self.img[17:, -11:]))
                        trimed = self.img[18:,:-13] + pedastal - overscan
                        square = trimed[61:61+3072,857:857+3072]
                    else:
                        print("Incorrect chip size or bin specified.")
                    smin = np.where(square < 0)    #finds negative pixels
                    square[smin] = 0               #marks them as 0
                    self.img = square.astype('uint16')
                    test_saturated = np.array(self.img)[1536:4608, 1536:4608]
                    #test_saturated += 50000   #Only a test.
                    bi_mean = (test_saturated.mean() + np.median(test_saturated))/2

                    if frame_type[-4:] == 'flat' and bi_mean > 33000:
                        print("Flat rejected, too bright:  ", round(bi_mean, 0))
                        result = {}
                        result['patch'] = bi_mean
                        return result   # signals to flat routine image was rejected

                    g_dev['obs'].update_status()

                    counter = 0

                    if not quick and gather_status:
                        avg_mnt = g_dev['mnt'].get_average_status(self.pre_mnt, self.post_mnt)
                        avg_foc = g_dev['foc'].get_average_status(self.pre_foc, self.post_foc)
                        avg_rot = g_dev['rot'].get_average_status(self.pre_rot, self.post_rot)
                        avg_ocn = g_dev['ocn'].get_average_status(self.pre_ocn, self.post_ocn)
                    else:
                        avg_foc = [0,0]   #This needs a serious clean-up
                    try:
                        #Save the raw data after adding fits header information.
#                        if not quick:
                        time.sleep(2)
                        # img_name = glob.glob(self.camera_path + 'autosave/*.f*t*')
                        # img_name.sort()
                        # hdu1 =  fits.open(img_name[-1])
                        hdu = fits.PrimaryHDU(self.img)
                        self.img = None    #does this free up any resource?

                        hdu.header['BUNIT']    = 'adu'
                        hdu.header['DATE-OBS'] = datetime.datetime.isoformat(datetime.datetime.utcfromtimestamp(self.t2))
                        hdu.header['EXPTIME']  = exposure_time   #This is the exposure in seconds specified by the user
                        hdu.header['EXPOSURE'] = exposure_time   #Ideally this needs to be calculated from actual times
                        hdu.header['FILTER ']  = self.current_filter  # NB this should read from the wheel!
                        hdu.header['FILTEROF']  = self.current_offset
                        if g_dev['scr'] is not None and frame_type == 'screen flat':
                            hdu.header['SCREEN'] = int(g_dev['scr'].bright_setting)
                        hdu.header['IMAGETYP'] = frame_type   #This report is fixed and it should vary...NEEDS FIXING!
                        #should replace with Monkey patched attributes.
                        if self.maxim:
                            hdu.header['SET-TEMP'] = round(self.camera.TemperatureSetpoint, 3)
                            hdu.header['CCD-TEMP'] = round(self.camera.Temperature, 3)
                        if self.ascom:
                            hdu.header['SET-TEMP'] = round(self.camera.SetCCDTemperature, 3)
                            hdu.header['CCD-TEMP'] = round(self.camera.CCDTemperature, 3)
                        hdu.header['XPIXSZ']   = round(float(self.camera.PixelSizeX*self.camera.BinX), 3)      #Should this adjust with binning?
                        hdu.header['YPIXSZ']   = round(float(self.camera.PixelSizeY*self.camera.BinY), 3)
                        try:
                            hdu.header['XBINING'] = self.camera.BinX
                            hdu.header['YBINING'] = self.camera.BinY
                        except:
                            hdu.header['XBINING'] = 1
                            hdu.header['YBINING'] = 1
                        hdu.header['PEDASTAL'] = -pedastal
                        hdu.header['ERRORVAL'] = 0
                        hdu.header['OVERSCAN'] = overscan
                        hdu.header['PATCH'] = bi_mean    #  A crude value for the central exposure
                        hdu.header['CCDSUM'] = self.ccd_sum
                        hdu.header['XORGSUBF'] = self.camera_start_x    #This makes little sense to fix...  NB ALL NEEDS TO COME FROM CONFIG!!
                        hdu.header['YORGSUBF'] = self.camera_start_y
                        hdu.header['READOUTM'] = 'Monochrome'    #NB this needs to be updated
                        hdu.header['TELESCOP'] = self.config['telescope']['telescope2']['desc']
                        hdu.header['FOCAL']    = round(float(self.config['telescope']['telescope2']['focal_length']), 2)
                        hdu.header['APR-DIA']  = round(float(self.config['telescope']['telescope2']['aperture']), 2)
                        hdu.header['APR-AREA'] = round(float(self.config['telescope']['telescope2']['collecting_area']), 1)
                        hdu.header['SITELAT']  = round(float(self.config['latitude']), 6)
                        hdu.header['SITE-LNG'] = round(float(self.config['longitude']), 6)
                        hdu.header['SITE-ELV'] = round(float(self.config['elevation']), 2)
                        hdu.header['MPC-CODE'] = 'zzzzz'       # This is made up for now.
                        hdu.header['JD-START'] = 'bogus'       # Julian Date at start of exposure
                        hdu.header['JD-HELIO'] = 'bogus'       # Heliocentric Julian Date at exposure midpoint
                        hdu.header['OBJECT']   = ''
                        hdu.header['SID-TIME'] = self.pre_mnt[3]
                        hdu.header['OBJCTRA']  = self.pre_mnt[1]
                        hdu.header['OBJCTDEC'] = self.pre_mnt[2]
                        hdu.header['OBRARATE'] = self.pre_mnt[4]
                        hdu.header['OBDECRAT'] = self.pre_mnt[5]
                        hdu.header['INSTRUME'] = self.camera_model
                        hdu.header['OBSERVER'] = 'WER DEV'
                        hdu.header['NOTE']     = self.hint[0:54]            #Needs to be truncated.
                        hdu.header['FLIPSTAT'] = 'None'
                        hdu.header['SEQCOUNT'] = int(counter)
                        hdu.header['DITHER']   = 0
                        hdu.header['OPERATOR'] = "WER"
                        hdu.header['ENCLOSE']  = "Clamshell"   #Need to document shutter status, azimuth, internal light.
                        hdu.header['DOMEAZ']  = "NA"   #Need to document shutter status, azimuth, internal light.
                        hdu.header['ENCLIGHT'] ="Off/White/Red/IR"
                        if not quick and gather_status:
                            hdu.header['MNT-SIDT'] = avg_mnt['sidereal_time']
                            ha = avg_mnt['right_ascension'] - avg_mnt['sidereal_time']
                            hdu.header['MNT-RA'] = avg_mnt['right_ascension']
                            while ha >= 12:
                                ha -= 24.
                            while ha < -12:
                                ha += 24.
                            hdu.header['MNT-HA'] = round(ha, 4)
                            hdu.header['MNT-DEC'] = avg_mnt['declination']
                            hdu.header['MNT-RAV'] = avg_mnt['tracking_right_ascension_rate']
                            hdu.header['MNT-DECV'] = avg_mnt['tracking_declination_rate']
                            hdu.header['AZIMUTH '] = avg_mnt['azimuth']
                            hdu.header['ALTITUDE'] = avg_mnt['altitude']
                            hdu.header['ZENITH  '] = avg_mnt['zenith_distance']
                            hdu.header['AIRMASS '] = avg_mnt['airmass']
                            hdu.header['MNTRDSYS'] = avg_mnt['coordinate_system']
                            hdu.header['POINTINS'] = avg_mnt['instrument']
                            hdu.header['MNT-PARK'] = avg_mnt['is_parked']
                            hdu.header['MNT-SLEW'] = avg_mnt['is_slewing']
                            hdu.header['MNT-TRAK'] = avg_mnt['is_tracking']
                            hdu.header['OTA'] = ""
                            hdu.header['SELECTEL'] = "tel1"
                            hdu.header['ROTATOR'] = ""
                            hdu.header['ROTANGLE'] = avg_rot[1]
                            hdu.header['ROTMOVNG'] = avg_rot[2]
                            hdu.header['FOCUS'] = ""
                            hdu.header['FOCUSPOS'] = avg_foc[1]
                            hdu.header['FOCUSTMP'] = avg_foc[2]
                            hdu.header['FOCUSMOV'] = avg_foc[3]
                            hdu.header['WX'] = ""
                            hdu.header['SKY-TEMP'] = avg_ocn[1]
                            hdu.header['AIR-TEMP'] = avg_ocn[2]
                            hdu.header['HUMIDITY'] = avg_ocn[3]
                            hdu.header['DEWPOINT'] = avg_ocn[4]
                            hdu.header['WIND'] = avg_ocn[5]
                            hdu.header['PRESSURE'] = avg_ocn[6]
                            hdu.header['CALC-LUX'] = avg_ocn[7]
                            hdu.header['SKY-HZ'] = avg_ocn[8]
                            if g_dev['enc'] is not None:
                                hdu.header['ROOF']  = g_dev['enc'].get_status()['shutter_status']   #"Open/Closed"
                        hdu.header['DETECTOR'] = self.config['camera']['camera2']['detector']
                        hdu.header['CAMNAME'] = self.config['camera']['camera2']['name']
                        hdu.header['CAMMANUF'] = self.config['camera']['camera2']['manufacturer']
    #                        try:
    #                            hdu.header['GAIN'] = g_dev['cam'].camera.gain
                        #print('Gain was read;  ', g_dev['cam'].camera.gain)
    #                        except:
    #                            hdu.header['GAIN'] = 1.18
                        hdu.header['GAINUNIT'] = 'e-/ADU'
                        hdu.header['GAIN'] = .584   #20190911   LDR-LDC mode set in ascom
                        hdu.header['RDNOISE'] = 3.5
                        hdu.header['CMOSCAM'] = self.is_cmos
                        hdu.header['CAMGAIN'] = .584
                        hdu.header['CAMOFFS'] = 6
                        hdu.header['CAMUSBT'] = 100
                        hdu.header['FULLWELL'] = 38310
                        #hdu.header['CMOSMODE'] = 'HDR-HDC'  #Need to figure out how to read this from setup.
                        hdu.header['SATURATE'] = int(self.config['camera']['camera2']['settings']['saturate'])
                        #NB This needs to be properly computed
                        pix_ang = (self.camera.PixelSizeX*self.camera.BinX/(float(self.config['telescope'] \
                                                  ['telescope2']['focal_length'])*1000.))
                        hdu.header['PIXSCALE'] = round(math.degrees(math.atan(pix_ang))*3600., 3)


                        #Need to assemble a complete header here
                        #hdu1.writeto('Q:\\archive\\ea03\\new2b.fits')#, overwrite=True)
                        #NB rename to ccurrent_camera
                        current_camera_name = self.config['camera']['camera2']['name']
                        # NB This needs more deveopment
                        im_type = 'EX'   #or EN for engineering....
                        f_ext = ""
                        next_seq = next_sequence(current_camera_name)
                        if frame_type[-4:] == 'flat':
                            f_ext = '-' + str(self.current_filter)    #Append flat string to local image name
                        cal_name = self.config['site'] + '-' + current_camera_name + '-' + g_dev['day'] + '-' + \
                                                    next_seq  + f_ext + '-'  + im_type + '00.fits'
                        raw_name00 = self.config['site'] + '-' + current_camera_name + '-' + g_dev['day'] + '-' + \
                            next_seq  + '-' + im_type + '00.fits'
                        red_name01 = self.config['site'] + '-' + current_camera_name + '-' + g_dev['day'] + '-' + \
                            next_seq  + '-' + im_type + '01.fits'
                        #Cal_ and raw_ names are confusing
                        i768sq_name = self.config['site'] + '-' + current_camera_name + '-' + g_dev['day'] + '-' + \
                            next_seq  + '-' + im_type + '10.fits'
                        jpeg_name = self.config['site'] + '-' + current_camera_name + '-' + g_dev['day'] + '-' + \
                            next_seq  + '-' + im_type + '10.jpg'
                        text_name = self.config['site'] + '-' + current_camera_name + '-' + g_dev['day'] + '-' + \
                            next_seq  + '-' +  im_type + '00.txt'

                        im_path_r = self.camera_path
                        lng_path = self.lng_path
                        hdu.header['DAY-OBS'] = g_dev['day']
                        hdu.header['DATE'] = datetime.datetime.isoformat(datetime.datetime.utcfromtimestamp(self.t2))
                        hdu.header['ISMASTER'] = False
                        hdu.header['FILEPATH'] = str(im_path_r) +'to_AWS/'
                        hdu.header['FILENAME'] = str(raw_name00)
                        hdu.header['USERNAME'] = self.user_name
                        hdu.header ['USERID'] = self.user_id
                        hdu.header['REQNUM'] = '00000001'
                        hdu.header['BLKUID'] = 'None'
                        hdu.header['BLKSDATE'] = 'None'
                        hdu.header['MOLUID'] = 'None'
                        hdu.header['OBSTYPE'] = 'None'
                        #print('Creating:  ', im_path + g_dev['day'] + '\\to_AWS\\  ... subdirectory.')

                        try:    #NB relocate this to Expose entry area.  Fill out except.
                            im_path_r = self.camera_path
                            lng_path = self.lng_path
                            os.makedirs(im_path_r + g_dev['day'] + '/to_AWS/', exist_ok=True)
                            os.makedirs(im_path_r + g_dev['day'] + '/raw/', exist_ok=True)
                            os.makedirs(im_path_r + g_dev['day'] + '/calib/', exist_ok=True)
                            os.makedirs(im_path_r + g_dev['day'] + '/reduced/', exist_ok=True)
                            #print('Created:  ',im_path + g_dev['day'] + '\\to_AWS\\' )
                            im_path = im_path_r + g_dev['day'] + '/to_AWS/'
                            raw_path = im_path_r + g_dev['day'] + '/raw/'
                            cal_path = im_path_r + g_dev['day'] + '/calib/'
                            red_path = im_path_r + g_dev['day'] + '/reduced/'
                        except:
                            pass

                        text = open(im_path + text_name, 'w')  #This is always needed by AWS to set up database.
                        text.write(str(hdu.header))
                        text.close()
                        text_data_size = min(len(str(hdu.header)) - 4096, 2048)
                        paths = {'im_path':  im_path,
                                 'raw_path':  raw_path,
                                 'cal_path':  cal_path,
                                 'red_path':  red_path,
                                 'cal_name':  cal_name,
                                 'raw_name00': raw_name00,
                                 'red_name01': red_name01,
                                 'i768sq_name10': i768sq_name,
                                 'i768sq_name11': i768sq_name,
                                 'jpeg_name10': jpeg_name,
                                 'jpeg_name11': jpeg_name,
                                 'text_name00': text_name,
                                 'text_name10': text_name,
                                 'text_name11': text_name,
                                 'frame_type':  frame_type
                                 }
                        #print('Path dict:  ', paths)
                        #NB  IT may be easiest for autofocus to do the sep run here:  Hot pix then AF.

                        if not quick and not script in ('True', 'true', 'On', 'on'):
                            self.enqueue_for_AWS(text_data_size, im_path, text_name)
                            self.to_reduce((paths, hdu))
                            hdu.writeto(raw_path + raw_name00, overwrite=True)
                        if script in ('True', 'true', 'On', 'on'):
                            hdu.writeto(cal_path + cal_name, overwrite=True)
                            try:
                                os.remove(self.camera_path + 'newest.fits')
                            except:
                                pass    #  print ("File newest.fits not found, this is probably OK")
                            return {'patch': bi_mean,
                                    'calc_sky': avg_ocn[7]}   #  Note we are not calibrating. Just saving the file.
                            # NB^ We always write files to raw, except quick(autofocus) frames.
                            # hdu.close()
                        # raw_data_size = hdu.data.size

                        print("\n\Finish-Exposure is complete, saved:  " + raw_name00)#, raw_data_size, '\n')

                        g_dev['obs'].update_status()
                        result['mean_focus'] = avg_foc[1]
                        result['mean_rotation'] = avg_rot[1]
                        result['FWHM'] = None
                        result['half_FD'] = None
                        result['patch'] = bi_mean
                        result['temperature'] = avg_foc[2]
                        return result

                    except Exception as e:
                        print('Header assembly block failed: ', e)
                        # try:
                        #     self._stop_expose()
                        # except:
                        #     pass
                        try:
                            hdu = None
                        except:
                            pass
                        try:
                            hdu1 = None
                        except:
                            pass
                        self.t7 = time.time()
                    return result['error': True]
                else:     #here we are in waiting for imageReady loop and could send status and check Queue
                    time.sleep(2)
                    g_dev['obs'].update_status()   #THIS CALL MUST NOT ACCESS MAXIM OBJECT!
                    time_now = self.t7= time.time()
                    remaining = round(self.completion_time - time_now, 1)
                    print("Exposure time remaining:", remaining)

                    # NB Turn this into a % for a progress bar.
                    #loop_count = int((remaining/0.3)*0.7)

                    # print("Basic camera wait loop, be patient:  ", round(remaining, 1), ' sec.')
                    # for i in range(loop_count):
                    #     #g_dev['obs'].update_status()
                    #     time.sleep(0.3)
                    #     if i % 30 == 0:
                    #         time_now = self.t7= time.time()
                    #         remaining = round(self.completion_time - time_now, 1)
                    #         print("Basic camera dwell loop, be patient:  ", round(remaining, 1), ' sec.')
                    #         g_dev['obs'].update_status()


                        # if i % 100 == 45:
                        #     lcl_connected = self._connected()
                        #     if i < loop_count*0.95 and not lcl_connected:
                        #         print("Connected dr0pped")
                        #         breakpoint()
                        #     print('Camera is connected:  ', lcl_connected)
                        # if i % 100 == 75:
                        #     lcl_running = self.camera.SequenceRunning
                        #     if i < loop_count * 0.95 and not lcl_running:
                        #         print("Sequence dropped out.")
                        #         breakpoint()
                        #     else:
                        #         print('Sequencer is Busy:  ', lcl_running)

                    #it takes about 15 seconds from AWS to get here for a bias.
            except Exception as e:
                breakpoint()
                counter += 1
                time.sleep(.01)
                #This should be counted down for a loop cancel.
                print('Was waiting for exposure end, arriving here is bad news:  ', e)

                # try:
                #     self._stop_expose()
                # except:
                #     pass
                try:
                    hdu = None
                except:
                    pass
                try:
                    hdu1 = None
                except:
                    pass
                return  result['error': True]

        #definitely try to clean up any messes.
        # try:
        #     self._stop_expose()
        # except:
        #     pass
        try:
            hdu = None
        except:
            pass
        try:
            hdu1 = None
        except:
            pass

        self.t8 = time.time()
        result['error': True]
        print('WHILE try, Failed exposure:  ', result )
        return result

    def enqueue_for_AWS(self, priority, im_path, name):
        image = (im_path, name)
        g_dev['obs'].aws_queue.put((priority, image), block=False)

    def to_reduce(self, to_red):
        print('Passed to to_reduce:  ', to_red[0], to_red[1].data.shape, to_red[1].header['FILTER'])
        g_dev['obs'].reduce_queue.put(to_red, block=False)

<|MERGE_RESOLUTION|>--- conflicted
+++ resolved
@@ -145,22 +145,19 @@
             self.maxim = True
             self.ascom = False
             print('Control is Maxim camera interface.')
-<<<<<<< HEAD
         print(self._connect(True))
         print(self._connected())
         print(self._setpoint(float(self.config['camera']['camera2']['settings']['temp_setpoint'])))
         print(self._temperature)
-        cooler_on = self.config['camera']['camera2'] \
-=======
-            self.app = win32com.client.Dispatch("Maxim.Application")
-            self.app.TelescopeConnected = True
-            print("Maxim Telescope Connected: ", self.app.TelescopeConnected)
+        cooler_on = self.config['camera']['camera2'] 
+        self.app = win32com.client.Dispatch("Maxim.Application")
+        self.app.TelescopeConnected = True
+        print("Maxim Telescope Connected: ", self.app.TelescopeConnected)
         print('Maxim is connected:  ', self._connect(True))
         #  print(self._connected())
         print('Setpoint:  ',self._setpoint(float(self.config['camera']['camera1']['settings']['temp_setpoint'])))
         print('Chip Temperature:  ', self._temperature())
         cooler_on = self.config['camera']['camera1'] \
->>>>>>> fb355ef3
                                ['settings']['cooler_on'] in ['True', 'true', 'Yes', 'yes', 'On', 'on']
         self.camera.CoolerOn = cooler_on
         # NB Should get and report cooer power
