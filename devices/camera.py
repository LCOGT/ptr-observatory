# -*- coding: utf-8 -*-
"""
Created on Tue Apr 20 22:19:25 2021

@author: obs, wer, dhunt

"""

import win32com.client
#import pythoncom
#import redis
import time
import datetime
import os
import math
import numpy as np
from astropy.io import fits

#from astropy.table import Table
#from astropy.utils.data import get_pkg_data_filename
import sep
from astropy.time import Time
import glob
import shelve
from pprint import pprint


#from os.path import join, dirname, abspath

# from skimage import data, io, filters
# from skimage.transform import resize
# from skimage import img_as_float
# from skimage import exposure
# from skimage.io import imsaves
import matplotlib.pyplot as plt
from scipy import stats
# from PIL import Image
from global_yard import g_dev
#from processing.calibration import calibrate
#from devices.sequencer import Sequencer
from devices.darkslide import Darkslide
import ptr_utility
from planewave import platesolve


#string  = \\HOUSE-COMPUTER\saf_archive_2\archive

"""
Camera note 20210131.  IF the QHY ASCOM driver is reloaded or updated use ASCOM
Diagnostics to reesablish the camera binding.
Camera note 20200427.
The goal is refactor this module so we use class attributes more and do not carry them
as parameters in various calls.  Try to use keywords as 'instructions' for processing steps
downstream.  When returning from calls use a dictionary to report results.  Support
synchronous and async reductions.  If the ccd has overscan, incorporate that step into
the immediate processing with trim
Camera Note 20200510.
Beating on camera waiting for long exposures causes Maxim to disconnect.  So instead we
will not look for ImageReady until 'exptime + nominal readout delay - 1 second.'
However every 30 seconds during that wait we will check the camera is connected. if it
drops out we setup the wait and report a failed exposure.
Next add an exposure retry loop: for now retry three times then fail up the call chain.
Reporting camera status should NOT normally provoke the camera when it is exposing. Instead
just report the % complete or estimated time to completion.
The camera operates in  Phase_1:  Setup Exposure, then Phase 2 Take the exposure, then Phase 3
fill out fits headers and save the exposure.  Phase 2, and maybe  Phase 3, are wrapped in the retry-three-
times framework. Next is Phase 4 -- local calibrate and analyze, then Phase 5 -- send to AWS.
Hwere is a Maxim Header with the telescope attached. Note the various keywords which
need to be there  to use Maxim Pinpoint or Visual Pinpoint efficiently.
SIMPLE  	= T
BITPIX  	= -32 /8 unsigned int, 16 & 32 int, -32 & -64 real
NAXIS   	= 2 /number of axes
NAXIS1  	= 4800 /fastest changing axis
NAXIS2  	= 3211 /next to fastest changing axis
BSCALE  	= 1.0000000000000000 /physical = BZERO + BSCALE*array_value
BZERO   	= 0.00000000000000000 /physical = BZERO + BSCALE*array_value
DATE-OBS	= '2021-03-27T18:38:08' /YYYY-MM-DDThh:mm:ss observation, UT
EXPTIME 	= 1.0000000000000000 /Exposure time in seconds
EXPOSURE	= 1.0000000000000000 /Exposure time in seconds
SET-TEMP	= -10.000000000000000 /CCD temperature setpoint in C
CCD-TEMP	= -10.100000000000000 /CCD temperature at start of exposure in C
XPIXSZ  	= 7.5199999999999996 /Pixel Width in microns (after binning)
YPIXSZ  	= 7.5199999999999996 /Pixel Height in microns (after binning)
XBINNING	= 2 /Binning factor in width
YBINNING	= 2 /Binning factor in height
XORGSUBF	= 0 /Subframe X position in binned pixels
YORGSUBF	= 0 /Subframe Y position in binned pixels
READOUTM	= 'Normal  ' /          Readout mode of image
FILTER  	= 'w       ' /          Filter used when taking image
IMAGETYP	= 'Light Frame' /       Type of image
FOCALLEN	= 2700.0000000000000 /Focal length of telescope in mm
APTDIA  	= 300.00000000000000 /Aperture diameter of telescope in mm
APTAREA 	= 59376.102805137634 /Aperture area of telescope in mm^2
EGAIN   	= 1.0000000000000000 /Electronic gain in e-/ADU
SBSTDVER	= 'SBFITSEXT Version 1.0' /Version of SBFITSEXT standard in effect
SWCREATE	= 'MaxIm DL Version 6.24 200613 23VP3' /Name of software
SWSERIAL	= '23VP3-SPE3X-YT5E3-3MX1C-3FVM0-CM' /Software serial number
OBJCTRA 	= '23 55 15' /          Nominal Right Ascension of center of image
OBJCTDEC	= '-54 34 51' /         Nominal Declination of center of image
OBJCTALT	= ' -0.0003' /          Nominal altitude of center of image
OBJCTAZ 	= '180.0056' /          Nominal azimuth of center of image
OBJCTHA 	= '  0.0006' /          Nominal hour angle of center of image
PIERSIDE	= 'EAST    ' /          Side of pier telescope is on
SITELAT 	= '35 32 16' /          Latitude of the imaging location
SITELONG	= '-105 52 13' /        Longitude of the imaging location
JD      	= 2459301.2764814813 /Julian Date at start of exposure
JD-HELIO	= 2459301.2734088539 /Heliocentric Julian Date at exposure midpoint
AIRMASS 	= 31.739008469971399 /Relative optical path length through atmosphere
OBJECT  	= '        '
TELESCOP	= '        ' /          telescope used to acquire this image
INSTRUME	= 'QHYCCD-Cameras-Capture'
OBSERVER	= '        '
NOTES   	= '        '
ROWORDER	= 'TOP-DOWN' /          Image write order, BOTTOM-UP or TOP-DOWN
FLIPSTAT	= '        '
"""

#These should eventually be in a utility module
def next_sequence(pCamera):
    global SEQ_Counter
    camShelf = shelve.open(g_dev['cam'].site_path + 'ptr_night_shelf/' + pCamera)
    #print('Shelf:  ', camShelf)
    sKey = 'Sequence'
    #print(type(sKey), sKey)
    seq = camShelf[sKey]      #get an 8 character string
    seqInt = int(seq)
    seqInt += 1
    seq = ('0000000000'+str(seqInt))[-8:]
    #print(pCamera,seq)
    camShelf['Sequence'] = seq
    camShelf.close()
    SEQ_Counter = seq
    return seq

def test_sequence(pCamera):
    global SEQ_Counter
    camShelf = shelve.open(g_dev['cam'].site_path + 'ptr_night_shelf/' + pCamera)
    #print('Shelf:  ', camShelf)
    sKey = 'Sequence'
    #print(type(sKey), sKey)
    seq = camShelf[sKey]      #get an 8 character string
    camShelf.close()
    SEQ_Counter = seq
    return seq

def reset_sequence(pCamera):
    #breakpoint()
    camShelf = shelve.open(g_dev['cam'].site_path + 'ptr_night_shelf/' + str(pCamera))
    #seq = camShelf['Sequence']      # a 9 character string
    seqInt = int(-1)
    seqInt  += 1
    seq = ('0000000000'+str(seqInt))[-8:]
    print('Making new seq: ' , pCamera, seq)
    camShelf['Sequence'] = seq
    camShelf.close()
    return seq

# Default filter needs to be pulled from site camera or filter config

def camera_factory(driver: str, name: str, config: dict):
    pass

class Camera:

    """
    http://ascom-standards.org/Help/Developer/html/T_ASCOM_DriverAccess_Camera.htm
    """

    ###filter, focuser, rotator must be set up prior to camera.
    #Since this is a class definition we need to pre-enter with a list of classes 
    #to be created by a camera factory.

    def __init__(self, driver: str, name: str, config: dict):
        
        """
        Added monkey patches to make ASCOM/Maxim differences
        go away from the bulk of the in-line code.
        Try to be more consistent about use of filter names rather than
        numbers.
        """
        '''

        Outline: if there is a selector then iterate over it for cameras
        and ag's to create.  Name instances cam or ag_<tel>_<sel-port>'.
        Once this is done g_dev['cam'] refers to the selected instance.

        '''
        self.name = name
        g_dev[name + '_cam_retry_driver'] = driver
        g_dev[name + '_cam_retry_name'] = name
        g_dev[name + '_cam_retry_config'] = config
        g_dev[name + '_cam_retry_doit'] = False
        g_dev[name] = self
    
        if name == 'camera_1_1':     #NBDefaults sets up Selected 'cam'
            g_dev['cam'] = self
        self.config = config
        self.alias = config['camera'][self.name]['name']
        win32com.client.pythoncom.CoInitialize()
        print(driver, name)
        self.camera = win32com.client.Dispatch(driver)

        #self.camera = win32com.client.Dispatch('ASCOM.FLI.Kepler.Camera')
        #Need logic here if camera denies connection.
        print("Connecting to:  ", driver)


        if driver[:5].lower() == 'ascom':
            print('ASCOM camera is initializing.')
            #Monkey patch in ASCOM specific methods.
            self._connected = self._ascom_connected
            self._connect = self._ascom_connect
            self._set_setpoint = self._ascom_set_setpoint
            self._setpoint = self._ascom_setpoint
            self._temperature = self._ascom_temperature
            self._cooler_on = self._ascom_cooler_on
            self._set_cooler_on = self._ascom_set_cooler_on
            self._expose = self._ascom_expose
            self._stop_expose = self._ascom_stop_expose
            self.description = "ASCOM"
            self.readout_after_stop = True
            self.maxim = False
            self.ascom = True
            print('ASCOM is connected:  ', self._connect(True))
            print('Control is ASCOM camera driver.')
        else:
            print('Maxim camera is initializing.')
            #Monkey patch in Maxim specific methods.
            self._connected = self._maxim_connected
            self._connect = self._maxim_connect
            self._set_setpoint = self._maxim_set_setpoint
            self._setpoint = self._maxim_setpoint
            self._temperature = self._maxim_temperature
            self._cooler_on = self._maxim_cooler_on
            self._set_cooler_on = self._maxim_set_cooler_on
            self._expose = self._maxim_expose
            self._stop_expose = self._maxim_stop_expose
            self.description = 'MAXIM'
            self.maxim = True
            self.ascom = False
            print('Maxim is connected:  ', self._connect(True))
            self.app = win32com.client.Dispatch("Maxim.Application")
            #self.app.TelescopeConnected = True
            #print("Maxim Telescope Connected: ", self.app.TelescopeConnected)
            print('Control via Maxim camera interface, Telescope is NOT connected to Maxim.')
        #print('Maxim is connected:  ', self._connect(True))
        setpoint =(float(self.config['camera'][self.name]['settings']['temp_setpoint']))
        self._set_setpoint(setpoint)
        print('Cooler started @:  ', self._setpoint())

        if self.config['camera'][self.name]['settings']['cooler_on']:    #NB NB why this logic, do we mean if not cooler found on, then turn it on and take the delay?
            self._set_cooler_on()
        print('Cooler started @:  ', self._temperature())  
        # if self.camera.CanStopExposure:  Does not work for Maxim
        #     self.can_be_stopped = True
        # else:
        #     self.can_be_stopped = False
            
        self.use_file_mode = False  #self.config['camera'][self.name]['use_file_mode']    #NB NB NB this is obsolte, clear nout file mode from code
        self.current_filter = 0    #W in Apache Ridge case. #This should come from config, filter section
        self.exposure_busy = False
        self.cmd_in = None
        self.t7 = None
        self.camera_message = '-'
        #self.alias = self.config['camera'][self.name]#
        self.site_path = self.config['client_path']
        self.archive_path = self.config['archive_path'] +'archive/'
        self.camera_path = self.archive_path  + self.alias + "/"
        self.alt_path = '//house-computer/saf_archive_2/archive/sq01/'    #NB NB this should come from config file, it is site dependent.
        self.autosave_path = self.camera_path +'autosave/'
        self.lng_path = self.camera_path + "lng/"
        self.seq_path = self.camera_path + "seq/"
        self.file_mode_path =  self.config['camera'][self.name]['file_mode_path']
        try:
            for file_path in glob.glob(self.file_mode_path + '*.f*t*'):
                os.remove(file_path)
        except:
            print ("*.fits files on D: not found, this is normally OK.")
        if self.config['camera'][self.name]['settings']['is_cmos']  == True:
            self.is_cmos = True
        else:
            self.is_cmos = False
        self.camera_model = self.config['camera'][self.name]['desc']
        #NB We are reading from the actual camera or setting as the case may be.  For initial setup,
        #   we pull from config for some of the various settings.
        #NB NB There is a differenc between normal cameras and the QHY when it is set to Bin2.
        try:
            self.camera.BinX = int(self.config['camera'][self.name]['settings']['default_bin'][0]) # = 1
            self.camera.BinY = int(self.config['camera'][self.name]['settings']['default_bin'][-1]) # = 1
            #NB we need to be sure AWS picks up this default.config.site_config['camera'][self.name]['settings']['default_bin'])
        except:
            print('Camera only accepts Bins = 1.')
            self.camera.BinX = 1
            self.camera.BinY = 1
        self.overscan_x =  int(self.config['camera'][self.name]['settings']['overscan_x'])
        self.overscan_y =  int(self.config['camera'][self.name]['settings']['overscan_y'])
        self.camera_x_size = self.camera.CameraXSize  #unbinned values. QHY returns 2
        self.camera_y_size = self.camera.CameraYSize  #unbinned
        self.camera_max_x_bin = self.camera.MaxBinX
        self.camera_max_y_bin = self.camera.MaxBinY
        self.camera_start_x = self.camera.StartX
        self.camera_start_y = self.camera.StartY
        self.camera.NumX = int(self.camera_x_size/self.camera.BinX)
        self.camera.NumY = int(self.camera_y_size/self.camera.BinY)
        self.camera_num_x = self.camera.NumX    #These are affected binned values.
        self.camera_num_y = self.camera.NumY
        self.previous_start_fraction_x = 0.   #These are the subframe **fraction** values for the previous exposure.
        self.previous_start_fraction_y = 0.
        self.previous_num_fraction_x = 1.
        self.previous_num_fraction_y = 1.
        self.previous_start_x = 0.   #These are the subframe **pixel** values for the previous exposure.
        self.previous_start_y = 0.
        self.previous_num_x = 1.
        self.previous_num_y = 1.
        self.previous_image_name = ''
        self.previous_area = 100
        self.af_mode = False
        self.af_step = -1
        self.f_spot_dia = []
        self.f_positions = []
        self.overscan_bin_1 = None   #Remember last overscan if we take a subframe
        self.overscan_bin_2 = None
        self.hint = None
        self.focus_cache = None
        self.darkslide = False
        if self.config['camera'][self.name]['settings']['has_darkslide']:
            self.darkslide = True
            com_port = self.config['camera'][self.name]['settings']['darkslide_com']
            self.darkslide_instance = Darkslide(com_port)     #  NB eventually default after reboot should be closed.
            #self.darkslide_instance.closeDarkslide()   #  Consider turing off IR Obsy light at same time..
            #self.darkslide_open = False
            print("Darkslide unknown on camera startup.")
        self.last_user_name = "Tobor"
        self.last_user_id ="Tobor"
        try:
            seq = test_sequence(self.alias)
        except:
            reset_sequence(self.alias)


        #  NB  Shouldset up default filter @ default focus.


    #Patchable methods   NB These could be default ASCOM
    def _connected(self):
        print("This is un-patched _connected method")
        return False

    def _connect(self, p_connect):
        print("This is un-patched _connect method:  ", p_connect)
        return False

    def _setpoint(self):
        print("This is un-patched cooler _setpoint method")
        return

    #The patches.   Note these are essentially  getter-setter/property constructs.
    def _maxim_connected(self):
        return self.camera.LinkEnabled

    def _maxim_connect(self, p_connect):
        self.camera.LinkEnabled = p_connect
        return self.camera.LinkEnabled

    def _maxim_temperature(self):
        return self.camera.Temperature
    
    def _maxim_cooler_on(self):
        return self.camera.CoolerOn   # NB NB NB This would be a good place to put a warming protector
    
    def _maxim_set_cooler_on(self):
        self.camera.CoolerOn = True
        print("3s wait for cooler to start up.")
        time.sleep(3)
        return self.camera.CoolerOn   # NB NB NB This would be a good place to put a warming protector

    def _maxim_set_setpoint(self, p_temp):
        self.camera.TemperatureSetpoint = float(p_temp)
        return self.camera.TemperatureSetpoint
    
    def _maxim_setpoint(self):
        return self.camera.TemperatureSetpoint

    def _maxim_expose(self, exposure_time, imtypeb):
        self.camera.Expose(exposure_time, imtypeb)

    def _maxim_stop_expose(self):
        self.camera.AbortExposure()

    def _ascom_connected(self):
        return self.camera.Connected

    def _ascom_connect(self, p_connect):
        self.camera.Connected = p_connect
        return self.camera.Connected

    def _ascom_temperature(self):
        return self.camera.CCDTemperature
    
    def _ascom_cooler_on(self):
        return self.camera.CoolerOn   # NB NB NB This would be a good place to put a warming protector

    def _ascom_set_cooler_on(self):
        self.camera.CoolerOn = True
        return self.camera.CoolerOn
    
    def _ascom_set_setpoint(self, p_temp):
        if self.camera.CanSetCCDTemperature:
            self.camera.SetCCDTemperature = float(p_temp)
            return self.camera.SetCCDTemperature
        else:
            print ("Camera cannot set cooling temperature.")
            return p_temp
        
    def _ascom_setpoint(self):
        if self.camera.CanSetCCDTemperature:
            return self.camera.SetCCDTemperature
        else:
            print ("Camera cannot set cooling temperature: Using 10.0C")
            return 10.0
        
    def _ascom_expose(self, exposure_time, imtypeb):
            self.camera.StartExposure(exposure_time, imtypeb)

    def _ascom_stop_expose(self):
            self.camera.StopExposure()   #ASCOM also has an AbortExposure method.

    def create_simple_autosave(self, exp_time=0, img_type=0, speed=0, suffix='', \
                               repeat=1, readout_mode="Normal", filter_name='W', \
                               enabled=1, binning=1, binmode=0, column=1):
        '''
        Creates a valid Maxium Autosaave file.
        '''
        exp_time = round(abs(float(exp_time)), 3)
        if img_type > 3:
            img_type = 0
        repeat = abs(int(repeat))
        if repeat < 1:
            repeat = 1
        binning = abs(int(binning))
        if binning > 24:
            binning = 2
        if filter_name == "":
            filter_name = 'w'
        proto_file = open(self.camera_path +'seq/ptr_proto.seq')
        proto = proto_file.readlines()
        proto_file.close()
        #print(proto, '\n\n')
        if column == 1:
            proto[51] = proto[51][:9]  + str(img_type) + proto[51][10:]
            proto[50] = proto[50][:9]  + str(exp_time) + proto[50][12:]
            proto[48] = proto[48][:12] + str(suffix)   + proto[48][12:]
            proto[47] = proto[47][:10] + str(speed)    + proto[47][11:]
            proto[31] = proto[31][:11] + str(repeat)   + proto[31][12:]
            proto[29] = proto[29][:17] + readout_mode  + proto[29][23:]
            proto[13] = proto[13][:12] + filter_name   + proto[13][13:]
            proto[10] = proto[10][:12] + str(enabled)  + proto[10][13:]
            proto[1]  = proto[1][:12]  + str(binning)  + proto[1][13:]
        seq_file = open(self.camera_path +'seq/ptr_mrc.seq', 'w')
        for item in range(len(proto)):
            seq_file.write(proto[item])
        seq_file.close()
       # print(proto)                binning=3, filter_name='air')


    def get_status(self):
        #status = {"type":"camera"}
        status = {}
        status['active_camera'] = self.name
        if self.config['camera'][self.name]['settings']['has_darkslide']:
            ds = self.darkslide_instance.slideStatus
            status['darkslide'] = g_dev['drk'].slideStatus
        else:
            status['darkslide']    = 'unknown'
        if self.exposure_busy:
            status['busy_lock'] = True
        else:
            status['busy_lock'] = False
        if self.maxim:
            cam_stat = 'Not implemented yet' #
            #print('AutoSave:  ', self.camera.SequenceRunning)
        if self.ascom:
            cam_stat = 'ASCOM camera not implemented yet' #self.camera.CameraState
        status['status'] = cam_stat  #The state could be expanded to be more meaningful.
        return status
#        if self.maxim:
#            status['ccd_temperature'] = str(round(self.camera.Temperature , 3))
#        if self.ascom:
#            status['ccd_temperature'] = str(round(self.camera.CCDTemperature , 3))




    def parse_command(self, command):
        #print("Camera Command incoming:  ", command)
        req = command['required_params']
        opt = command['optional_params']
        action = command['action']
        self.user_id = command['user_id']
        if self.user_id != self.last_user_id:
            self.last_user_id = self.user_id
        self.user_name = command['user_name']
        if self.user_name != self.last_user_name:
            self.last_user_name = self.user_name
        if action == "expose" and not self.exposure_busy:
            self.expose_command(req, opt, do_sep=True, quick=False)
            self.exposure_busy = False     #Hangup needs to be guarded with a timeout.
            self.active_script = None

        elif action == "expose" and self.exposure_busy:
            print("Cannot expose, camera is currently busy")
#            self.screen_flat_script(req, opt)
#            self.exposure_busy = False
#            self.active_script = 'make_superscreenflats'
        elif action == "darkslide_close":
           # self.stop_command(req, opt)
           # self.exposure_busy = False
           g_dev['drk'].closeDarkslide()
           print("Closing the darkslide.")
        elif action == "darkslide_open":
           # self.stop_command(req, opt)
           # self.exposure_busy = False
           g_dev['drk'].openDarkslide()
           print("Opening the darkslide.")
        elif action == "stop":
            self.stop_command(req, opt)
            self.exposure_busy = False
            print("STOP  STOP  STOP received.")
        else:

            print(f"Command <{action}> not recognized.")

    ###############################
    #       Camera Commands       #
    ###############################

    ''''
    Each time an expose is entered we need to look and see if the filter
    and or focus is different.  If  filter change is required, do it and look up
    the new filter offet.  Apply that as well.  Possibly this step also includes
    a temperature compensation cycle.
    Do we let focus 'float' or do we pin to a reference?  I think the latter.
    ref = actual - offset(filter): ref + offset(f) = setpoint.  At end of AF
    cycle the reference is updated logging in the filter used and the temperature.
    The old value is appended to a list which can be analysed to find the temp
    comp parameter.  It is assumed we ignore the diffuser condition when saving
    or autofocusing.  Basically use a MAD regression and expect a correlation
    value > 0.6 or so.  Store the primary temp via PWI3 and use the Wx temp
    for ambient.  We need a way to log the truss temp until we can find which
    temp best drives the compensation.
    We will assume that the default filter is a wide or lum with a nominal offset
    of 0.000  All other filter offsets are with respect to the default value.
    I.e., an autofocus of the reference filter results in the new focal position
    becoming the reference.
    The system boots up and selects the reference filter and reference focus.
    '''


    def expose_command(self, required_params, optional_params,  \
                       gather_status = True, do_sep=True, no_AWS=False, quick=False, solve_it=False):
        '''
        This is Phase 1:  Setup the camera.
        Apply settings and start an exposure.
        Quick=True is meant to be fast.  We assume the ASCOM/Maxim imageBuffer is the source of data in that mode,
        not the slower File Path.  THe mode used for focusing or other operations where we do not want to save any
        image data.
        '''
        #print('Expose Entered.  req:  ', required_params, 'opt:  ', optional_params)
        #print("Checking if Maxim is still connected!")
        #  self.t7 is last time camera was read out
        #if self.t7 is not None and (time.time() - self.t7 > 30) and self.maxim:
        self.exposure_busy = True
        try:
            self.user_name
        except:
            self.user_name = "kilroy_was_here"
        self.t0 = time.time()
        #Force a reseek //eventually dither//
        try:
            if g_dev['mnt'].last_seek_time < self.t0 - 180:   #NB Consider upping this to 300 to 600 sec.
                print('re_seeking')
                g_dev['mnt'].re_seek(0)  #) is a placeholder for a dither value being passed.
        except:
            pass
              #print('Re_seek skipped; usualy becuase no prior seek this session.')
        try:

            probe = self._cooler_on()
            if not probe:
                self._set_cooler_on() 
                print('Found cooler off.')
                try:
                    self._connect(False)
                    self._connect(True)
                    self._set_cooler_on()
                except:
                    print('Camera reconnect failed @ expose entry.')
        except Exception as e:
            print("\n\nCamera was not connected @ expose entry:  ", e, '\n\n')
            try:
                self._connect(False)
                self._connect(True)
                self._set_cooler_on()
            except:
                print('Camera reconnect failed 2nd time @ expose entry.')
        opt = optional_params
        self.hint = optional_params.get('hint', '')
        self.script = required_params.get('script', 'None')
        self.pane = optional_params.get('pane', None)
        bin_x = optional_params.get('bin', self.config['camera'][self.name] \
                                                      ['settings']['default_bin'])  #NB this should pick up config default.

        try:
            bin_x = eval(bin_x)[:2]   #This is meant to strip off the Pixel size when it comes in from aws.
        except:
            print('Bin eval did not work, no harm usually.')
        if bin_x in ['4 4', 4, '4, 4', '4,4', [4, 4], (4, 4)]:     # For now this is the highest level of binning supported.
            bin_x = 4
            self.ccd_sum = '4 4'
        elif bin_x in ['3 3', 3, '3, 3', '3,3', [3, 3], (3, 3)]:   # replace with in and various formats or strip spaces.
            bin_x = 3
            self.ccd_sum = '3 3'
        elif bin_x in ['2 2', 2, '2, 2', '2,2', [2, 2], (2, 2)]:   #The bin spec is too convoluted. This needs a deep clean.
            bin_x = 2
            self.ccd_sum = '2 2'
        else:
            bin_x = 1
            self.ccd_sum = '1 1'

        bin_y = bin_x   #NB This needs fixing someday!
        self.bin = bin_x
        self.camera.BinX = bin_x
        self.camera.BinY = bin_y
        self.camera.NumX = int(self.camera_x_size/self.camera.BinX)
        self.camera.NumY = int(self.camera_y_size/self.camera.BinY)
        #gain = float(optional_params.get('gain', self.config['camera'][name] \
        #                                              ['settings']['reference_gain'][bin_x - 1]))
        readout_time = float(self.config['camera'][self.name]['settings']['cycle_time'][bin_x - 1])
        exposure_time = float(required_params.get('time', 0.0001))   #  0.0 may be the best default.  Use QHY min spec?  Config item?
        exposure_time = min(exposure_time, 1440.)
        self.estimated_readtime = (exposure_time + readout_time)   #  3 is the outer retry loop maximum.
        #exposure_time = max(0.2, exposure_time)  #Saves the shutter, this needs qualify with imtype.
        imtype= required_params.get('image_type', 'light')
        if imtype.lower() in ['experimental']:
            g_dev['enc'].wx_test = not g_dev['enc'].wx_test   #NB NB NB What is this for?
            return
        count = int(optional_params.get('count', 1))   #  For now Repeats are external to full expose command.
        lcl_repeat = 1
        if count < 1:
            count = 1   #Hence frame does not repeat unless count > 1

        #  Here we set up the filter, and later on possibly rotational composition.
        try:    #20200716   FW throwing error (-4)
            requested_filter_name = str(optional_params.get('filter', 'w'))   #Default should come from config.
            self.current_filter = requested_filter_name
            g_dev['fil'].set_name_command({'filter': requested_filter_name}, {})
        except Exception as e:
            print("Camera filter setup:  ", e)
            #breakpoint()
        #  NBNB Changing filter may cause a need to shift focus
        self.current_offset = g_dev['fil'].filter_offset  #TEMP   NBNBNB This needs fixing
        # Here we adjust for focus temp and filter offset
        if not imtype.lower() in ['auto_focus', 'focus', 'autofocus probe']:
            g_dev['foc'].adjust_focus(loud=True)
        sub_frame_fraction = optional_params.get('subframe', None)
        
        #  The following bit of code is convoluted.  Presumably when we get Autofocus working this will get cleaned up.
        # self.toss = False
        # self.do_sep = False
        
        # if imtype.lower() in ('light', 'light frame', 'experimental', 'screen flat', 'sky flat', \
        #                       'test image', 'auto_focus', 'focus', 'autofocus probe'):
        #                         #here we might eventually turn on spectrograph lamps as needed for the imtype.
        #     imtypeb = True      #imtypeb will passed to open the shutter.
        #     frame_type = imtype.lower()
        #     do_sep = True
        #     self.do_sep = True
        #     if imtype.lower() in ('screen flat', 'sky flat', 'quick'):
        #         do_sep = False
        #         self.do_sep = False
        #     if imtype.lower() == 'test image':
        #         self.toss = True
        # elif imtype.lower() == 'bias':
        #     exposure_time = 0.00001    #Can QHY take 0.0??
        #     imtypeb = False
        #     frame_type = 'BIAS'
        #     no_AWS = False
        #     do_sep = False
        #     self.do_sep = False
        #     # Consider forcing filter to dark if such a filter exists.
        # elif imtype.lower() == 'dark':
        #     imtypeb = False
        #     frame_type = 'DARK'
        #     no_AWS = False
        #     do_sep = False
        #     self.do_sep = False
        #     # Consider forcing filter to dark if such a filter exists.
        # elif imtype.lower() == 'screen flat':
        #     frame_type = 'screen flat'
        # elif imtype.lower() == 'sky flat':
        #     frame_type = 'SKYFLAT'
        #     self.do_sep = False
        # elif imtype.lower() == 'quick':
        #     quick = True
        #     no_AWS = False   # Send only an informational JPEG??
        #     do_sep = False
        #     imtypeb = True
        #     frame_type = 'EXPOSE'
        # elif imtype.lower() == 'lamp flat':
        #     no_AWS = False
        #     do_sep = False
        #     frame_type = 'LAMPFLAT'
        # elif imtype.lower() in ('NeAr flat', 'ThAr flat', 'arc flat'):
        #     no_AWS = False
        #     do_sep = False
        #     frame_type = 'ARC'
        # else:
        #     imtypeb = True
        #     do_sep = True
        # NBNB This area still needs work to cleanly define shutter, calibration, sep and AWS actions.

        # ---- DEH changes to frame_type for banzai compliance and clarity ----
        # send everything except test images to AWS.
       
        no_AWS, self.toss = True if imtype.lower() == 'test image' else False, False
        quick = True if imtype.lower() == 'quick' else False
        # clearly define which frames do not do_sep, the rest default to do_sep.
        if imtype.lower() in ('quick', 'bias', 'dark', 'screen flat', 'sky flat', 'near flat', 'thar flat', \
                                'arc flat', 'lamp flat', 'solar flat'):
            do_sep = False
        else:
            do_sep = True
        # shutter open/close status, turn on lamps, frames: ARC, BIAS, BPM, DARK, DOUBLE(2 lit fib.),
        # EXPERIMENTAL(autofocus), EXPOSE(obj), GUIDE, LAMPFLAT, SKYFLAT, STANDARD, TARGET(Obj+ThAr)
        if imtype.lower() in ('bias', 'dark', 'lamp flat'):
            if imtype.lower() == 'bias': 
                exposure_time = 0.0
            # else:
            #     exposure_time = self.config['camera'][self.name]['settings']['min_exposure'] 
            imtypeb = False  # don't open the shutter.
            lamps = 'turn on led+tungsten lamps here, if lampflat'
            frame_type = imtype.replace(' ', '')
        elif imtype.lower() in ('near flat', 'thar flat', 'arc flat'):
            imtypeb = False
            lamps = 'turn on ThAr or NeAr lamps here'
            frame_type = 'arc'
        elif imtype.lower() in ('sky flat', 'screen flat','solar flat'):
            imtypeb = True  # open the shutter.
            lamps = 'screen lamp or none'
            frame_type = imtype.replace(' ', '')  # note banzai doesn't appear to include screen or solar flat keywords.
        else:  # 'light', 'experimental', 'autofocus probe', 'quick', 'test image', or any other image type
            imtypeb = True
            lamps = None
            if imtype.lower() in ('experimental', 'autofocus probe', 'auto_focus'):
                frame_type = 'experimental'
            else: frame_type = 'expose'

        area = optional_params.get('area', 150)
        # if area is None or area in['Full', 'full', 'chip', 'Chip']:   #  Temporary patch to deal with 'chip'
        #     area = 150
        sub_frame_fraction = optional_params.get('subframe', None)
        # Need to put in support for chip mode once we have implmented in-line bias correct and trim.
        try:
            if type(area) == str and area[-1] == '%':  #Re-use of variable is crappy coding
                area = int(area[0:-1])
            elif area in ('Sqr', 'sqr', '100%', 100):
                area = 100
            elif area in ('Full', 'full', '150%', 'Chip', 'chip', 150):
                area = 150
        except:
            area = 150     #was 100 in ancient times.

        if bin_y == 0 or self.camera_max_x_bin != self.camera_max_y_bin:
            self.bin_x = min(bin_x, self.camera_max_x_bin)
            self.cameraBinY = self.bin_y
        else:
            self.bin_x = min(bin_x, self.camera_max_x_bin)
            self.camera.BinX = self.bin_x
            self.bin_y = min(bin_y, self.camera_max_y_bin)
            self.camera.BinY = self.bin_y
        self.len_x = self.camera.CameraXSize//self.bin_x
        self.len_y = self.camera.CameraYSize//self.bin_y    #Unit is binned pixels.
        self.len_xs = 0  # THIS IS A HACK, indicating no overscan.
        # print(self.len_x, self.len_y)
        #  NB Area is just a series of subframes centered on the chip.
        # "area": ['100%', '71%', '50%',  '35%', '25%', '12%']

        if 72 < area <= 100:  #  This is completely incorrect, this section needs a total re-think 20201021 WER
            self.camera_num_x = self.len_x
            self.camera_start_x = 0
            self.camera_num_y = self.len_y
            self.camera_start_y = 0
            self.area = 100
        elif 70 <= area <= 72:  # This needs complete rework.
            self.camera_num_x = int(self.len_xs/1.4142)
            self.camera_start_x = int(self.len_xs/6.827)
            self.camera_num_y = int(self.len_y/1.4142)
            self.camera_start_y = int(self.len_y/6.827)
            self.area = 71
        elif area == 50:
            self.camera_num_x = self.len_x//2
            self.camera_start_x = self.len_x//4
            self.camera_num_y = self.len_y//2
            self.camera_start_y = self.len_y//4
            self.area = 50
        elif 33 <= area <= 37:
            self.camera_num_x = int(self.len_/2.829)
            self.camera_start_x = int(self.len_xx/3.093)
            self.camera_num_y = int(self.len_y/2.829)
            self.camera_start_y = int(self.len_y/3.093)
            self.area = 35
        elif area == 25:
            self.camera_num_x = self.len_xs//4
            self.camera_start_x = int(self.len_xs/2.667)
            self.camera_num_y = self.len_y//4
            self.camera_start_y = int(self.len_y/2.667)
            self.area = 25
        elif 11 <= area <= 13:
            self.camera_num_x = self.len_xs//4
            self.camera_start_x = int(self.len_xs/2.667)
            self.camera_num_y = self.len_y//4
            self.camera_start_y = int(self.len_y/2.667)
            self.area = 12
        else:
            self.camera_num_x = self.len_x
            self.camera_start_x = 0
            self.camera_num_y = self.len_y
            self.camera_start_y = 0
            self.area = 150
            print("Default area used = 100%, ie. the full chip:  ", self.len_x,self.len_y )

        #Next apply any subframe setting here.  Be very careful to keep fractional specs and pixel values disinguished.
        if self.area == self.previous_area and sub_frame_fraction is not None and \
                        (sub_frame_fraction != self.previous_image_name):
            sub_frame_fraction_xw = abs(float(sub_frame_fraction['x1']) -float( sub_frame_fraction['x0']))
            if sub_frame_fraction_xw < 1/32.:
                sub_frame_fraction_xw = 1/32.
            else:
                pass   #Adjust to center position of sub-size frame
            sub_frame_fraction_yw = abs(float(sub_frame_fraction['y1']) - float(sub_frame_fraction['y0']))
            if sub_frame_fraction_yw < 1/32.:
                sub_frame_fraction_yw = 1/32.
            else:
                pass
            sub_frame_fraction_x = min(sub_frame_fraction['x0'], sub_frame_fraction['x1'])
            sub_frame_fraction_y = min(sub_frame_fraction['y0'], sub_frame_fraction['y1'])
            num_x = int(self.previous_num_fraction_x*sub_frame_fraction_xw*self.previous_num_x)
            num_y = int(self.previous_num_fraction_y*sub_frame_fraction_yw*self.previous_num_y)
            #Clamp subframes to a minimum size
            if num_x < 32:
                num_x = 32
            if num_y < 32:
                num_y = 32
            dist_x = int(self.previous_start_x + self.previous_num_x*float(sub_frame_fraction_x))
            dist_y = int(self.previous_start_y +self.previous_num_y*float(sub_frame_fraction_y))
            self.camera_start_x= dist_x
            self.camera_start_y= dist_y
            self.camera_num_x= num_x
            self.camera_num_y= num_y
            self.previous_image_name = sub_frame_fraction['definedOnThisFile']
            self.previous_start_x = dist_x
            self.previous_start_y = dist_y
            self.previous_num_x = num_x
            self.previous_num_y = num_y
            self.bpt_flag = False
        elif self.area == self.previous_area and sub_frame_fraction is not None and \
                          (sub_frame_fraction['definedOnThisFile'] == self.previous_image_name):
            #Here we repeat the previous subframe and do not re-enter and make smaller
            self.camera_start_x = self.previous_start_x
            self.camera_start_y = self.previous_start_y
            dist_x = self.previous_start_x
            dist_y = self.previous_start_y
            self.camera_num_x= self.previous_num_x
            self.cameraNumY= self.previous_num_y
            self.bpt_flag  = True

        elif sub_frame_fraction is None:
            self.previous_start_x = self.camera_start_x  #These are the subframe values for the new area exposure.
            self.previous_start_y = self.camera_start_y
            dist_x = self.previous_start_x
            dist_y = self.previous_start_y
            self.previous_num_x = self.camera_num_x
            self.previous_num_y = self.camera_num_y
            self.previous_num_fraction_x = 1.0
            self.previous_num_fraction_y = 1.0
            self.previous_area = self.area
            self.bpt_flag = False
        #  NB Important: None of above code talks to the camera!
        result = {}  #  This is a default return just in case
        num_retries = 0
        for seq in range(count):
            #  SEQ is the outer repeat loop and takes count images; those individual exposures are wrapped in a
            #  retry-3-times framework with an additional timeout included in it.

            if g_dev['obs'].stop_all_activity:  #This should kill a long loop of identical exposures
                result['stopped'] =  True
                g_dev['obs'].stop_all_activity = False
                print("Camera Count loop terminated by Cancel Exposure")
                self.exposure_busy = False
                return
            if seq > 0:
                g_dev['obs'].update_status()

            self.pre_mnt = []
            self.pre_rot = []
            self.pre_foc = []
            self.pre_ocn = []
            #time_out = time.time()

            try:
                #Check here for filter, guider, still moving  THIS IS A CLASSIC
                #case where a timeout is a smart idea.
                #Wait for external motion to cease before exposing.  Note this precludes satellite tracking.
                st = ""
 
                if g_dev['enc'].is_dome:
                    try:
                        enc_slewing = g_dev['enc'].status['dome_slewing']
                    except:
                        print("enclosure SLEWING threw an exception.")
                else:
                     enc_slewing = False

                while g_dev['foc'].focuser.IsMoving or g_dev['rot'].rotator.IsMoving or \
                      g_dev['mnt'].mount.Slewing: #or enc_slewing:   #Filter is moving??
                    if g_dev['foc'].focuser.IsMoving: st += 'f>'
                    if g_dev['rot'].rotator.IsMoving: st += 'r>'
                    if g_dev['mnt'].mount.Slewing:
                        st += 'm>  ' + str(round(time.time() - g_dev['mnt'].move_time, 1))
                    #if enc_slewing:
                        #st += 'd>' + str(round(time.time() - g_dev['mnt'].move_time, 1))
                    print(st)
                    if round(time.time() - g_dev['mnt'].move_time, 1) >=75:
                       print("|n\n DOME OR MOUNT HAS TIMED OUT!|n|n")
                       break
                      
                    st = ""
                    time.sleep(0.2)
                    if seq > 0:
                        g_dev['obs'].update_status()
                    #Refresh the probe of the dome status
                    if g_dev['enc'].is_dome:
                        try:
                            enc_slewing = g_dev['enc'].status['dome_slewing']
                        except:
                            print("enclosure SLEWING threw an exception.")
                    else:
                         enc_slewing = False

            except:
                pass
               # print("Motion check faulted.")
            if seq > 0:
                g_dev['obs'].update_status()   # NB Make sure this routine has a fault guard.
            self.retry_camera = 3
            self.retry_camera_start_time = time.time()
            while self.retry_camera > 0:

                #NB Here we enter Phase 2
                if g_dev['obs'].stop_all_activity:
                    result['stopped'] =  True
                    g_dev['obs'].stop_all_activity = False
                    print("Camera retry loop stopped by Cancel Exposure")
                    return
                try:
                    self.t1 = time.time()
                    self.exposure_busy = True
                    #print('First Entry to inner Camera loop:  ')  #  Do not reference camera, self.camera.StartX, self.camera.StartY, self.camera.NumX, self.camera.NumY, exposure_time)
                    #First lets verify we are connected or try to reconnect.   #Consider uniform ests in a routine, start with reading CoolerOn
                    try:
                        probe = self._cooler_on()
                        if not probe:
                            print('Found cooler off.')
                            try:
                                self._connect(False)
                                self._connect(True)
                                self._set_cooler_on()
                            except:
                                print('Camera reconnect failed @ expose camera entry.')

                                g_dev['cam_retry_doit'] = True
                    except Exception as e:
                        print("\n\nCamera was not connected @ expose camera retry:  ", e, '\n\n')

                        try:
                            self._connect(False)
                            self._connect(True)
                            self._set_cooler_on()
                        except:
                            print('Camera reconnect failed @ expose camera retry.')

                            g_dev['cam_retry_doit'] = True
                    #  At this point we really should be connected!!

                    if self.maxim or self.ascom:
                        #print('Link Enable check:  ', self._connected())
                        g_dev['ocn'].get_quick_status(self.pre_ocn)
                        g_dev['foc'].get_quick_status(self.pre_foc)
                        g_dev['rot'].get_quick_status(self.pre_rot)
                        g_dev['mnt'].get_quick_status(self.pre_mnt)
                        ldr_handle_time = None
                        # try:
                        #     os.remove(self.camera_path + 'newest.fits')
                        # except:
                        #     pass   #  print ("File newest.fits not found, this is probably OK")                        self.t2 = time.time()
                        ldr_handle_high_time = None  #  This is not maxim-specific

                        #print('Filter number is:  ', self.camera.Filter)
                        try:
                            for file_path in glob.glob('D:*.fit'):
                                #os.remove(file_path)
                                pass
                        except:
                            pass
                        if self.darkslide and imtypeb:
                            self.darkslide_instance.openDarkslide()
                            self.darkslide_open = True
                            time.sleep(0.1)
                        elif self.darkslide and not imtypeb:
                            self.darkslide_instance.closeDarkslide()
                            self.darkslide_open = False
                            time.sleep(0.1)
                        else:
                            pass
                        if self.use_file_mode:
                            if imtypeb:
                                img_type = 0
                            if frame_type == 'bias':
                                img_type = 1
                            if frame_type == 'dark':
                                img_type = 2
                            if frame_type in ('flat', 'screenflat', 'skyflat'):
                                img_type = 3
                            #  This is a Maxim-only technique. Does not work with ASCOM Camera driver
                            self.create_simple_autosave(exp_time=exposure_time, img_type=img_type, \
                                                   filter_name=self.current_filter, binning=bin_x, \
                                                   repeat=lcl_repeat)
                            for file_path in glob.glob(self.file_mode_path + '*.f*t*'):
                                os.remove(file_path)
                            self.t2 = time.time()
                            self.camera.StartSequence(self.camera_path + 'seq/ptr_mrc.seq')
                            print("Starting autosave  at:  ", self.t2)
                        else:
                            #This is the standard call to Maxim
                            self.pre_mnt = []
                            self.pre_rot = []
                            self.pre_foc = []
                            self.pre_ocn = []
                            try:
                                name = g_dev['mnt'].object
                            except:
                                name = 'Unspecified'
                            g_dev['obs'].send_to_user("Starting:  " + name, p_level='INFO')
                            g_dev['ocn'].get_quick_status(self.pre_ocn)   #NB NB WEMA must be running or this may fault.
                            g_dev['foc'].get_quick_status(self.pre_foc)
                            g_dev['rot'].get_quick_status(self.pre_rot)
                            g_dev['mnt'].get_quick_status(self.pre_mnt)  #Should do this close to the exposure
                            if imtypeb:
                                imtypeb = 1
                            else:
                                imtypeb = 0
                            self.t2 = time.time()

                            self._expose (exposure_time, imtypeb)

                    else:
                        print("Something terribly wrong, driver not recognized.!")
                        result = {}
                        result['error': True]

                        if g_dev['obs'].stop_all_activity:
                            result['stopped'] =  True
                            g_dev['obs'].stop_all_activity = False
                        return result
                    self.t9 = time.time()
                    #We go here to keep this subroutine a reasonable length, Basically still in Phase 2
                    result = self.finish_exposure(exposure_time,  frame_type, count - seq, \
                                         gather_status, do_sep, no_AWS, dist_x, dist_y, \
                                         quick=quick, low=ldr_handle_time, \
                                         high=ldr_handle_high_time, \
                                         script=self.script, opt=opt, solve_it=solve_it)  #  NB all these parameters are crazy!
                    self.exposure_busy = False
                    self.t10 = time.time()
                    #  self._stop_expose()
                    #print("\nInner expose of a group took:  ", round(self.t10 - self.t0 , 2), ' returned:  ', result)
                    self.retry_camera = 0
                    break
                except Exception as e:
                    print('Exception in camera so attempt 3 retries:  ', e)
                    self.retry_camera -= 1
                    num_retries += 1
                    self.exposure_busy = False
                    continue
        #  This is the loop point for the seq count loop
        self.t11 = time.time()
        #print("\nFull expose of a group took:  ", round(self.t11 - self.t0 , 2), ' Retries;  ', num_retries, 'Average: ', round((self.t11 - self.t0)/count, 2),  ' Returning:  ', result, '\n\n')
        try:
            #print(' 0 sec cycle time:  ', round((self.t11 - self.t0)/count - exposure_time , 2) )
            pass
        except:
            pass

        if result is None:    #NB THIS HANGS UP THE AF
           result = {}
        if g_dev['obs'].stop_all_activity:
            result['stopped'] =  True
            g_dev['obs'].stop_all_activity = False
            self.exposure_busy = False
        return result

    def stop_command(self, required_params, optional_params):
        ''' Stop the current exposure and return the camera to Idle state. '''
        #  NB NB This routine needs work!
        self.exposure_busy = False
        self.exposure_halted = True

    def finish_exposure(self, exposure_time, frame_type, counter, seq, \
                        gather_status=True, do_sep=False, no_AWS=False, start_x=None, start_y=None, quick=False, \
                        low=0, high=0, script='False', opt=None, solve_it=False):
        print("Finish exposure Entered:  ", exposure_time, frame_type, 'to go: ', counter, \
              gather_status, do_sep, no_AWS, start_x, start_y, opt['area'])

        self.status_time = time.time() + 10
        self.post_mnt = []
        self.post_rot = []
        self.post_foc = []
        self.post_ocn = []
        counter = 0
        if self.bin == 1:
            self.completion_time = self.t2 + exposure_time + 1
        else:
            self.completion_time = self.t2 + exposure_time + 1

        result = {'error': False}
  

        while not g_dev['obs'].stop_all_activity:    #This loop really needs a timeout.
            self.post_mnt = []
            self.post_rot = []
            self.post_foc = []
            self.post_ocn = []
            g_dev['mnt'].get_quick_status(self.post_mnt)   #Need to pick which pass was closest to image completion
            g_dev['rot'].get_quick_status(self.post_rot)
            g_dev['foc'].get_quick_status(self.post_foc)
            g_dev['ocn'].get_quick_status(self.post_ocn)
            if time.time() > self.status_time:
                g_dev['obs'].update_status()
                self.status_time = time.time() + 15
            if time.time() < self.completion_time:   #  NB Testing here if glob too early is delaying readout.
                time.sleep(.5)
                continue
            incoming_image_list = []   #glob.glob(self.file_mode_path + '*.f*t*')
            self.t4 = time.time()
            if (not self.use_file_mode and self.camera.ImageReady) or (self.use_file_mode and len(incoming_image_list) >= 1):   #   self.camera.ImageReady:
                #print("reading out camera, takes ~6 seconds.")
                if self.use_file_mode:
                    time.sleep(3)
                    tries = 0
                    delay = 1
                    while True and tries <10:
                        try:
                            new_image = fits.open(incoming_image_list[-1])  #  Sometimes glob picks up a file not yet fully formed.
                            print("Read new image no exception thrown.")
                            time.sleep(delay)
                        except Exception as e:
                            tries += 1
                            print('In except: ', e)
                            time.sleep(delay)
                            new_image.close()
                            continue
                        self.img = new_image[0].data   #  NB We could pick up Maxim header info here
                        #self.img = np.array(self.img).transpose()
                        iy, ix = self.img.shape        #FITS open fixes C ordering to Fortran
                        new_image.close()
                        if len(self.img)*len(self.img[0]) != iy*ix:
                            continue
                        break
                    print ('Grab took :  ', tries*delay, ' sec')
                else:
                    time.sleep(0.1)   #  This delay appears to be necessary. 20200804 WER
                    self.t4p4 = time.time()
                    ####self.img_safe = self.camera.ImageArray
                    #NB NB Do not try to print ImageArray!!!!
                    self.img = np.array(self.camera.ImageArray)
                    self.img = self.img.astype('int32')
                    self.t4p5 = time.time()#As read, this is a Windows Safe Array of Longs
                    print("\n\nMedian of incoming image:  ", np.median(self.img), '\n\n')

                    ###self.img = np.array(self.img_safe) # _untransposed   incoming is (4800,3211) for QHY600Pro 2:2 Bin
                    #print(self.img_untransposed.shape)
                    #self.img = self.img_untransposed    #   .transpose()  Only use this if Maxim has changed orientation.
                    #  print('incoming shape:  ', self.img.shape)
                self.t5 = time.time()
                pier_side = g_dev['mnt'].mount.sideOfPier    #0 = Tel Looking West, is flipped.
                # print('setup took:  ', round(self.t2 - self.t0))
                # print('time to first readout try: ', round(self.t4 - self.t2, 2), ' sec,')
                # print('to get safearray: ', round(self.t4p5 - self.t2, 2), ' sec,')
                # print('readout took: ', round(self.t5 - self.t4, 2), ' sec,')
                # print('it all took: ', round(self.t5 - self.t2, 2), ' sec,')

                #  NB NB  Be very careful this is the exact code used in build_master and calibration  modules.
                #  NB Note this is QHY600 specific code.  Needs to be supplied in camera config as sliced regions.
                pedastal = 100
                ix, iy = self.img.shape
                self.dark_region = 0
                #QHY 600Pro and 367
                if ix == 9600:
                    self.dark_region = np.median(self.img[0:22, :-34])
                    self.overscan = np.median(self.img[24:, -33:])
                    trimmed = self.img[24:, :-34].astype('int32') + pedastal - self.overscan
                elif ix == 4800:
                    self.dark_region = np.median(self.img[0:11, :-17])
                    self.overscan = np.median(self.img[12:, -17:])
                    trimmed = self.img[12:, :-17].astype('int32') + pedastal - self.overscan
                elif ix == 3200:
                    self.dark_region = np.median(self.img[0:7, :-11])
                    self.overscan = np.median(self.img[8:, -11:]) 
                    trimmed = self.img[8:, :-11].astype('int32') + pedastal - self.overscan
                elif ix == 2400:
                    self.dark_region = np.median(self.img[0:5, :-8])
                    self.overscan = np.median(self.img[6:, -8:]) 
                    trimmed = self.img[6 :-8].astype('int32') + pedastal - self.overscan
<<<<<<< HEAD

=======
>>>>>>> ae6d91d2
                
                
                #mrc2    Testing comment change, did this push to GitHub?
                elif ix == 4096 and iy == 4096:   #MRC@
     
                    trimmed = self.img.astype('int32') - 913.   #20211128 Cooler = -35C
                    self.overscan = 0

                elif ix ==2048 and iy == 2048:   #MRC@
                    trimmed = self.img.astype('int32') - 1046.   #20211128 Cooler = -35C
                    self.overscan = 0
                #Bin 3 not possible for FLI camera
                    
                elif ix == 1024 and iy == 1024:   #MRC@
                    trimmed = self.img.astype('int32') - 1548.   #20211128 Cooler = -35C
                    self.overscan = 0

                #NBNB for cameras without proper overscan maybe we save the bias frame value vs chip
                #temp so we can do a better thermal compensation.  THis would generally mean taking
                #occasional biases.
                
                #FAT
                # elif ix == 4500 and iy == 3600:   #All this code needs to be driven from camera config.
                #     self.overscan =np.median(self.img) - pedastal
                #     trimmed = self.img.astype('int32') - 867.
                        
                # elif ix == 2250 and iy == 1800:   #All this code needs to be driven from camera config.
                #     self.overscan =np.median(self.img) - pedastal
                #     trimmed = self.img.astype('int32') - 614.
                #     #FAT
                
                elif ix == 4556 and iy == 3656:   #All this code needs to be driven from camera config.

                    self.overscan = (np.median(self.img[4520:4556, :3600]) + np.median(self.img[:4500, 3620:3643]))/2.0
                    minus_overscan = self.img - (np.median(self.img[4520:4556, :3600]) + np.median(self.img[:4500, 3620:3643]))/2.0
                    print("1_1 Offset:  ", -np.median(minus_overscan[:4500, :3600]))
                    minus_overscan += pedastal + 50
                    trimmed = minus_overscan[:4500, :3600].astype('int32')
                elif ix == 2278 and iy == 1828:   #All this code needs to be driven from camera config.

                    self.overscan = (np.median(self.img[2260:2278, :1800]) + np.median(self.img[2250, 1810:1821]))/2.0
                    minus_overscan = self.img - (np.median(self.img[2260:2278, :1800]) + np.median(self.img[2250, 1810:1821]))/2.0
                    minus_overscan += pedastal + 140
                    trimmed = minus_overscan[:2250, :1800].astype('int32')
                elif ix == 1518 and iy == 1218: 

                    self.overscan = (np.median(self.img[1506:1518, :1200]) + np.median(self.img[:1500, 1206:1214]))/2.0
                    minus_overscan = self.img - (np.median(self.img[1506:1518, :1200]) + np.median(self.img[:1500, 1206:1214]))/2.0
                    minus_overscan += pedastal + 211 
                    trimmed = minus_overscan[:1500, :1200].astype('int32')
                    
                elif ix == 1139 and iy == 914:

                    self.overscan = (np.median(self.img[1130:1139, :900]) + np.median(self.img[:1125, 905:910]))/2.
                    minus_overscan = self.img - (np.median(self.img[1130:1139, :900]) + np.median(self.img[:1125, 905:910]))/2.0
                    print("4_4 Offset:  ", -np.median(minus_overscan[:1125, :900]))
                    minus_overscan += pedastal + 403
                    trimmed = minus_overscan[:1125, :900].astype('int32') 
                else:
                    print("UNSUPPORTED BINNING OR CAMERA!!", ix, iy)
                    trimmed = self.img
                print("Mean, Median. Mode, Dark, Overscan:  ", trimmed.mean(), np.median(trimmed), \
                       stats.mode(trimmed, axis=None), self.dark_region, self.overscan)
<<<<<<< HEAD
                                       
=======
                    
>>>>>>> ae6d91d2


                    #continue

                trimmed = trimmed.transpose()
                #This may need a re-think:   Maybe kill neg and anything really hot if there are only a few.
                #smin = np.where(square < 0)    # finds negative pixels  NB <0 where pedastal is 200. Useless!

                self.t77 = time.time()
                print('readout, transpose & Trim took:  ', round(self.t77 - self.t4, 1), ' sec,')# marks them as 0
                #Should we consider correcting the image right here with cached bias, dark and hot pixel
                #processing so downstream processing is reliable.  Maybe only do this for focus?
                g_dev['obs'].send_to_user("Camera has read-out image.", p_level='INFO')
                neg_pix = np.where(trimmed < 0)
                print("negative pixel length:  ", len(neg_pix[0]))

                trimmed[neg_pix] = 0
                self.img = trimmed.astype('uint16')
                
                print('\n\nMedian of overscan-removed image, minus pedastal:  ', np.median(self.img) - pedastal, '\n\n')
                ix, iy = self.img.shape
                test_saturated = np.array(self.img[ix//3:ix*2//3, iy//3:iy*2//3])  # 1/9th the chip area, but central.
                bi_mean = round((test_saturated.mean() + np.median(test_saturated))/2, 0)
                if frame_type[-4:] == 'flat':
                    if bi_mean >= self.config['camera'][self.name]['settings']['saturate']:
                        print("Flat rejected, too bright:  ", bi_mean)
                        g_dev['obs'].send_to_user("Flat rejected, too bright.", p_level='INFO')
                        result['error'] = True
                        result['patch'] = bi_mean

                        if g_dev['obs'].stop_all_activity:
                            result['stopped'] =  True
                            g_dev['obs'].stop_all_activity = False
                        self.exposure_busy = False
                        return result   # signals to flat routine image was rejected, prompt return
                g_dev['obs'].update_status()
                counter = 0

                avg_mnt = g_dev['mnt'].get_average_status(self.pre_mnt, self.post_mnt)
                avg_foc = g_dev['foc'].get_average_status(self.pre_foc, self.post_foc)
                avg_rot = g_dev['rot'].get_average_status(self.pre_rot, self.post_rot)
                avg_ocn = g_dev['ocn'].get_average_status(self.pre_ocn, self.post_ocn)

                if frame_type[-5:] in ['focus', 'probe', "ental"]:
                    if result is  None:
                        result = {}

                    self.img = self.img + 100   #maintain a + pedestal for sep  THIS SHOULD not be needed for a raw input file.
                    self.img = self.img.astype("float")
                    #print(self.img.flags)
                    self.img = self.img.copy(order='C')   #  NB Should we move this up to where we read the array?
                    bkg = sep.Background(self.img)
                    self.img -= bkg
                    sources = sep.extract(self.img, 4.5, err=bkg.globalrms, minarea=15)  # Minarea should deal with hot pixels.
                    sources.sort(order = 'cflux')
                    print('No. of detections:  ', len(sources))

                    ix, iy = self.img.shape
                    r0 = 0
                    """
                    ToDo here:  1) do not deal with a source nearer than 5% to an edge.
                    2) do not pick any saturated sources.
                    3) form a histogram and then pick the median winner
                    4) generate data for a report.
                    5) save data and image for engineering runs.
                    """
                    border_x = int(ix*0.05)
                    border_y = int(iy*0.05)
                    r0 = []

                    for sourcef in sources:
                        if border_x < sourcef['x'] < ix - border_x and \
                            border_y < sourcef['y'] < iy - border_y and \
                            sourcef['peak']  < 55000 and sourcef['cpeak'] < 55000:  #Consider a lower bound
                            a0 = sourcef['a']
                            b0 = sourcef['b']
                            r0.append(round(math.sqrt(a0*a0 + b0*b0), 2))

                    scale = self.config['camera'][self.name]['settings']['pix_scale'][self.camera.BinX -1]
                    result['FWHM'] = round(np.median(r0)*scale, 3)   #@0210524 was 2x larger but a and b are diameters not radii
                    result['mean_focus'] =  avg_foc[1]

                    try:
                        valid =  0.0 <= result['FWHM']<= 20. and 100 < result['mean_focus'] < 12600
                        result['error'] = False
                    except:
                        result['error'] = True    # NB NB NB These are quick placeholders and need to be changed
                        result['FWHM']  = 3.456
                        result['mean_focus'] =  6543

                    focus_image = True
                else:
                    focus_image = False

                    #return result   #Used if focus not saved in calibs.

                try:
                    hdu = fits.PrimaryHDU(self.img)
                    self.img = None    #  Does this free up any resource?

                    # assign the keyword values and comment of the keyword as a tuple to write both to header.

                    hdu.header['BUNIT']    = ('adu', 'Unit of array values')
                    hdu.header['CCDXPIXE'] = (self.camera.PixelSizeX, '[um] Size of unbinned pixel, in X')  # DEH maybe change config units to meters or convert to m?
                    hdu.header['CCDYPIXE'] = (self.camera.PixelSizeY, '[um] Size of unbinned pixel, in Y')
                    hdu.header['XPIXSZ']   = (round(float(self.camera.PixelSizeX*self.camera.BinX), 3), '[um] Size of binned pixel')
                    hdu.header['YPIXSZ']   = (round(float(self.camera.PixelSizeY*self.camera.BinY), 3), '[um] Size of binned pixel')
                    try:
                        hdu.header['XBINING'] = (self.camera.BinX, 'Pixel binning in x direction')
                        hdu.header['YBINING'] = (self.camera.BinY, 'Pixel binning in y direction')
                    except:
                        hdu.header['XBINING'] = (1, 'Pixel binning in x direction')
                        hdu.header['YBINING'] = (1, 'Pixel binning in y direction')
                    hdu.header['CCDSUM']   = (self.ccd_sum, 'Sum of chip binning')
                    # DEH pulls from config; master config will need to include keyword, or this line will need to change
                    
                    hdu.header['RDMODE'] = (self.config['camera'][self.name]['settings']['read_mode'], 'Camera read mode')
                    hdu.header['RDOUTM'] = (self.config['camera'][self.name]['settings']['readout_mode'], 'Camera readout mode')
                    hdu.header['RDOUTSP'] = (self.config['camera'][self.name]['settings']['readout_speed'], '[FPS] Readout speed')
                    if self.maxim:

                        hdu.header['CCDSTEMP'] = (round(self.camera.TemperatureSetpoint, 3), '[deg C] CCD set temperature')
                        hdu.header['CCDATEMP'] = (round(self.camera.Temperature, 3), '[deg C] CCD actual temperature')
                        
                    if self.ascom:
                        hdu.header['CCDSTEMP'] = (round(self.camera.SetCCDTemperature, 3), '[deg C] CCD set temperature')
                        hdu.header['CCDATEMP'] = (round(self.camera.CCDTemperature, 3), '[deg C] CCD actual temperature')
                    hdu.header['COOLERON'] = self._cooler_on()
                    hdu.header['INSTRUME'] = (self.camera_model, 'Instrument used')
                    hdu.header['CAMNAME']  = (self.alias, 'Name of camera')
                    hdu.header['DETECTOR'] = (self.config['camera'][self.name]['detector'], 'Name of camera detector')
                    hdu.header['CAMMANUF'] = (self.config['camera'][self.name]['manufacturer'], 'Name of camera manufacturer')
                    hdu.header['GAIN']     = (self.config['camera'][self.name]['settings']['reference_gain'][self.camera.BinX - 1], '[e-/ADU] Pixel gain')
                    hdu.header['RDNOISE']  = (self.config['camera'][self.name]['settings']['reference_noise'][self.camera.BinX - 1], '[e-/pixel] Read noise')
                    hdu.header['CMOSCAM']  = (self.is_cmos, 'Is CMOS camera')
                    hdu.header['FULLWELL'] = (self.config['camera'][self.name]['settings']['fullwell_capacity'][self.camera.BinX - 1], 'Full well capacity')
                    hdu.header['CMOSGAIN']  = (0, 'CMOS Camera System Gain')
                    hdu.header['CMOSOFFS']  = (10, 'CMOS Camera offset')
                    hdu.header['CAMOFFS']  = (10, 'Camera offset')
                    hdu.header['CAMGAIN']  = (0, 'Camera gain')
                    hdu.header['CAMUSBT']  = (60, 'Camera USB traffic')
                    hdu.header['TIMESYS']  = ('UTC', 'Time system used')
                    hdu.header['DATE'] = (datetime.date.strftime(datetime.datetime.utcfromtimestamp(self.t2),'%Y-%m-%d'), 'Date FITS file was written')
                    hdu.header['DATE-OBS'] = (datetime.datetime.isoformat(datetime.datetime.utcfromtimestamp(self.t2)), \
                                              'Start date and time of observation')
                    hdu.header['DAY-OBS'] = (g_dev['day'], 'Date at start of observing night')
                    hdu.header['MJD-OBS'] = (Time(self.t2, format='unix').mjd, '[UTC days] Modified Julian Date start date/time')
                    hdu.header['JD-START'] = (Time(self.t2 , format='unix').jd, '[UTC days] Julian Date at start of exposure')
                    #hdu.header['JD-HELIO'] = 'bogus'       # Heliocentric Julian Date at exposure midpoint
                    hdu.header['OBSTYPE'] = (frame_type.upper(), 'Observation type')   #This report is fixed and it should vary...NEEDS FIXING!
                    hdu.header['EXPTIME']  = (exposure_time, '[s] Requested exposure length')   # This is the exposure in seconds specified by the user
                    hdu.header['BUNIT']    = 'adu'
                    hdu.header['DATE-OBS'] = datetime.datetime.isoformat(datetime.datetime.utcfromtimestamp(self.t2))
                    hdu.header['EXPTIME']  = exposure_time   #This is the exposure in seconds specified by the user
                    hdu.header['EXPOSURE'] = exposure_time   #Ideally this needs to be calculated from actual times
                    hdu.header['FILTER ']  = self.current_filter  # NB this should read from the wheel!
                    hdu.header['FILTEROF'] = self.current_offset
                    #hdu.header['EXPOSURE'] = (self.t?-self.t2, '[s] Actual exposure length')   # Calculated from actual times
                    hdu.header['FILTER']  = (self.current_filter, 'Filter type')  # NB this should read from the wheel!
                    hdu.header['FILTEROF'] = (self.current_offset, 'Filer offset')
                    hdu.header['FILTRNUM'] = ('PTR_ADON_HA_0023',  'An index into a DB')  #Get a number from the hardware or via Maxim.
                    if g_dev['scr'] is not None and frame_type == 'screenflat':
                        hdu.header['SCREEN']   = (int(g_dev['scr'].bright_setting), 'Screen brightness setting')
                        
# =============================================================================
#                     #WER:  Darren these values are nominal with respect to a raw chip and then delineate which
#                     #zones of the chip are what.  In our case we are only entering this region with Trimmed
#                     #Data  The Biassec and Trimsec are essentially zero and detsec = datasec.  This is not 
#                     #always the case.  This all needs re-thinking if we are going to Run BANSAI at site.
#                         
#                     # DEH finish these keywords, for BANZAI. all of these should be a string of format '[x1:x2,y1:y2]'
#                     # biassec needs to change, the overscan can be a region larger than 1-pixel-wide column.
#                     # detsec also needs to be changed appropriately.
#
# =============================================================================
                    
                    hdu.header['BIASSEC'] = ('['+str(int(self.overscan_x/self.bin_x))+':'+str(int(self.overscan_x/self.bin_x + 1))+','+ \
                                             str(int(self.overscan_y/self.bin_y))+':'+str(self.camera.NumY)+']', \
                                             '[binned pixel] Section of bias/overscan data')
                    hdu.header['DATASEC'] = ('['+str(self.camera_start_x+1)+':'+str(self.camera.NumX)+','+ \
                                             str(self.camera_start_y+1)+':'+str(self.camera.NumY)+']', '[binned pixel] Data section')
                    hdu.header['DETSEC'] = (hdu.header['DATASEC'], '[binned pixel] Section of useful data')
                    hdu.header['TRIMSEC'] = ('', '[binned pixel] Section of useful data')
                    hdu.header['SATURATE'] = (float(self.config['camera'][self.name]['settings']['saturate']), '[ADU] Saturation level')  # will come from config(?)
                    hdu.header['MAXLIN'] = (float(self.config['camera'][self.name]['settings']['max_linearity']), '[ADU] Non-linearity level')

                    if self.pane is not None:
                        hdu.header['MOSAIC'] = (True, 'Is mosaic')
                        hdu.header['PANE'] = self.pane
                    hdu.header['TELESCOP'] = (self.config['telescope']['telescope1']['desc'], 'Name of the telescope')
                    hdu.header['FOCAL']    = (round(float(self.config['telescope']['telescope1']['focal_length']), 2), \
                                              '[mm] Telescope focal length')
                    hdu.header['APR-DIA']  = (round(float(self.config['telescope']['telescope1']['aperture']), 2), \
                                              '[mm] Telescope aperture')
                    hdu.header['APR-AREA'] = (round(float(self.config['telescope']['telescope1']['collecting_area']), 1), \
                                              '[mm^2] Telescope collecting area')
                    hdu.header['LATITUDE']  = (round(float(self.config['latitude']), 6), '[Deg N] Telescope Latitude')
                    hdu.header['LONGITUD'] = (round(float(self.config['longitude']), 6), '[Deg E] Telescope Longitude')
                    hdu.header['HEIGHT'] = (round(float(self.config['elevation']), 2), '[m] Altitude of Telescope above sea level')
                    hdu.header['MPC-CODE'] = (self.config['mpc_code'], 'Site code')       # This is made up for now.
                    hdu.header['OBJECT']   = (g_dev['mnt'].object, 'Object name')
                    #hdu.header['RA']  = (g_dev['mnt'].current_icrs_ra, '[deg] Telescope right ascension')
                    #hdu.header['DEC'] = (g_dev['mnt'].current_icrs_dec, '[deg] Telescope declination')
                    hdu.header['RA'] = (ptr_utility.hToH_MS(g_dev['mnt'].current_icrs_ra), '[HH MM SS sss] Telescope right ascension')
                    hdu.header['DEC'] = (ptr_utility.dToD_MS(g_dev['mnt'].current_icrs_dec), '[sDD MM SS ss] Telescope declination')
                    hdu.header['TARG-CHK'] = (g_dev['mnt'].current_icrs_ra + g_dev['mnt'].current_icrs_dec, '[deg] Sum of RA and dec')
                    hdu.header['CATNAME']  = (g_dev['mnt'].object, 'Catalog object name')
                    hdu.header['CAT-RA']   = (g_dev['mnt'].current_icrs_ra, '[deg] Catalog RA of object')
                    hdu.header['CAT-DEC']  = (g_dev['mnt'].current_icrs_dec, '[deg] Catalog Dec of object')
                    hdu.header['TARGRA']  = g_dev['mnt'].current_icrs_ra
                    hdu.header['TARGDEC'] = g_dev['mnt'].current_icrs_dec

                    hdu.header['SID-TIME'] = (self.pre_mnt[3], '[deg] Sidereal time')
                    hdu.header['OBJCTRA']  = (self.pre_mnt[1], '[deg] Object RA')
                    hdu.header['OBJCTDEC'] = (self.pre_mnt[2], '[deg] Object dec')
                    #hdu.header['OBJCTRA2'] = (self.pre_mnt[1], '[deg] Object RA 2')
                    #hdu.header['OBJCDEC2'] = (self.pre_mnt[2], '[deg] Object dec 2')
                    #hdu.header['OBRARATE'] = self.pre_mnt[4]
                    #hdu.header['OBDECRAT'] = self.pre_mnt[5]
                    try:
                        hdu.header['OBSERVER'] = (self.user_name, 'Observer name')  # userid
                    except:
                        hdu.header['OBSERVER'] = ("kilroy visited", 'Observer name')  # userid
                    hdu.header['OBSNOTE']  = self.hint[0:54]            #Needs to be truncated.
                    if self.maxim:
                        hdu.header['FLIPSTAT'] = 'None'   # This is a maxim camera setup, not a flip status
                    #hdu.header['SEQCOUNT'] = (int(counter), 'Image sequence counter')
                    hdu.header['DITHER']   = (0, '[] Dither')
                    hdu.header['OPERATOR'] = ("WER", 'Site operator')
                    hdu.header['ENCLOSUR'] = (self.config['enclosure']['enclosure1']['name'], 'Enclosure description')   # "Clamshell"   #Need to document shutter status, azimuth, internal light.
                    #NB NB NB Need to add other dome status reports
                    if g_dev['enc'].is_dome:
                        hdu.header['DOMEAZ'] = (g_dev['enc'].status['dome_azimuth'], 'Dome azimuth')
                    #else:
                    #     hdu.header['ENCAZ']    = ("", '[deg] Enclosure azimuth')   #Need to document shutter status, azimuth, internal light.
                    hdu.header['ENCLIGHT'] = ("Off/White/Red/NIR", 'Enclosure lights')
                    hdu.header['ENCRLIGT'] = ("", 'Enclosure red lights state')
                    hdu.header['ENCWLIGT'] = ("", 'Enclosure white lights state')
                    if g_dev['enc'] is not None:
                        try:
                            
                            hdu.header['ENC1STAT'] = g_dev['enc'].status['shutter_status']  #['shutter_status'], 'Shutter status')   #"Open/Closed" enclosure 1 status
                        except:
                            pass

                    #  if gather_status:
                    hdu.header['MNT-SIDT'] = (avg_mnt['sidereal_time'], '[deg] Mount sidereal time')
                    hdu.header['MNT-RA']   = (avg_mnt['right_ascension'], '[deg] Mount RA')
                    ha = avg_mnt['sidereal_time'] - avg_mnt['right_ascension']
                    while ha >= 12:
                        ha -= 24.
                    while ha < -12:
                        ha += 24.
                    hdu.header['MNT-HA']   = (round(ha, 5), '[deg] Average mount hour angle')  #Note these are average mount observed values.
                    g_dev['ha'] = round(ha, 5)
                    hdu.header['MNT-DEC']  = (avg_mnt['declination'], '[deg] Average mount declination')
                    hdu.header['MNT-RAV']  = (avg_mnt['tracking_right_ascension_rate'], '[] Mount tracking RA rate')
                    hdu.header['MNT-DECV'] = (avg_mnt['tracking_declination_rate'], '[] Mount tracking dec rate')
                    hdu.header['AZIMUTH '] = (avg_mnt['azimuth'], '[deg] Azimuth axis positions')
                    hdu.header['ALTITUDE'] = (avg_mnt['altitude'], '[deg] Altitude axis position')
                    hdu.header['ZENITH'] = (avg_mnt['zenith_distance'], '[deg] Zenith')
                    hdu.header['AIRMASS'] = (avg_mnt['airmass'], 'Effective mean airmass')
                    g_dev['airmass'] = float(avg_mnt['airmass'])
                    hdu.header['REFRACT'] = (round(g_dev['mnt'].refraction_rev, 3),'asec')
                    hdu.header['MNTRDSYS'] = (avg_mnt['coordinate_system'], 'Mount coordinate system')
                    hdu.header['POINTINS'] = (avg_mnt['instrument'], '')
                    hdu.header['MNT-PARK'] = (avg_mnt['is_parked'], 'Mount is parked')
                    hdu.header['MNT-SLEW'] = (avg_mnt['is_slewing'], 'Mount is slewing')
                    hdu.header['MNT-TRAK'] = (avg_mnt['is_tracking'], 'Mount is tracking')
                    #if self.config['site'] == 'mrc':
                    if pier_side == 0:
                        hdu.header['PIERSIDE'] = 'Look West'
                        pier_string = 'lw-'
                    elif pier_side == 1:
                        hdu.header['PIERSIDE'] = 'Look East'
                        pier_string = 'le-'
                    else:
                        hdu.header['PIERSIDE'] = 'Undefined'
                        pier_string = ''
                    hdu.header['HACORR'] = (g_dev['mnt'].ha_corr, '[deg] Hour angle correction')    #Should these be averaged?
                    hdu.header['DECCORR'] = (g_dev['mnt'].dec_corr, '[deg] Declination correction')
                    hdu.header['IMGFLIP'] = (False, 'Is flipped')
                    hdu.header['OTA'] = ""
                    hdu.header['SELECTEL'] = "tel1"
                    hdu.header['ROTATOR']  = (self.config['rotator']['rotator1']['name'], 'Rotator name')
                    hdu.header['ROTANGLE'] = (avg_rot[1], '[deg] Rotator angle')
                    hdu.header['ROTMOVNG'] = (avg_rot[2], 'Rotator is moving')
                    hdu.header['FOCUS'] = (self.config['focuser']['focuser1']['name'], 'Focuser name')
                    hdu.header['FOCUSPOS'] = (avg_foc[1], '[um] Focuser position')
                    hdu.header['FOCUSTMP'] = (avg_foc[2], '[deg C] Focuser temperature')
                    hdu.header['FOCUSMOV'] = (avg_foc[3], 'Focuser is moving')
                    
                    hdu.header['WXSTATE'] = (g_dev['ocn'].wx_is_ok, 'Weather system state')
                    hdu.header['SKY-TEMP'] = (avg_ocn[1], '[deg C] Sky temperature')
                    hdu.header['AIR-TEMP'] = (avg_ocn[2], '[deg C] External temperature')
                    hdu.header['HUMIDITY'] = (avg_ocn[3], '[%] Percentage humidity')
                    hdu.header['DEWPOINT'] = (avg_ocn[4], '[deg C] Dew point')
                    hdu.header['WINDSPEE'] = (avg_ocn[5], '[km/h] Wind speed')
                    hdu.header['PRESSURE'] = (avg_ocn[6], '[mbar] Atmospheric pressure')
                    hdu.header['CALC-LUX'] = (avg_ocn[7], '[mag/arcsec^2] Expected sky brightness')
                    hdu.header['SKYMAG']  = (avg_ocn[8], '[mag/arcsec^2] Measured sky brightness')

                    self.pix_ang = (self.camera.PixelSizeX*self.camera.BinX/(float(self.config['telescope'] \
                                              ['telescope1']['focal_length'])*1000.))
                    hdu.header['PIXSCALE'] = (round(math.degrees(math.atan(self.pix_ang))*3600., 4), '[arcsec/pixel] Nominal pixel scale on sky')
                    hdu.header['REQNUM']   = ('00000001', 'Request number')                  
                    hdu.header['ISMASTER'] = (False, 'Is master image')

                    current_camera_name = self.alias
                    next_seq = next_sequence(current_camera_name)
                    hdu.header['FRAMENUM'] = (int(next_seq), 'Running frame number')                                        
                    # DEH I need to understand these keywords better before writing header comments.
                    hdu.header['PEDASTAL'] = (-pedastal,  'adu, add this for zero based image.')
                    hdu.header['DARKREGN'] = self.dark_region
                    hdu.header['OVERSCAN'] = self.overscan
                    hdu.header['ERRORVAL'] = 0
                    hdu.header['PATCH']    = bi_mean - pedastal    #  A crude value for the central exposure
                    hdu.header['IMGAREA' ] = opt['area']
                    hdu.header['XORGSUBF'] = self.camera_start_x    #This makes little sense to fix...  NB ALL NEEDS TO COME FROM CONFIG!!
                    hdu.header['YORGSUBF'] = self.camera_start_y
                    #hdu.header['BLKUID']   = ('None', 'Group type')
                    #hdu.header['BLKSDATE'] = ('None', 'Group unique ID

                    try:
                        hdu.header['USERNAME'] = self.user_name
                        hdu.header ['USERID']  = self.user_id
                    except:

                        hdu.header['USERNAME'] = self.last_user_name
                        hdu.header ['USERID']  = self.last_user_id
                        #print("User_name or id not found, using prior.")  #Insert last user nameand ID here if they are not supplied.
                    
                    # NB This needs more development
                    im_type = 'EX'   #or EN for engineering....
                    f_ext = ""
                    if frame_type in ('bias', 'dark', 'lampflat', 'skyflat', 'screenflat', 'solarflat', 'arc'):
                        f_ext = "-"
                        if opt['area'] == 150:
                            f_ext += 'f'
                        if frame_type[0:4] in ('bias', 'dark'):
                            f_ext += frame_type[0] + "_" + str(self.camera.BinX)
                        if frame_type in ('lampflat', 'skyflat',' screenflat',  'solarflat', 'arc', 'expose'):
                            f_ext += frame_type[:2] + "_" + str(self.camera.BinX) + '_' + str(self.current_filter)
                    # if frame_type[-4:] == 'flat':
                    #     f_ext = '-' + str(self.current_filter)    #Append flat string to local image name
                    cal_name = self.config['site'] + '-' + current_camera_name + '-' + g_dev['day'] + '-' + \
                                                next_seq  + f_ext + '-'  + im_type + '00.fits'
                    raw_name00 = self.config['site'] + '-' + current_camera_name + '-' + g_dev['day'] + '-' + \
                        next_seq  + '-' + im_type + '00.fits'
                    red_name01 = self.config['site'] + '-' + current_camera_name + '-' + g_dev['day'] + '-' + \
                        next_seq  + '-' + im_type + '01.fits'
                    red_name01_lcl = red_name01[:-9]+ pier_string + self.current_filter +"-" + red_name01[-9:]
                    if self.pane is not None:
                        red_name01_lcl = red_name01_lcl[:-9] + pier_string + 'p' + str(abs(self.pane)) + "-" + red_name01_lcl[-9:]
                    #Cal_ and raw_ names are confusing
                    i768sq_name = self.config['site'] + '-' + current_camera_name + '-' + g_dev['day'] + '-' + \
                        next_seq  + '-' + im_type + '10.fits'
                    jpeg_name = self.config['site'] + '-' + current_camera_name + '-' + g_dev['day'] + '-' + \
                        next_seq  + '-' + im_type + '10.jpg'
                    text_name = self.config['site'] + '-' + current_camera_name + '-' + g_dev['day'] + '-' + \
                        next_seq  + '-' +  im_type + '00.txt'
                    im_path_r = self.camera_path

                    #lng_path = self.lng_path

                    hdu.header['FILEPATH'] = str(im_path_r) +'to_AWS/'
                    hdu.header['FILENAME'] = str(raw_name00)

                    try: #  NB relocate this to Expose entry area.  Fill out except.  Might want to check on available space.
                        im_path_r = self.camera_path
                        os.makedirs(im_path_r + g_dev['day'] + '/to_AWS/', exist_ok=True)
                        os.makedirs(im_path_r + g_dev['day'] + '/raw/', exist_ok=True)
                        os.makedirs(im_path_r + g_dev['day'] + '/calib/', exist_ok=True)
                        os.makedirs(im_path_r + g_dev['day'] + '/reduced/', exist_ok=True)
                        im_path   = im_path_r + g_dev['day'] + '/to_AWS/'
                        raw_path  = im_path_r + g_dev['day'] + '/raw/'
                        cal_path  = im_path_r +  g_dev['day'] +'/calib/'
                        red_path  = im_path_r + g_dev['day'] + '/reduced/'

                    except:
                        pass

                    text = open(im_path + text_name, 'w')  #This is needed by AWS to set up database.
                    text.write(str(hdu.header))
                    text.close()
                    text_data_size = min(len(str(hdu.header)) - 4096, 2048)
                    paths = {'im_path':  im_path,
                             'raw_path':  raw_path,
                             'cal_path':  cal_path,
                             'red_path':  red_path,
                             'red_path_aux':  None,
                             'cal_name':  cal_name,
                             'raw_name00': raw_name00,
                             'red_name01': red_name01,
                             'red_name01_lcl': red_name01_lcl,
                             'i768sq_name10': i768sq_name,
                             'i768sq_name11': i768sq_name,
                             'jpeg_name10': jpeg_name,
                             'jpeg_name11': jpeg_name,
                             'text_name00': text_name,
                             'text_name10': text_name,
                             'text_name11': text_name,
                             'frame_type':  frame_type
                             }

                    if  self.config['site'] == 'saf':
                        os.makedirs(self.alt_path +  g_dev['day'] + '/reduced/', exist_ok=True)
                        red_path_aux = self.alt_path +  g_dev['day'] + '/reduced/'
                        paths['red_path_aux'] = red_path_aux
                    #script = None
                    '''
                    self.enqueue_image(text_data_size, im_path, text_name)
                    self.enqueue_image(jpeg_data_size, im_path, jpeg_name)
                    if not quick:
                        self.enqueue_image(db_data_size, im_path, db_name)
                        self.enqueue_image(raw_data_size, im_path, raw_name01)
                    '''
                    #breakpoint()
                    if focus_image and not solve_it:
                        #Note we do not reduce focus images, except above in focus processing.
                        cal_name = cal_name[:-9] + 'F012' + cal_name[-7:]  # remove 'EX' add 'FO'   Could add seq to this
                        hdu.writeto(cal_path + cal_name, overwrite=True)
                        focus_image = False

                        # result = {}
                        # if g_dev['obs'].stop_all_activity:
                        #     result['stopped'] =  True
                        #     g_dev['obs'].stop_all_activity = False
                        return result
                    if focus_image and solve_it :

                        cal_name = cal_name[:-9] + 'FF' + cal_name[-7:]  # remove 'EX' add 'FO'   Could add seq to this
                        hdu.writeto(cal_path + cal_name, overwrite=True)
                        focus_image = False
                        try:
                            #wpath = 'C:/000ptr_saf/archive/sq01/20210528/reduced/saf-sq01-20210528-00019785-le-w-EX01.fits'
                            time_now = time.time()
                            solve = platesolve.platesolve(cal_path + cal_name, 1.06) #hdu.header['PIXSCALE'])
                            print("PW Solves: " ,solve['ra_j2000_hours'], solve['dec_j2000_degrees'])
                            TARGRA  = g_dev['mnt'].current_icrs_ra
                            TARGDEC = g_dev['mnt'].current_icrs_dec
                            RAJ2000 = solve['ra_j2000_hours']
                            DECJ2000 = solve['dec_j2000_degrees']
                            err_ha = TARGRA - RAJ2000
                            err_dec = TARGDEC - DECJ2000
                            print("err ra, dec:  ", err_ha, err_dec)
                            g_dev['mnt'].set_last_reference(err_ha, err_dec, time_now)

                            # result = {}
                            # if g_dev['obs'].stop_all_activity:
                            #     result['stopped'] =  True
                            #     g_dev['obs'].stop_all_activity = False
                            # self.exposure_busy = False
                            return result
                        except:
                            print(cal_path + cal_name, "  was not solved, marking to skip in future, sorry!")
                            #g_dev['mnt'].reset_last_reference()

                            # result = {}
                            # if g_dev['obs'].stop_all_activity:
                            #     result['stopped'] =  True
                            #     g_dev['obs'].stop_all_activity = False
                            # self.exposure_busy = False
                            return result
                           #Return to classic processing
                       
                        

                    # if  not script in ('True', 'true', 'On', 'on'):   #  not quick and    #Was moved 20201022 for grid
                    #     if not quick:
                    self.enqueue_for_AWS(text_data_size, im_path, text_name)
                    self.to_reduce((paths, hdu))
                    hdu.writeto(raw_path + raw_name00, overwrite=True)   #Save full raw file locally
                    g_dev['obs'].send_to_user("Raw image saved locally. ", p_level='INFO')

                    if frame_type in ('bias', 'dark', 'screenflat', 'skyflat'):
                        if not self.hint[0:54] == 'Flush':
                            hdu.writeto(cal_path + cal_name, overwrite=True)
                        else:
                            pass
                        try:
                            os.remove(self.camera_path + 'newest.fits')
                        except:
                            pass    #  print ("File newest.fits not found, this is probably OK")
                        result = {'patch': bi_mean,
                                'calc_sky': 0}  #avg_ocn[7]}
                        self.exposure_busy = False
                        return result #  Note we are not calibrating. Just saving the file.
                    # elif frame_type in ['light']:
                    #     self.enqueue_for_AWS(reduced_data_size, im_path, red_name01)

                   #print("\n\Finish-Exposure is complete, saved:  " + raw_name00)#, raw_data_size, '\n')
                    g_dev['obs'].update_status()
                    result['mean_focus'] = avg_foc[1]
                    result['mean_rotation'] = avg_rot[1]
                    if not focus_image:
                        result['FWHM'] = None
                    result['half_FD'] = None
                    result['patch'] = bi_mean - self.overscan
                    result['calc_sky'] = 0 #avg_ocn[7]
                    result['temperature'] = 0 #avg_foc[2]
                    # print('GAIN: ', result['patch'], avg_ocn[7], exposure_time, 'g: ', \
                    #      g := round(result['patch']/avg_ocn[7]/exposure_time, 6))

                    result['gain'] = 0
                    result['filter'] = self.current_filter
                    result['error'] == False
                    g_dev['obs'].send_to_user("Expose cycle completed.", p_level='INFO')
                    self.exposure_busy = False
                    if g_dev['obs'].stop_all_activity:
                        result['stopped'] =  True
                        g_dev['obs'].stop_all_activity = False
                    self.exposure_busy = False
                    return result
                except Exception as e:
                    print('Header assembly block failed: ', e)
                    try:
                        hdu = None
                    except:
                        pass
                    # try:
                    #     hdu1 = None
                    # except:
                    #     pass
                    self.t7 = time.time()
                    result = {'error': True}
                self.exposure_busy = False

                result = {}
                if g_dev['obs'].stop_all_activity:
                    result['stopped'] =  True
                    g_dev['obs'].stop_all_activity = False
                self.exposure_busy = False
                return result
            else:
                time.sleep(1)
                #g_dev['obs'].update_status()
                self.t7 = time.time()
                remaining = round(self.completion_time - self.t7, 1)
                print("Readout time remaining:  " + str(remaining))
                g_dev['obs'].send_to_user("Exposure time remaining:  " + str(remaining), p_level='INFO')
                if remaining < -30:
                    print("Camera timed out, not connected")
                    result = {'error': True}
                    self.exposure_busy = False
                if g_dev['obs'].stop_all_activity:
                    result['stopped':  True]
                    g_dev['obs'].stop_all_activity = False
                #return result  #This causes a crash.

                #it takes about 15 seconds from AWS to get here for a bias.
        # except Exception as e:
        #     breakpoint()
        #     counter += 1
        #     time.sleep(.01)
        #     print('Was waiting for exposure end, arriving here is bad news:  ', e)

        # result = {'error': True}
        # return  result
    def enqueue_for_AWS(self, priority, im_path, name):
        image = (im_path, name)
        g_dev['obs'].aws_queue.put((priority, image), block=False)

    def to_reduce(self, to_red):
        #print('Passed to to_reduce:  ', to_red[0], to_red[1].data.shape, to_red[1].header['FILTER'])
        g_dev['obs'].reduce_queue.put(to_red, block=False)<|MERGE_RESOLUTION|>--- conflicted
+++ resolved
@@ -1220,11 +1220,6 @@
                     self.dark_region = np.median(self.img[0:5, :-8])
                     self.overscan = np.median(self.img[6:, -8:]) 
                     trimmed = self.img[6 :-8].astype('int32') + pedastal - self.overscan
-<<<<<<< HEAD
-
-=======
->>>>>>> ae6d91d2
-                
                 
                 #mrc2    Testing comment change, did this push to GitHub?
                 elif ix == 4096 and iy == 4096:   #MRC@
@@ -1254,29 +1249,27 @@
                 #     self.overscan =np.median(self.img) - pedastal
                 #     trimmed = self.img.astype('int32') - 614.
                 #     #FAT
-                
                 elif ix == 4556 and iy == 3656:   #All this code needs to be driven from camera config.
-
+                    #breakpoint()
                     self.overscan = (np.median(self.img[4520:4556, :3600]) + np.median(self.img[:4500, 3620:3643]))/2.0
                     minus_overscan = self.img - (np.median(self.img[4520:4556, :3600]) + np.median(self.img[:4500, 3620:3643]))/2.0
                     print("1_1 Offset:  ", -np.median(minus_overscan[:4500, :3600]))
                     minus_overscan += pedastal + 50
                     trimmed = minus_overscan[:4500, :3600].astype('int32')
                 elif ix == 2278 and iy == 1828:   #All this code needs to be driven from camera config.
-
+                    #breakpoint()
                     self.overscan = (np.median(self.img[2260:2278, :1800]) + np.median(self.img[2250, 1810:1821]))/2.0
                     minus_overscan = self.img - (np.median(self.img[2260:2278, :1800]) + np.median(self.img[2250, 1810:1821]))/2.0
                     minus_overscan += pedastal + 140
                     trimmed = minus_overscan[:2250, :1800].astype('int32')
                 elif ix == 1518 and iy == 1218: 
-
+                    #breakpoint()
                     self.overscan = (np.median(self.img[1506:1518, :1200]) + np.median(self.img[:1500, 1206:1214]))/2.0
                     minus_overscan = self.img - (np.median(self.img[1506:1518, :1200]) + np.median(self.img[:1500, 1206:1214]))/2.0
                     minus_overscan += pedastal + 211 
                     trimmed = minus_overscan[:1500, :1200].astype('int32')
                     
-                elif ix == 1139 and iy == 914:
-
+                elif ix == 1139 and iy == 914: 
                     self.overscan = (np.median(self.img[1130:1139, :900]) + np.median(self.img[:1125, 905:910]))/2.
                     minus_overscan = self.img - (np.median(self.img[1130:1139, :900]) + np.median(self.img[:1125, 905:910]))/2.0
                     print("4_4 Offset:  ", -np.median(minus_overscan[:1125, :900]))
@@ -1287,11 +1280,7 @@
                     trimmed = self.img
                 print("Mean, Median. Mode, Dark, Overscan:  ", trimmed.mean(), np.median(trimmed), \
                        stats.mode(trimmed, axis=None), self.dark_region, self.overscan)
-<<<<<<< HEAD
-                                       
-=======
                     
->>>>>>> ae6d91d2
 
 
                     #continue
