# -*- coding: utf-8 -*-
"""
Created on Tue Apr 20 22:19:25 2021

@author: obs, wer, dhunt

"""

import win32com.client
#import pythoncom
#import redis
import time
import datetime
import os
import math
import numpy as np
from astropy.io import fits
#from astropy.table import Table
#from astropy.utils.data import get_pkg_data_filename
import sep
from astropy.time import Time
import glob
import shelve
#from pprint import pprint


#from os.path import join, dirname, abspath

# from skimage import data, io, filters
# from skimage.transform import resize
# from skimage import img_as_float
# from skimage import exposure
# from skimage.io import imsaves
# import matplotlib.pyplot as plt

# from PIL import Image
from global_yard import g_dev
#from processing.calibration import calibrate
#from devices.sequencer import Sequencer
from devices.darkslide import Darkslide
import ptr_utility
from planewave import platesolve


#string  = \\HOUSE-COMPUTER\saf_archive_2\archive

"""
Camera note 20210131.  IF the QHY ASCOM driver is reloaded or updated use ASCOM
Diagnostics to reesablish the camera binding.
Camera note 20200427.
The goal is refactor this module so we use class attributes more and do not carry them
as parameters in various calls.  Try to use keywords as 'instructions' for processing steps
downstream.  When returning from calls use a dictionary to report results.  Support
synchronous and async reductions.  If the ccd has overscan, incorporate that step into
the immediate processing with trim
Camera Note 20200510.
Beating on camera waiting for long exposures causes Maxim to disconnect.  So instead we
will not look for ImageReady until 'exptime + nominal readout delay - 1 second.'
However every 30 seconds during that wait we will check the camera is connected. if it
drops out we setup the wait and report a failed exposure.
Next add an exposure retry loop: for now retry three times then fail up the call chain.
Reporting camera status should NOT normally provoke the camera when it is exposing. Instead
just report the % complete or estimated time to completion.
The camera operates in  Phase_1:  Setup Exposure, then Phase 2 Take the exposure, then Phase 3
fill out fits headers and save the exposure.  Phase 2, and maybe  Phase 3, are wrapped in the retry-three-
times framework. Next is Phase 4 -- local calibrate and analyze, then Phase 5 -- send to AWS.
Hwere is a Maxim Header with the telescope attached. Note the various keywords which
need to be there  to use Maxim Pinpoint or Visual Pinpoint efficiently.
SIMPLE  	= T
BITPIX  	= -32 /8 unsigned int, 16 & 32 int, -32 & -64 real
NAXIS   	= 2 /number of axes
NAXIS1  	= 4800 /fastest changing axis
NAXIS2  	= 3211 /next to fastest changing axis
BSCALE  	= 1.0000000000000000 /physical = BZERO + BSCALE*array_value
BZERO   	= 0.00000000000000000 /physical = BZERO + BSCALE*array_value
DATE-OBS	= '2021-03-27T18:38:08' /YYYY-MM-DDThh:mm:ss observation, UT
EXPTIME 	= 1.0000000000000000 /Exposure time in seconds
EXPOSURE	= 1.0000000000000000 /Exposure time in seconds
SET-TEMP	= -10.000000000000000 /CCD temperature setpoint in C
CCD-TEMP	= -10.100000000000000 /CCD temperature at start of exposure in C
XPIXSZ  	= 7.5199999999999996 /Pixel Width in microns (after binning)
YPIXSZ  	= 7.5199999999999996 /Pixel Height in microns (after binning)
XBINNING	= 2 /Binning factor in width
YBINNING	= 2 /Binning factor in height
XORGSUBF	= 0 /Subframe X position in binned pixels
YORGSUBF	= 0 /Subframe Y position in binned pixels
READOUTM	= 'Normal  ' /          Readout mode of image
FILTER  	= 'w       ' /          Filter used when taking image
IMAGETYP	= 'Light Frame' /       Type of image
FOCALLEN	= 2700.0000000000000 /Focal length of telescope in mm
APTDIA  	= 300.00000000000000 /Aperture diameter of telescope in mm
APTAREA 	= 59376.102805137634 /Aperture area of telescope in mm^2
EGAIN   	= 1.0000000000000000 /Electronic gain in e-/ADU
SBSTDVER	= 'SBFITSEXT Version 1.0' /Version of SBFITSEXT standard in effect
SWCREATE	= 'MaxIm DL Version 6.24 200613 23VP3' /Name of software
SWSERIAL	= '23VP3-SPE3X-YT5E3-3MX1C-3FVM0-CM' /Software serial number
OBJCTRA 	= '23 55 15' /          Nominal Right Ascension of center of image
OBJCTDEC	= '-54 34 51' /         Nominal Declination of center of image
OBJCTALT	= ' -0.0003' /          Nominal altitude of center of image
OBJCTAZ 	= '180.0056' /          Nominal azimuth of center of image
OBJCTHA 	= '  0.0006' /          Nominal hour angle of center of image
PIERSIDE	= 'EAST    ' /          Side of pier telescope is on
SITELAT 	= '35 32 16' /          Latitude of the imaging location
SITELONG	= '-105 52 13' /        Longitude of the imaging location
JD      	= 2459301.2764814813 /Julian Date at start of exposure
JD-HELIO	= 2459301.2734088539 /Heliocentric Julian Date at exposure midpoint
AIRMASS 	= 31.739008469971399 /Relative optical path length through atmosphere
OBJECT  	= '        '
TELESCOP	= '        ' /          telescope used to acquire this image
INSTRUME	= 'QHYCCD-Cameras-Capture'
OBSERVER	= '        '
NOTES   	= '        '
ROWORDER	= 'TOP-DOWN' /          Image write order, BOTTOM-UP or TOP-DOWN
FLIPSTAT	= '        '
"""

#These should eventually be in a utility module
def next_sequence(pCamera):
    global SEQ_Counter
    camShelf = shelve.open(g_dev['cam'].site_path + 'ptr_night_shelf/' + pCamera)
    #print('Shelf:  ', camShelf)
    sKey = 'Sequence'
    #print(type(sKey), sKey)
    seq = camShelf[sKey]      #get an 8 character string
    seqInt = int(seq)
    seqInt += 1
    seq = ('0000000000'+str(seqInt))[-8:]
    #print(pCamera,seq)
    camShelf['Sequence'] = seq
    camShelf.close()
    SEQ_Counter = seq
    return seq

def test_sequence(pCamera):
    global SEQ_Counter
    camShelf = shelve.open(g_dev['cam'].site_path + 'ptr_night_shelf/' + pCamera)
    #print('Shelf:  ', camShelf)
    sKey = 'Sequence'
    #print(type(sKey), sKey)
    seq = camShelf[sKey]      #get an 8 character string
    camShelf.close()
    SEQ_Counter = seq
    return seq

def reset_sequence(pCamera):
    camShelf = shelve.open(g_dev['cam'].site_path + 'ptr_night_shelf/' + str(pCamera))
    #seq = camShelf['Sequence']      # a 9 character string
    seqInt = int(-1)
    seqInt  += 1
    seq = ('0000000000'+str(seqInt))[-8:]
    print('Making new seq: ' , pCamera, seq)
    camShelf['Sequence'] = seq
    camShelf.close()
    return seq

# Default filter needs to be pulled from site camera or filter config

def camera_factory(driver: str, name: str, config: dict):
    pass

class Camera:

    """
    http://ascom-standards.org/Help/Developer/html/T_ASCOM_DriverAccess_Camera.htm
    """

    ###filter, focuser, rotator must be set up prior to camera.
    #Since this is a class definition we need to pre-enter with a list of classes 
    #to be created by a camera factory.

    def __init__(self, driver: str, name: str, config: dict):
        
        """
        Added monkey patches to make ASCOM/Maxim differences
        go away from the bulk of the in-line code.
        Try to be more consistent about use of filter names rather than
        numbers.
        """
        '''

        Outline: if there is a selector then iterate over it for cameras
        and ag's to create.  Name instances cam or ag_<tel>_<sel-port>'.
        Once this is done g_dev['cam'] refers to the selected instance.

        '''
        self.name = name
        g_dev[name + '_cam_retry_driver'] = driver
        g_dev[name + '_cam_retry_name'] = name
        g_dev[name + '_cam_retry_config'] = config
        g_dev[name + '_cam_retry_doit'] = False
        g_dev[name] = self
    
        if name == 'camera_1_1':     #NBDefaults sets up Selected 'cam'
            g_dev['cam'] = self
        self.config = config
        self.alias = config['camera'][self.name]['name']
        win32com.client.pythoncom.CoInitialize()
        print(driver, name)
        self.camera = win32com.client.Dispatch(driver)

        #self.camera = win32com.client.Dispatch('ASCOM.FLI.Kepler.Camera')
        #Need logic here if camera denies connection.
        print("Connecting to:  ", driver)


        if driver[:5].lower() == 'ascom':
            print('ASCOM camera is initializing.')
            #Monkey patch in ASCOM specific methods.
            self._connected = self._ascom_connected
            self._connect = self._ascom_connect
            self._set_setpoint = self._ascom_set_setpoint
            self._setpoint = self._ascom_setpoint
            self._temperature = self._ascom_temperature
            self._cooler_on = self._ascom_cooler_on
            self._set_cooler_on = self._ascom_set_cooler_on
            self._expose = self._ascom_expose
            self._stop_expose = self._ascom_stop_expose
            self.description = "ASCOM"
            self.maxim = False
            self.ascom = True
            print('ASCOM is connected:  ', self._connect(True))
            print('Control is ASCOM camera driver.')
        else:
            print('Maxim camera is initializing.')
            #Monkey patch in Maxim specific methods.
            self._connected = self._maxim_connected
            self._connect = self._maxim_connect
            self._set_setpoint = self._maxim_set_setpoint
            self._setpoint = self._maxim_setpoint
            self._temperature = self._maxim_temperature
            self._cooler_on = self._maxim_cooler_on
            self._set_cooler_on = self._maxim_set_cooler_on
            self._expose = self._maxim_expose
            self._stop_expose = self._maxim_stop_expose
            self.description = 'MAXIM'
            self.maxim = True
            self.ascom = False
            print('Maxim is connected:  ', self._connect(True))
            self.app = win32com.client.Dispatch("Maxim.Application")
            #self.app.TelescopeConnected = True
            #print("Maxim Telescope Connected: ", self.app.TelescopeConnected)
            print('Control via Maxim camera interface, Telescope is NOT connected to Maxim.')
        #print('Maxim is connected:  ', self._connect(True))
        setpoint =(float(self.config['camera'][self.name]['settings']['temp_setpoint']))
<<<<<<< HEAD

=======
>>>>>>> b2296cae
        self._set_setpoint(setpoint)
        print('Cooler started @:  ', self._setpoint())

        if self.config['camera'][self.name]['settings']['cooler_on']:    #NB NB why this logic, do we mean if not cooler found on, then turn it on and take the delay?
            self._set_cooler_on()
        print('Cooler started @:  ', self._temperature())  
        self.use_file_mode = False  #self.config['camera'][self.name]['use_file_mode']    #NB NB NB this is obsolte, clear nout file mode from code
        self.current_filter = 0    #W in Apache Ridge case. #This should come from config, filter section
        self.exposure_busy = False
        self.cmd_in = None
        self.t7 = None
        self.camera_message = '-'
        #self.alias = self.config['camera'][self.name]#
        self.site_path = self.config['client_read_share_path']
        self.archive_path = self.site_path +'archive/'
        self.camera_path = self.archive_path  + self.alias+ "/"
        self.alt_path = '//house-computer/saf_archive_2/archive/sq01/'    #NB NB this should come from config file, it is site dependent.
        self.autosave_path = self.camera_path +'autosave/'
        self.lng_path = self.camera_path + "lng/"
        self.seq_path = self.camera_path + "seq/"
        self.file_mode_path =  self.config['camera'][self.name]['file_mode_path']
        try:
            for file_path in glob.glob(self.file_mode_path + '*.f*t*'):
                os.remove(file_path)
        except:
            print ("*.fits files on D: not found, this is normally OK.")
        if self.config['camera'][self.name]['settings']['is_cmos']  == True:
            self.is_cmos = True
        else:
            self.is_cmos = False
        self.camera_model = self.config['camera'][self.name]['desc']
        #NB We are reading from the actual camera or setting as the case may be.  For initial setup,
        #   we pull from config for some of the various settings.
        #NB NB There is a differenc between normal cameras and the QHY when it is set to Bin2.
        try:
            self.camera.BinX = int(self.config['camera'][self.name]['settings']['default_bin'][0]) # = 1
            self.camera.BinY = int(self.config['camera'][self.name]['settings']['default_bin'][-1]) # = 1
            #NB we need to be sure AWS picks up this default.config.site_config['camera'][self.name]['settings']['default_bin'])
        except:
            print('Camera only accepts Bins = 1.')
            self.camera.BinX = 1
            self.camera.BinY = 1
        self.overscan_x =  int(self.config['camera'][self.name]['settings']['overscan_x'])
        self.overscan_y =  int(self.config['camera'][self.name]['settings']['overscan_y'])
        self.camera_x_size = self.camera.CameraXSize  #unbinned values. QHY returns 2
        self.camera_y_size = self.camera.CameraYSize  #unbinned
        self.camera_max_x_bin = self.camera.MaxBinX
        self.camera_max_y_bin = self.camera.MaxBinY
        self.camera_start_x = self.camera.StartX
        self.camera_start_y = self.camera.StartY
        self.camera.NumX = int(self.camera_x_size/self.camera.BinX)
        self.camera.NumY = int(self.camera_y_size/self.camera.BinY)
        self.camera_num_x = self.camera.NumX    #These are affected binned values.
        self.camera_num_y = self.camera.NumY
        self.previous_start_fraction_x = 0.   #These are the subframe **fraction** values for the previous exposure.
        self.previous_start_fraction_y = 0.
        self.previous_num_fraction_x = 1.
        self.previous_num_fraction_y = 1.
        self.previous_start_x = 0.   #These are the subframe **pixel** values for the previous exposure.
        self.previous_start_y = 0.
        self.previous_num_x = 1.
        self.previous_num_y = 1.
        self.previous_image_name = ''
        self.previous_area = 100
        self.af_mode = False
        self.af_step = -1
        self.f_spot_dia = []
        self.f_positions = []
        self.overscan_bin_1 = None   #Remember last overscan if we take a subframe
        self.overscan_bin_2 = None
        self.hint = None
        self.focus_cache = None
        self.darkslide = False
        if self.config['camera'][self.name]['settings']['has_darkslide']:
            self.darkslide = True
            com_port = self.config['camera'][self.name]['settings']['darkslide_com']
            self.darkslide_instance = Darkslide(com_port)     #  NB eventually default after reboot should be closed.
            self.darkslide_instance.closeDarkslide()   #  Consider turing off IR Obsy light at same time..
            self.darkslide_open = False
            print("Darkslide closed on camera startup.")
        self.last_user_name = "unknown user name"
        self.last_user_id ="unknown user ID"
        try:
            seq = test_sequence(self.alias)
        except:
            reset_sequence(self.alias)


        #  NB  Shouldset up default filter @ default focus.


    #Patchable methods   NB These could be default ASCOM
    def _connected(self):
        print("This is un-patched _connected method")
        return False

    def _connect(self, p_connect):
        print("This is un-patched _connect method:  ", p_connect)
        return False

    def _setpoint(self):
        print("This is un-patched cooler _setpoint method")
        return

    #The patches.   Note these are essentially  getter-setter/property constructs.
    def _maxim_connected(self):
        return self.camera.LinkEnabled

    def _maxim_connect(self, p_connect):
        self.camera.LinkEnabled = p_connect
        return self.camera.LinkEnabled

    def _maxim_temperature(self):
        return self.camera.Temperature
    
    def _maxim_cooler_on(self):
        return self.camera.CoolerOn   # NB NB NB This would be a good place to put a warming protector
    
    def _maxim_set_cooler_on(self):
        self.camera.CoolerOn = True
        print("3s wait for cooler to start up.")
        time.sleep(3)
        return self.camera.CoolerOn   # NB NB NB This would be a good place to put a warming protector

    def _maxim_set_setpoint(self, p_temp):
        self.camera.TemperatureSetpoint = float(p_temp)
        return self.camera.TemperatureSetpoint
    
    def _maxim_setpoint(self):
        return self.camera.TemperatureSetpoint

    def _maxim_expose(self, exposure_time, imtypeb):
        self.camera.Expose(exposure_time, imtypeb)

    def _maxim_stop_expose(self):
        self.camera.AbortExposure()

    def _ascom_connected(self):
        return self.camera.Connected

    def _ascom_connect(self, p_connect):
        self.camera.Connected = p_connect
        return self.camera.Connected

    def _ascom_temperature(self):
        return self.camera.CCDTemperature
    
    def _ascom_cooler_on(self):
        return self.camera.CoolerOn   # NB NB NB This would be a good place to put a warming protector

    def _ascom_set_cooler_on(self):
        self.camera.CoolerOn = True
        return self.camera.CoolerOn
    
    def _ascom_set_setpoint(self, p_temp):
        if self.camera.CanSetCCDTemperature:
            self.camera.SetCCDTemperature = float(p_temp)
            return self.camera.SetCCDTemperature
        else:
            print ("Camera cannot set cooling temperature.")
            return p_temp
        
    def _ascom_setpoint(self):
        if self.camera.CanSetCCDTemperature:
            return self.camera.SetCCDTemperature
        else:
            print ("Camera cannot set cooling temperature: Using 10.0C")
            return 10.0
        
    def _ascom_expose(self, exposure_time, imtypeb):
            self.camera.StartExposure(exposure_time, imtypeb)

    def _ascom_stop_expose(self):
            self.camera.StopExposure()   #ASCOM also has an AbortExposure method.

    def create_simple_autosave(self, exp_time=0, img_type=0, speed=0, suffix='', \
                               repeat=1, readout_mode="Normal", filter_name='W', \
                               enabled=1, binning=1, binmode=0, column=1):
        '''
        Creates a valid Maxium Autosaave file.
        '''
        exp_time = round(abs(float(exp_time)), 3)
        if img_type > 3:
            img_type = 0
        repeat = abs(int(repeat))
        if repeat < 1:
            repeat = 1
        binning = abs(int(binning))
        if binning > 24:
            binning = 2
        if filter_name == "":
            filter_name = 'w'
        proto_file = open(self.camera_path +'seq/ptr_proto.seq')
        proto = proto_file.readlines()
        proto_file.close()
        #print(proto, '\n\n')
        if column == 1:
            proto[51] = proto[51][:9]  + str(img_type) + proto[51][10:]
            proto[50] = proto[50][:9]  + str(exp_time) + proto[50][12:]
            proto[48] = proto[48][:12] + str(suffix)   + proto[48][12:]
            proto[47] = proto[47][:10] + str(speed)    + proto[47][11:]
            proto[31] = proto[31][:11] + str(repeat)   + proto[31][12:]
            proto[29] = proto[29][:17] + readout_mode  + proto[29][23:]
            proto[13] = proto[13][:12] + filter_name   + proto[13][13:]
            proto[10] = proto[10][:12] + str(enabled)  + proto[10][13:]
            proto[1]  = proto[1][:12]  + str(binning)  + proto[1][13:]
        seq_file = open(self.camera_path +'seq/ptr_mrc.seq', 'w')
        for item in range(len(proto)):
            seq_file.write(proto[item])
        seq_file.close()
       # print(proto)                binning=3, filter_name='air')


    def get_status(self):
        #status = {"type":"camera"}
        status = {}
        status['active_camera'] = self.name
        if self.config['camera'][self.name]['settings']['has_darkslide']:
            ds = self.darkslide_instance.slideStatus
            status['darkslide'] = str(ds)
        else:
            status['darkslide']    = 'unknown'
        if self.exposure_busy:
            status['busy_lock'] = True
        else:
            status['busy_lock'] = False
        if self.maxim:
            cam_stat = 'Not implemented yet' #
            #print('AutoSave:  ', self.camera.SequenceRunning)
        if self.ascom:
            cam_stat = 'ASCOM camera not implemented yet' #self.camera.CameraState
        status['status'] = cam_stat  #The state could be expanded to be more meaningful.
        return status
#        if self.maxim:
#            status['ccd_temperature'] = str(round(self.camera.Temperature , 3))
#        if self.ascom:
#            status['ccd_temperature'] = str(round(self.camera.CCDTemperature , 3))




    def parse_command(self, command):
        #print("Camera Command incoming:  ", command)
        req = command['required_params']
        opt = command['optional_params']
        action = command['action']
        self.user_id = command['user_id']
        if self.user_id != self.last_user_id:
            self.last_user_id = self.user_id
        self.user_name = command['user_name']
        if self.user_name != self.last_user_name:
            self.last_user_name = self.user_name
        if action == "expose" and not self.exposure_busy :
            self.expose_command(req, opt, do_sep=True, quick=False)
            self.exposure_busy = False     #Hangup needs to be guarded with a timeout.
            self.active_script = None

#        elif action == "expose" and script_mode == 'make_superscreenflats':
#            self.screen_flat_script(req, opt)
#            self.exposure_busy = False
#            self.active_script = 'make_superscreenflats'
        elif action == "stop":
            self.stop_command(req, opt)
            self.exposure_busy = False
        else:

            print(f"Command <{action}> not recognized.")

    ###############################
    #       Camera Commands       #
    ###############################

    ''''
    Each time an expose is entered we need to look and see if the filter
    and or focus is different.  If  filter change is required, do it and look up
    the new filter offet.  Apply that as well.  Possibly this step also includes
    a temperature compensation cycle.
    Do we let focus 'float' or do we pin to a reference?  I think the latter.
    ref = actual - offset(filter): ref + offset(f) = setpoint.  At end of AF
    cycle the reference is updated logging in the filter used and the temperature.
    The old value is appended to a list which can be analysed to find the temp
    comp parameter.  It is assumed we ignore the diffuser condition when saving
    or autofocusing.  Basically use a MAD regression and expect a correlation
    value > 0.6 or so.  Store the primary temp via PWI3 and use the Wx temp
    for ambient.  We need a way to log the truss temp until we can find which
    temp best drives the compensation.
    We will assume that the default filter is a wide or lum with a nominal offset
    of 0.000  All other filter offsets are with respect to the default value.
    I.e., an autofocus of the reference filter results in the new focal position
    becoming the reference.
    The system boots up and selects the reference filter and reference focus.
    '''


    def expose_command(self, required_params, optional_params,  \
                       gather_status = True, do_sep=True, no_AWS=False, quick=False, solve_it=False):
        '''
        This is Phase 1:  Setup the camera.
        Apply settings and start an exposure.
        Quick=True is meant to be fast.  We assume the ASCOM/Maxim imageBuffer is the source of data in that mode,
        not the slower File Path.  THe mode used for focusing or other operations where we do not want to save any
        image data.
        '''
        #print('Expose Entered.  req:  ', required_params, 'opt:  ', optional_params)
        #print("Checking if Maxim is still connected!")
        #  self.t7 is last time camera was read out
        #if self.t7 is not None and (time.time() - self.t7 > 30) and self.maxim:
        try:
            self.user_name
        except:
            self.user_name = "kilroy_was_here"
        self.t0 = time.time()
        #Force a reseek //eventually dither//
        try:
            if g_dev['mnt'].last_seek_time < self.t0 - 180:   #NB Consider upping this to 300 to 600 sec.
                print('re_seeking')
                g_dev['mnt'].re_seek(0)  #) is a placeholder for a dither value being passed.
        except:
            pass
              #print('Re_seek skipped; usualy becuase no prior seek this session.')
        try:

            probe = self._cooler_on()
            if not probe:
                self._set_cooler_on() 
                print('Found cooler off.')
                try:
                    self._connect(False)
                    self._connect(True)
                    self._set_cooler_on()
                except:
                    print('Camera reconnect failed @ expose entry.')
        except Exception as e:
            print("\n\nCamera was not connected @ expose entry:  ", e, '\n\n')
            try:
                self._connect(False)
                self._connect(True)
                self._set_cooler_on()
            except:
                print('Camera reconnect failed 2nd time @ expose entry.')
        opt = optional_params
        self.hint = optional_params.get('hint', '')
        self.script = required_params.get('script', 'None')
        self.pane = optional_params.get('pane', None)
        bin_x = optional_params.get('bin', self.config['camera'][self.name] \
                                                      ['settings']['default_bin'])  #NB this should pick up config default.

        try:
            bin_x = eval(bin_x)[:2]   #This is meant to strip off the Pixel size when it comes in from aws.
        except:
            print('Bin eval did not work, no harm usually.')
        if bin_x in ['4 4', 4, '4, 4', '4,4', [4, 4]]:     # For now this is the highest level of binning supported.
            bin_x = 4
            self.ccd_sum = '4 4'
        elif bin_x in ['3 3', 3, '3, 3', '3,3', [3, 3]]:   # replace with in and various formats or strip spaces.
            bin_x = 3
            self.ccd_sum = '3 3'
        elif bin_x in ['2 2', 2, '2, 2', '2,2', [2, 2]]:   #The bin spec is too convoluted. This needs a deep clean.
            bin_x = 2
            self.ccd_sum = '2 2'
        else:
            bin_x = 1
            self.ccd_sum = '1 1'

        bin_y = bin_x   #NB This needs fixing someday!
        self.bin = bin_x
        self.camera.BinX = bin_x
        self.camera.BinY = bin_y
        self.camera.NumX = int(self.camera_x_size/self.camera.BinX)
        self.camera.NumY = int(self.camera_y_size/self.camera.BinY)
        #gain = float(optional_params.get('gain', self.config['camera'][name] \
        #                                              ['settings']['reference_gain'][bin_x - 1]))
        readout_time = float(self.config['camera'][self.name]['settings']['cycle_time'][bin_x - 1])
        exposure_time = float(required_params.get('time', 0.0001))   #  0.0 may be the best default.  Use QHY min spec?  Config item?
        exposure_time = min(exposure_time, 1440.)
        self.estimated_readtime = (exposure_time + readout_time)   #  3 is the outer retry loop maximum.
        #exposure_time = max(0.2, exposure_time)  #Saves the shutter, this needs qualify with imtype.
        imtype= required_params.get('image_type', 'light')
        if imtype.lower() in ['experimental']:
            g_dev['enc'].wx_test = not g_dev['enc'].wx_test   #NB NB NB What is this for?
            return
        count = int(optional_params.get('count', 1))   #  For now Repeats are external to full expose command.
        lcl_repeat = 1
        if count < 1:
            count = 1   #Hence frame does not repeat unless count > 1

        #  Here we set up the filter, and later on possibly rotational composition.
        try:    #20200716   FW throwing error (-4)
            requested_filter_name = str(optional_params.get('filter', 'w'))   #Default should come from config.
            self.current_filter = requested_filter_name
            g_dev['fil'].set_name_command({'filter': requested_filter_name}, {})
        except Exception as e:
            print("Camera filter setup:  ", e)
            #breakpoint()
        #  NBNB Changing filter may cause a need to shift focus
        self.current_offset = g_dev['fil'].filter_offset  #TEMP   NBNBNB This needs fixing
        # Here we adjust for focus temp and filter offset
        if not imtype.lower() in ['auto_focus', 'focus', 'autofocus probe']:
            g_dev['foc'].adjust_focus(loud=True)
        sub_frame_fraction = optional_params.get('subframe', None)
        
        #  The following bit of code is convoluted.  Presumably when we get Autofocus working this will get cleaned up.
        # self.toss = False
        # self.do_sep = False
        
        # if imtype.lower() in ('light', 'light frame', 'experimental', 'screen flat', 'sky flat', \
        #                       'test image', 'auto_focus', 'focus', 'autofocus probe'):
        #                         #here we might eventually turn on spectrograph lamps as needed for the imtype.
        #     imtypeb = True      #imtypeb will passed to open the shutter.
        #     frame_type = imtype.lower()
        #     do_sep = True
        #     self.do_sep = True
        #     if imtype.lower() in ('screen flat', 'sky flat', 'quick'):
        #         do_sep = False
        #         self.do_sep = False
        #     if imtype.lower() == 'test image':
        #         self.toss = True
        # elif imtype.lower() == 'bias':
        #     exposure_time = 0.00001    #Can QHY take 0.0??
        #     imtypeb = False
        #     frame_type = 'BIAS'
        #     no_AWS = False
        #     do_sep = False
        #     self.do_sep = False
        #     # Consider forcing filter to dark if such a filter exists.
        # elif imtype.lower() == 'dark':
        #     imtypeb = False
        #     frame_type = 'DARK'
        #     no_AWS = False
        #     do_sep = False
        #     self.do_sep = False
        #     # Consider forcing filter to dark if such a filter exists.
        # elif imtype.lower() == 'screen flat':
        #     frame_type = 'screen flat'
        # elif imtype.lower() == 'sky flat':
        #     frame_type = 'SKYFLAT'
        #     self.do_sep = False
        # elif imtype.lower() == 'quick':
        #     quick = True
        #     no_AWS = False   # Send only an informational JPEG??
        #     do_sep = False
        #     imtypeb = True
        #     frame_type = 'EXPOSE'
        # elif imtype.lower() == 'lamp flat':
        #     no_AWS = False
        #     do_sep = False
        #     frame_type = 'LAMPFLAT'
        # elif imtype.lower() in ('NeAr flat', 'ThAr flat', 'arc flat'):
        #     no_AWS = False
        #     do_sep = False
        #     frame_type = 'ARC'
        # else:
        #     imtypeb = True
        #     do_sep = True
        # NBNB This area still needs work to cleanly define shutter, calibration, sep and AWS actions.

        # ---- DEH changes to frame_type for banzai compliance and clarity ----
        # send everything except test images to AWS.
       
        no_AWS, self.toss = True if imtype.lower() == 'test image' else False, False
        quick = True if imtype.lower() == 'quick' else False
        # clearly define which frames do not do_sep, the rest default to do_sep.
        if imtype.lower() in ('quick', 'bias', 'dark', 'screen flat', 'sky flat', 'near flat', 'thar flat', \
                                'arc flat', 'lamp flat', 'solar flat'):
            do_sep = False
        else:
            do_sep = True
        # shutter open/close status, turn on lamps, frames: ARC, BIAS, BPM, DARK, DOUBLE(2 lit fib.),
        # EXPERIMENTAL(autofocus), EXPOSE(obj), GUIDE, LAMPFLAT, SKYFLAT, STANDARD, TARGET(Obj+ThAr)
        if imtype.lower() in ('bias', 'dark', 'lamp flat'):
            if imtype.lower() == 'bias': 
                exposure_time = 0.0
            # else:
            #     exposure_time = self.config['camera'][self.name]['settings']['min_exposure'] 
            imtypeb = False  # don't open the shutter.
            lamps = 'turn on led+tungsten lamps here, if lampflat'
            frame_type = imtype.replace(' ', '')
        elif imtype.lower() in ('near flat', 'thar flat', 'arc flat'):
            imtypeb = False
            lamps = 'turn on ThAr or NeAr lamps here'
            frame_type = 'arc'
        elif imtype.lower() in ('sky flat', 'screen flat','solar flat'):
            imtypeb = True  # open the shutter.
            lamps = 'screen lamp or none'
            frame_type = imtype.replace(' ', '')  # note banzai doesn't appear to include screen or solar flat keywords.
        else:  # 'light', 'experimental', 'autofocus probe', 'quick', 'test image', or any other image type
            imtypeb = True
            lamps = None
            if imtype.lower() in ('experimental', 'autofocus probe', 'auto_focus'):
                frame_type = 'experimental'
            else: frame_type = 'expose'

        area = optional_params.get('area', 150)
        # if area is None or area in['Full', 'full', 'chip', 'Chip']:   #  Temporary patch to deal with 'chip'
        #     area = 150
        sub_frame_fraction = optional_params.get('subframe', None)
        # Need to put in support for chip mode once we have implmented in-line bias correct and trim.
        try:
            if type(area) == str and area[-1] == '%':  #Re-use of variable is crappy coding
                area = int(area[0:-1])
            elif area in ('Sqr', 'sqr', '100%'):
                area = 100
            elif area in ('Full', 'full', '150%', 'Chip', 'chip'):
                area = 150
        except:
            area = 150     #was 100 in ancient times.

        if bin_y == 0 or self.camera_max_x_bin != self.camera_max_y_bin:
            self.bin_x = min(bin_x, self.camera_max_x_bin)
            self.cameraBinY = self.bin_y
        else:
            self.bin_x = min(bin_x, self.camera_max_x_bin)
            self.camera.BinX = self.bin_x
            self.bin_y = min(bin_y, self.camera_max_y_bin)
            self.camera.BinY = self.bin_y
        self.len_x = self.camera.CameraXSize//self.bin_x
        self.len_y = self.camera.CameraYSize//self.bin_y    #Unit is binned pixels.
        self.len_xs = 0  # THIS IS A HACK, indicating no overscan.
        # print(self.len_x, self.len_y)
        #  NB Area is just a series of subframes centered on the chip.
        # "area": ['100%', '71%', '50%',  '35%', '25%', '12%']

        if 72 < area <= 100:  #  This is completely incorrect, this section needs a total re-think 20201021 WER
            self.camera_num_x = self.len_x
            self.camera_start_x = 0
            self.camera_num_y = self.len_y
            self.camera_start_y = 0
            self.area = 100
        elif 70 <= area <= 72:  # This needs complete rework.
            self.camera_num_x = int(self.len_xs/1.4142)
            self.camera_start_x = int(self.len_xs/6.827)
            self.camera_num_y = int(self.len_y/1.4142)
            self.camera_start_y = int(self.len_y/6.827)
            self.area = 71
        elif area == 50:
            self.camera_num_x = self.len_x//2
            self.camera_start_x = self.len_x//4
            self.camera_num_y = self.len_y//2
            self.camera_start_y = self.len_y//4
            self.area = 50
        elif 33 <= area <= 37:
            self.camera_num_x = int(self.len_/2.829)
            self.camera_start_x = int(self.len_xx/3.093)
            self.camera_num_y = int(self.len_y/2.829)
            self.camera_start_y = int(self.len_y/3.093)
            self.area = 35
        elif area == 25:
            self.camera_num_x = self.len_xs//4
            self.camera_start_x = int(self.len_xs/2.667)
            self.camera_num_y = self.len_y//4
            self.camera_start_y = int(self.len_y/2.667)
            self.area = 25
        elif 11 <= area <= 13:
            self.camera_num_x = self.len_xs//4
            self.camera_start_x = int(self.len_xs/2.667)
            self.camera_num_y = self.len_y//4
            self.camera_start_y = int(self.len_y/2.667)
            self.area = 12
        else:
            self.camera_num_x = self.len_x
            self.camera_start_x = 0
            self.camera_num_y = self.len_y
            self.camera_start_y = 0
            self.area = 150
            print("Default area used. 150%:  ", self.len_x,self.len_y )

        #Next apply any subframe setting here.  Be very careful to keep fractional specs and pixel values disinguished.
        if self.area == self.previous_area and sub_frame_fraction is not None and \
                        (sub_frame_fraction != self.previous_image_name):
            sub_frame_fraction_xw = abs(float(sub_frame_fraction['x1']) -float( sub_frame_fraction['x0']))
            if sub_frame_fraction_xw < 1/32.:
                sub_frame_fraction_xw = 1/32.
            else:
                pass   #Adjust to center position of sub-size frame
            sub_frame_fraction_yw = abs(float(sub_frame_fraction['y1']) - float(sub_frame_fraction['y0']))
            if sub_frame_fraction_yw < 1/32.:
                sub_frame_fraction_yw = 1/32.
            else:
                pass
            sub_frame_fraction_x = min(sub_frame_fraction['x0'], sub_frame_fraction['x1'])
            sub_frame_fraction_y = min(sub_frame_fraction['y0'], sub_frame_fraction['y1'])
            num_x = int(self.previous_num_fraction_x*sub_frame_fraction_xw*self.previous_num_x)
            num_y = int(self.previous_num_fraction_y*sub_frame_fraction_yw*self.previous_num_y)
            #Clamp subframes to a minimum size
            if num_x < 32:
                num_x = 32
            if num_y < 32:
                num_y = 32
            dist_x = int(self.previous_start_x + self.previous_num_x*float(sub_frame_fraction_x))
            dist_y = int(self.previous_start_y +self.previous_num_y*float(sub_frame_fraction_y))
            self.camera_start_x= dist_x
            self.camera_start_y= dist_y
            self.camera_num_x= num_x
            self.camera_num_y= num_y
            self.previous_image_name = sub_frame_fraction['definedOnThisFile']
            self.previous_start_x = dist_x
            self.previous_start_y = dist_y
            self.previous_num_x = num_x
            self.previous_num_y = num_y
            self.bpt_flag = False
        elif self.area == self.previous_area and sub_frame_fraction is not None and \
                          (sub_frame_fraction['definedOnThisFile'] == self.previous_image_name):
            #Here we repeat the previous subframe and do not re-enter and make smaller
            self.camera_start_x = self.previous_start_x
            self.camera_start_y = self.previous_start_y
            dist_x = self.previous_start_x
            dist_y = self.previous_start_y
            self.camera_num_x= self.previous_num_x
            self.cameraNumY= self.previous_num_y
            self.bpt_flag  = True

        elif sub_frame_fraction is None:
            self.previous_start_x = self.camera_start_x  #These are the subframe values for the new area exposure.
            self.previous_start_y = self.camera_start_y
            dist_x = self.previous_start_x
            dist_y = self.previous_start_y
            self.previous_num_x = self.camera_num_x
            self.previous_num_y = self.camera_num_y
            self.previous_num_fraction_x = 1.0
            self.previous_num_fraction_y = 1.0
            self.previous_area = self.area
            self.bpt_flag = False
        #  NB Important: None of above code talks to the camera!
        result = {}  #  This is a default return just in case
        num_retries = 0
        for seq in range(count):
            #  SEQ is the outer repeat loop and takes count images; those individual exposures are wrapped in a
            #  retry-3-times framework with an additional timeout included in it.
            if seq > 0:
                g_dev['obs'].update_status()

            self.pre_mnt = []
            self.pre_rot = []
            self.pre_foc = []
            self.pre_ocn = []
            #time_out = time.time()

            try:
                #Check here for filter, guider, still moving  THIS IS A CLASSIC
                #case where a timeout is a smart idea.
                #Wait for external motion to cease before exposing.  Note this precludes satellite tracking.
                st = ""
 
                if g_dev['enc'].is_dome:
                    try:
                        enc_slewing = g_dev['enc'].status['dome_slewing']
                    except:
                        print("enclosure SLEWING threw an exception.")
                else:
                     enc_slewing = False

                while g_dev['foc'].focuser.IsMoving or g_dev['rot'].rotator.IsMoving or \
                      g_dev['mnt'].mount.Slewing: #or enc_slewing:   #Filter is moving??
                    if g_dev['foc'].focuser.IsMoving: st += 'f>'
                    if g_dev['rot'].rotator.IsMoving: st += 'r>'
                    if g_dev['mnt'].mount.Slewing:
                        st += 'm>  ' + str(round(time.time() - g_dev['mnt'].move_time, 1))
                    #if enc_slewing:
                        #st += 'd>' + str(round(time.time() - g_dev['mnt'].move_time, 1))
                    print(st)
                    if round(time.time() - g_dev['mnt'].move_time, 1) >=75:
                       print("|n\n DOME OR MOUNT HAS TIMED OUT!|n|n")
                       break
                      
                    st = ""
                    time.sleep(0.2)
                    if seq > 0:
                        g_dev['obs'].update_status()
                    #Refresh the probe of the dome status
                    if g_dev['enc'].is_dome:
                        try:
                            enc_slewing = g_dev['enc'].status['dome_slewing']
                        except:
                            print("enclosure SLEWING threw an exception.")
                    else:
                         enc_slewing = False

            except:
                pass
               # print("Motion check faulted.")
            if seq > 0:
                g_dev['obs'].update_status()   # NB Make sure this routine has a fault guard.
            self.retry_camera = 3
            self.retry_camera_start_time = time.time()

            while self.retry_camera > 0:
                #NB Here we enter Phase 2
                try:
                    self.t1 = time.time()
                    self.exposure_busy = True
                    #print('First Entry to inner Camera loop:  ')  #  Do not reference camera, self.camera.StartX, self.camera.StartY, self.camera.NumX, self.camera.NumY, exposure_time)
                    #First lets verify we are connected or try to reconnect.   #Consider uniform ests in a routine, start with reading CoolerOn
                    try:
                        probe = self._cooler_on()
                        if not probe:
                            print('Found cooler off.')
                            try:
                                self._connect(False)
                                self._connect(True)
                                self._set_cooler_on()
                            except:
                                print('Camera reconnect failed @ expose camera entry.')

                                g_dev['cam_retry_doit'] = True
                    except Exception as e:
                        print("\n\nCamera was not connected @ expose camera retry:  ", e, '\n\n')

                        try:
                            self._connect(False)
                            self._connect(True)
                            self._set_cooler_on()
                        except:
                            print('Camera reconnect failed @ expose camera retry.')

                            g_dev['cam_retry_doit'] = True
                    #  At this point we really should be connected!!

                    if self.maxim or self.ascom:
                        #print('Link Enable check:  ', self._connected())
                        g_dev['ocn'].get_quick_status(self.pre_ocn)
                        g_dev['foc'].get_quick_status(self.pre_foc)
                        g_dev['rot'].get_quick_status(self.pre_rot)
                        g_dev['mnt'].get_quick_status(self.pre_mnt)
                        ldr_handle_time = None
                        # try:
                        #     os.remove(self.camera_path + 'newest.fits')
                        # except:
                        #     pass   #  print ("File newest.fits not found, this is probably OK")                        self.t2 = time.time()
                        ldr_handle_high_time = None  #  This is not maxim-specific

                        #print('Filter number is:  ', self.camera.Filter)
                        try:
                            for file_path in glob.glob('D:*.fit'):
                                #os.remove(file_path)
                                pass
                        except:
                            pass
                        if self.darkslide and imtypeb:
                            self.darkslide_instance.openDarkslide()
                            self.darkslide_open = True
                            time.sleep(0.1)
                        elif self.darkslide and not imtypeb:
                            self.darkslide_instance.closeDarkslide()
                            self.darkslide_open = False
                            time.sleep(0.1)
                        else:
                            pass
                        if self.use_file_mode:
                            if imtypeb:
                                img_type = 0
                            if frame_type == 'bias':
                                img_type = 1
                            if frame_type == 'dark':
                                img_type = 2
                            if frame_type in ('flat', 'screenflat', 'skyflat'):
                                img_type = 3
                            #  This is a Maxim-only technique. Does not work with ASCOM Camera driver
                            self.create_simple_autosave(exp_time=exposure_time, img_type=img_type, \
                                                   filter_name=self.current_filter, binning=bin_x, \
                                                   repeat=lcl_repeat)
                            for file_path in glob.glob(self.file_mode_path + '*.f*t*'):
                                os.remove(file_path)
                            self.t2 = time.time()
                            self.camera.StartSequence(self.camera_path + 'seq/ptr_mrc.seq')
                            print("Starting autosave  at:  ", self.t2)
                        else:
                            #This is the standard call to Maxim
                            self.pre_mnt = []
                            self.pre_rot = []
                            self.pre_foc = []
                            self.pre_ocn = []
                            g_dev['obs'].send_to_user("Starting name!", p_level='INFO')
                            g_dev['ocn'].get_quick_status(self.pre_ocn)   #NB NB WEMA must be running or this may fault.
                            g_dev['foc'].get_quick_status(self.pre_foc)
                            g_dev['rot'].get_quick_status(self.pre_rot)
                            g_dev['mnt'].get_quick_status(self.pre_mnt)  #Should do this close to the exposure
                            if imtypeb:
                                imtypeb = 1
                            else:
                                imtypeb = 0
                            self.t2 = time.time()
                            self._expose (exposure_time, imtypeb)
                    else:
                        print("Something terribly wrong, driver not recognized.!")
                        result = {}
                        result['error': True]
                        return result
                    self.t9 = time.time()
                    #We go here to keep this subroutine a reasonable length, Basically still in Phase 2
                    result = self.finish_exposure(exposure_time,  frame_type, count - seq, \
                                         gather_status, do_sep, no_AWS, dist_x, dist_y, \
                                         quick=quick, low=ldr_handle_time, \
                                         high=ldr_handle_high_time, \
                                         script=self.script, opt=opt, solve_it=solve_it)  #  NB all these parameters are crazy!
                    self.exposure_busy = False
                    self.t10 = time.time()
                    #  self._stop_expose()
                    #print("\nInner expose of a group took:  ", round(self.t10 - self.t0 , 2), ' returned:  ', result)
                    self.retry_camera = 0
                    break
                except Exception as e:
                    print('Exception in camera retry loop:  ', e)
                    self.retry_camera -= 1
                    num_retries += 1
                    continue
        #  This is the loop point for the seq count loop
        self.t11 = time.time()
        #print("\nFull expose of a group took:  ", round(self.t11 - self.t0 , 2), ' Retries;  ', num_retries, 'Average: ', round((self.t11 - self.t0)/count, 2),  ' Returning:  ', result, '\n\n')
        try:
            #print(' 0 sec cycle time:  ', round((self.t11 - self.t0)/count - exposure_time , 2) )
            pass
        except:
            pass
        return result

    def stop_command(self, required_params, optional_params):
        ''' Stop the current exposure and return the camera to Idle state. '''
        #  NB NB This routine needs work!
        self.exposure_busy = False
        self.exposure_halted = True

    def finish_exposure(self, exposure_time, frame_type, counter, seq, \
                        gather_status=True, do_sep=False, no_AWS=False, start_x=None, start_y=None, quick=False, \
                        low=0, high=0, script='False', opt=None, solve_it=False):
        print("Finish exposure Entered:  ", exposure_time, frame_type, 'to go: ', counter, \
              gather_status, do_sep, no_AWS, start_x, start_y, opt['area'])
        self.post_mnt = []
        self.post_rot = []
        self.post_foc = []
        self.post_ocn = []
        counter = 0
        if self.bin == 1:
            self.completion_time = self.t2 + exposure_time + 1
        else:
            self.completion_time = self.t2 + exposure_time + 1
        result = {'error': False}
        while True:    #This loop really needs a timeout.
            self.post_mnt = []
            self.post_rot = []
            self.post_foc = []
            self.post_ocn = []
            g_dev['mnt'].get_quick_status(self.post_mnt)   #Need to pick which pass was closest to image completion
            g_dev['rot'].get_quick_status(self.post_rot)
            g_dev['foc'].get_quick_status(self.post_foc)
            g_dev['ocn'].get_quick_status(self.post_ocn)
            if time.time() < self.completion_time:   #  NB Testing here if glob too early is delaying readout.
                time.sleep(.5)
                continue
            incoming_image_list = []   #glob.glob(self.file_mode_path + '*.f*t*')
            self.t4 = time.time()
            if (not self.use_file_mode and self.camera.ImageReady) or (self.use_file_mode and len(incoming_image_list) >= 1):   #   self.camera.ImageReady:
                #print("reading out camera, takes ~6 seconds.")
                if self.use_file_mode:
                    time.sleep(3)
                    tries = 0
                    delay = 1
                    while True and tries <10:
                        try:
                            new_image = fits.open(incoming_image_list[-1])  #  Sometimes glob picks up a file not yet fully formed.
                            print("Read new image no exception thrown.")
                            time.sleep(delay)
                        except Exception as e:
                            tries += 1
                            print('In except: ', e)
                            time.sleep(delay)
                            new_image.close()
                            continue
                        self.img = new_image[0].data   #  NB We could pick up Maxim header info here
                        #self.img = np.array(self.img).transpose()
                        iy, ix = self.img.shape        #FITS open fixes C ordering to Fortran
                        new_image.close()
                        if len(self.img)*len(self.img[0]) != iy*ix:
                            continue
                        break
                    print ('Grab took :  ', tries*delay, ' sec')
                else:
                    time.sleep(0.1)   #  This delay appears to be necessary. 20200804 WER
                    self.t4p4 = time.time()
                    ####self.img_safe = self.camera.ImageArray
                    #NB NB Do not try to print ImageArray!!!!
                    self.img = np.array(self.camera.ImageArray)
                    self.img = self.img.astype('int32')
                    self.t4p5 = time.time()#As read, this is a Windows Safe Array of Longs
                    print("\n\nMedian of incoming image:  ", np.median(self.img), '\n\n')

                    ###self.img = np.array(self.img_safe) # _untransposed   incoming is (4800,3211) for QHY600Pro 2:2 Bin
                    #print(self.img_untransposed.shape)
                    #self.img = self.img_untransposed    #   .transpose()  Only use this if Maxim has changed orientation.
                    #  print('incoming shape:  ', self.img.shape)
                self.t5 = time.time()
                pier_side = g_dev['mnt'].mount.sideOfPier    #0 = Tel Looking West, is flipped.
                # print('setup took:  ', round(self.t2 - self.t0))
                # print('time to first readout try: ', round(self.t4 - self.t2, 2), ' sec,')
                # print('to get safearray: ', round(self.t4p5 - self.t2, 2), ' sec,')
                # print('readout took: ', round(self.t5 - self.t4, 2), ' sec,')
                # print('it all took: ', round(self.t5 - self.t2, 2), ' sec,')

                #  NB NB  Be very careful this is the exact code used in build_master and calibration  modules.
                #  NB Note this is QHY600 specific code.  Needs to be supplied in camera config as sliced regions.
                pedastal = 100
                ix, iy = self.img.shape





                # if ix == 9600:
                #     overscan = int((np.median(self.img[32:, -33:]) + np.median(self.img[0:29, :]))/2) - 1
                #     trimmed = self.img[32:, :-34].astype('int32') + pedastal - overscan
                #     if opt['area'] in [150, 'Full', 'full']:
                #         square = trimmed
                #     else:
                #         square = trimmed[1590:1590 + 6388, :]
                # elif ix == 4800:
                #     overscan = int((np.median(self.img[16:, -17:]) + np.median(self.img[0:14, :]))/2) -1
                #     trimmed = self.img[16:, :-17].astype('int32') + pedastal - overscan
                #     if opt['area'] in [150, 'Full', 'full']:
                #         square = trimmed
                #     else:
                #         square = trimmed[795:795 + 3194, :]
                # else:
                #     print("Incorrect chip size or bin specified.")


                #This image shift code needs to be here but it is troubling.
                #QHY 600Pro and 367

                if ix == 9600:
                    # if self.img[22, -34] == 0:

                    self.overscan = int((np.median(self.img[24:, -33:]) + np.median(self.img[0:21, :]))/2) - 1
                    trimmed = self.img[24:-8, :-34].astype('int32') + pedastal - self.overscan

                    # elif self.img[30, -34] == 0:
                    #     self.overscan = int((np.median(self.img[32:, -33:]) + np.median(self.img[0:29, :]))/2) - 1
                    #     trimmed = self.img[32:, :-34].astype('int32') + pedastal - self.overscan

                    # else:
                    #     print("Image shift is incorrect, absolutely fatal error.")
                        
                    #     pass

                    # if full:
                    #     square = trimmed
                    # else:
                    #     square = trimmed[1590:1590 + 6388, :]
                elif ix == 4800:
                    #Shift error needs documenting!
                    #breakpoint()
                    #if self.img[11, -18] == 0:   #This is the normal incoming image
                    self.overscan = int((np.median(self.img[12:, -17:]) + np.median(self.img[0:10, :]))/2) - 1
                    trimmed = self.img[12:-4, :-17].astype('int32') + pedastal - self.overscan

                        #print("Shift 1", self.overscan, square.mean())
                    # elif self.img[15, -18] == 0:     #This rarely occurs.  Neyle's Qhy600
                    #     self.overscan = int((np.median(self.img[16:, -17:]) + np.median(self.img[0:14, :]))/2) -1
                    #     trimmed = self.img[16:, :-17].astype('int32') + pedastal - self.overscan

                    #     print("Rare error, Shift 2", self.overscan, trimmed.mean())

                    # else:
                    #     print("Image shift is incorrect, absolutely fatal error", self.img[0:20, -18])


                        #pass

                
                #mrc2    Testing comment change, did this push to GitHub?
                elif ix == 4096 and iy == 4096:   #MRC@
     
                    trimmed = self.img.astype('int32') - 913.   #20211128 Cooler = -35C
                    self.overscan = 0

                elif ix ==2048 and iy == 2048:   #MRC@
                    trimmed = self.img.astype('int32') - 1046.   #20211128 Cooler = -35C
                    self.overscan = 0
                #Bin 3 not possible for FLI camera
                    
                elif ix == 1024 and iy == 1024:   #MRC@
                    trimmed = self.img.astype('int32') - 1548.   #20211128 Cooler = -35C
                    self.overscan = 0

                #NBNB for cameras without proper overscan maybe we save the bias frame value vs chip
                #temp so we can do a better thermal compensation.  THis would generally mean taking
                #occasional biases.
                
                #FAT
                # elif ix == 4500 and iy == 3600:   #All this code needs to be driven from camera config.
                #     self.overscan =np.median(self.img) - pedastal
                #     trimmed = self.img.astype('int32') - 867.
                        
                # elif ix == 2250 and iy == 1800:   #All this code needs to be driven from camera config.
                #     self.overscan =np.median(self.img) - pedastal
                #     trimmed = self.img.astype('int32') - 614.
                #     #FAT
                elif ix == 4556 and iy == 3656:   #All this code needs to be driven from camera config.
                    #breakpoint()
                    self.overscan = (np.median(self.img[4520:4556, :3600]) + np.median(self.img[:4500, 3620:3643]))/2.0
                    minus_overscan = self.img - (np.median(self.img[4520:4556, :3600]) + np.median(self.img[:4500, 3620:3643]))/2.0
                    print("1_1 Offset:  ", -np.median(minus_overscan[:4500, :3600]))
                    minus_overscan += pedastal + 50
                    trimmed = minus_overscan[:4500, :3600].astype('int32')
                elif ix == 2278 and iy == 1828:   #All this code needs to be driven from camera config.
                    #breakpoint()
                    self.overscan = (np.median(self.img[2260:2278, :1800]) + np.median(self.img[2250, 1810:1821]))/2.0
                    minus_overscan = self.img - (np.median(self.img[2260:2278, :1800]) + np.median(self.img[2250, 1810:1821]))/2.0
                    minus_overscan += pedastal + 140
                    trimmed = minus_overscan[:2250, :1800].astype('int32')
                elif ix == 1518 and iy == 1218: 
                    #breakpoint()
                    self.overscan = (np.median(self.img[1506:1518, :1200]) + np.median(self.img[:1500, 1206:1214]))/2.0
                    minus_overscan = self.img - (np.median(self.img[1506:1518, :1200]) + np.median(self.img[:1500, 1206:1214]))/2.0
                    minus_overscan += pedastal + 211 
                    trimmed = minus_overscan[:1500, :1200].astype('int32')
                    
                elif ix == 1139 and iy == 914: 
                    self.overscan = (np.median(self.img[1130:1139, :900]) + np.median(self.img[:1125, 905:910]))/2.
                    minus_overscan = self.img - (np.median(self.img[1130:1139, :900]) + np.median(self.img[:1125, 905:910]))/2.0
                    print("4_4 Offset:  ", -np.median(minus_overscan[:1125, :900]))
                    minus_overscan += pedastal + 403
                    trimmed = minus_overscan[:1125, :900].astype('int32') 
                else:
                    print("UNSUPPORTED BINNING OR CAMERA!!", ix, iy)
                    trimmed = self.img
                    


                    #continue

                trimmed = trimmed.transpose()
                #This may need a re-think:   Maybe kill neg and anything really hot if there are only a few.
                #smin = np.where(square < 0)    # finds negative pixels  NB <0 where pedastal is 200. Useless!

                self.t77 = time.time()
                print('readout, transpose & Trim took:  ', round(self.t77 - self.t4, 1), ' sec,')# marks them as 0
                #Should we consider correcting the image right here with cached bias, dark and hot pixel
                #processing so downstream processing is reliable.  Maybe only do this for focus?
                g_dev['obs'].send_to_user("Camera has read-out image.", p_level='INFO')
                neg_pix = np.where(trimmed < 0)
                print("negative pixel length:  ", len(neg_pix[0]))

                trimmed[neg_pix] = 0
                self.img = trimmed.astype('uint16')
                
                print('\n\nMedian of overscan-removed image, minus pedastal:  ', np.median(self.img) - pedastal, '\n\n')
                ix, iy = self.img.shape
                test_saturated = np.array(self.img[ix//3:ix*2//3, iy//3:iy*2//3])  # 1/9th the chip area, but central.
                bi_mean = round((test_saturated.mean() + np.median(test_saturated))/2, 0)
                if frame_type[-4:] == 'flat':
                    if bi_mean >= self.config['camera'][self.name]['settings']['saturate']:
                        print("Flat rejected, too bright:  ", bi_mean)
                        g_dev['obs'].send_to_user("Flat rejected, too bright.", p_level='INFO')
                        result['error'] = True
                        result['patch'] = bi_mean
                        return result   # signals to flat routine image was rejected, prompt return
                g_dev['obs'].update_status()
                counter = 0

                avg_mnt = g_dev['mnt'].get_average_status(self.pre_mnt, self.post_mnt)
                avg_foc = g_dev['foc'].get_average_status(self.pre_foc, self.post_foc)
                avg_rot = g_dev['rot'].get_average_status(self.pre_rot, self.post_rot)
                avg_ocn = g_dev['ocn'].get_average_status(self.pre_ocn, self.post_ocn)
                if frame_type[-5:] in ['focus', 'probe', "ental"]:
                    self.img = self.img + 100   #maintain a + pedestal for sep  THIS SHOULD not be needed for a raw input file.
                    self.img = self.img.astype("float")
                    #print(self.img.flags)
                    self.img = self.img.copy(order='C')   #  NB Should we move this up to where we read the array?
                    bkg = sep.Background(self.img)
                    self.img -= bkg
                    sources = sep.extract(self.img, 4.5, err=bkg.globalrms, minarea=15)  # Minarea should deal with hot pixels.
                    sources.sort(order = 'cflux')
                    print('No. of detections:  ', len(sources))
                    ix, iy = self.img.shape
                    r0 = 0
                    """
                    ToDo here:  1) do not deal with a source nearer than 5% to an edge.
                    2) do not pick any saturated sources.
                    3) form a histogram and then pick the median winner
                    4) generate data for a report.
                    5) save data and image for engineering runs.
                    """
                    border_x = int(ix*0.05)
                    border_y = int(iy*0.05)
                    r0 = []
                    for sourcef in sources:
                        if border_x < sourcef['x'] < ix - border_x and \
                            border_y < sourcef['y'] < iy - border_y and \
                            sourcef['peak']  < 55000 and sourcef['cpeak'] < 55000:  #Consider a lower bound
                            a0 = sourcef['a']
                            b0 = sourcef['b']
                            r0.append(round(math.sqrt(a0*a0 + b0*b0), 2))
                    scale = self.config['camera'][self.name]['settings']['pix_scale']
                    result['FWHM'] = round(np.median(r0)*scale, 3)   #@0210524 was 2x larger but a and b are diameters not radii
                    result['mean_focus'] =  avg_foc[1]

                    focus_image = True
                else:
                    focus_image = False

                    #return result   #Used if focus not saved in calibs.
                try:
                    hdu = fits.PrimaryHDU(self.img)
                    self.img = None    #  Does this free up any resource?
                    # assign the keyword values and comment of the keyword as a tuple to write both to header.
                    hdu.header['BUNIT']    = ('adu', 'Unit of array values')
                    hdu.header['CCDXPIXE'] = (self.camera.PixelSizeX, '[um] Size of unbinned pixel, in X')  # DEH maybe change config units to meters or convert to m?
                    hdu.header['CCDYPIXE'] = (self.camera.PixelSizeY, '[um] Size of unbinned pixel, in Y')
                    hdu.header['XPIXSZ']   = (round(float(self.camera.PixelSizeX*self.camera.BinX), 3), '[um] Size of binned pixel')
                    hdu.header['YPIXSZ']   = (round(float(self.camera.PixelSizeY*self.camera.BinY), 3), '[um] Size of binned pixel')
                    try:
                        hdu.header['XBINING'] = (self.camera.BinX, 'Pixel binning in x direction')
                        hdu.header['YBINING'] = (self.camera.BinY, 'Pixel binning in y direction')
                    except:
                        hdu.header['XBINING'] = (1, 'Pixel binning in x direction')
                        hdu.header['YBINING'] = (1, 'Pixel binning in y direction')
                    hdu.header['CCDSUM']   = (self.ccd_sum, 'Sum of chip binning')
                    # DEH pulls from config; master config will need to include keyword, or this line will need to change
                    
                    hdu.header['RDMODE'] = (self.config['camera'][self.name]['settings']['read_mode'], 'Camera read mode')
                    hdu.header['RDOUTM'] = (self.config['camera'][self.name]['settings']['readout_mode'], 'Camera readout mode')
                    hdu.header['RDOUTSP'] = (self.config['camera'][self.name]['settings']['readout_speed'], '[FPS] Readout speed')
                    if self.maxim:

                        hdu.header['CCDSTEMP'] = (round(self.camera.TemperatureSetpoint, 3), '[deg C] CCD set temperature')
                        hdu.header['CCDATEMP'] = (round(self.camera.Temperature, 3), '[deg C] CCD actual temperature')
                        
                    if self.ascom:
                        hdu.header['CCDSTEMP'] = (round(self.camera.SetCCDTemperature, 3), '[deg C] CCD set temperature')
                        hdu.header['CCDATEMP'] = (round(self.camera.CCDTemperature, 3), '[deg C] CCD actual temperature')
                    hdu.header['COOLERON'] = self._cooler_on()
                    hdu.header['INSTRUME'] = (self.camera_model, 'Instrument used')
                    hdu.header['CAMNAME']  = (self.alias, 'Name of camera')
                    hdu.header['DETECTOR'] = (self.config['camera'][self.name]['detector'], 'Name of camera detector')
                    hdu.header['CAMMANUF'] = (self.config['camera'][self.name]['manufacturer'], 'Name of camera manufacturer')
                    hdu.header['GAIN']     = (self.config['camera'][self.name]['settings']['reference_gain'][0], '[e-/ADU] Pixel gain')
                    hdu.header['RDNOISE']  = (self.config['camera'][self.name]['settings']['reference_noise'][0], '[e-/pixel] Read noise')
                    hdu.header['CMOSCAM']  = (self.is_cmos, 'Is CMOS camera')
                    hdu.header['FULLWELL'] = (self.config['camera'][self.name]['settings']['fullwell_capacity'], 'Full well capacity')
                    hdu.header['CMOSGAIN']  = (0, 'CMOS Camera System Gain')
                    hdu.header['CMOSOFFS']  = (10, 'CMOS Camera offset')
                    hdu.header['CAMOFFS']  = (10, 'Camera offset')
                    hdu.header['CAMGAIN']  = (0, 'Camera gain')
                    hdu.header['CAMUSBT']  = (60, 'Camera USB traffic')
                    hdu.header['TIMESYS']  = ('UTC', 'Time system used')
                    hdu.header['DATE'] = (datetime.date.strftime(datetime.datetime.utcfromtimestamp(self.t2),'%Y-%m-%d'), 'Date FITS file was written')
                    hdu.header['DATE-OBS'] = (datetime.datetime.isoformat(datetime.datetime.utcfromtimestamp(self.t2)), \
                                              'Start date and time of observation')
                    hdu.header['DAY-OBS'] = (g_dev['day'], 'Date at start of observing night')
                    hdu.header['MJD-OBS'] = (Time(self.t2, format='unix').mjd, '[UTC days] Modified Julian Date start date/time')
                    hdu.header['JD-START'] = (Time(self.t2 , format='unix').jd, '[UTC days] Julian Date at start of exposure')
                    #hdu.header['JD-HELIO'] = 'bogus'       # Heliocentric Julian Date at exposure midpoint
                    hdu.header['OBSTYPE'] = (frame_type.upper(), 'Observation type')   #This report is fixed and it should vary...NEEDS FIXING!
                    hdu.header['EXPTIME']  = (exposure_time, '[s] Requested exposure length')   # This is the exposure in seconds specified by the user
                    hdu.header['BUNIT']    = 'adu'
                    hdu.header['DATE-OBS'] = datetime.datetime.isoformat(datetime.datetime.utcfromtimestamp(self.t2))
                    hdu.header['EXPTIME']  = exposure_time   #This is the exposure in seconds specified by the user
                    hdu.header['EXPOSURE'] = exposure_time   #Ideally this needs to be calculated from actual times
                    hdu.header['FILTER ']  = self.current_filter  # NB this should read from the wheel!
                    hdu.header['FILTEROF'] = self.current_offset
                    #hdu.header['EXPOSURE'] = (self.t?-self.t2, '[s] Actual exposure length')   # Calculated from actual times
                    hdu.header['FILTER']  = (self.current_filter, 'Filter type')  # NB this should read from the wheel!
                    hdu.header['FILTEROF'] = (self.current_offset, 'Filer offset')
                    hdu.header['FILTRNUM'] = ('PTR_ADON_HA_0023',  'An index into a DB')  #Get a number from the hardware or via Maxim.
                    if g_dev['scr'] is not None and frame_type == 'screenflat':
                        hdu.header['SCREEN']   = (int(g_dev['scr'].bright_setting), 'Screen brightness setting')
                        
# =============================================================================
#                     #WER:  Darren these values are nominal with respect to a raw chip and then delineate which
#                     #zones of the chip are what.  In our case we are only entering this region with Trimmed
#                     #Data  The Biassec and Trimsec are essentially zero and detsec = datasec.  This is not 
#                     #always the case.  This all needs re-thinking if we are going to Run BANSAI at site.
#                         
#                     # DEH finish these keywords, for BANZAI. all of these should be a string of format '[x1:x2,y1:y2]'
#                     # biassec needs to change, the overscan can be a region larger than 1-pixel-wide column.
#                     # detsec also needs to be changed appropriately.
#
# =============================================================================
                    
                    hdu.header['BIASSEC'] = ('['+str(int(self.overscan_x/self.bin_x))+':'+str(int(self.overscan_x/self.bin_x + 1))+','+ \
                                             str(int(self.overscan_y/self.bin_y))+':'+str(self.camera.NumY)+']', \
                                             '[binned pixel] Section of bias/overscan data')
                    hdu.header['DATASEC'] = ('['+str(self.camera_start_x+1)+':'+str(self.camera.NumX)+','+ \
                                             str(self.camera_start_y+1)+':'+str(self.camera.NumY)+']', '[binned pixel] Data section')
                    hdu.header['DETSEC'] = (hdu.header['DATASEC'], '[binned pixel] Section of useful data')
                    hdu.header['TRIMSEC'] = ('', '[binned pixel] Section of useful data')
                    hdu.header['SATURATE'] = (float(self.config['camera'][self.name]['settings']['saturate']), '[ADU] Saturation level')  # will come from config(?)
                    hdu.header['MAXLIN'] = (float(self.config['camera'][self.name]['settings']['max_linearity']), '[ADU] Non-linearity level')

                    if self.pane is not None:
                        hdu.header['MOSAIC'] = (True, 'Is mosaic')
                        hdu.header['PANE'] = self.pane
                    hdu.header['TELESCOP'] = (self.config['telescope']['telescope1']['desc'], 'Name of the telescope')
                    hdu.header['FOCAL']    = (round(float(self.config['telescope']['telescope1']['focal_length']), 2), \
                                              '[mm] Telescope focal length')
                    hdu.header['APR-DIA']  = (round(float(self.config['telescope']['telescope1']['aperture']), 2), \
                                              '[mm] Telescope aperture')
                    hdu.header['APR-AREA'] = (round(float(self.config['telescope']['telescope1']['collecting_area']), 1), \
                                              '[mm^2] Telescope collecting area')
                    hdu.header['LATITUDE']  = (round(float(self.config['latitude']), 6), '[Deg N] Telescope Latitude')
                    hdu.header['LONGITUD'] = (round(float(self.config['longitude']), 6), '[Deg E] Telescope Longitude')
                    hdu.header['HEIGHT'] = (round(float(self.config['elevation']), 2), '[m] Altitude of Telescope above sea level')
                    hdu.header['MPC-CODE'] = (self.config['mpc_code'], 'Site code')       # This is made up for now.
                    hdu.header['OBJECT']   = (g_dev['mnt'].object, 'Object name')
                    #hdu.header['RA']  = (g_dev['mnt'].current_icrs_ra, '[deg] Telescope right ascension')
                    #hdu.header['DEC'] = (g_dev['mnt'].current_icrs_dec, '[deg] Telescope declination')
                    hdu.header['RA'] = (ptr_utility.hToH_MS(g_dev['mnt'].current_icrs_ra), '[HH MM SS sss] Telescope right ascension')
                    hdu.header['DEC'] = (ptr_utility.dToD_MS(g_dev['mnt'].current_icrs_dec), '[sDD MM SS ss] Telescope declination')
                    hdu.header['TARG-CHK'] = (g_dev['mnt'].current_icrs_ra + g_dev['mnt'].current_icrs_dec, '[deg] Sum of RA and dec')
                    hdu.header['CATNAME']  = (g_dev['mnt'].object, 'Catalog object name')
                    hdu.header['CAT-RA']   = (g_dev['mnt'].current_icrs_ra, '[deg] Catalog RA of object')
                    hdu.header['CAT-DEC']  = (g_dev['mnt'].current_icrs_dec, '[deg] Catalog Dec of object')
                    hdu.header['TARGRA']  = g_dev['mnt'].current_icrs_ra
                    hdu.header['TARGDEC'] = g_dev['mnt'].current_icrs_dec

                    hdu.header['SID-TIME'] = (self.pre_mnt[3], '[deg] Sidereal time')
                    hdu.header['OBJCTRA']  = (self.pre_mnt[1], '[deg] Object RA')
                    hdu.header['OBJCTDEC'] = (self.pre_mnt[2], '[deg] Object dec')
                    #hdu.header['OBJCTRA2'] = (self.pre_mnt[1], '[deg] Object RA 2')
                    #hdu.header['OBJCDEC2'] = (self.pre_mnt[2], '[deg] Object dec 2')
                    #hdu.header['OBRARATE'] = self.pre_mnt[4]
                    #hdu.header['OBDECRAT'] = self.pre_mnt[5]
                    try:
                        hdu.header['OBSERVER'] = (self.user_name, 'Observer name')  # userid
                    except:
                        hdu.header['OBSERVER'] = ("kilroy visited", 'Observer name')  # userid
                    hdu.header['OBSNOTE']  = self.hint[0:54]            #Needs to be truncated.
                    if self.maxim:
                        hdu.header['FLIPSTAT'] = 'None'   # This is a maxim camera setup, not a flip status
                    #hdu.header['SEQCOUNT'] = (int(counter), 'Image sequence counter')
                    hdu.header['DITHER']   = (0, '[] Dither')
                    hdu.header['OPERATOR'] = ("WER", 'Site operator')
                    hdu.header['ENCLOSUR'] = (self.config['enclosure']['enclosure1']['name'], 'Enclosure description')   # "Clamshell"   #Need to document shutter status, azimuth, internal light.
                    #NB NB NB Need to add other dome status reports
                    if g_dev['enc'].is_dome:
                        hdu.header['DOMEAZ'] = (g_dev['enc'].status['dome_azimuth'], 'Dome azimuth')
                    #else:
                    #     hdu.header['ENCAZ']    = ("", '[deg] Enclosure azimuth')   #Need to document shutter status, azimuth, internal light.
                    hdu.header['ENCLIGHT'] = ("Off/White/Red/NIR", 'Enclosure lights')
                    hdu.header['ENCRLIGT'] = ("", 'Enclosure red lights state')
                    hdu.header['ENCWLIGT'] = ("", 'Enclosure white lights state')
                    if g_dev['enc'] is not None:
                        try:
                            
                            hdu.header['ENC1STAT'] = g_dev['enc'].status['shutter_status']  #['shutter_status'], 'Shutter status')   #"Open/Closed" enclosure 1 status
                        except:
                            pass

                    #  if gather_status:
                    hdu.header['MNT-SIDT'] = (avg_mnt['sidereal_time'], '[deg] Mount sidereal time')
                    hdu.header['MNT-RA']   = (avg_mnt['right_ascension'], '[deg] Mount RA')
                    ha = avg_mnt['sidereal_time'] - avg_mnt['right_ascension']
                    while ha >= 12:
                        ha -= 24.
                    while ha < -12:
                        ha += 24.
                    hdu.header['MNT-HA']   = (round(ha, 5), '[deg] Average mount hour angle')  #Note these are average mount observed values.
                    g_dev['ha'] = round(ha, 5)
                    hdu.header['MNT-DEC']  = (avg_mnt['declination'], '[deg] Average mount declination')
                    hdu.header['MNT-RAV']  = (avg_mnt['tracking_right_ascension_rate'], '[] Mount tracking RA rate')
                    hdu.header['MNT-DECV'] = (avg_mnt['tracking_declination_rate'], '[] Mount tracking dec rate')
                    hdu.header['AZIMUTH '] = (avg_mnt['azimuth'], '[deg] Azimuth axis positions')
                    hdu.header['ALTITUDE'] = (avg_mnt['altitude'], '[deg] Altitude axis position')
                    hdu.header['ZENITH'] = (avg_mnt['zenith_distance'], '[deg] Zenith')
                    hdu.header['AIRMASS'] = (avg_mnt['airmass'], 'Effective mean airmass')
                    g_dev['airmass'] = float(avg_mnt['airmass'])
                    hdu.header['REFRACT'] = (round(g_dev['mnt'].refraction_rev, 3),'asec')
                    hdu.header['MNTRDSYS'] = (avg_mnt['coordinate_system'], 'Mount coordinate system')
                    hdu.header['POINTINS'] = (avg_mnt['instrument'], '')
                    hdu.header['MNT-PARK'] = (avg_mnt['is_parked'], 'Mount is parked')
                    hdu.header['MNT-SLEW'] = (avg_mnt['is_slewing'], 'Mount is slewing')
                    hdu.header['MNT-TRAK'] = (avg_mnt['is_tracking'], 'Mount is tracking')
                    #if self.config['site'] == 'mrc':
                    if pier_side == 0:
                        hdu.header['PIERSIDE'] = 'Look West'
                        pier_string = 'lw-'
                    elif pier_side == 1:
                        hdu.header['PIERSIDE'] = 'Look East'
                        pier_string = 'le-'
                    else:
                        hdu.header['PIERSIDE'] = 'Undefined'
                        pier_string = ''
                    hdu.header['HACORR'] = (g_dev['mnt'].ha_corr, '[deg] Hour angle correction')    #Should these be averaged?
                    hdu.header['DECCORR'] = (g_dev['mnt'].dec_corr, '[deg] Declination correction')
                    hdu.header['IMGFLIP'] = (False, 'Is flipped')
                    hdu.header['OTA'] = ""
                    hdu.header['SELECTEL'] = "tel1"
                    hdu.header['ROTATOR']  = (self.config['rotator']['rotator1']['name'], 'Rotator name')
                    hdu.header['ROTANGLE'] = (avg_rot[1], '[deg] Rotator angle')
                    hdu.header['ROTMOVNG'] = (avg_rot[2], 'Rotator is moving')
                    hdu.header['FOCUS'] = (self.config['focuser']['focuser1']['name'], 'Focuser name')
                    hdu.header['FOCUSPOS'] = (avg_foc[1], '[um] Focuser position')
                    hdu.header['FOCUSTMP'] = (avg_foc[2], '[deg C] Focuser temperature')
                    hdu.header['FOCUSMOV'] = (avg_foc[3], 'Focuser is moving')
                    
                    hdu.header['WXSTATE'] = (g_dev['ocn'].wx_is_ok, 'Weather system state')
                    hdu.header['SKY-TEMP'] = (avg_ocn[1], '[deg C] Sky temperature')
                    hdu.header['AIR-TEMP'] = (avg_ocn[2], '[deg C] External temperature')
                    hdu.header['HUMIDITY'] = (avg_ocn[3], '[%] Percentage humidity')
                    hdu.header['DEWPOINT'] = (avg_ocn[4], '[deg C] Dew point')
                    hdu.header['WINDSPEE'] = (avg_ocn[5], '[km/h] Wind speed')
                    hdu.header['PRESSURE'] = (avg_ocn[6], '[mbar] Atmospheric pressure')
                    hdu.header['CALC-LUX'] = (avg_ocn[7], '[mag/arcsec^2] Expected sky brightness')
                    hdu.header['SKYMAG']  = (avg_ocn[8], '[mag/arcsec^2] Measured sky brightness')

                    self.pix_ang = (self.camera.PixelSizeX*self.camera.BinX/(float(self.config['telescope'] \
                                              ['telescope1']['focal_length'])*1000.))
                    hdu.header['PIXSCALE'] = (round(math.degrees(math.atan(self.pix_ang))*3600., 4), '[arcsec/pixel] Nominal pixel scale on sky')
                    hdu.header['REQNUM']   = ('00000001', 'Request number')                  
                    hdu.header['ISMASTER'] = (False, 'Is master image')
                    current_camera_name = self.alias
                    next_seq = next_sequence(current_camera_name)
                    hdu.header['FRAMENUM'] = (int(next_seq), 'Running frame number')                                        
                    # DEH I need to understand these keywords better before writing header comments.
                    hdu.header['PEDASTAL'] = (-pedastal,  'adu, add this for zero based image.')
                    hdu.header['ERRORVAL'] = 0
                    hdu.header['PATCH']    = bi_mean - pedastal    #  A crude value for the central exposure
                    hdu.header['IMGAREA' ] = opt['area']
                    hdu.header['XORGSUBF'] = self.camera_start_x    #This makes little sense to fix...  NB ALL NEEDS TO COME FROM CONFIG!!
                    hdu.header['YORGSUBF'] = self.camera_start_y
                    #hdu.header['BLKUID']   = ('None', 'Group type')
                    #hdu.header['BLKSDATE'] = ('None', 'Group unique ID

                    try:
                        hdu.header['USERNAME'] = self.user_name
                        hdu.header ['USERID']  = self.user_id
                    except:

                        hdu.header['USERNAME'] = self.last_user_name
                        hdu.header ['USERID']  = self.last_user_id
                        print("User_name or id not found, using prior.")  #Insert last user nameand ID here if they are not supplied.
                    
                    # NB This needs more development
                    im_type = 'EX'   #or EN for engineering....
                    f_ext = ""
                    if frame_type in ('bias', 'dark', 'lampflat', 'skyflat', 'screenflat', 'solarflat', 'arc'):
                        f_ext = "-"
                        if opt['area'] == 150:
                            f_ext += 'f'
                        if frame_type[0:4] in ('bias', 'dark'):
                            f_ext += frame_type[0] + "_" + str(self.camera.BinX)
                        if frame_type in ('lampflat', 'skyflat',' screenflat',  'solarflat', 'arc', 'expose'):
                            f_ext += frame_type[:2] + "_" + str(self.camera.BinX) + '_' + str(self.current_filter)
                    # if frame_type[-4:] == 'flat':
                    #     f_ext = '-' + str(self.current_filter)    #Append flat string to local image name
                    cal_name = self.config['site'] + '-' + current_camera_name + '-' + g_dev['day'] + '-' + \
                                                next_seq  + f_ext + '-'  + im_type + '00.fits'
                    raw_name00 = self.config['site'] + '-' + current_camera_name + '-' + g_dev['day'] + '-' + \
                        next_seq  + '-' + im_type + '00.fits'
                    red_name01 = self.config['site'] + '-' + current_camera_name + '-' + g_dev['day'] + '-' + \
                        next_seq  + '-' + im_type + '01.fits'
                    red_name01_lcl = red_name01[:-9]+ pier_string + self.current_filter +"-" + red_name01[-9:]
                    if self.pane is not None:
                        red_name01_lcl = red_name01_lcl[:-9] + pier_string + 'p' + str(abs(self.pane)) + "-" + red_name01_lcl[-9:]
                    #Cal_ and raw_ names are confusing
                    i768sq_name = self.config['site'] + '-' + current_camera_name + '-' + g_dev['day'] + '-' + \
                        next_seq  + '-' + im_type + '10.fits'
                    jpeg_name = self.config['site'] + '-' + current_camera_name + '-' + g_dev['day'] + '-' + \
                        next_seq  + '-' + im_type + '10.jpg'
                    text_name = self.config['site'] + '-' + current_camera_name + '-' + g_dev['day'] + '-' + \
                        next_seq  + '-' +  im_type + '00.txt'
                    im_path_r = self.camera_path

                    #lng_path = self.lng_path

                    hdu.header['FILEPATH'] = str(im_path_r) +'to_AWS/'
                    hdu.header['FILENAME'] = str(raw_name00)

                    try: #  NB relocate this to Expose entry area.  Fill out except.  Might want to check on available space.
                        im_path_r = self.camera_path
                        os.makedirs(im_path_r + g_dev['day'] + '/to_AWS/', exist_ok=True)
                        os.makedirs(im_path_r + g_dev['day'] + '/raw/', exist_ok=True)
                        os.makedirs(im_path_r + g_dev['day'] + '/calib/', exist_ok=True)
                        os.makedirs(im_path_r + g_dev['day'] + '/reduced/', exist_ok=True)
                        im_path   = im_path_r + g_dev['day'] + '/to_AWS/'
                        raw_path  = im_path_r + g_dev['day'] + '/raw/'
                        cal_path  = im_path_r +  g_dev['day'] +'/calib/'
                        red_path  = im_path_r + g_dev['day'] + '/reduced/'

                    except:
                        pass

                    text = open(im_path + text_name, 'w')  #This is needed by AWS to set up database.
                    text.write(str(hdu.header))
                    text.close()
                    text_data_size = min(len(str(hdu.header)) - 4096, 2048)
                    paths = {'im_path':  im_path,
                             'raw_path':  raw_path,
                             'cal_path':  cal_path,
                             'red_path':  red_path,
                             'red_path_aux':  None,
                             'cal_name':  cal_name,
                             'raw_name00': raw_name00,
                             'red_name01': red_name01,
                             'red_name01_lcl': red_name01_lcl,
                             'i768sq_name10': i768sq_name,
                             'i768sq_name11': i768sq_name,
                             'jpeg_name10': jpeg_name,
                             'jpeg_name11': jpeg_name,
                             'text_name00': text_name,
                             'text_name10': text_name,
                             'text_name11': text_name,
                             'frame_type':  frame_type
                             }
                    if  self.config['site'] == 'saf':
                        os.makedirs(self.alt_path +  g_dev['day'] + '/reduced/', exist_ok=True)
                        red_path_aux = self.alt_path +  g_dev['day'] + '/reduced/'
                        paths['red_path_aux'] = red_path_aux
                    #script = None
                    '''
                    self.enqueue_image(text_data_size, im_path, text_name)
                    self.enqueue_image(jpeg_data_size, im_path, jpeg_name)
                    if not quick:
                        self.enqueue_image(db_data_size, im_path, db_name)
                        self.enqueue_image(raw_data_size, im_path, raw_name01)
                    '''

                    if focus_image and not solve_it:
                        #Note we do not reduce focus images, except above in focus processing.
                        cal_name = cal_name[:-9] + 'F012' + cal_name[-7:]  # remove 'EX' add 'FO'   Could add seq to this
                        hdu.writeto(cal_path + cal_name, overwrite=True)
                        focus_image = False
                        return result
                    if focus_image and solve_it :

                        cal_name = cal_name[:-9] + 'FF' + cal_name[-7:]  # remove 'EX' add 'FO'   Could add seq to this
                        hdu.writeto(cal_path + cal_name, overwrite=True)
                        focus_image = False
                        try:
                            #wpath = 'C:/000ptr_saf/archive/sq01/20210528/reduced/saf-sq01-20210528-00019785-le-w-EX01.fits'
                            time_now = time.time()
                            solve = platesolve.platesolve(cal_path + cal_name, 1.06) #hdu.header['PIXSCALE'])
                            print("PW Solves: " ,solve['ra_j2000_hours'], solve['dec_j2000_degrees'])
                            TARGRA  = g_dev['mnt'].current_icrs_ra
                            TARGDEC = g_dev['mnt'].current_icrs_dec
                            RAJ2000 = solve['ra_j2000_hours']
                            DECJ2000 = solve['dec_j2000_degrees']
                            err_ha = TARGRA - RAJ2000
                            err_dec = TARGDEC - DECJ2000
                            print("err ra, dec:  ", err_ha, err_dec)
                            g_dev['mnt'].set_last_reference(err_ha, err_dec, time_now)
                            return result
                        except:
                            print(cal_path + cal_name, "  was not solved, marking to skip in future, sorry!")
                            #g_dev['mnt'].reset_last_reference()
                            return result
                           #Return to classic processing
                       
                        

                    # if  not script in ('True', 'true', 'On', 'on'):   #  not quick and    #Was moved 20201022 for grid
                    #     if not quick:
                    self.enqueue_for_AWS(text_data_size, im_path, text_name)
                    self.to_reduce((paths, hdu))
                    hdu.writeto(raw_path + raw_name00, overwrite=True)   #Save full raw file locally
                    g_dev['obs'].send_to_user("Raw image saved locally. ", p_level='INFO')

                    if frame_type in ('bias', 'dark', 'screenflat', 'skyflat'):
                        if not self.hint[0:54] == 'Flush':
                            hdu.writeto(cal_path + cal_name, overwrite=True)
                        else:
                            pass
                        try:
                            os.remove(self.camera_path + 'newest.fits')
                        except:
                            pass    #  print ("File newest.fits not found, this is probably OK")
                        result = {'patch': bi_mean,
                                'calc_sky': 0}  #avg_ocn[7]}
                        return result #  Note we are not calibrating. Just saving the file.
                    # elif frame_type in ['light']:
                    #     self.enqueue_for_AWS(reduced_data_size, im_path, red_name01)

                   #print("\n\Finish-Exposure is complete, saved:  " + raw_name00)#, raw_data_size, '\n')
                    g_dev['obs'].update_status()
                    result['mean_focus'] = avg_foc[1]
                    result['mean_rotation'] = avg_rot[1]
                    if not focus_image:
                        result['FWHM'] = None
                    result['half_FD'] = None
                    result['patch'] = bi_mean - self.overscan
                    result['calc_sky'] = 0 #avg_ocn[7]
                    result['temperature'] = 0 #avg_foc[2]
                    # print('GAIN: ', result['patch'], avg_ocn[7], exposure_time, 'g: ', \
                    #      g := round(result['patch']/avg_ocn[7]/exposure_time, 6))

                    result['gain'] = 0
                    result['filter'] = self.current_filter
                    result['error'] == False
                    g_dev['obs'].send_to_user("Expose cycle completed.", p_level='INFO')

                    return result
                except Exception as e:
                    print('Header assembly block failed: ', e)
                    try:
                        hdu = None
                    except:
                        pass
                    # try:
                    #     hdu1 = None
                    # except:
                    #     pass
                    self.t7 = time.time()
                    result = {'error': True}
                return result
            else:
                time.sleep(1)
                #g_dev['obs'].update_status()
                self.t7 = time.time()
                remaining = round(self.completion_time - self.t7, 1)
                print("Exposure time remaining:  " + str(remaining))
                g_dev['obs'].send_to_user("Exposure time remaining:  " + str(remaining), p_level='INFO')
                if remaining < -30:
                    print("Camera timed out, not connected")
                    result = {'error': True}
                    return result


                #it takes about 15 seconds from AWS to get here for a bias.
        # except Exception as e:
        #     breakpoint()
        #     counter += 1
        #     time.sleep(.01)
        #     print('Was waiting for exposure end, arriving here is bad news:  ', e)

        # result = {'error': True}
        # return  result
    def enqueue_for_AWS(self, priority, im_path, name):
        image = (im_path, name)
        g_dev['obs'].aws_queue.put((priority, image), block=False)

    def to_reduce(self, to_red):
        #print('Passed to to_reduce:  ', to_red[0], to_red[1].data.shape, to_red[1].header['FILTER'])
        g_dev['obs'].reduce_queue.put(to_red, block=False)<|MERGE_RESOLUTION|>--- conflicted
+++ resolved
@@ -242,10 +242,6 @@
             print('Control via Maxim camera interface, Telescope is NOT connected to Maxim.')
         #print('Maxim is connected:  ', self._connect(True))
         setpoint =(float(self.config['camera'][self.name]['settings']['temp_setpoint']))
-<<<<<<< HEAD
-
-=======
->>>>>>> b2296cae
         self._set_setpoint(setpoint)
         print('Cooler started @:  ', self._setpoint())
 
