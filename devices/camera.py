--- conflicted
+++ resolved
@@ -114,10 +114,6 @@
 NOTES   	= '        '
 ROWORDER	= 'TOP-DOWN' /          Image write order, BOTTOM-UP or TOP-DOWN
 FLIPSTAT	= '        '
-
-                                                                                                   1         1         1       1
-         1         2         3         4         5         6         7         8         9         0         1         2       2
-12345678901234567890123456789012345678901234567890123456789012345678901234567890123456789012345678901234567890123456789012345678
 """
 dgs = "°"
 # These should eventually be in a utility module
@@ -735,7 +731,6 @@
         if self.user_name != self.last_user_name:
             self.last_user_name = self.user_name
         if action == "expose" and not self.exposure_busy:
-
             self.expose_command(req, opt, do_sep=True, quick=False)
             self.exposure_busy = False  # Hangup needs to be guarded with a timeout.
             self.active_script = None
@@ -871,12 +866,8 @@
             bin_x = self.config["camera"][self.name]["settings"]["default_bin"][0]
 
         if bin_x == '"maximum"':
-<<<<<<< HEAD
-            bin_x = self.config["camera"][self.name]["settings"]["max_res_bin"]
-=======
             bin_x = self.config["camera"][self.name]["settings"]["maximum_bin"][0]
 
->>>>>>> 59011b32
         if bin_x in [
             "4 4",
             4,
@@ -898,8 +889,6 @@
             bin_x = 3
             self.ccd_sum = "3 3"
         elif bin_x in [
-            '"optimal"',
-            'optimal',
             "2 2",
             2,
             "2, 2",
@@ -910,11 +899,6 @@
             bin_x = 2
             self.ccd_sum = "2 2"
         elif bin_x in [
-<<<<<<< HEAD
-            '"maximum"',
-            'maximum',
-=======
->>>>>>> 59011b32
             "1 1",
             1,
             "1, 1",
@@ -934,7 +918,7 @@
         ]:  # 0,0 is an indicator for selecting the default binning
             bin_x = self.config["camera"][self.name]["settings"]["default_bin"][0]
             self.ccd_sum = str(bin_x) + " " + str(bin_x)
-        else: #Something unanticipated was supplied.
+        else:
             bin_x = self.config['camera'][self.name]['settings']['default_bin'][0]
             self.ccd_sum = str(bin_x) + ' ' + str(bin_x)
 
@@ -1266,10 +1250,7 @@
                                 g_dev["ocn"].get_quick_status(self.pre_ocn)
                             except:
                                 plog("Enclosure quick status failed")
-                            try:
-                                g_dev["foc"].get_quick_status(self.pre_foc)
-                            except:
-                                plog("Early focus quick status failed line camera 1258")
+                            g_dev["foc"].get_quick_status(self.pre_foc)
                             try:
                                 g_dev["rot"].get_quick_status(self.pre_rot)
                             except:
@@ -1506,7 +1487,6 @@
             self.post_rot = []
             self.post_foc = []
             self.post_ocn = []
-
             try:
                 g_dev["mnt"].get_quick_status(
                     self.post_mnt
@@ -1618,13 +1598,14 @@
 
                 time.sleep(0.1)
                 self.t4p4 = time.time()
-                # As read, this is a Windows Safe Array of Longs
+
                 self.img = np.array(self._getImageArray()).astype("uint16")
-
-                self.t4p5 = (time.time())
-                if True or frame_type in ["bias", "dark"] or frame_type[-4:] == ['flat']:
+                self.t4p5 = (
+                    time.time()
+                )  # As read, this is a Windows Safe Array of Longs
+                if frame_type in ["bias", "dark"] or frame_type[-4:] == ['flat']:
                     plog(
-                        "Median of full area image,  bias, dark or flat image:  ",
+                        "Median of full area bias, dark or flat image:  ",
                         np.median(self.img),
                     )
 
@@ -2574,12 +2555,7 @@
                             
                         # Quick flat flat frame
                         try:
-<<<<<<< HEAD
-                            tempFlatFrame = np.load(self.flatFiles[self.current_filter])
-                            
-=======
                             tempFlatFrame = np.load(self.flatFiles[str(self.current_filter + "_bin" + str(tempBinningCodeX))])
->>>>>>> 59011b32
 
                             hdusmall.data = np.divide(hdusmall.data, tempFlatFrame)
                             del tempFlatFrame
@@ -3062,7 +3038,6 @@
                                 del colour_img
                             else:
                                 # Making cosmetic adjustments to the image array ready for jpg stretching
-                            #breakpoint()
                                 hdusmall.data = np.asarray(hdusmall.data)
                                 hdusmall.data[
                                     hdusmall.data
@@ -3098,7 +3073,6 @@
                                     paths["im_path"] + paths["jpeg_name10"],
                                     stretched_data_uint8,
                                 )
-                                
                                 del stretched_data_uint8
                             
 
