import win32com.client
import pythoncom
import redis
import time
import datetime
import os
import math
import numpy as np
from astropy.io import fits
from astropy.table import Table
from astropy.utils.data import get_pkg_data_filename
import sep
import glob
import shelve

from os.path import join, dirname, abspath

from skimage import data, io, filters
from skimage.transform import resize
from skimage import img_as_float
from skimage import exposure
from skimage.io import imsave
import matplotlib.pyplot as plt

from PIL import Image
from global_yard import g_dev
from processing.calibration import calibrate
from devices.sequencer import Sequencer
from devices.darkslide import Darkslide

"""
Camera note 20200427.

The goal is refactor this module so we use class attributes more and do not carry them
as parameters in various calls.  Try to use keywords as 'instructions' for processing steps
downstream.  When returning from calls use a dictionary to report results.  Support
synchronous and async reductions.  If the ccd has overscan, incorporate that step into
the immediate processing with trim

Camera Note 20200510.

Beating on camera waiting for long exposures causes Maxim to disconnect.  So instead we
will not look for ImageReady until 'exptime + nominal readout delay - 1 second.'
However every 30 seconds during that wait we will check the camera is connected. if it
drops out we setup the wait and report a failed exposure.

Next add an exposure retry loop: for now retry three times then fail up the call chain.

Reporting camera status should NOT normally provoke the camera when it is exposing. Instead
just report the % complete or estimated time to completion.

The camera operates in  Phase_1:  Setup Exposure, then Phase 2 Take the exposure, then Phase 3
fill out fits headers and save the exposure.  Phase 2, and maybe  Phase 3, are wrapped in the retry-three-
times framework. Next is Phase 4 -- local calibrate and analyze, then Phase 5 -- send to AWS.

Note Camera at saf just set to hardware binning.


"""

#These should eventually be in a utility module
def next_sequence(pCamera):
    global SEQ_Counter
    camShelf = shelve.open(g_dev['cam'].site_path + 'ptr_night_shelf/' + pCamera)
    #print('Shelf:  ', camShelf)
    sKey = 'Sequence'
    #print(type(sKey), sKey)
    seq = camShelf[sKey]      #get an 8 character string
    seqInt = int(seq)
    seqInt += 1
    seq = ('0000000000'+str(seqInt))[-8:]
    #print(pCamera,seq)
    camShelf['Sequence'] = seq
    camShelf.close()
    SEQ_Counter = seq
    return seq

def reset_sequence(pCamera):
    camShelf = shelve.open(g_dev['cam'].site_path + 'ptr_night_shelf/' + str(pCamera))
    #seq = camShelf['Sequence']      # a 9 character string
    seqInt = int(-1)
    seqInt  += 1
    seq = ('0000000000'+str(seqInt))[-8:]
    print('Making new seq: ' , pCamera, seq)
    camShelf['Sequence'] = seq
    camShelf.close()
    return seq

# Default filter needs to be pulled from site camera or filter config
# NB this routine is duplicated in sequencer.py. Bad form.



class Camera:

    """
    http://ascom-standards.org/Help/Developer/html/T_ASCOM_DriverAccess_Camera.htm
    """

    ###filter, focuser, rotator must be set up prior to camera.

    def __init__(self, driver: str, name: str, config: dict):
        """
        Added monkey patches to make ASCOM/Maxim differences
        go away from the bulk of the in-line code.

        Try to be more consistent about use of filter names rather than
        numbers.

        """

        self.name = name
        g_dev['cam'] = self
        self.config = config
        win32com.client.pythoncom.CoInitialize()
        self.camera = win32com.client.Dispatch(driver)
        #self.camera = win32com.client.Dispatch('ASCOM.FLI.Kepler.Camera')
        #Need logic here if camera denies connection.
        print("Connecting to:  ", driver)


        if driver[:5].lower() == 'ascom':
            print('ASCOM camera is initializing.')
            #Monkey patch in ASCOM specific methods.
            self._connected = self._ascom_connected
            self._connect = self._ascom_connect
            self._setpoint = self._ascom_setpoint
            self._temperature = self._ascom_temperature
            self._expose = self._ascom_expose
            self._stop_expose = self._ascom_stop_expose
            self.description = "ASCOM"
            self.maxim = False
            self.ascom = True
            print('ASCOM is connected:  ', self._connect(True))
            print('Control is ASCOM camera driver.')
        else:
            print('Maxim camera is initializing.')
            #Monkey patch in Maxim specific methods.
            self._connected = self._maxim_connected
            self._connect = self._maxim_connect
            self._setpoint = self._maxim_setpoint
            self._temperature = self._maxim_temperature
            self._expose = self._maxim_expose
            self._stop_expose = self._maxim_stop_expose
            self.description = 'MAXIM'
            self.maxim = True
            self.ascom = False
            print('Maxim is connected:  ', self._connect(True))
            self.app = win32com.client.Dispatch("Maxim.Application")
            self.app.TelescopeConnected = True
            print("Maxim Telescope Connected: ", self.app.TelescopeConnected)
            print('Control is Maxim camera interface.')
        print('Cooler Setpoint:  ', self._setpoint(float(self.config['camera']['camera1']['settings']['temp_setpoint'])))
        print(self._temperature())
        cooler_on = self.config['camera']['camera1'] 
        print('Maxim is connected:  ', self._connect(True))

        print('Setpoint:  ', self._setpoint(float(self.config['camera']['camera1']['settings']['temp_setpoint'])))
        print('Chip Temperature:  ', self._temperature())
        cooler_on = self.config['camera']['camera1'] \
                               ['settings']['cooler_on'] in ['True', 'true', 'Yes', 'yes', 'On', 'on']
        self.camera.CoolerOn = cooler_on
        # NB Should get and report cooer power
        self.current_filter = 0    #W in Apache Ridge case. #This should come from congig, filter section
        self.exposure_busy = False
        self.cmd_in = None
        self.t7 = None
        self.camera_message = '-'
        self.alias = self.config['camera']['camera1']['name']
        self.site_path = self.config['site_path']
        self.archive_path = self.site_path +'archive/'
        self.camera_path = self.archive_path  + self.alias+ "/"
        self.autosave_path = self.camera_path +'autosave/'
        self.lng_path = self.camera_path + "lng/"
        self.seq_path = self.camera_path + "seq/"
        try:
            os.remove(self.camera_path + 'newest.fits')   #NB This needs to properly clean out all autosaves
        except:
            print ("File newest.fits not found, this is probably OK")
        self.is_cmos = False
        if self.config['camera']['camera1']['settings']['is_cmos']  == 'true':
            self.is_cmos = True
        self.camera_model = self.config['camera']['camera1']['desc']
        #NB We are reading from the actual camera or setting as the case may be.  For initial setup,
        #   we pull from config for some of the various settings.
        try:
            self.camera.BinX = int(self.config['camera']['camera1']['settings']['default_bin'][0])
            self.camera.BinY = int(self.config['camera']['camera1']['settings']['default_bin'][1])
            #NB we need to be sure AWS picks up this default.config.site_config['camera']['camera1']['settings']['default_bin'])
        except:
            print('Camera only accepts Bins = 1.')
            self.camera.BinX = 1
            self.camera.BinY = 1
        self.overscan_x =  int(self.config['camera']['camera1']['settings']['overscan_x'])
        self.overscan_y =  int(self.config['camera']['camera1']['settings']['overscan_y'])
        self.camera_x_size = self.camera.CameraXSize  #unbinned values.
        self.camera_y_size = self.camera.CameraYSize  #unbinned
        self.camera_max_x_bin = self.camera.MaxBinX
        self.camera_max_y_bin = self.camera.MaxBinY
        self.camera_start_x = self.camera.StartX
        self.camera_start_y = self.camera.StartY
        self.camera_num_x = self.camera.NumX    #These are affected binned values.
        self.camera_num_y = self.camera.NumY
        self.previous_start_fraction_x = 0.   #These are the subframe **fraction** values for the previous exposure.
        self.previous_start_fraction_y = 0.
        self.previous_num_fraction_x = 1.
        self.previous_num_fraction_y = 1.
        self.previous_start_x = 0.   #These are the subframe **pixel** values for the previous exposure.
        self.previous_start_y = 0.
        self.previous_num_x = 1.
        self.previous_num_y = 1.
        self.previous_image_name = ''
        self.previous_area = 100
        self.af_mode = False
        self.af_step = -1
        self.f_spot_dia = []
        self.f_positions = []
        self.t_0 = time.time()
        self.hint = None
        self.darkslide = False
        if self.config['camera']['camera1']['settings']['has_darkslide'] == 'true':
            self.darkslide = True
            self.darkslide_instance = Darkslide()

    #Patchable methods   NB These could be default ASCOM
    def _connected(self):
        print("This is un-patched _connected method")
        return False

    def _connect(self, p_connect):
        print("This is un-patched _connect method:  ", p_connect)
        return False

    def _setpoint(self):
        print("This is un-patched cooler _setpoint method")
        return

    #The patches.   Note these are essentially a getter-setter/property constructs.
    def _maxim_connected(self):
        return self.camera.LinkEnabled

    def _maxim_connect(self, p_connect):
        self.camera.LinkEnabled = p_connect
        return self.camera.LinkEnabled

    def _maxim_temperature(self):
        return self.camera.Temperature

    def _maxim_setpoint(self, p_temp):
        self.camera.TemperatureSetpoint = float(p_temp)
        return self.camera.TemperatureSetpoint

    def _maxim_expose(self, exposure_time, imtypeb):
        self.camera.Expose(exposure_time, imtypeb)

    def _maxim_stop_expose(self):
        self.camera.AbortExposure()

    def _ascom_connected(self):
        return self.camera.Connected

    def _ascom_connect(self, p_connect):
        self.camera.Connected = p_connect
        return self.camera.Connected

    def _ascom_temperature(self):
        return self.camera.CCDTemperature

    def _ascom_setpoint(self, p_temp):
        self.camera.SetCCDTemperature = float(p_temp)
        return self.camera.SetCCDTemperature

    def _ascom_expose(self, exposure_time, imtypeb):
            self.camera.StartExposure(exposure_time, imtypeb)

    def _ascom_stop_expose(self):
            self.camera.StopExposure()   #ASCOM also has an AbortExposure method.

    # def create_simple_sequence(self, exp_time=0, img_type=0, speed=0, suffix='', repeat=1, \
    #                     readout_mode="", filter_name='W', enabled=1, \
    #                     binning=1, binmode=0, column=1):
    #     exp_time = round(abs(float(exp_time)), 3)
    #     if img_type > 3:
    #         img_type = 0
    #     repeat = abs(int(repeat))
    #     if repeat < 1:
    #         repeat = 1
    #     binning = abs(int(binning))
    #     if binning > 4:
    #         binning = 4
    #     if filter_name == "":
    #         filter_name = 'W'
    #     proto_file = open(self.seq_path + 'ptr_saf_pro.seq', 'r')
    #     proto = proto_file.readlines()
    #     proto_file.close()
    #     # for i in range(len(proto)):
    #     #     print(i, proto[i])

    #     if column == 1:
    #         proto[50] = proto[50][:9]  + str(exp_time) + proto[50][12:]
    #         proto[51] = proto[51][:9]  + str(img_type) + proto[51][10:]
    #         proto[48] = proto[48][:12] + str(suffix)   + proto[48][12:]
    #         proto[47] = proto[47][:10] + str(speed)    + proto[47][11:]
    #         proto[31] = proto[31][:11] + str(repeat)   + proto[31][12:]
    #         proto[29] = proto[29][:17] + readout_mode  + proto[29][20:]
    #         proto[13] = proto[13][:12] + filter_name   + proto[13][13:]
    #         proto[10] = proto[10][:12] + str(enabled)  + proto[10][13:]
    #         proto[1]  = proto[1][:12]  + str(binning)  + proto[1][13:]
    #     seq_file = open(self.seq_path + 'ptr_saf.seq', 'w')
    #     for item in range(len(proto)):
    #         seq_file.write(proto[item])
    #     seq_file.close()
    #     # print(proto)


    # #  TEST  create_simple_sequence(exp_time=0, img_type=0, suffix='', repeat=1, \
    # #                       binning=3, filter_name='air')


    def get_status(self):
        #status = {"type":"camera"}
        status = {}
        if self.exposure_busy:
            status['busy_lock'] = 'true'
        else:
            status['busy_lock'] = 'false'
        if self.maxim:
            cam_stat = 'Not implemented yet' #
            #print('AutoSave:  ', self.camera.SequenceRunning)
        if self.ascom:
            cam_stat = 'Not implemented yet' #self.camera.CameraState
        status['status'] = str(cam_stat).lower()  #The state could be expanded to be more meaningful.
        return status
#        if self.maxim:
#            status['ccd_temperature'] = str(round(self.camera.Temperature , 3))
#        if self.ascom:
#            status['ccd_temperature'] = str(round(self.camera.CCDTemperature , 3))




    def parse_command(self, command):
        #print("Camera Command incoming:  ", command)
        req = command['required_params']
        opt = command['optional_params']
        action = command['action']
        self.user_id = command['user_id']
        self.user_name = command['user_name']
# =============================================================================
# # # =============================================================================
#         if opt['filter'] == 'dark' and opt['bin'] == '2,2':    # Special case, AWS broken 20200405
#              g_dev['seq'].screen_flat_script(req, opt)
# # # =============================================================================
# =============================================================================
        if action == "expose" and not self.exposure_busy :
            self.expose_command(req, opt, do_sep=True, quick=False)
            self.exposure_busy = False     #Hangup needs to be guarded with a timeout.
            self.active_script = None

#        elif action == "expose" and script_mode == 'make_superscreenflats':
#            self.screen_flat_script(req, opt)
#            self.exposure_busy = False
#            self.active_script = 'make_superscreenflats'
        elif action == "stop":
            self.stop_command(req, opt)
            self.exposure_busy = False
        else:

            print(f"Command <{action}> not recognized.")

    ###############################
    #       Camera Commands       #
    ###############################

    ''''
    Each time an expose is entered we need to look and see if the filter
    and or focus is different.  If  filter change is required, do it and look up
    the new filter offet.  Apply that as well.  Possibly this step also includes
    a temperature compensation cycle.

    Do we let focus 'float' or do we pin to a reference?  I think the latter.
    ref = actual - offset(filter): ref + offset(f) = setpoint.  At end of AF
    cycle the reference is updated logging in the filter used and the temperature.
    The old value is appended to a list which can be analysed to find the temp
    comp parameter.  It is assumed we ignore the diffuser condition when saving
    or autofocusing.  Basically use a MAD regression and expect a correlation
    value > 0.6 or so.  Store the primary temp via PWI3 and use the Wx temp
    for ambient.  We need a way to log the truss temp until we can find which
    temp best drives the compensation.

    We will assume that the default filter is a wide or lum with a nominal offset
    of 0.000  All other filter offsets are with respect to the default value.
    I.e., an autofocus of the reference filter results in the new focal position
    becoming the reference.

    The system boots up and selects the reference filter and reference focus.

    '''

    def expose_command(self, required_params, optional_params,  \
                       gather_status = True, do_sep=True, no_AWS=False, quick=False):
        '''
        This is Phase 1:  Setup the camera.
        Apply settings and start an exposure.
        Quick=True is meant to be fast.  We assume the ASCOM/Maxim imageBuffer is the source of data in that mode,
        not the slower File Path.  THe mode used for focusing or other operations where we do not want to save any
        image data.
        '''
        #print('Expose Entered.  req:  ', required_params, 'opt:  ', optional_params)
        #print("Checking if Maxim is still connected!")
        #  self.t7 is last time camera was read out
        if self.t7 is not None and (time.time() - self.t7 > 30) and self.maxim:
            try:
                probe = self.camera.CoolerOn
                if not probe:
                    self.camera.CoolerOn = True
                    print('Found coller off.')
            except exception as e:
                print("\n\nMaxim was not connected:  ", e, '\n\n')
                try:
                    self._connect(False)
                    self._connect(True)
                    self.camera.CoolerOn = True
                except:
                    print('Maxim reconnect failed.')
        opt = optional_params
        self.t_0 = time.time()
        self.hint = optional_params.get('hint', '')
        self.script = required_params.get('script', 'None')
        bin_x = optional_params.get('bin', self.config['camera']['camera1'] \
                                                      ['settings']['default_bin'])  #NB this should pick up config default.
        if bin_x == '4, 4':     # For now this is the highest level of binning supported.
            bin_x = 2
        elif bin_x == '3, 3':   # replace with in and various formats or strip spaces.
            bin_x = 2
        elif bin_x == '2, 2':
            bin_x = 2
            self.ccd_sum = '2 2'
        else:
            bin_x = 1
            self.ccd_sum = '1 1'
        bin_y = bin_x   #NB This needs fixing someday!
        self.bin = bin_x
        self.camera.BinX = bin_x
        self.camera.BinY = bin_y
        #gain = float(optional_params.get('gain', self.config['camera']['camera1'] \
        #                                              ['settings']['reference_gain'][bin_x - 1]))
        readout_time = float(self.config['camera']['camera1']['settings']['readout_time'][bin_x - 1])
        exposure_time = float(required_params.get('time', 0.00001))   #  0.0 may be the best default.
        self.estimated_readtime = (exposure_time + 2*readout_time)*1.25*3   #  3 is the outer retry loop maximum.
        #exposure_time = max(0.2, exposure_time)  #Saves the shutter, this needs qualify with imtype.
        imtype= required_params.get('image_type', 'Light')
        if imtype.lower() in ['experimental']:
            g_dev['enc'].wx_test = not g_dev['enc'].wx_test
            return
        count = int(optional_params.get('count', 1))   #FOr now Repeats are external to full expose command.
        lcl_repeat = 1
        if count < 1:
            count = 1   #Hence frame does not repeat unless count > 1

        #  Here we set up the filter, and later on possibly roational composition.
        try:    #20200716   FW throwing error (-4)
            requested_filter_name = str(optional_params.get('filter', 'w'))   #Default should come from config.
            self.current_filter = requested_filter_name
            g_dev['fil'].set_name_command({'filter': requested_filter_name}, {})
        except Exception as e:
            print(e)
            breakpoint()
        #  NBNB Changing filter may cause a need to shift focus
        self.current_offset = '????'#g_dev['fil'].filter_offset  #TEMP   NBNBNB This needs fixing
        #  NB nothing being done here to get focus set properly. Where is this effected?

        sub_frame_fraction = optional_params.get('subframe', None)
        #  The following bit of code is convoluted.  Presumably when we get Autofocus working this will get cleaned up.
        self.toss = False
        self.do_sep = False
        if imtype.lower() in ('light', 'light frame', 'screen flat', 'sky flat', 'experimental', 'test image'):
                                 #here we might eventually turn on spectrograph lamps as needed for the imtype.
            imtypeb = True    #imtypeb will passed to open the shutter.
            frame_type = imtype.lower()
            do_sep = True
            self.do_sep = True
            if imtype.lower() in ('screen flat', 'sky flat', 'guick'):
                do_sep = False
                self.do_sep = False
            if imtype.lower() == 'test image':
                self.toss = True
        elif imtype.lower() == 'bias':
            exposure_time = 0.00001
            imtypeb = False
            frame_type = 'bias'
            no_AWS = False
            do_sep = False
            self.do_sep = False
            # Consider forcing filter to dark if such a filter exists.
        elif imtype.lower() == 'dark':
            imtypeb = False
            frame_type = 'dark'
            no_AWS = False
            do_sep = False
            self.do_sep = False
            # Consider forcing filter to dark if such a filter exists.
        elif imtype.lower() == 'screen flat':
            frame_type = 'screen flat'
        elif imtype.lower() == 'sky flat':
            frame_type = 'flat'
            self.do_sep = False
        elif imtype.lower() == 'quick':
            quick = True
            no_AWS = False   # Send only an informational JPEG??
            do_sep = False
            imtypeb = True
            frame_type = 'light'

        else:
            imtypeb = True
            do_sep = True
        # NBNB This area still needs work to cleanly define shutter, calibration, sep and AWS actions.

        area = optional_params.get('area', 100)
        if area is None or area == 'chip':   #  Temporary patch to deal with 'chip'
            area = 100
        sub_frame_fraction = optional_params.get('subframe', None)
        # Need to put in support for chip mode once we have implmented in-line bias correct and trim.
        try:
            if type(area) == str and area[-1] == '%':
                area = int(area[0:-1])
        except:
            area = 100
        if bin_y == 0 or self.camera_max_x_bin != self.camera_max_y_bin:
            self.bin_x = min(bin_x, self.camera_max_x_bin)
            self.cameraBinY = self.bin_y
        else:
            self.bin_x = min(bin_x, self.camera_max_x_bin)
            self.camera.BinX = self.bin_x
            self.bin_y = min(bin_y, self.camera_max_y_bin)
            self.camera.BinY = self.bin_y
        self.len_x = self.camera.CameraXSize//self.bin_x
        self.len_y = self.camera.CameraYSize//self.bin_y    #Unit is binned pixels.
        self.len_xs = 0  # THIS IS A HACK, indicating no overscan.
        # print(self.len_x, self.len_y)
        #  NB Area is just a series of subframes centered on the chip.
        # "area": ['100%', '71%', '50%',  '35%', '25%', '12%']

        if 72 < area <= 100:
            self.camera_num_x = self.len_x
            self.camera_start_x = 0
            self.camera_num_y = self.len_y
            self.camera_start_y = 0
            self.area = 100
        elif 70 <= area <= 72:
            self.camera_num_x = int(self.len_xs/1.4142)
            self.camera_start_x = int(self.len_xs/6.827)
            self.camera_num_y = int(self.len_y/1.4142)
            self.camera_start_y = int(self.len_y/6.827)
            self.area = 71
        elif area == 50:
            self.camera_num_x = self.len_x//2
            self.camera_start_x = self.len_x//4
            self.camera_num_y = self.len_y//2
            self.camera_start_y = self.len_y//4
            self.area = 50
        elif 33 <= area <= 37:
            self.camera_num_x = int(self.len_/2.829)
            self.camera_start_x = int(self.len_xx/3.093)
            self.camera_num_y = int(self.len_y/2.829)
            self.camera_start_y = int(self.len_y/3.093)
            self.area = 35
        elif area == 25:
            self.camera_num_x = self.len_xs//4
            self.camera_start_x = int(self.len_xs/2.667)
            self.camera_num_y = self.len_y//4
            self.camera_start_y = int(self.len_y/2.667)
            self.area = 25
        elif 11 <= area <= 13:
            self.camera_num_x = self.len_xs//4
            self.camera_start_x = int(self.len_xs/2.667)
            self.camera_num_y = self.len_y//4
            self.camera_start_y = int(self.len_y/2.667)
            self.area = 12
        else:
            self.camera_num_x = self.len_x
            self.camera_start_x = 0
            self.camera_num_y = self.len_y
            self.camera_start_y = 0
            self.area = 100
            print("Default area used. 100%")

        #Next apply any subframe setting here.  Be very careful to keep fractional specs and pixel values disinguished.
        if self.area == self.previous_area and sub_frame_fraction is not None and \
                        (sub_frame_fraction != self.previous_image_name):
            sub_frame_fraction_xw = abs(float(sub_frame_fraction['x1']) -float( sub_frame_fraction['x0']))
            if sub_frame_fraction_xw < 1/32.:
                sub_frame_fraction_xw = 1/32.
            else:
                pass   #Adjust to center position of sub-size frame
            sub_frame_fraction_yw = abs(float(sub_frame_fraction['y1']) - float(sub_frame_fraction['y0']))
            if sub_frame_fraction_yw < 1/32.:
                sub_frame_fraction_yw = 1/32.
            else:
                pass
            sub_frame_fraction_x = min(sub_frame_fraction['x0'], sub_frame_fraction['x1'])
            sub_frame_fraction_y = min(sub_frame_fraction['y0'], sub_frame_fraction['y1'])
            num_x = int(self.previous_num_fraction_x*sub_frame_fraction_xw*self.previous_num_x)
            num_y = int(self.previous_num_fraction_y*sub_frame_fraction_yw*self.previous_num_y)
            #Clamp subframes to a minimum size
            if num_x < 32:
                num_x = 32
            if num_y < 32:
                num_y = 32
            dist_x = int(self.previous_start_x + self.previous_num_x*float(sub_frame_fraction_x))
            dist_y = int(self.previous_start_y +self.previous_num_y*float(sub_frame_fraction_y))
            self.camera_start_x= dist_x
            self.camera_start_y= dist_y
            self.camera_num_x= num_x
            self.camera_num_y= num_y
            self.previous_image_name = sub_frame_fraction['definedOnThisFile']
            self.previous_start_x = dist_x
            self.previous_start_y = dist_y
            self.previous_num_x = num_x
            self.previous_num_y = num_y
            self.bpt_flag = False
        elif self.area == self.previous_area and sub_frame_fraction is not None and \
                          (sub_frame_fraction['definedOnThisFile'] == self.previous_image_name):
            #Here we repeat the previous subframe and do not re-enter and make smaller
            self.camera_start_x = self.previous_start_x
            self.camera_start_y = self.previous_start_y
            dist_x = self.previous_start_x
            dist_y = self.previous_start_y
            self.camera_num_x= self.previous_num_x
            self.cameraNumY= self.previous_num_y
            self.bpt_flag  = True

        elif sub_frame_fraction is None:
            self.previous_start_x = self.camera_start_x  #These are the subframe values for the new area exposure.
            self.previous_start_y = self.camera_start_y
            dist_x = self.previous_start_x
            dist_y = self.previous_start_y
            self.previous_num_x = self.camera_num_x
            self.previous_num_y = self.camera_num_y
            self.previous_num_fraction_x = 1.0
            self.previous_num_fraction_y = 1.0
            self.previous_area = self.area
            self.bpt_flag = False
        #  NB Important: None of above code talks to the camera!
        result = {}  #  This is a default return just in case
        for seq in range(count):
            #  SEQ is the outer repeat loop and takes count images; those individual exposures are wrapped in a
            #  retry-3-times framework with an additional timeout included in it.
            if seq > 0:
                g_dev['obs'].update_status()

            self.pre_mnt = []
            self.pre_rot = []
            self.pre_foc = []
            self.pre_ocn = []
            #time_out = time.time()
            try:
                #Check here for filter, guider, still moving  THIS IS A CLASSIC
                #case where a timeout is a smart idea.
                #Wait for external motion to cease before exposing.  Note this precludes satellite tracking.
                st = "" 
                while g_dev['foc'].focuser.IsMoving or g_dev['rot'].rotator.IsMoving or \
                      g_dev['mnt'].mount.Slewing or g_dev['enc'].enclosure.Slewing:   #Filter is moving??
                    if g_dev['foc'].focuser.IsMoving: st += 'f>'
                    if g_dev['rot'].rotator.IsMoving: st += 'r>'
                    if g_dev['mnt'].mount.Slewing: st += 'm>'
                    if g_dev['enc'].enclosure.Slewing: st += 'd>'
                    print(st)
                    st = ""
                    time.sleep(0.2)
                    if seq > 0:
                        g_dev['obs'].update_status()
            except:
                print("Motion check faulted.")
            if seq > 0:
                g_dev['obs'].update_status()   # NB Make sure this routine has a fault guard.
            self.retry_camera = 3
            self.retry_camera_start_time = time.time()

            while self.retry_camera > 0:
                #NB Here we enter Phase 2
                try:
                    self.t1 = time.time()
                    self.exposure_busy = True
                    #print('First Entry to inner Camera loop:  ')  #  Do not reference camera, self.camera.StartX, self.camera.StartY, self.camera.NumX, self.camera.NumY, exposure_time)
                    #First lets verify we are connected or try to reconnect.
                    try:
                        if not self._connected():
                            breakpoint()
                            self._connect(True)
                            print('1st Reset LinkEnabled/Connected right before exposure')
                    except:
                        print("2nd Retry to set up camera connected.")
                        time.sleep(2)
                        if not self._connected:
                            breakpoint()
                            self._connect(True)
                            print('2nd Reset LinkEnabled/Connected right before exposure')
                    #  At this point we really should be connected!!

                    if self.maxim or self.ascom:
                        #print('Link Enable check:  ', self._connected())
                        g_dev['ocn'].get_quick_status(self.pre_ocn)
                        g_dev['foc'].get_quick_status(self.pre_foc)
                        g_dev['rot'].get_quick_status(self.pre_rot)
                        g_dev['mnt'].get_quick_status(self.pre_mnt)
                        self.t2 = time.time()
                        ldr_handle_high_time = None  #  This is not maxim-specific
                        ldr_handle_time = None
                        try:
                            os.remove(self.camera_path + 'newest.fits')
                        except:
                            pass   #  print ("File newest.fits not found, this is probably OK")
                        # breakpoint()
                        # if imtypeb:
                        #     img_type = 0
                        # if frame_type == 'bias':
                        #     img_type = 1
                        # if frame_type == 'dark':
                        #     img_type = 2
                        # if frame_type in ('flat', 'screen flat','screen_flat', 'sky flat', 'sky_flat'):
                        #     img_type = 3

                        # self.create_simple_sequence(exp_time=exposure_time, img_type=img_type, \
                        #                        filter_name=self.current_filter, binning=bin_x, \
                        #                        repeat=lcl_repeat)
                        # #Clear out priors.
                        # old_autosaves = glob.glob(self.camera_path + 'autosave/*.f*t*')
                        # for old in old_autosaves:
                        #     os.remove(old)
                        if exposure_time < 0.001:
                            exposure_time = 0.0000
                        if exposure_time > 3600:
                            exposure_time = 3600
                        print('Filter number is:  ', self.camera.Filter)
                        if self.darkslide and imtypeb:
                            self.darkslide_instance.openDarkslide()
                            time.sleep(0.2)
                        elif self.darkslide and not imtypeb:
                            self.darkslide_instance.closeDarkslide()
                            time.sleep(0.2)
                        else:
                            pass
                        self.entry_time = self.t2
                        self._expose (exposure_time, imtypeb)
                    else:
                        print("Something terribly wrong, driver not recognized.!")
                        breakpoint()
                        result = {}
                        result['error': True]
                        return result
                    self.t9 = time.time()

                    do_sep=False
                    #We go here to keep this subroutine a reasonable length, Basically still in Phase 2
                    result = self.finish_exposure(exposure_time,  frame_type, count - seq, \
                                         gather_status, do_sep, no_AWS, dist_x, dist_y, \
                                         quick=quick, low=ldr_handle_time, \
                                         high=ldr_handle_high_time, \
                                         script=self.script, opt=opt)  #  NB all these parameers are crazy!
                    self.exposure_busy = False
                    self.t10 = time.time()
                    #self._stop_expose()
                    #print("inner expose took:  ", round(self.t10 - self.t_0 , 2), ' returned:  ', result)
                    self.retry_camera = 0
                    break
                except Exception as e:
                    print('Exception in camera retry loop:  ', e)
                    self.retry_camera -= 1
                    continue
        #  This is the loop point for the seq count loop
        self.t11 = time.time()
        print("full expose seq took:  ", round(self.t11 - self.t_0 , 2))  # , ' returned:  ', result)
        return result

    def stop_command(self, required_params, optional_params):
        ''' Stop the current exposure and return the camera to Idle state. '''
        #  NB NB This routine needs work!
        self.exposure_busy = False

    def finish_exposure(self, exposure_time, frame_type, counter, \
                        gather_status=True, do_sep=False, no_AWS=False, start_x=None, start_y=None, quick=False, \
                        low=0, high=0, script='False', opt=None):
        print("Finish exposure Entered:  ", exposure_time, frame_type, counter, \
              gather_status, do_sep, no_AWS, start_x, start_y)
        self.post_mnt = []
        self.post_rot = []
        self.post_foc = []
        self.post_ocn = []
        counter = 0
        if self.bin == 1:
            self.completion_time = self.entry_time + exposure_time + 9
        else:
            self.completion_time = self.entry_time + exposure_time + 5
        result = {'error': False}
        while True:    #This loop really needs a timeout.
            g_dev['mnt'].get_quick_status(self.post_mnt)
            g_dev['rot'].get_quick_status(self.post_rot)
            g_dev['foc'].get_quick_status(self.post_foc)
            g_dev['ocn'].get_quick_status(self.post_ocn)
            self.t5 = time.time()
            if (self.maxim or self.ascom) and self.camera.ImageReady:
                self.t4 = time.time()
                #max_img = fits.open('D:/000ptr_saf/archive/sq01/maxim_as_cam/CCD Image 42.fit')
                #self.img_m  =max_img[0].data
                #self.t55 = time.time()
                print("reading out camera, takes ~6 seconds.")
                time.sleep(0.5)   #  This delay appears to be necessary. 20200804 WER
                self.img = self.camera.ImageArray
<<<<<<< HEAD
                self.t7 = time.time()
                print('expose took:  ', round(self.t4 - self.t2, 1),' sec.')
                print('readout took:  ', round(self.t7 - self.t4, 1), ' sec.')
               
=======
                self.t7 = time.time()          
>>>>>>> d49ab839
                self._stop_expose()  # Is this necessary?
                # if self.maxim:
                #     self.camera.SaveImage("D:/000ptr_saf/garbage/junk.fit")
                # print(self.t4 - self.t2, self.t7 - self.t2, self.t4 - self.t2)  #  , self.t55 - self.t2, self.t55 - self.t4)
                print('readout took:  ', round(self.t7 - self.t4, 1), ' sec,')
                self.img = np.array(self.img).transpose()  #  .astype('int32')
                # Overscan remove and trim.
                pedastal = 200
                iy, ix = self.img.shape
                if ix == 9600:
                    overscan = int(np.median(self.img[33:, -22:]))
                    trimed = self.img[36 :, : -26] + pedastal - overscan
                    square = trimed[121 : 121 + 6144, 1715 : 1715 + 6144]
                elif ix == 4800:
                    overscan = int(np.median(self.img[17:, -11:]))
                    trimed = self.img[18 :, : -13] + pedastal - overscan
                    square = trimed[61:61 + 3072, 857:857 + 3072]
                else:
                    print("Incorrect chip size or bin specified.")
                smin = np.where(square < 0)    # finds negative pixels
                square[smin] = 0
                self.t77 = time.time()
                print('readout & Trim took:  ', round(self.t77 - self.t4, 1), ' sec,')# marks them as 0
                self.img = square.astype('uint16')
                test_saturated = np.array(self.img)[1536:4608, 1536:4608]
                bi_mean = (test_saturated.mean() + np.median(test_saturated))/2
                if frame_type[-4:] == 'flat' and bi_mean > 33000:
                    print("Flat rejected, too bright:  ", round(bi_mean, 0))
                    result = {}
                    result['patch'] = round(bi_mean, 1)
                    return result   #  signals to flat routine image was rejected
                g_dev['obs'].update_status()
                counter = 0
                avg_mnt = g_dev['mnt'].get_average_status(self.pre_mnt, self.post_mnt)
                avg_foc = g_dev['foc'].get_average_status(self.pre_foc, self.post_foc)
                avg_rot = g_dev['rot'].get_average_status(self.pre_rot, self.post_rot)
                avg_ocn = g_dev['ocn'].get_average_status(self.pre_ocn, self.post_ocn)
                try:
                    time.sleep(2)
                    hdu = fits.PrimaryHDU(self.img)
                    self.img = None    #  Does this free up any resource?
                    hdu.header['BUNIT'] = 'adu'
                    hdu.header['DATE-OBS'] = datetime.datetime.isoformat(datetime.datetime.utcfromtimestamp(self.t2))
                    hdu.header['EXPTIME'] = exposure_time   #This is the exposure in seconds specified by the user
                    hdu.header['EXPOSURE'] = exposure_time   #Ideally this needs to be calculated from actual times
                    hdu.header['FILTER '] = self.current_filter  # NB this should read from the wheel!
                    hdu.header['FILTEROF'] = self.current_offset
                    hdu.header['IMAGETYP'] = frame_type   #This report is fixed and it should vary...NEEDS FIXING!
                    if g_dev['scr'] is not None and frame_type == 'screen flat':
                        hdu.header['SCREEN'] = int(g_dev['scr'].bright_setting)
                    #should replace with Monkey patched attributes.
                    if self.maxim:
                        hdu.header['SET-TEMP'] = round(self.camera.TemperatureSetpoint, 3)
                        hdu.header['CCD-TEMP'] = round(self.camera.Temperature, 3)
                    if self.ascom:
                        hdu.header['SET-TEMP'] = round(self.camera.SetCCDTemperature, 3)
                        hdu.header['CCD-TEMP'] = round(self.camera.CCDTemperature, 3)
                    hdu.header['XPIXSZ']   = round(float(self.camera.PixelSizeX*self.camera.BinX), 3)      #Should this adjust with binning?
                    hdu.header['YPIXSZ']   = round(float(self.camera.PixelSizeY*self.camera.BinY), 3)
                    try:
                        hdu.header['XBINING'] = self.camera.BinX
                        hdu.header['YBINING'] = self.camera.BinY
                    except:
                        hdu.header['XBINING'] = 1
                        hdu.header['YBINING'] = 1
                    hdu.header['PEDASTAL'] = -pedastal
                    hdu.header['ERRORVAL'] = 0
                    hdu.header['OVERSCAN'] = overscan
                    hdu.header['PATCH'] = bi_mean    #  A crude value for the central exposure
                    hdu.header['CCDSUM'] = self.ccd_sum
                    hdu.header['XORGSUBF'] = self.camera_start_x    #This makes little sense to fix...  NB ALL NEEDS TO COME FROM CONFIG!!
                    hdu.header['YORGSUBF'] = self.camera_start_y
                    hdu.header['READOUTM'] = 'Monochrome'    #NB this needs to be updated
                    hdu.header['TELESCOP'] = self.config['telescope']['telescope1']['desc']
                    hdu.header['FOCAL']    = round(float(self.config['telescope']['telescope1']['focal_length']), 2)
                    hdu.header['APR-DIA']  = round(float(self.config['telescope']['telescope1']['aperture']), 2)
                    hdu.header['APR-AREA'] = round(float(self.config['telescope']['telescope1']['collecting_area']), 1)
                    hdu.header['SITELAT']  = round(float(self.config['latitude']), 6)
                    hdu.header['SITE-LNG'] = round(float(self.config['longitude']), 6)
                    hdu.header['SITE-ELV'] = round(float(self.config['elevation']), 2)
                    hdu.header['MPC-CODE'] = 'zzzzz'       # This is made up for now.
                    hdu.header['JD-START'] = 'bogus'       # Julian Date at start of exposure
                    hdu.header['JD-HELIO'] = 'bogus'       # Heliocentric Julian Date at exposure midpoint
                    hdu.header['OBJECT']   = ''
                    hdu.header['SID-TIME'] = self.pre_mnt[3]
                    hdu.header['OBJCTRA']  = self.pre_mnt[1]
                    hdu.header['OBJCTDEC'] = self.pre_mnt[2]
                    hdu.header['OBRARATE'] = self.pre_mnt[4]
                    hdu.header['OBDECRAT'] = self.pre_mnt[5]
                    hdu.header['INSTRUME'] = self.camera_model
                    hdu.header['OBSERVER'] = 'WER DEV'
                    hdu.header['NOTE']     = self.hint[0:54]            #Needs to be truncated.
                    hdu.header['FLIPSTAT'] = 'None'
                    hdu.header['SEQCOUNT'] = int(counter)
                    hdu.header['DITHER']   = 0
                    hdu.header['OPERATOR'] = "WER"
                    hdu.header['ENCLOSE']  = "Clamshell"   #Need to document shutter status, azimuth, internal light.
                    hdu.header['DOMEAZ']  = "NA"   #Need to document shutter status, azimuth, internal light.
                    hdu.header['ENCLIGHT'] ="Off/White/Red/IR"
                    #  if gather_status:
                    hdu.header['MNT-SIDT'] = avg_mnt['sidereal_time']
                    ha = avg_mnt['right_ascension'] - avg_mnt['sidereal_time']
                    hdu.header['MNT-RA'] = avg_mnt['right_ascension']
                    while ha >= 12:
                        ha -= 24.
                    while ha < -12:
                        ha += 24.
                    hdu.header['MNT-HA'] = round(ha, 4)
                    hdu.header['MNT-DEC'] = avg_mnt['declination']
                    hdu.header['MNT-RAV'] = avg_mnt['tracking_right_ascension_rate']
                    hdu.header['MNT-DECV'] = avg_mnt['tracking_declination_rate']
                    hdu.header['AZIMUTH '] = avg_mnt['azimuth']
                    hdu.header['ALTITUDE'] = avg_mnt['altitude']
                    hdu.header['ZENITH  '] = avg_mnt['zenith_distance']
                    hdu.header['AIRMASS '] = avg_mnt['airmass']
                    hdu.header['MNTRDSYS'] = avg_mnt['coordinate_system']
                    hdu.header['POINTINS'] = avg_mnt['instrument']
                    hdu.header['MNT-PARK'] = avg_mnt['is_parked']
                    hdu.header['MNT-SLEW'] = avg_mnt['is_slewing']
                    hdu.header['MNT-TRAK'] = avg_mnt['is_tracking']
                    hdu.header['OTA'] = ""
                    hdu.header['SELECTEL'] = "tel1"
                    hdu.header['ROTATOR'] = ""
                    hdu.header['ROTANGLE'] = avg_rot[1]
                    hdu.header['ROTMOVNG'] = avg_rot[2]
                    hdu.header['FOCUS'] = ""
                    hdu.header['FOCUSPOS'] = avg_foc[1]
                    hdu.header['FOCUSTMP'] = avg_foc[2]
                    hdu.header['FOCUSMOV'] = avg_foc[3]
                    hdu.header['WX'] = ""
                    hdu.header['SKY-TEMP'] = avg_ocn[1]
                    hdu.header['AIR-TEMP'] = avg_ocn[2]
                    hdu.header['HUMIDITY'] = avg_ocn[3]
                    hdu.header['DEWPOINT'] = avg_ocn[4]
                    hdu.header['WIND'] = avg_ocn[5]
                    hdu.header['PRESSURE'] = avg_ocn[6]
                    hdu.header['CALC-LUX'] = avg_ocn[7]
                    hdu.header['SKY-LUX'] = avg_ocn[8]
                    if g_dev['enc'] is not None:
                        hdu.header['ROOF']  = g_dev['enc'].get_status()['shutter_status']   #"Open/Closed"
                    hdu.header['DETECTOR'] = self.config['camera']['camera1']['detector']
                    hdu.header['CAMNAME'] = self.config['camera']['camera1']['name']
                    hdu.header['CAMMANUF'] = self.config['camera']['camera1']['manufacturer']
                    hdu.header['GAINUNIT'] = 'e-/ADU'
                    hdu.header['GAIN'] = .584   #20190911   LDR-LDC mode set in ascom
                    hdu.header['RDNOISE'] = 3.5
                    hdu.header['CMOSCAM'] = self.is_cmos
                    hdu.header['CAMGAIN'] = 0
                    hdu.header['CAMBITS'] = 16
                    hdu.header['CAMOFFS'] = 10
                    hdu.header['CAMUSBT'] = 60
                    hdu.header['FULLWELL'] = 32767
                    hdu.header['SATURATE'] = int(self.config['camera']['camera1']['settings']['saturate'])
                    pix_ang = (self.camera.PixelSizeX*self.camera.BinX/(float(self.config['telescope'] \
                                              ['telescope1']['focal_length'])*1000.))
                    hdu.header['PIXSCALE'] = round(math.degrees(math.atan(pix_ang))*3600., 3)
                    current_camera_name = self.config['camera']['camera1']['name']
                    # NB This needs more deveopment
                    im_type = 'EX'   #or EN for engineering....
                    f_ext = ""
                    next_seq = next_sequence(current_camera_name)
                    if frame_type[-4:] == 'flat':
                        f_ext = '-' + str(self.current_filter)    #Append flat string to local image name
                    cal_name = self.config['site'] + '-' + current_camera_name + '-' + g_dev['day'] + '-' + \
                                                next_seq  + f_ext + '-'  + im_type + '00.fits'
                    raw_name00 = self.config['site'] + '-' + current_camera_name + '-' + g_dev['day'] + '-' + \
                        next_seq  + '-' + im_type + '00.fits'
                    red_name01 = self.config['site'] + '-' + current_camera_name + '-' + g_dev['day'] + '-' + \
                        next_seq  + '-' + im_type + '01.fits'
                    #Cal_ and raw_ names are confusing
                    i768sq_name = self.config['site'] + '-' + current_camera_name + '-' + g_dev['day'] + '-' + \
                        next_seq  + '-' + im_type + '10.fits'
                    jpeg_name = self.config['site'] + '-' + current_camera_name + '-' + g_dev['day'] + '-' + \
                        next_seq  + '-' + im_type + '10.jpg'
                    text_name = self.config['site'] + '-' + current_camera_name + '-' + g_dev['day'] + '-' + \
                        next_seq  + '-' +  im_type + '00.txt'
                    im_path_r = self.camera_path
                    lng_path = self.lng_path
                    hdu.header['DAY-OBS'] = g_dev['day']
                    hdu.header['DATE'] = datetime.datetime.isoformat(datetime.datetime.utcfromtimestamp(self.t2))
                    hdu.header['ISMASTER'] = False
                    hdu.header['FILEPATH'] = str(im_path_r) +'to_AWS/'
                    hdu.header['FILENAME'] = str(raw_name00)
                    hdu.header['USERNAME'] = self.user_name
                    hdu.header ['USERID'] = self.user_id
                    hdu.header['REQNUM'] = '00000001'
                    hdu.header['BLKUID'] = 'None'
                    hdu.header['BLKSDATE'] = 'None'
                    hdu.header['MOLUID'] = 'None'
                    hdu.header['OBSTYPE'] = 'None'
                    try:    #NB relocate this to Expose entry area.  Fill out except.
                        im_path_r = self.camera_path
                        lng_path = self.lng_path
                        os.makedirs(im_path_r + g_dev['day'] + '/to_AWS/', exist_ok=True)
                        os.makedirs(im_path_r + g_dev['day'] + '/raw/', exist_ok=True)
                        os.makedirs(im_path_r + g_dev['day'] + '/calib/', exist_ok=True)
                        os.makedirs(im_path_r + g_dev['day'] + '/reduced/', exist_ok=True)
                        #print('Created:  ',im_path + g_dev['day'] + '\\to_AWS\\' )
                        im_path = im_path_r + g_dev['day'] + '/to_AWS/'
                        raw_path = im_path_r + g_dev['day'] + '/raw/'
                        cal_path = im_path_r + g_dev['day'] + '/calib/'
                        red_path = im_path_r + g_dev['day'] + '/reduced/'
                    except:
                        pass

                    text = open(im_path + text_name, 'w')  #This is always needed by AWS to set up database.
                    text.write(str(hdu.header))
                    text.close()
                    text_data_size = min(len(str(hdu.header)) - 4096, 2048)
                    paths = {'im_path':  im_path,
                             'raw_path':  raw_path,
                             'cal_path':  cal_path,
                             'red_path':  red_path,
                             'cal_name':  cal_name,
                             'raw_name00': raw_name00,
                             'red_name01': red_name01,
                             'i768sq_name10': i768sq_name,
                             'i768sq_name11': i768sq_name,
                             'jpeg_name10': jpeg_name,
                             'jpeg_name11': jpeg_name,
                             'text_name00': text_name,
                             'text_name10': text_name,
                             'text_name11': text_name,
                             'frame_type':  frame_type
                             }
                    script = None
                    breakpoint()
                    if not quick and not script in ('True', 'true', 'On', 'on'):
                        self.enqueue_for_AWS(text_data_size, im_path, text_name)
                        self.to_reduce((paths, hdu))
                        hdu.writeto(raw_path + raw_name00, overwrite=True)

                    if frame_type in ('bias', 'dark', 'screen_flat', 'sky_flat') or quick:
                        if not self.hint[0:54] == 'Flush':
                            hdu.writeto(cal_path + cal_name, overwrite=True)
                        else:
                            pass
                        try:
                            os.remove(self.camera_path + 'newest.fits')
                        except:
                            pass    #  print ("File newest.fits not found, this is probably OK")
                        result = {'patch': bi_mean,
                                'calc_sky': avg_ocn[7]}
                        return result#  Note we are not calibrating. Just saving the file.
                    print("\n\Finish-Exposure is complete, saved:  " + raw_name00)#, raw_data_size, '\n')
                    g_dev['obs'].update_status()
                    result['mean_focus'] = avg_foc[1]
                    result['mean_rotation'] = avg_rot[1]
                    result['FWHM'] = None
                    result['half_FD'] = None
                    result['patch'] = round(bi_mean, 1)
                    result['calc_sky'] = avg_ocn[7]
                    result['temperature'] = avg_foc[2]
                    result['gain'] = round(bi_mean/(avg_ocn[7]*exposure_time), 6)
                    result['filter'] = self.current_filter
                    return result
                except Exception as e:
                    print('Header assembly block failed: ', e)
                    try:
                        hdu = None
                    except:
                        pass
                    try:
                        hdu1 = None
                    except:
                        pass
                    self.t7 = time.time()
                    result = {'error': True}
                return result
            else:
                time.sleep(2)
                g_dev['obs'].update_status()
                self.t7 = time.time()
                remaining = round(self.completion_time - self.t7, 1)
                print("Exposure time remaining:", remaining)
                #it takes about 15 seconds from AWS to get here for a bias.
        # except Exception as e:
        #     breakpoint()
        #     counter += 1
        #     time.sleep(.01)
        #     print('Was waiting for exposure end, arriving here is bad news:  ', e)

        # result = {'error': True}
        # return  result
    def enqueue_for_AWS(self, priority, im_path, name):
        image = (im_path, name)
        g_dev['obs'].aws_queue.put((priority, image), block=False)

    def to_reduce(self, to_red):
        #print('Passed to to_reduce:  ', to_red[0], to_red[1].data.shape, to_red[1].header['FILTER'])
        g_dev['obs'].reduce_queue.put(to_red, block=False)

<|MERGE_RESOLUTION|>--- conflicted
+++ resolved
@@ -808,14 +808,7 @@
                 print("reading out camera, takes ~6 seconds.")
                 time.sleep(0.5)   #  This delay appears to be necessary. 20200804 WER
                 self.img = self.camera.ImageArray
-<<<<<<< HEAD
-                self.t7 = time.time()
-                print('expose took:  ', round(self.t4 - self.t2, 1),' sec.')
-                print('readout took:  ', round(self.t7 - self.t4, 1), ' sec.')
-               
-=======
                 self.t7 = time.time()          
->>>>>>> d49ab839
                 self._stop_expose()  # Is this necessary?
                 # if self.maxim:
                 #     self.camera.SaveImage("D:/000ptr_saf/garbage/junk.fit")
