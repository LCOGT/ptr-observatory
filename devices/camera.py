--- conflicted
+++ resolved
@@ -189,15 +189,6 @@
     ###############################
     #       Camera Commands       #
     ###############################
-<<<<<<< HEAD
-
-    def expose_command(self, required_params, optional_params):
-        ''' Apply settings and start an exposure. '''
-        c = self.camera
-        bin = optional_params.get('bin', '1,1')
-        binX = int(bin[0])
-        binY = int(bin[2])
-=======
     
     ''''
     Each time an expose is entered we need to look and see if the filter
@@ -238,22 +229,12 @@
         else:
             bin_x = 1
         bin_y = bin_x   #NB This needs fixing
->>>>>>> c47eea8d
         gain = optional_params.get('gain', 1)
         exposure_time = float(required_params.get('time', 5))
         #exposure_time = max(0.2, exposure_time)  #Saves the shutter, this needs qualify with imtype.
         imtype= required_params.get('image_type', 'Light')    
 
         count = int(optional_params.get('count', 1))
-<<<<<<< HEAD
-        exposure_time = required_params.get('time', 5)
-        
-        # Setting binning requires also setting NumX and NumY: number of pixels per side.
-        c.NumX = c.NumX / binX
-        c.NumY = c.NumY / binY
-        c.BinX = binX
-        c.BinY = binY
-=======
         if count < 1:
             count = 1   #Hence repeat does not repeat unless > 1
 
@@ -294,7 +275,6 @@
             imtypeb = True
             do_sep = True
         #NBNB This area still needs work to cleanly define shutter, calibration, sep and AWS actions.
->>>>>>> c47eea8d
 
         area = optional_params.get('size', 100)
         if area == None: area = 100
