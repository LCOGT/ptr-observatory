--- conflicted
+++ resolved
@@ -1190,17 +1190,7 @@
                     #     print("Image shift is incorrect, absolutely fatal error", self.img[0:20, -18])
 
 
-<<<<<<< HEAD
-                        pass
-                elif ix == 4096 and iy == 4096:
-                    trimmed = self.img.astype('int32') - 847
-                    
-                    
-             
-                    
-=======
                         #pass
->>>>>>> 115dae98
 
                 else:   #All this code needs to be driven from Ccamera config.
                     self.overscan =np.median(self.img[-32:, :]) - pedastal
