--- conflicted
+++ resolved
@@ -1115,18 +1115,13 @@
                 self.retry_camera_start_time = time.time()
                 while self.retry_camera > 0:
                     if g_dev["obs"].stop_all_activity:
-<<<<<<< HEAD
-                        if result["stopped"] is True:
-                            g_dev["obs"].stop_all_activity = False
-                            plog("Camera retry loop stopped by Cancel Exposure")
-                            self.exposure_busy = False
-=======
+
                         if result != None and result != {}:
                             if result["stopped"] is True:
                                 g_dev["obs"].stop_all_activity = False
                                 print("Camera retry loop stopped by Cancel Exposure")
                                 self.exposure_busy = False
->>>>>>> 74d0284d
+
                         return
 
 
@@ -2523,11 +2518,7 @@
                             except:
                                 result[
                                     "error"
-<<<<<<< HEAD
-                                ] = True  # NB NB NB These are quick placeholders and need to be changed
-                                result["FWHM"] = 6.543210  #THis and next value are signals
-                                result["mean_focus"] = 6543  #Why not report some default from config.
-=======
+
                                 ] = True
                                 result["FWHM"] = np.nan
                                 result["mean_focus"] = np.nan
@@ -2536,7 +2527,6 @@
                                 print ("not enough sources to estimate a reliable focus")
                                 result["error"]=True
                                 result["FWHM"] = np.nan
->>>>>>> 74d0284d
 
                             # write the focus image out
                             hdufocus.writeto(cal_path + cal_name, overwrite=True)
