--- conflicted
+++ resolved
@@ -204,13 +204,9 @@
         win32com.client.pythoncom.CoInitialize()
         plog(driver, name)
         self.camera = win32com.client.Dispatch(driver)
-<<<<<<< HEAD
-=======
 
         self.async_exposure_lock=False # This is needed for TheSkyx (and maybe future programs) where the exposure has to be called from a separate thread and then waited for in the main thread
 
-
->>>>>>> 7f9e48ac
         plog("loading flash dark, bias and flat masters frames if available")        
         plog("For binnings set in bin_enable")
         bins_enabled=config["camera"][self.name]['settings']["bin_enable"]
@@ -1677,7 +1673,7 @@
                 #time.sleep(0.1)
                 #self.t4p4 = time.time()
 
-<<<<<<< HEAD
+
                 self.img = np.array(self._getImageArray())  #Does QHY sum-bin or average bin? Ans Default is sum-bin.
 
                 
@@ -1688,12 +1684,7 @@
                 print("READOUT READOUT READOUT:  ", round(self.t4p5-self.t4p4, 1))
                 self.img = self.img.astype('uint16')
 
-=======
-                self.img = np.array(self._getImageArray()).astype("uint16")
-                #self.t4p5 = (
-                #    time.time()
-                #)  # As read, this is a Windows Safe Array of Longs
->>>>>>> 7f9e48ac
+
                 if frame_type in ["bias", "dark"] or frame_type[-4:] == ['flat']:
                     plog(
                         "Median of full area bias, dark or flat image:  ",
@@ -3370,12 +3361,9 @@
                     result["filter"] = self.current_filter
                     result["error"] == False
                     self.exposure_busy = False
-<<<<<<< HEAD
-                    print("POSTPROCESS:  ", round(time.time() - self.t4p5, 1))
-                    print("TIME TIME TIME:  ", round(time.time() - self.t2, 1))
-=======
+
                     print ("Time Taken From Exposure start to finish : "  +str(time.time() - self.tempStartupExposureTime))
->>>>>>> 7f9e48ac
+
                     return result
                 except Exception as e:
                     plog("Header assembly block failed: ", e)
