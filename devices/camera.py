# -*- coding: utf-8 -*-
"""
Created on Tue Apr 20 22:19:25 2021

@author: obs, wer, dhunt

"""

import win32com.client
#import pythoncom
#import redis
import time
import datetime
import os
import math
import numpy as np
from astropy.io import fits
#from astropy.table import Table
#from astropy.utils.data import get_pkg_data_filename
import sep
from astropy.time import Time
import glob
import shelve
#from pprint import pprint
<<<<<<< HEAD
from devices.arclamp import ArcLampBox
=======

>>>>>>> d209829e

#from os.path import join, dirname, abspath

# from skimage import data, io, filters
# from skimage.transform import resize
# from skimage import img_as_float
# from skimage import exposure
# from skimage.io import imsaves
# import matplotlib.pyplot as plt

# from PIL import Image
from global_yard import g_dev
#from processing.calibration import calibrate
#from devices.sequencer import Sequencer
from devices.darkslide import Darkslide
import ptr_utility


#string  = \\HOUSE-COMPUTER\saf_archive_2\archive

"""
Camera note 20210131.  IF the QHY ASCOM driver is reloaded or updated use ASCOM
Diagnostics to reesablish the camera binding.
Camera note 20200427.
The goal is refactor this module so we use class attributes more and do not carry them
as parameters in various calls.  Try to use keywords as 'instructions' for processing steps
downstream.  When returning from calls use a dictionary to report results.  Support
synchronous and async reductions.  If the ccd has overscan, incorporate that step into
the immediate processing with trim
Camera Note 20200510.
Beating on camera waiting for long exposures causes Maxim to disconnect.  So instead we
will not look for ImageReady until 'exptime + nominal readout delay - 1 second.'
However every 30 seconds during that wait we will check the camera is connected. if it
drops out we setup the wait and report a failed exposure.
Next add an exposure retry loop: for now retry three times then fail up the call chain.
Reporting camera status should NOT normally provoke the camera when it is exposing. Instead
just report the % complete or estimated time to completion.
The camera operates in  Phase_1:  Setup Exposure, then Phase 2 Take the exposure, then Phase 3
fill out fits headers and save the exposure.  Phase 2, and maybe  Phase 3, are wrapped in the retry-three-
times framework. Next is Phase 4 -- local calibrate and analyze, then Phase 5 -- send to AWS.
Hwere is a Maxim Header with the telescope attached. Note the various keywords which
need to be there  to use Maxim Pinpoint or Visual Pinpoint efficiently.
SIMPLE  	= T
BITPIX  	= -32 /8 unsigned int, 16 & 32 int, -32 & -64 real
NAXIS   	= 2 /number of axes
NAXIS1  	= 4800 /fastest changing axis
NAXIS2  	= 3211 /next to fastest changing axis
BSCALE  	= 1.0000000000000000 /physical = BZERO + BSCALE*array_value
BZERO   	= 0.00000000000000000 /physical = BZERO + BSCALE*array_value
DATE-OBS	= '2021-03-27T18:38:08' /YYYY-MM-DDThh:mm:ss observation, UT
EXPTIME 	= 1.0000000000000000 /Exposure time in seconds
EXPOSURE	= 1.0000000000000000 /Exposure time in seconds
SET-TEMP	= -10.000000000000000 /CCD temperature setpoint in C
CCD-TEMP	= -10.100000000000000 /CCD temperature at start of exposure in C
XPIXSZ  	= 7.5199999999999996 /Pixel Width in microns (after binning)
YPIXSZ  	= 7.5199999999999996 /Pixel Height in microns (after binning)
XBINNING	= 2 /Binning factor in width
YBINNING	= 2 /Binning factor in height
XORGSUBF	= 0 /Subframe X position in binned pixels
YORGSUBF	= 0 /Subframe Y position in binned pixels
READOUTM	= 'Normal  ' /          Readout mode of image
FILTER  	= 'w       ' /          Filter used when taking image
IMAGETYP	= 'Light Frame' /       Type of image
FOCALLEN	= 2700.0000000000000 /Focal length of telescope in mm
APTDIA  	= 300.00000000000000 /Aperture diameter of telescope in mm
APTAREA 	= 59376.102805137634 /Aperture area of telescope in mm^2
EGAIN   	= 1.0000000000000000 /Electronic gain in e-/ADU
SBSTDVER	= 'SBFITSEXT Version 1.0' /Version of SBFITSEXT standard in effect
SWCREATE	= 'MaxIm DL Version 6.24 200613 23VP3' /Name of software
SWSERIAL	= '23VP3-SPE3X-YT5E3-3MX1C-3FVM0-CM' /Software serial number
OBJCTRA 	= '23 55 15' /          Nominal Right Ascension of center of image
OBJCTDEC	= '-54 34 51' /         Nominal Declination of center of image
OBJCTALT	= ' -0.0003' /          Nominal altitude of center of image
OBJCTAZ 	= '180.0056' /          Nominal azimuth of center of image
OBJCTHA 	= '  0.0006' /          Nominal hour angle of center of image
PIERSIDE	= 'EAST    ' /          Side of pier telescope is on
SITELAT 	= '35 32 16' /          Latitude of the imaging location
SITELONG	= '-105 52 13' /        Longitude of the imaging location
JD      	= 2459301.2764814813 /Julian Date at start of exposure
JD-HELIO	= 2459301.2734088539 /Heliocentric Julian Date at exposure midpoint
AIRMASS 	= 31.739008469971399 /Relative optical path length through atmosphere
OBJECT  	= '        '
TELESCOP	= '        ' /          telescope used to acquire this image
INSTRUME	= 'QHYCCD-Cameras-Capture'
OBSERVER	= '        '
NOTES   	= '        '
ROWORDER	= 'TOP-DOWN' /          Image write order, BOTTOM-UP or TOP-DOWN
FLIPSTAT	= '        '
"""

#These should eventually be in a utility module
def next_sequence(pCamera):
    global SEQ_Counter
    camShelf = shelve.open(g_dev['cam'].site_path + 'ptr_night_shelf/' + pCamera)
    #print('Shelf:  ', camShelf)
    sKey = 'Sequence'
    #print(type(sKey), sKey)
    seq = camShelf[sKey]      #get an 8 character string
    seqInt = int(seq)
    seqInt += 1
    seq = ('0000000000'+str(seqInt))[-8:]
    #print(pCamera,seq)
    camShelf['Sequence'] = seq
    camShelf.close()
    SEQ_Counter = seq
    return seq

def test_sequence(pCamera):
    global SEQ_Counter
    camShelf = shelve.open(g_dev['cam'].site_path + 'ptr_night_shelf/' + pCamera)
    #print('Shelf:  ', camShelf)
    sKey = 'Sequence'
    #print(type(sKey), sKey)
    seq = camShelf[sKey]      #get an 8 character string
    camShelf.close()
    SEQ_Counter = seq
    return seq

def reset_sequence(pCamera):
    camShelf = shelve.open(g_dev['cam'].site_path + 'ptr_night_shelf/' + str(pCamera))
    #seq = camShelf['Sequence']      # a 9 character string
    seqInt = int(-1)
    seqInt  += 1
    seq = ('0000000000'+str(seqInt))[-8:]
    print('Making new seq: ' , pCamera, seq)
    camShelf['Sequence'] = seq
    camShelf.close()
    return seq

# Default filter needs to be pulled from site camera or filter config

class Camera:

    """
    http://ascom-standards.org/Help/Developer/html/T_ASCOM_DriverAccess_Camera.htm
    """

    ###filter, focuser, rotator must be set up prior to camera.

    def __init__(self, driver: str, name: str, config: dict):
        """
        Added monkey patches to make ASCOM/Maxim differences
        go away from the bulk of the in-line code.
        Try to be more consistent about use of filter names rather than
        numbers.
        """
        '''

        Outline: if there is a selector then iterate over it for cameras
        and ag's to create.  Name instances cam or ag_<tel>_<sel-port>'.
        Once this is done g_dev['cam'] refers to the selected instance.

        '''
        self.name = name
        g_dev[name + '_cam_retry_driver'] = driver
        g_dev[name + '_cam_retry_name'] = name
        g_dev[name + '_cam_retry_config'] = config
        g_dev[name + '_cam_retry_doit'] = False
        g_dev[name] = self
<<<<<<< HEAD

=======
    
>>>>>>> d209829e
        if name == 'camera_1_1':     #NB Why this special case???
            g_dev['cam'] = self
        self.config = config
        self.alias = config['camera'][self.name]['name']
        win32com.client.pythoncom.CoInitialize()
<<<<<<< HEAD
=======
        print(driver, name)
>>>>>>> d209829e
        self.camera = win32com.client.Dispatch(driver)

        #self.camera = win32com.client.Dispatch('ASCOM.FLI.Kepler.Camera')
        #Need logic here if camera denies connection.
        print("Connecting to:  ", driver)


        if driver[:5].lower() == 'ascom':
            print('ASCOM camera is initializing.')
            #Monkey patch in ASCOM specific methods.
            self._connected = self._ascom_connected
            self._connect = self._ascom_connect
            self._setpoint = self._ascom_setpoint
            self._temperature = self._ascom_temperature
            self._expose = self._ascom_expose
            self._stop_expose = self._ascom_stop_expose
            self.description = "ASCOM"
            self.maxim = False
            self.ascom = True
            print('ASCOM is connected:  ', self._connect(True))
            print('Control is ASCOM camera driver.')
        else:
            print('Maxim camera is initializing.')
            #Monkey patch in Maxim specific methods.
            self._connected = self._maxim_connected
            self._connect = self._maxim_connect
            self._setpoint = self._maxim_setpoint
            self._temperature = self._maxim_temperature
            self._expose = self._maxim_expose
            self._stop_expose = self._maxim_stop_expose
            self.description = 'MAXIM'
            self.maxim = True
            self.ascom = False
            print('Maxim is connected:  ', self._connect(True))
            self.app = win32com.client.Dispatch("Maxim.Application")
            #self.app.TelescopeConnected = True
            #print("Maxim Telescope Connected: ", self.app.TelescopeConnected)
            print('Control is Maxim camera interface, Telescope Not Connected.')
        #print('Maxim is connected:  ', self._connect(True))
        print('Cooler Setpoint:   ', self._setpoint(float(self.config['camera'][self.name]['settings']['temp_setpoint'])))
        print('Cooler started @:  ', self._temperature())
        if self.config['camera'][self.name]['settings']['cooler_on']:
            self.camera.CoolerOn = self.config['camera'][self.name]['settings']['cooler_on']
        self.use_file_mode = self.config['camera'][self.name]['use_file_mode']
        self.current_filter = 0    #W in Apache Ridge case. #This should come from config, filter section
        self.exposure_busy = False
        self.cmd_in = None
        self.t7 = None
        self.camera_message = '-'
        #self.alias = self.config['camera'][self.name]#
        self.site_path = self.config['site_path']
        self.archive_path = self.site_path +'archive/'
        self.camera_path = self.archive_path  + self.alias+ "/"
        self.alt_path = '//house-computer/saf_archive_2/archive/sq01/'
        self.autosave_path = self.camera_path +'autosave/'
        self.lng_path = self.camera_path + "lng/"
        self.seq_path = self.camera_path + "seq/"
        self.file_mode_path =  self.config['camera'][self.name]['file_mode_path']
        try:
            for file_path in glob.glob(self.file_mode_path + '*.f*t*'):
                os.remove(file_path)
        except:
            print ("*.fits files on D: not found, this is normally OK.")
        if self.config['camera'][self.name]['settings']['is_cmos']  == True:
            self.is_cmos = True
        else:
            self.is_cmos = False
        self.camera_model = self.config['camera'][self.name]['desc']
        #NB We are reading from the actual camera or setting as the case may be.  For initial setup,
        #   we pull from config for some of the various settings.
        #NB NB There is a differenc between normal cameras and the QHY when it is set to Bin2.
        try:
            self.camera.BinX = int(self.config['camera'][self.name]['settings']['default_bin'][0]) # = 1
            self.camera.BinY = int(self.config['camera'][self.name]['settings']['default_bin'][-1]) # = 1
            #NB we need to be sure AWS picks up this default.config.site_config['camera'][self.name]['settings']['default_bin'])
        except:
            print('Camera only accepts Bins = 1.')
            self.camera.BinX = 1
            self.camera.BinY = 1
        self.overscan_x =  int(self.config['camera'][self.name]['settings']['overscan_x'])
        self.overscan_y =  int(self.config['camera'][self.name]['settings']['overscan_y'])
        self.camera_x_size = self.camera.CameraXSize  #unbinned values. QHY returns 2
        self.camera_y_size = self.camera.CameraYSize  #unbinned
        self.camera_max_x_bin = self.camera.MaxBinX
        self.camera_max_y_bin = self.camera.MaxBinY
        self.camera_start_x = self.camera.StartX
        self.camera_start_y = self.camera.StartY
        self.camera.NumX = int(self.camera_x_size/self.camera.BinX)
        self.camera.NumY = int(self.camera_y_size/self.camera.BinY)
        self.camera_num_x = self.camera.NumX    #These are affected binned values.
        self.camera_num_y = self.camera.NumY
        self.previous_start_fraction_x = 0.   #These are the subframe **fraction** values for the previous exposure.
        self.previous_start_fraction_y = 0.
        self.previous_num_fraction_x = 1.
        self.previous_num_fraction_y = 1.
        self.previous_start_x = 0.   #These are the subframe **pixel** values for the previous exposure.
        self.previous_start_y = 0.
        self.previous_num_x = 1.
        self.previous_num_y = 1.
        self.previous_image_name = ''
        self.previous_area = 100
        self.af_mode = False
        self.af_step = -1
        self.f_spot_dia = []
        self.f_positions = []
        self.overscan_bin_1 = None   #Remember last overscan if we take a subframe
        self.overscan_bin_2 = None
        self.hint = None
        self.focus_cache = None
        self.darkslide = False
<<<<<<< HEAD
        if self.config['camera'][self.name]['settings']['darkslide_com']:
=======
        breakpoint
        if self.config['camera'][self.name]['settings']['has_darkslide']:
>>>>>>> d209829e
            self.darkslide = True
            com_port = self.config['camera'][self.name]['settings']['darkslide_com']
            self.darkslide_instance = Darkslide(com_port)     #  NB eventually default after reboot should be closed.
            self.darkslide_instance.closeDarkslide()   #  Consider turing off IR Obsy light at same time..
            self.darkslide_open = False
            print("Darkslide closed on camera startup.")
        self.last_user_name = "unknown user name"
<<<<<<< HEAD
        self.last_user_id = "unknown user ID"

        # DEH added ArcLampBox code usage here.
        # Check what lamp box we have. The UVEX and eShel have different calibration units. Skips if none available.
        if 'eshel' in (self.config['lamp_box']['lamp_box1']['desc']).lower():
            self.arc_box = ArcLampBox(self.config['lamp_box']['lamp_box1']['driver'])  # COM Port string
            self.arc_box_type = 'eshel'
            # Possible cmds are: Thorium, Tungsten, Blue, White, Solar, Dark_mirror, Reset, or Object
            self.arc_box_cmd = self.arc_box.set_arc_box
            print("Available lamps: ", self.config['lamp_box']['lamp_box1']['switches'])
        elif 'uvex' in (self.config['lamp_box']['lamp_box1']['desc']).lower():
            # TODO: Deal with the SPOX ASCOM driver here for the UVEX.
            self.arc_box = None  # Do something with the SPOX ASCOM driver initialization here.
            self.arc_box_type = 'uvex'
            pass
        else:  # No calibration lamp unit.
            self.arc_box_type = None
            print("Could not locate or determine calibration unit. No calibration lamps will be used.")
        self.expose_lamp_state = None
        self.lit_fibers = 'none&none&none'  # Default fiber string for Banzai-NRES: 1st is target fib, 2nd calibration fib, 3rd always none
        # TODO: DEH what's the best way to check if there's a lampbox that's plugged in and available at a site?
        # Currently we are relying on the config file to tell if there is a lampbox at site.
        # Also: how to check if mirror gets stuck and fix it?

=======
        self.last_user_id ="unknown user ID"
>>>>>>> d209829e
        try:
            seq = test_sequence(self.alias)
        except:
            reset_sequence(self.alias)


        #  NB  Shouldset up default filter @ default focus.


    #Patchable methods   NB These could be default ASCOM
    def _connected(self):
        print("This is un-patched _connected method")
        return False

    def _connect(self, p_connect):
        print("This is un-patched _connect method:  ", p_connect)
        return False

    def _setpoint(self):
        print("This is un-patched cooler _setpoint method")
        return

    #The patches.   Note these are essentially a getter-setter/property constructs.
    def _maxim_connected(self):
        return self.camera.LinkEnabled

    def _maxim_connect(self, p_connect):
        self.camera.LinkEnabled = p_connect
        return self.camera.LinkEnabled

    def _maxim_temperature(self):
        return self.camera.Temperature

    def _maxim_setpoint(self, p_temp):
        self.camera.TemperatureSetpoint = float(p_temp)
        return self.camera.TemperatureSetpoint

    def _maxim_expose(self, exposure_time, imtypeb):
        self.camera.Expose(exposure_time, imtypeb)

    def _maxim_stop_expose(self):
        self.camera.AbortExposure()

    def _ascom_connected(self):
        return self.camera.Connected

    def _ascom_connect(self, p_connect):
        self.camera.Connected = p_connect
        return self.camera.Connected

    def _ascom_temperature(self):
        return self.camera.CCDTemperature

    def _ascom_setpoint(self, p_temp):
        if self.camera.CanSetCCDTemperature:
            self.camera.SetCCDTemperature = float(p_temp)
            return self.camera.SetCCDTemperature
        else:
            print ("Camera cannot set cooling temperature.")
            return p_temp

    def _ascom_expose(self, exposure_time, imtypeb):
            self.camera.StartExposure(exposure_time, imtypeb)

    def _ascom_stop_expose(self):
            self.camera.StopExposure()   #ASCOM also has an AbortExposure method.

    def create_simple_autosave(self, exp_time=0, img_type=0, speed=0, suffix='', \
                               repeat=1, readout_mode="Normal", filter_name='W', \
                               enabled=1, binning=1, binmode=0, column=1):
        '''
        Creates a valid Maxium Autosaave file.
        '''
        exp_time = round(abs(float(exp_time)), 3)
        if img_type > 3:
            img_type = 0
        repeat = abs(int(repeat))
        if repeat < 1:
            repeat = 1
        binning = abs(int(binning))
        if binning > 24:
            binning = 2
        if filter_name == "":
            filter_name = 'w'
        proto_file = open(self.camera_path +'seq/ptr_proto.seq')
        proto = proto_file.readlines()
        proto_file.close()
        #print(proto, '\n\n')
        if column == 1:
            proto[51] = proto[51][:9]  + str(img_type) + proto[51][10:]
            proto[50] = proto[50][:9]  + str(exp_time) + proto[50][12:]
            proto[48] = proto[48][:12] + str(suffix)   + proto[48][12:]
            proto[47] = proto[47][:10] + str(speed)    + proto[47][11:]
            proto[31] = proto[31][:11] + str(repeat)   + proto[31][12:]
            proto[29] = proto[29][:17] + readout_mode  + proto[29][23:]
            proto[13] = proto[13][:12] + filter_name   + proto[13][13:]
            proto[10] = proto[10][:12] + str(enabled)  + proto[10][13:]
            proto[1]  = proto[1][:12]  + str(binning)  + proto[1][13:]
        seq_file = open(self.camera_path +'seq/ptr_mrc.seq', 'w')
        for item in range(len(proto)):
            seq_file.write(proto[item])
        seq_file.close()
       # print(proto)                binning=3, filter_name='air')


    def get_status(self):
        #status = {"type":"camera"}
        status = {}
        status['active_camera'] = self.name
        if self.config['camera'][self.name]['settings']['has_darkslide']:
            ds = self.darkslide_instance.slideStatus
            status['darkslide'] = str(ds)
        else:
            status['darkslide']    = 'unknown'
        if self.exposure_busy:
            status['busy_lock'] = True
        else:
            status['busy_lock'] = False
        if self.maxim:
            cam_stat = 'Not implemented yet' #
            #print('AutoSave:  ', self.camera.SequenceRunning)
        if self.ascom:
            cam_stat = 'ASCOM camera not implemented yet' #self.camera.CameraState
        status['status'] = cam_stat  #The state could be expanded to be more meaningful.
        return status
#        if self.maxim:
#            status['ccd_temperature'] = str(round(self.camera.Temperature , 3))
#        if self.ascom:
#            status['ccd_temperature'] = str(round(self.camera.CCDTemperature , 3))




    def parse_command(self, command):
        #print("Camera Command incoming:  ", command)
        req = command['required_params']
        opt = command['optional_params']
        action = command['action']
        self.user_id = command['user_id']
        if self.user_id != self.last_user_id:
            self.last_user_id = self.user_id
        self.user_name = command['user_name']
        if self.user_name != self.last_user_name:
            self.last_user_name = self.user_name
        if action == "expose" and not self.exposure_busy :
            self.expose_command(req, opt, do_sep=True, quick=False)
            self.exposure_busy = False     #Hangup needs to be guarded with a timeout.
            self.active_script = None

#        elif action == "expose" and script_mode == 'make_superscreenflats':
#            self.screen_flat_script(req, opt)
#            self.exposure_busy = False
#            self.active_script = 'make_superscreenflats'
        elif action == "stop":
            self.stop_command(req, opt)
            self.exposure_busy = False
        else:

            print(f"Command <{action}> not recognized.")

    ###############################
    #       Camera Commands       #
    ###############################

    ''''
    Each time an expose is entered we need to look and see if the filter
    and or focus is different.  If  filter change is required, do it and look up
    the new filter offet.  Apply that as well.  Possibly this step also includes
    a temperature compensation cycle.
    Do we let focus 'float' or do we pin to a reference?  I think the latter.
    ref = actual - offset(filter): ref + offset(f) = setpoint.  At end of AF
    cycle the reference is updated logging in the filter used and the temperature.
    The old value is appended to a list which can be analysed to find the temp
    comp parameter.  It is assumed we ignore the diffuser condition when saving
    or autofocusing.  Basically use a MAD regression and expect a correlation
    value > 0.6 or so.  Store the primary temp via PWI3 and use the Wx temp
    for ambient.  We need a way to log the truss temp until we can find which
    temp best drives the compensation.
    We will assume that the default filter is a wide or lum with a nominal offset
    of 0.000  All other filter offsets are with respect to the default value.
    I.e., an autofocus of the reference filter results in the new focal position
    becoming the reference.
    The system boots up and selects the reference filter and reference focus.
    '''


    def expose_command(self, required_params, optional_params,  \
                       gather_status = True, do_sep=True, no_AWS=False, quick=False):
        '''
        This is Phase 1:  Setup the camera.
        Apply settings and start an exposure.
        Quick=True is meant to be fast.  We assume the ASCOM/Maxim imageBuffer is the source of data in that mode,
        not the slower File Path.  THe mode used for focusing or other operations where we do not want to save any
        image data.
        '''
        #print('Expose Entered.  req:  ', required_params, 'opt:  ', optional_params)
        #print("Checking if Maxim is still connected!")
        #  self.t7 is last time camera was read out
        #if self.t7 is not None and (time.time() - self.t7 > 30) and self.maxim:
<<<<<<< HEAD

=======
>>>>>>> d209829e
        try:
            self.user_name
        except:
            self.user_name = "kilroy_was_here"
<<<<<<< HEAD

=======
        
>>>>>>> d209829e
        self.t0 = time.time()
        #Force a reseek //eventually dither//
        try:
            if g_dev['mnt'].last_seek_time < self.t0 - 180:   #NB Consider upping this to 300 to 600 sec.
                print('re_seeking')
                g_dev['mnt'].re_seek(0)  #) is a placeholder for a dither value being passed.
        except:
<<<<<<< HEAD
            print('Re_seek skipped; usually because no prior seek this session.')
=======
            print('Re_seek skipped; usualy becuase no prior seek this session.')
>>>>>>> d209829e
        try:
            probe = self.camera.CoolerOn
            if not probe:
                self.camera.CoolerOn = True
                print('Found cooler off.')
                try:
                    self._connect(False)
                    self._connect(True)
                    self.camera.CoolerOn = True
                except:
                    print('Camera reconnect failed @ expose entry.')
        except Exception as e:
            print("\n\nCamera was not connected @ expose entry:  ", e, '\n\n')
            try:
                self._connect(False)
                self._connect(True)
                self.camera.CoolerOn = True
            except:
                print('Camera reconnect failed @ expose entry.')
        opt = optional_params
        self.hint = optional_params.get('hint', '')
        self.script = required_params.get('script', 'None')
        self.pane = optional_params.get('pane', None)
        bin_x = optional_params.get('bin', self.config['camera'][self.name] \
                                                      ['settings']['default_bin'])  #NB this should pick up config default.

        if bin_x in ['4 4', 4, '4, 4', '4,4', [4, 4]]:     # For now this is the highest level of binning supported.
            bin_x = 4
            self.ccd_sum = '4 4'
        elif bin_x in ['3 3', 3, '3, 3', '3,3', [3, 3]]:   # replace with in and various formats or strip spaces.
            bin_x = 3
            self.ccd_sum = '3 3'
        elif bin_x in ['2 2', 2, '2, 2', '2,2', [2, 2]]:
            bin_x = 2
            self.ccd_sum = '2 2'
        else:
            bin_x = 1
            self.ccd_sum = '1 1'

        bin_y = bin_x   #NB This needs fixing someday!
        self.bin = bin_x
        self.camera.BinX = bin_x
        self.camera.BinY = bin_y
        self.camera.NumX = int(self.camera_x_size/self.camera.BinX)
        self.camera.NumY = int(self.camera_y_size/self.camera.BinY)
        #gain = float(optional_params.get('gain', self.config['camera'][name] \
        #                                              ['settings']['reference_gain'][bin_x - 1]))
        readout_time = float(self.config['camera'][self.name]['settings']['cycle_time'][bin_x - 1])
        exposure_time = float(required_params.get('time', 0.0001))   #  0.0 may be the best default.  Use QHY min spec?  Config item?
        exposure_time = min(exposure_time, 1440.)
        self.estimated_readtime = (exposure_time + readout_time)   #  3 is the outer retry loop maximum.
        #exposure_time = max(0.2, exposure_time)  #Saves the shutter, this needs qualify with imtype.
        imtype = required_params.get('image_type', 'light')
        if imtype.lower() in ['experimental']:
            g_dev['enc'].wx_test = not g_dev['enc'].wx_test
            return
        count = int(optional_params.get('count', 1))   #  For now Repeats are external to full expose command.
        lcl_repeat = 1
        if count < 1:
            count = 1   #Hence frame does not repeat unless count > 1

        #  Here we set up the filter, and later on possibly rotational composition.
        try:    #20200716   FW throwing error (-4)
            requested_filter_name = str(optional_params.get('filter', 'w'))   #Default should come from config.
            self.current_filter = requested_filter_name
            g_dev['fil'].set_name_command({'filter': requested_filter_name}, {})
        except Exception as e:
            print("Camera filter setup:  ", e)
            #breakpoint()
        #  NBNB Changing filter may cause a need to shift focus
        self.current_offset = g_dev['fil'].filter_offset  #TEMP   NBNBNB This needs fixing
        # Here we adjust for focus temp and filter offset
        if not imtype.lower() in ['auto_focus', 'focus', 'autofocus probe']:
            g_dev['foc'].adjust_focus(loud=True)
        sub_frame_fraction = optional_params.get('subframe', None)


        # ---- DEH changes to previous frame_type code for banzai compliance ----
        # Send everything except test images to AWS.
        no_AWS, self.toss = True if imtype.lower() == 'test image' else False, False
        quick = True if imtype.lower() == 'quick' else False
        # clearly define which frames do not do_sep, the rest default to do_sep.
        if imtype.lower() in ('quick', 'bias', 'dark', 'screen flat', 'sky flat', 'near flat', 'thar flat', \
                                'arc flat', 'lamp flat', 'solar flat'):
            do_sep = False
        else:
            do_sep = True

        # Dark shutter open/close status; possible banzai-compliant frames: ARC, BIAS, BPM, DARK, DOUBLE(2 lit fib.),
        # EXPERIMENTAL(autofocus), EXPOSE(obj), GUIDE, LAMPFLAT, SKYFLAT, STANDARD, TARGET(Obj+ThAr)
        if imtype.lower() in ('bias', 'dark', 'lamp flat'):
            if imtype.lower() == 'bias':
                exposure_time = self.config['camera'][self.name]['settings']['min_exposure']
            imtypeb = False  # don't open the shutter.
            frame_type = imtype.replace(' ', '')
        elif imtype.lower() in ('near flat', 'thar flat', 'arc flat'):
            imtypeb = False
            frame_type = 'arc'
        elif imtype.lower() in ('sky flat', 'screen flat','solar flat'):
            imtypeb = True  # open the shutter.
            frame_type = imtype.replace(' ', '')  # note banzai doesn't appear to include screen or solar flat keywords.
        else:  # 'light', 'experimental', 'autofocus probe', 'quick', 'test image', or any other image type
            imtypeb = True
            if imtype.lower() in ('experimental', 'autofocus probe', 'auto_focus'):
                frame_type = 'experimental'
            else: frame_type = 'expose'

        # Turn on the lamps prior to exposing, depending on calibration unit type.
        # TODO: Solar mirror is not yet setup.
        if self.arc_box_type == 'eshel':
            if frame_type == 'dark':
                self.arc_box_cmd('Dark_mirror')
                self.lit_fibers = 'none&none&none'
            elif frame_type == 'lampflat':
                self.arc_box_cmd('White')  # LED + Tungsten switches for lampflats
                self.lit_fibers = 'none&tung&none'  # Update lit fibers string for fits header
            elif frame_type == 'arc':
                self.arc_box_cmd('Thorium')
                self.lit_fibers = 'none&thar&none'
            elif frame_type == 'expose':
                # If we light the arc fiber fiber while exposing on a target object, this needs to be reworked:
                # Turn on ThAr bulb without dark mirror for the right frame type, then lit_fibers = 'object&thar&none'.
                self.lit_fibers = 'object&none&none'  # We can have this use the actual target name instead.
                self.arc_box_cmd("Object")
            else:
                self.arc_box_cmd("Object")  # Reset
            time.sleep(1)  # Give the unit a moment to switch properly before moving on to exposing images
            self.expose_lamp_state = self.arc_box.arc_status  # To pass to FITS header for now

        elif self.arc_box_type == 'uvex':
            # TODO: Use ASCOM driver for the SPOX unit here.
            pass
        else:
            self.expose_lamp_state = None


        area = optional_params.get('area', 150)
        # if area is None or area in['Full', 'full', 'chip', 'Chip']:   #  Temporary patch to deal with 'chip'
        #     area = 150
        sub_frame_fraction = optional_params.get('subframe', None)
        # Need to put in support for chip mode once we have implmented in-line bias correct and trim.
        try:
            if type(area) == str and area[-1] == '%':  #Re-use of variable is crappy coding
                area = int(area[0:-1])
            elif area in ('Sqr', 'sqr', '100%'):
                area = 100
            elif area in ('Full', 'full', '150%', 'Chip', 'chip'):
                area = 150
        except:
            area = 150     #was 100 in ancient times.

        if bin_y == 0 or self.camera_max_x_bin != self.camera_max_y_bin:
            self.bin_x = min(bin_x, self.camera_max_x_bin)
            self.cameraBinY = self.bin_y
        else:
            self.bin_x = min(bin_x, self.camera_max_x_bin)
            self.camera.BinX = self.bin_x
            self.bin_y = min(bin_y, self.camera_max_y_bin)
            self.camera.BinY = self.bin_y
        self.len_x = self.camera.CameraXSize//self.bin_x
        self.len_y = self.camera.CameraYSize//self.bin_y    #Unit is binned pixels.
        self.len_xs = 0  # THIS IS A HACK, indicating no overscan.
        # print(self.len_x, self.len_y)
        #  NB Area is just a series of subframes centered on the chip.
        # "area": ['100%', '71%', '50%',  '35%', '25%', '12%']

        if 72 < area <= 100:  #  This is completely incorrect, this section needs a total re-think 20201021 WER
            self.camera_num_x = self.len_x
            self.camera_start_x = 0
            self.camera_num_y = self.len_y
            self.camera_start_y = 0
            self.area = 100
        elif 70 <= area <= 72:  # This needs complete rework.
            self.camera_num_x = int(self.len_xs/1.4142)
            self.camera_start_x = int(self.len_xs/6.827)
            self.camera_num_y = int(self.len_y/1.4142)
            self.camera_start_y = int(self.len_y/6.827)
            self.area = 71
        elif area == 50:
            self.camera_num_x = self.len_x//2
            self.camera_start_x = self.len_x//4
            self.camera_num_y = self.len_y//2
            self.camera_start_y = self.len_y//4
            self.area = 50
        elif 33 <= area <= 37:
            self.camera_num_x = int(self.len_/2.829)
            self.camera_start_x = int(self.len_xx/3.093)
            self.camera_num_y = int(self.len_y/2.829)
            self.camera_start_y = int(self.len_y/3.093)
            self.area = 35
        elif area == 25:
            self.camera_num_x = self.len_xs//4
            self.camera_start_x = int(self.len_xs/2.667)
            self.camera_num_y = self.len_y//4
            self.camera_start_y = int(self.len_y/2.667)
            self.area = 25
        elif 11 <= area <= 13:
            self.camera_num_x = self.len_xs//4
            self.camera_start_x = int(self.len_xs/2.667)
            self.camera_num_y = self.len_y//4
            self.camera_start_y = int(self.len_y/2.667)
            self.area = 12
        else:
            self.camera_num_x = self.len_x
            self.camera_start_x = 0
            self.camera_num_y = self.len_y
            self.camera_start_y = 0
            self.area = 150
            print("Default area used. 150%:  ", self.len_x,self.len_y )

        #Next apply any subframe setting here.  Be very careful to keep fractional specs and pixel values disinguished.
        if self.area == self.previous_area and sub_frame_fraction is not None and \
                        (sub_frame_fraction != self.previous_image_name):
            sub_frame_fraction_xw = abs(float(sub_frame_fraction['x1']) -float( sub_frame_fraction['x0']))
            if sub_frame_fraction_xw < 1/32.:
                sub_frame_fraction_xw = 1/32.
            else:
                pass   #Adjust to center position of sub-size frame
            sub_frame_fraction_yw = abs(float(sub_frame_fraction['y1']) - float(sub_frame_fraction['y0']))
            if sub_frame_fraction_yw < 1/32.:
                sub_frame_fraction_yw = 1/32.
            else:
                pass
            sub_frame_fraction_x = min(sub_frame_fraction['x0'], sub_frame_fraction['x1'])
            sub_frame_fraction_y = min(sub_frame_fraction['y0'], sub_frame_fraction['y1'])
            num_x = int(self.previous_num_fraction_x*sub_frame_fraction_xw*self.previous_num_x)
            num_y = int(self.previous_num_fraction_y*sub_frame_fraction_yw*self.previous_num_y)
            #Clamp subframes to a minimum size
            if num_x < 32:
                num_x = 32
            if num_y < 32:
                num_y = 32
            dist_x = int(self.previous_start_x + self.previous_num_x*float(sub_frame_fraction_x))
            dist_y = int(self.previous_start_y +self.previous_num_y*float(sub_frame_fraction_y))
            self.camera_start_x = dist_x
            self.camera_start_y = dist_y
            self.camera_num_x = num_x
            self.camera_num_y = num_y
            self.previous_image_name = sub_frame_fraction['definedOnThisFile']
            self.previous_start_x = dist_x
            self.previous_start_y = dist_y
            self.previous_num_x = num_x
            self.previous_num_y = num_y
            self.bpt_flag = False
        elif self.area == self.previous_area and sub_frame_fraction is not None and \
                          (sub_frame_fraction['definedOnThisFile'] == self.previous_image_name):
            #Here we repeat the previous subframe and do not re-enter and make smaller
            self.camera_start_x = self.previous_start_x
            self.camera_start_y = self.previous_start_y
            dist_x = self.previous_start_x
            dist_y = self.previous_start_y
            self.camera_num_x= self.previous_num_x
            self.cameraNumY= self.previous_num_y
            self.bpt_flag  = True

        elif sub_frame_fraction is None:
            self.previous_start_x = self.camera_start_x  #These are the subframe values for the new area exposure.
            self.previous_start_y = self.camera_start_y
            dist_x = self.previous_start_x
            dist_y = self.previous_start_y
            self.previous_num_x = self.camera_num_x
            self.previous_num_y = self.camera_num_y
            self.previous_num_fraction_x = 1.0
            self.previous_num_fraction_y = 1.0
            self.previous_area = self.area
            self.bpt_flag = False
        #  NB Important: None of above code talks to the camera!
        result = {}  #  This is a default return just in case
        num_retries = 0

        for seq in range(count):
            #  SEQ is the outer repeat loop and takes count images; those individual exposures are wrapped in a
            #  retry-3-times framework with an additional timeout included in it.
            if seq > 0:
                g_dev['obs'].update_status()

            self.pre_mnt = []
            self.pre_rot = []
            self.pre_foc = []
            self.pre_ocn = []
            #time_out = time.time()

            try:
                #Check here for filter, guider, still moving  THIS IS A CLASSIC
                #case where a timeout is a smart idea.
                #Wait for external motion to cease before exposing.  Note this precludes satellite tracking.

                st = ""
                if g_dev['enc'].is_dome:
                    try:
                        enc_slewing = g_dev['enc'].status['dome_slewing']
                    except:
                        print("enclosure SLEWING threw an exception.")
                else:
                     enc_slewing = False
                rot = (self.config['site'] != 'saf') and g_dev['rot'].rotator.IsMoving
                while g_dev['foc'].focuser.IsMoving or rot or \
                      g_dev['mnt'].mount.Slewing or enc_slewing:   #Filter is moving??
                    if rot: st += 'r>'
                    if g_dev['mnt'].mount.Slewing:
                        st += 'm>  ' + str(round(time.time() - g_dev['mnt'].move_time, 1))
                    if enc_slewing:
                        st += 'd>' + str(round(time.time() - g_dev['mnt'].move_time, 1))
                    print(st)
<<<<<<< HEAD
                    if round(time.time() - g_dev['mnt'].move_time, 1) >= 80:
                       print("|n\n DOME OR MOUNT HAS TIMED OUT!|n|n")

=======
                    if round(time.time() - g_dev['mnt'].move_time, 1) >= 60:
                       print("|n\n DOME OR MOUNT HAS TIMED OUT!; going ahead Anyway|n|n")
                       break
                      
>>>>>>> d209829e
                    st = ""
                    time.sleep(0.2)
                    if seq > 0:
                        g_dev['obs'].update_status()
                    #Refresh the probe of the dome status
                    if g_dev['enc'].is_dome:
                        try:
                            enc_slewing = g_dev['enc'].status['dome_slewing']
                        except:
                            print("enclosure SLEWING threw an exception.")
                    else:
                         enc_slewing = False

            except:
                pass
               # print("Motion check faulted.")
            if seq > 0:
                g_dev['obs'].update_status()   # NB Make sure this routine has a fault guard.
            self.retry_camera = 3
            self.retry_camera_start_time = time.time()

            while self.retry_camera > 0:
                #NB Here we enter Phase 2
                try:
                    self.t1 = time.time()
                    self.exposure_busy = True
                    #print('First Entry to inner Camera loop:  ')  #  Do not reference camera, self.camera.StartX, self.camera.StartY, self.camera.NumX, self.camera.NumY, exposure_time)
                    #First lets verify we are connected or try to reconnect.   #Consider uniform ests in a routine, start with reading CoolerOn
                    try:
                        probe = self.camera.CoolerOn
                        if not probe:
                            print('Found cooler off.')
                            try:
                                self._connect(False)
                                self._connect(True)
                                self.camera.CoolerOn = True
                            except:
                                print('Camera reconnect failed @ expose camera entry.')

                                g_dev['cam_retry_doit'] = True
                    except Exception as e:
                        print("\n\nCamera was not connected @ expose camera retry:  ", e, '\n\n')

                        try:
                            self._connect(False)
                            self._connect(True)
                            self.camera.CoolerOn = True
                        except:
                            print('Camera reconnect failed @ expose camera retry.')

                            g_dev['cam_retry_doit'] = True
                    #  At this point we really should be connected!!

                    if self.maxim or self.ascom:
                        #print('Link Enable check:  ', self._connected())
                        g_dev['ocn'].get_quick_status(self.pre_ocn)
                        g_dev['foc'].get_quick_status(self.pre_foc)
                        g_dev['rot'].get_quick_status(self.pre_rot)
                        g_dev['mnt'].get_quick_status(self.pre_mnt)
                        ldr_handle_time = None
                        # try:
                        #     os.remove(self.camera_path + 'newest.fits')
                        # except:
                        #     pass   #  print ("File newest.fits not found, this is probably OK")                        self.t2 = time.time()
                        ldr_handle_high_time = None  #  This is not maxim-specific

                        #print('Filter number is:  ', self.camera.Filter)
                        try:
                            for file_path in glob.glob('D:*.fit'):
                                #os.remove(file_path)
                                pass
                        except:
                            pass
                        if self.darkslide and imtypeb:
                            self.darkslide_instance.openDarkslide()
                            self.darkslide_open = True
                            time.sleep(0.1)
                        elif self.darkslide and not imtypeb:
                            self.darkslide_instance.closeDarkslide()
                            self.darkslide_open = False
                            time.sleep(0.1)
                        else:
                            pass
                        if self.use_file_mode:
                            if imtypeb:
                                img_type = 0
                            if frame_type == 'bias':
                                img_type = 1
                            if frame_type == 'dark':
                                img_type = 2
                            if frame_type in ('flat', 'screenflat', 'skyflat'):
                                img_type = 3
                            #  This is a Maxim-only technique. Does not work with ASCOM Camera driver
                            self.create_simple_autosave(exp_time=exposure_time, img_type=img_type, \
                                                   filter_name=self.current_filter, binning=bin_x, \
                                                   repeat=lcl_repeat)
                            for file_path in glob.glob(self.file_mode_path + '*.f*t*'):
                                os.remove(file_path)
                            self.t2 = time.time()
                            self.camera.StartSequence(self.camera_path + 'seq/ptr_mrc.seq')
                            print("Starting autosave  at:  ", self.t2)
                        else:
                            #This is the standard call to Maxim
                            self.pre_mnt = []
                            self.pre_rot = []
                            self.pre_foc = []
                            self.pre_ocn = []
                            g_dev['obs'].send_to_user("Starting name!", p_level='INFO')
                            g_dev['ocn'].get_quick_status(self.pre_ocn)
                            g_dev['foc'].get_quick_status(self.pre_foc)
                            g_dev['rot'].get_quick_status(self.pre_rot)
                            g_dev['mnt'].get_quick_status(self.pre_mnt)  #Should do this close to the exposure
                            self.t2 = time.time()
                            self._expose (exposure_time, imtypeb)
                    else:
                        print("Something terribly wrong, driver not recognized.!")
                        result = {}
                        result['error': True]
                        return result
                    self.t9 = time.time()
                    #We go here to keep this subroutine a reasonable length, Basically still in Phase 2

                    result = self.finish_exposure(exposure_time, frame_type, \
                                         count - seq, gather_status, do_sep, no_AWS,
                                         dist_x, dist_y, quick=quick, low=ldr_handle_time, \
                                         high=ldr_handle_high_time, script=self.script, \
                                         opt=opt)  #  NB all these parameters are crazy!
                    self.exposure_busy = False
                    self.t10 = time.time()
                    #  self._stop_expose()
                    #print("\nInner expose of a group took:  ", round(self.t10 - self.t0 , 2), ' returned:  ', result)
                    self.retry_camera = 0
                    break
                except Exception as e:
                    print('Exception in camera retry loop:  ', e)
                    self.retry_camera -= 1
                    num_retries += 1
                    continue
        #  This is the loop point for the seq count loop
        self.t11 = time.time()
        if self.arc_box_type == 'eshel':
            self.arc_box_cmd("Reset")  # Turn off the lamps and put mirror into default position now.
        elif self.arc_box_type == 'uvex':
            pass
        #print("\nFull expose of a group took:  ", round(self.t11 - self.t0 , 2), ' Retries;  ', num_retries, 'Average: ', round((self.t11 - self.t0)/count, 2),  ' Returning:  ', result, '\n\n')
        try:
            #print(' 0 sec cycle time:  ', round((self.t11 - self.t0)/count - exposure_time , 2) )
            pass
        except:
            pass
        return result

    def stop_command(self, required_params, optional_params):
        ''' Stop the current exposure and return the camera to Idle state. '''
        #  NB NB This routine needs work!
        self.exposure_busy = False
        self.exposure_halted = True

    def finish_exposure(self, exposure_time, frame_type, counter, seq, \
                        gather_status=True, do_sep=False, no_AWS=False, start_x=None, start_y=None, quick=False, \
                        low=0, high=0, script=False, opt=None):
        print("Finish exposure Entered:  ", exposure_time, frame_type, counter, \
              gather_status, do_sep, no_AWS, start_x, start_y, opt['area'])

        self.post_mnt = []
        self.post_rot = []
        self.post_foc = []
        self.post_ocn = []
        counter = 0
        if self.bin == 1:
            self.completion_time = self.t2 + exposure_time + 1
        else:
            self.completion_time = self.t2 + exposure_time + 1
        result = {'error': False}
        while True:    #This loop really needs a timeout.
            self.post_mnt = []
            self.post_rot = []
            self.post_foc = []
            self.post_ocn = []
            g_dev['mnt'].get_quick_status(self.post_mnt)   #Need to pick which pass was closest to image completion
            g_dev['rot'].get_quick_status(self.post_rot)
            g_dev['foc'].get_quick_status(self.post_foc)
            g_dev['ocn'].get_quick_status(self.post_ocn)
            if time.time() < self.completion_time:   #  NB Testing here if glob too early is delaying readout.
                time.sleep(.5)
                continue
            incoming_image_list = []   #glob.glob(self.file_mode_path + '*.f*t*')

            # try:
            #     probe = self.camera.CoolerOn
            #     if not probe:
            #         print('Found cooler off.')
            #         try:
            #             self._connect(False)
            #             self._connect(True)
            #             self.camera.CoolerOn = True
            #         except:
            #             print('Camera reconnect failed @ Finish camera entry.')
            # except Exception as e:
            #     print("\n\nCamera was not connected @ Finish camera entry:  ", e, '\n\n')
            #     try:
            #         self._connect(False)
            #         self._connect(True)
            #         self.camera.CoolerOn = True
            #     except:
            #         print('Camera reconnect failed @ expose camera retry.')
            #  At this point we really should be connected!!
            self.t4 = time.time()
            if (not self.use_file_mode and self.camera.ImageReady) or (self.use_file_mode and len(incoming_image_list) >= 1):   #   self.camera.ImageReady:
                #print("reading out camera, takes ~6 seconds.")
                if self.use_file_mode:
                    time.sleep(3)
                    tries = 0
                    delay = 1
                    while True and tries <10:
                        try:
                            new_image = fits.open(incoming_image_list[-1])  #  Sometimes glob picks up a file not yet fully formed.
                            print("Read new image no exception thrown.")
                            time.sleep(delay)
                        except Exception as e:
                            tries += 1
                            print('In except: ', e)
                            time.sleep(delay)
                            new_image.close()
                            continue
                        self.img = new_image[0].data   #  NB We could pick up Maxim header info here
                        #self.img = np.array(self.img).transpose()
                        iy, ix = self.img.shape        #FITS open fixes C ordering to Fortran
                        new_image.close()
                        if len(self.img)*len(self.img[0]) != iy*ix:
                            continue
                        break
                    print ('Grab took :  ', tries*delay, ' sec')
                else:
                    time.sleep(0.1)   #  This delay appears to be necessary. 20200804 WER
                    self.t4p4 = time.time()
                    self.img_safe = self.camera.ImageArray
                    self.t4p5 = time.time()#As read, this is a Windows Safe Array of Longs
                    self.img = np.array(self.img_safe) # _untransposed   incoming is (4800,3211) for QHY600Pro 2:2 Bin
                    #print(self.img_untransposed.shape)
                    #self.img = self.img_untransposed    #   .transpose()  Only use this if Maxim has changed orientation.
                    #  print('incoming shape:  ', self.img.shape)
                self.t5 = time.time()
                pier_side = g_dev['mnt'].mount.sideOfPier    #0 = Tel Looking West, is flipped.
                # print('setup took:  ', round(self.t2 - self.t0))
                # print('time to first readout try: ', round(self.t4 - self.t2, 2), ' sec,')
                # print('to get safearray: ', round(self.t4p5 - self.t2, 2), ' sec,')
                # print('readout took: ', round(self.t5 - self.t4, 2), ' sec,')
                # print('it all took: ', round(self.t5 - self.t2, 2), ' sec,')

                #  NB NB  Be very careful this is the exact code used in build_master and calibration  modules.
                #  NB Note this is QHY600 specific code.  Needs to be supplied in camera config as sliced regions.
                pedastal = 100
                ix, iy = self.img.shape




                # if ix == 9600:
                #     overscan = int((np.median(self.img[32:, -33:]) + np.median(self.img[0:29, :]))/2) - 1
                #     trimmed = self.img[32:, :-34].astype('int32') + pedastal - overscan
                #     if opt['area'] in [150, 'Full', 'full']:
                #         square = trimmed
                #     else:
                #         square = trimmed[1590:1590 + 6388, :]
                # elif ix == 4800:
                #     overscan = int((np.median(self.img[16:, -17:]) + np.median(self.img[0:14, :]))/2) -1
                #     trimmed = self.img[16:, :-17].astype('int32') + pedastal - overscan
                #     if opt['area'] in [150, 'Full', 'full']:
                #         square = trimmed
                #     else:
                #         square = trimmed[795:795 + 3194, :]
                # else:
                #     print("Incorrect chip size or bin specified.")


                #This image shift code needs to be here but it is troubling.
                if ix == 9600:
                    if self.img[22, -34] == 0:

                        self.overscan = int((np.median(self.img[24:, -33:]) + np.median(self.img[0:21, :]))/2) - 1
                        trimmed = self.img[24:-8, :-34].astype('int32') + pedastal - self.overscan

                    elif self.img[30, -34] == 0:
                        self.overscan = int((np.median(self.img[32:, -33:]) + np.median(self.img[0:29, :]))/2) - 1
                        trimmed = self.img[32:, :-34].astype('int32') + pedastal - self.overscan

                    else:
                        print("Image shift is incorrect, absolutely fatal error.")
                        breakpoint()
                        pass

                    # if full:
                    #     square = trimmed
                    # else:
                    #     square = trimmed[1590:1590 + 6388, :]
                elif ix == 4800:
                    #Shift error needs documenting!
<<<<<<< HEAD
                    if self.img[11, -18] == 0:   #This is the normal incoming imsge
=======
                    if self.img[11, -18] == 0:   #This is the normal incoming image
>>>>>>> d209829e
                        self.overscan = int((np.median(self.img[12:, -17:]) + np.median(self.img[0:10, :]))/2) - 1
                        trimmed = self.img[12:-4, :-17].astype('int32') + pedastal - self.overscan

                        #print("Shift 1", self.overscan, square.mean())
                    elif self.img[15, -18] == 0:     #This rarely occurs.  Neyle's Qhy600
                        self.overscan = int((np.median(self.img[16:, -17:]) + np.median(self.img[0:14, :]))/2) -1
                        trimmed = self.img[16:, :-17].astype('int32') + pedastal - self.overscan

<<<<<<< HEAD
                        print("Rare error, Shift 2", self.overscan) #, square.mean())
=======
                        print("Rare error, Shift 2", self.overscan, square.mean())
>>>>>>> d209829e

                    else:
                        breakpoint()
                        print("Image shift is incorrect, absolutely fatal error", self.img[0:20, -18])


                        pass

                else:
                    #print("Incorrect chip size or bin specified or already-converted:  skipping.")
                    trimmed = self.img
                    self.overscan = 0
                    #breakpoint()
                    #continue

                trimmed = trimmed.transpose()
                #This may need a re-think:   Maybe kill neg and anything really hot if there are only a few.
                #smin = np.where(square < 0)    # finds negative pixels  NB <0 where pedastal is 200. Useless!

                self.t77 = time.time()
                print('readout, transpose & Trim took:  ', round(self.t77 - self.t4, 1), ' sec,')# marks them as 0
                #Should we consider correcting the image right here with cached bias, dark and hot pixel
                #processing so downstream processing is reliable.  Maybe only do this for focus?
                g_dev['obs'].send_to_user("Camera has read-out image.", p_level='INFO')
                self.img = trimmed.astype('uint16')
                ix, iy = self.img.shape
                test_saturated = np.array(self.img[ix//3:ix*2//3, iy//3:iy*2//3])  # 1/9th the chip area
                bi_mean = round((test_saturated.mean() + np.median(test_saturated))/2, 0)
                if frame_type[-4:] == 'flat':
                    if bi_mean >= self.config['camera'][self.name]['settings']['saturate']:
                        print("Flat rejected, too bright:  ", bi_mean)
                        g_dev['obs'].send_to_user("Flat rejected, too bright.", p_level='INFO')
                        result['error'] = True
                        result['patch'] = bi_mean
                        return result   # signals to flat routine image was rejected, prompt return
                g_dev['obs'].update_status()
                counter = 0

                avg_mnt = g_dev['mnt'].get_average_status(self.pre_mnt, self.post_mnt)
                avg_foc = g_dev['foc'].get_average_status(self.pre_foc, self.post_foc)
                avg_rot = g_dev['rot'].get_average_status(self.pre_rot, self.post_rot)
<<<<<<< HEAD
                #avg_ocn = g_dev['ocn'].get_average_status(self.pre_ocn, self.post_ocn)
=======
                avg_ocn = g_dev['ocn'].get_average_status(self.pre_ocn, self.post_ocn)
>>>>>>> d209829e
                if frame_type[-5:] in ['focus', 'probe', "ental"]:
                    self.img = self.img + 100   #maintain a + pedestal for sep  THIS SHOULD not be needed for a raw input file.
                    self.img = self.img.astype("float")
                    #print(self.img.flags)
                    self.img = self.img.copy(order='C')   #  NB Should we move this up to where we read the array?
                    bkg = sep.Background(self.img)
                    self.img -= bkg
                    sources = sep.extract(self.img, 4.5, err=bkg.globalrms, minarea=15)  # Minarea should deal with hot pixels.
                    sources.sort(order = 'cflux')
                    print('No. of detections:  ', len(sources))
                    ix, iy = self.img.shape
                    r0 = 0
                    """
                    ToDo here:  1) do not deal with a source nearer than 5% to an edge.
                    2) do not pick any saturated sources.
                    3) form a histogram and then pick the median winner
                    4) generate data for a report.
                    5) save data and image for engineering runs.
                    """
                    border_x = int(ix*0.05)
                    border_y = int(iy*0.05)
                    r0 = []
                    for sourcef in sources:
                        if border_x < sourcef['x'] < ix - border_x and \
                            border_y < sourcef['y'] < iy - border_y and \
                            sourcef['peak']  < 55000 and sourcef['cpeak'] < 55000:  #Consider a lower bound
                            a0 = sourcef['a']
                            b0 = sourcef['b']
                            r0.append(round(math.sqrt(a0*a0 + b0*b0), 2))
                    scale = self.config['camera'][self.name]['settings']['pix_scale']
                    result['FWHM'] = round(np.median(r0)*scale, 3)   #@0210524 was 2x larger but a and b are diameters not radii
                    result['mean_focus'] =  avg_foc[1]

                    focus_image = True
                else:
                    focus_image = False

                    #return result   #Used if focus not saved in calibs.
                try:
                    hdu = fits.PrimaryHDU(self.img)
                    self.img = None    #  Does this free up any resource?
                    # assign the keyword values and comment of the keyword as a tuple to write both to header.
                    hdu.header['BUNIT']    = ('adu', 'Unit of array values')
                    hdu.header['CCDXPIXE'] = (self.camera.PixelSizeX, '[um] Size of unbinned pixel, in X')  # DEH maybe change config units to meters or convert to m?
                    hdu.header['CCDYPIXE'] = (self.camera.PixelSizeY, '[um] Size of unbinned pixel, in Y')
                    hdu.header['XPIXSZ']   = (round(float(self.camera.PixelSizeX*self.camera.BinX), 3), '[um] Size of binned pixel')
                    hdu.header['YPIXSZ']   = (round(float(self.camera.PixelSizeY*self.camera.BinY), 3), '[um] Size of binned pixel')
                    try:
                        hdu.header['XBINING'] = (self.camera.BinX, 'Pixel binning in x direction')
                        hdu.header['YBINING'] = (self.camera.BinY, 'Pixel binning in y direction')
                    except:
                        hdu.header['XBINING'] = (1, 'Pixel binning in x direction')
                        hdu.header['YBINING'] = (1, 'Pixel binning in y direction')
                    hdu.header['CCDSUM']   = (self.ccd_sum, 'Sum of chip binning')
<<<<<<< HEAD

=======
                    # DEH pulls from config; master config will need to include keyword, or this line will need to change
                    
>>>>>>> d209829e
                    hdu.header['RDMODE'] = (self.config['camera'][self.name]['settings']['read_mode'], 'Camera read mode')
                    hdu.header['RDOUTM'] = (self.config['camera'][self.name]['settings']['readout_mode'], 'Camera readout mode')
                    hdu.header['RDOUTSP'] = (self.config['camera'][self.name]['settings']['readout_speed'], '[FPS] Readout speed')
                    if self.maxim:
                        hdu.header['CCDSTEMP'] = (round(self.camera.TemperatureSetpoint, 3), '[deg C] CCD set temperature')
                        hdu.header['CCDATEMP'] = (round(self.camera.Temperature, 3), '[deg C] CCD actual temperature')
                    if self.ascom:
                        hdu.header['CCDSTEMP'] = (round(self.camera.SetCCDTemperature, 3), '[deg C] CCD set temperature')
                        hdu.header['CCDATEMP'] = (round(self.camera.CCDTemperature, 3), '[deg C] CCD actual temperature')
<<<<<<< HEAD

                    hdu.header['INSTRUME'] = (self.alias, 'Instrument used')
                    hdu.header['CAMNAME']  = (self.camera_model, 'Name of camera')
=======
                    
                    hdu.header['INSTRUME'] = (self.camera_model, 'Instrument used')
                    hdu.header['CAMNAME']  = (self.alias, 'Name of camera')
>>>>>>> d209829e
                    hdu.header['DETECTOR'] = (self.config['camera'][self.name]['detector'], 'Name of camera detector')
                    hdu.header['CAMMANUF'] = (self.config['camera'][self.name]['manufacturer'], 'Name of camera manufacturer')
                    hdu.header['GAIN']     = (self.config['camera'][self.name]['settings']['reference_gain'][0], '[e-/ADU] Pixel gain')
                    hdu.header['RDNOISE']  = (self.config['camera'][self.name]['settings']['reference_noise'][0], '[e-/pixel] Read noise')
                    hdu.header['CMOSCAM']  = (self.is_cmos, 'Is CMOS camera')
                    hdu.header['FULLWELL'] = (self.config['camera'][self.name]['settings']['fullwell_capacity'], 'Full well capacity')
                    hdu.header['CMOSGAIN']  = (0, 'CMOS Camera System Gain')
                    hdu.header['CMOSOFFS']  = (10, 'CMOS Camera offset')
                    hdu.header['CAMOFFS']  = (10, 'Camera offset')
                    hdu.header['CAMGAIN']  = (0, 'Camera gain')
                    hdu.header['CAMUSBT']  = (60, 'Camera USB traffic')
                    hdu.header['TIMESYS']  = ('UTC', 'Time system used')
                    hdu.header['DATE'] = (datetime.date.strftime(datetime.datetime.utcfromtimestamp(self.t2),'%Y-%m-%d'), 'Date FITS file was written')
                    hdu.header['DATE-OBS'] = (datetime.datetime.isoformat(datetime.datetime.utcfromtimestamp(self.t2)), \
                                              'Start date and time of observation')
                    hdu.header['DAY-OBS'] = (g_dev['day'], 'Date at start of observing night')
                    hdu.header['MJD-OBS'] = (Time(self.t2, format='unix').mjd, '[UTC days] Modified Julian Date start date/time')
                    hdu.header['JD-START'] = (Time(self.t2 , format='unix').jd, '[UTC days] Julian Date at start of exposure')
                    #hdu.header['JD-HELIO'] = 'bogus'       # Heliocentric Julian Date at exposure midpoint
                    hdu.header['OBSTYPE'] = (frame_type.upper(), 'Observation type')   #This report is fixed and it should vary...NEEDS FIXING!
                    hdu.header['EXPTIME']  = (exposure_time, '[s] Requested exposure length')   # This is the exposure in seconds specified by the user
<<<<<<< HEAD
                    hdu.header['EXPOSURE'] = exposure_time   #Ideally this needs to be calculated from actual times
=======
>>>>>>> d209829e
                    hdu.header['BUNIT']    = 'adu'
                    hdu.header['DATE-OBS'] = datetime.datetime.isoformat(datetime.datetime.utcfromtimestamp(self.t2))
                    hdu.header['FILTER ']  = self.current_filter  # NB this should read from the wheel!
                    hdu.header['FILTEROF'] = self.current_offset
                    #hdu.header['EXPOSURE'] = (self.t?-self.t2, '[s] Actual exposure length')   # Calculated from actual times
                    hdu.header['FILTER']  = (self.current_filter, 'Filter type')  # NB this should read from the wheel!
                    hdu.header['FILTEROF'] = (self.current_offset, 'Filer offset')
                    hdu.header['FILTRNUM'] = ('PTR_ADON_HA_0023',  'An index into a DB')  #Get a number from the hardware or via Maxim.
                    if g_dev['scr'] is not None and frame_type == 'screenflat':
                        hdu.header['SCREEN']   = (int(g_dev['scr'].bright_setting), 'Screen brightness setting')
<<<<<<< HEAD

# =============================================================================
#                     #WER:  Darren these values are nominal with respect to a raw chip and then delineate which
#                     #zones of the chip are what.  In our case we are only entering this region with Trimmed
#                     #Data  The Biassec and Trimsec are essentially zero and detsec = datasec.  This is not
#                     #always the case.  This all needs re-thinking if we are going to Run BANSAI at site.
#
#                     # DEH: BANZAI expects the detsec, datasec, biassec, and trimssec keywords, so we likely need
#                     # to keep these in the header but modify the value if necessary to fit what BANZAI needs to run.
# =============================================================================

=======
                        
# =============================================================================
#                     #WER:  Darren these values are nominal with respect to a raw chip and then delineate which
#                     #zones of the chip are what.  In our case we are only entering this region with Trimmed
#                     #Data  The Biassec and Trimsec are essentially zero and detsec = datasec.  This is not 
#                     #always the case.  This all needs re-thinking if we are going to Run BANSAI at site.
#                         
#                     # DEH finish these keywords, for BANZAI. all of these should be a string of format '[x1:x2,y1:y2]'
#                     # biassec needs to change, the overscan can be a region larger than 1-pixel-wide column.
#                     # detsec also needs to be changed appropriately.
#
# =============================================================================
                    
>>>>>>> d209829e
                    hdu.header['BIASSEC'] = ('['+str(int(self.overscan_x/self.bin_x))+':'+str(int(self.overscan_x/self.bin_x + 1))+','+ \
                                             str(int(self.overscan_y/self.bin_y))+':'+str(self.camera.NumY)+']', \
                                             '[binned pixel] Section of bias/overscan data')
                    hdu.header['DATASEC'] = ('['+str(self.camera_start_x+1)+':'+str(self.camera.NumX)+','+ \
                                             str(self.camera_start_y+1)+':'+str(self.camera.NumY)+']', '[binned pixel] Data section')
                    hdu.header['DETSEC'] = (hdu.header['DATASEC'], '[binned pixel] Section of useful data')
                    hdu.header['TRIMSEC'] = ('[0]', '[binned pixel] Section of useful data')
                    hdu.header['SATURATE'] = (float(self.config['camera'][self.name]['settings']['saturate']), '[ADU] Saturation level')  # will come from config(?)
                    hdu.header['MAXLIN'] = (float(self.config['camera'][self.name]['settings']['max_linearity']), '[ADU] Non-linearity level')

                    if self.pane is not None:
                        hdu.header['MOSAIC'] = (True, 'Is mosaic')
                        hdu.header['PANE'] = self.pane
                    hdu.header['TELESCOP'] = (self.config['telescope']['telescope1']['desc'], 'Name of the telescope')
                    hdu.header['FOCAL']    = (round(float(self.config['telescope']['telescope1']['focal_length']), 2), \
                                              '[mm] Telescope focal length')
                    hdu.header['APR-DIA']  = (round(float(self.config['telescope']['telescope1']['aperture']), 2), \
                                              '[mm] Telescope aperture')
                    hdu.header['APR-AREA'] = (round(float(self.config['telescope']['telescope1']['collecting_area']), 1), \
                                              '[mm^2] Telescope collecting area')
                    hdu.header['LATITUDE']  = (round(float(self.config['latitude']), 6), '[Deg N] Telescope Latitude')
                    hdu.header['LONGITUD'] = (round(float(self.config['longitude']), 6), '[Deg E] Telescope Longitude')
                    hdu.header['HEIGHT'] = (round(float(self.config['elevation']), 2), '[m] Altitude of Telescope above sea level')
                    hdu.header['SITEID'] = (self.config['mpc_code'], 'Site code')   # DEH changed to SITEID for banzai   # This is made up for now.
                    hdu.header['OBJECT']   = (g_dev['mnt'].object, 'Object name')
                    #hdu.header['RA']  = (g_dev['mnt'].current_icrs_ra, '[deg] Telescope right ascension')
                    #hdu.header['DEC'] = (g_dev['mnt'].current_icrs_dec, '[deg] Telescope declination')
                    hdu.header['RA'] = (ptr_utility.hToH_MS(g_dev['mnt'].current_icrs_ra), '[HH MM SS sss] Telescope right ascension')
                    hdu.header['DEC'] = (ptr_utility.dToD_MS(g_dev['mnt'].current_icrs_dec), '[sDD MM SS ss] Telescope declination')
                    hdu.header['TARG-CHK'] = (g_dev['mnt'].current_icrs_ra + g_dev['mnt'].current_icrs_dec, '[deg] Sum of RA and dec')
                    hdu.header['CATNAME']  = (g_dev['mnt'].object, 'Catalog object name')
                    hdu.header['CAT-RA']   = (g_dev['mnt'].current_icrs_ra, '[deg] Catalog RA of object')
                    hdu.header['CAT-DEC']  = (g_dev['mnt'].current_icrs_dec, '[deg] Catalog Dec of object')
                    hdu.header['TARGRA']  = g_dev['mnt'].current_icrs_ra
                    hdu.header['TARGDEC'] = g_dev['mnt'].current_icrs_dec

                    hdu.header['SID-TIME'] = (self.pre_mnt[3], '[deg] Sidereal time')
                    hdu.header['OBJCTRA']  = (self.pre_mnt[1], '[deg] Object RA')
                    hdu.header['OBJCTDEC'] = (self.pre_mnt[2], '[deg] Object dec')
                    #hdu.header['OBJCTRA2'] = (self.pre_mnt[1], '[deg] Object RA 2')
                    #hdu.header['OBJCDEC2'] = (self.pre_mnt[2], '[deg] Object dec 2')
                    #hdu.header['OBRARATE'] = self.pre_mnt[4]
                    #hdu.header['OBDECRAT'] = self.pre_mnt[5]
<<<<<<< HEAD
                    if self.arc_box_type is not None:
                        hdu.header['LMPBOX'] = (self.config['lamp_box']['lamp_box1']['name'], 'Calibration unit name')
                        hdu.header['LAMPS'] = (str(self.config['lamp_box']['lamp_box1']['switches']), 'Available calibration unit switches')
                        hdu.header['LMPSTAT'] = (self.expose_lamp_state, 'Lamp state during exposure')
                        hdu.header['OBJECTS'] = (self.lit_fibers, "Fiber object state string")  # For banzai-nres

=======
>>>>>>> d209829e
                    try:
                        hdu.header['OBSERVER'] = (self.user_name, 'Observer name')  # userid
                    except:
                        hdu.header['OBSERVER'] = ("kilroy visited", 'Observer name')  # userid
                    hdu.header['OBSNOTE']  = self.hint[0:54]            #Needs to be truncated.
                    if self.maxim:
                        hdu.header['FLIPSTAT'] = 'None'   # This is a maxim camera setup, not a flip status
                    if self.arc_box_type == 'eshel':
                        hdu.header['CONFMODE'] = ('nres_full_frame', 'Configuration mode')  # DEH required keyword
                    else:
                        hdu.header['CONFMODE'] = ('full_frame', 'Configuration mode')
                    #hdu.header['SEQCOUNT'] = (int(counter), 'Image sequence counter')
                    hdu.header['DITHER']   = (0, '[] Dither')
                    hdu.header['OPERATOR'] = ("WER", 'Site operator')
                    hdu.header['ENCLOSUR'] = (self.config['enclosure']['enclosure1']['name'], 'Enclosure description')   # "Clamshell"   #Need to document shutter status, azimuth, internal light.
                    #NB NB NB Need to add other dome status reports
                    if g_dev['enc'].is_dome:
                        hdu.header['DOMEAZ'] = (g_dev['enc'].status['dome_azimuth'], 'Dome azimuth')
                    #else:
                    #     hdu.header['ENCAZ']    = ("", '[deg] Enclosure azimuth')   #Need to document shutter status, azimuth, internal light.
                    hdu.header['ENCLIGHT'] = ("Off/White/Red/NIR", 'Enclosure lights')
                    hdu.header['ENCRLIGT'] = ("", 'Enclosure red lights state')
                    hdu.header['ENCWLIGT'] = ("", 'Enclosure white lights state')
                    if g_dev['enc'] is not None:
<<<<<<< HEAD
                        hdu.header['ENC1STAT'] = (g_dev['enc'].get_status()['shutter_status'], 'Shutter status')   #"Open/Closed" enclosure 1 status
=======
                        try:
                            hdu.header['ENC1STAT'] = g_dev['enc'].status['shutter_status']  #['shutter_status'], 'Shutter status')   #"Open/Closed" enclosure 1 status
                        except:
                            print('Could not get ENC1STAT keyword. ')
>>>>>>> d209829e

                    #  if gather_status:
                    hdu.header['MNT-SIDT'] = (avg_mnt['sidereal_time'], '[deg] Mount sidereal time')
                    hdu.header['MNT-RA']   = (avg_mnt['right_ascension'], '[deg] Mount RA')
                    ha = avg_mnt['sidereal_time'] - avg_mnt['right_ascension']
                    while ha >= 12:
                        ha -= 24.
                    while ha < -12:
                        ha += 24.
                    hdu.header['MNT-HA']   = (round(ha, 5), '[deg] Average mount hour angle')  #Note these are average mount observed values.
                    g_dev['ha'] = round(ha, 5)
                    hdu.header['MNT-DEC']  = (avg_mnt['declination'], '[deg] Average mount declination')
                    hdu.header['MNT-RAV']  = (avg_mnt['tracking_right_ascension_rate'], '[] Mount tracking RA rate')
                    hdu.header['MNT-DECV'] = (avg_mnt['tracking_declination_rate'], '[] Mount tracking dec rate')
                    hdu.header['AZIMUTH '] = (avg_mnt['azimuth'], '[deg] Azimuth axis positions')
                    hdu.header['ALTITUDE'] = (avg_mnt['altitude'], '[deg] Altitude axis position')
                    hdu.header['ZENITH'] = (avg_mnt['zenith_distance'], '[deg] Zenith')
                    hdu.header['AIRMASS'] = (avg_mnt['airmass'], 'Effective mean airmass')
                    g_dev['airmass'] = float(avg_mnt['airmass'])
                    hdu.header['REFRACT'] = (round(g_dev['mnt'].refraction_rev, 3),'asec')
                    hdu.header['MNTRDSYS'] = (avg_mnt['coordinate_system'], 'Mount coordinate system')
                    hdu.header['POINTINS'] = (avg_mnt['instrument'], '')
                    hdu.header['MNT-PARK'] = (avg_mnt['is_parked'], 'Mount is parked')
                    hdu.header['MNT-SLEW'] = (avg_mnt['is_slewing'], 'Mount is slewing')
                    hdu.header['MNT-TRAK'] = (avg_mnt['is_tracking'], 'Mount is tracking')
                    #if self.config['site'] == 'mrc':
                    if pier_side == 0:
                        hdu.header['PIERSIDE'] = 'Look West'
                        pier_string = 'lw-'
                    elif pier_side == 1:
                        hdu.header['PIERSIDE'] = 'Look East'
                        pier_string = 'le-'
                    else:
                        hdu.header['PIERSIDE'] = 'Undefined'
                        pier_string = ''
                    hdu.header['HACORR'] = (g_dev['mnt'].ha_corr, '[deg] Hour angle correction')    #Should these be averaged?
                    hdu.header['DECCORR'] = (g_dev['mnt'].dec_corr, '[deg] Declination correction')
                    hdu.header['IMGFLIP'] = (False, 'Is flipped')
                    hdu.header['OTA'] = ""
                    hdu.header['SELECTEL'] = "tel1"
                    hdu.header['ROTATOR']  = (self.config['rotator']['rotator1']['name'], 'Rotator name')
                    hdu.header['ROTANGLE'] = (avg_rot[1], '[deg] Rotator angle')
                    hdu.header['ROTMOVNG'] = (avg_rot[2], 'Rotator is moving')
                    hdu.header['FOCUS'] = (self.config['focuser']['focuser1']['name'], 'Focuser name')
                    hdu.header['FOCUSPOS'] = (avg_foc[1], '[um] Focuser position')
                    hdu.header['FOCUSTMP'] = (avg_foc[2], '[deg C] Focuser temperature')
                    hdu.header['FOCUSMOV'] = (avg_foc[3], 'Focuser is moving')
<<<<<<< HEAD

=======
                    
>>>>>>> d209829e
                    hdu.header['WXSTATE'] = (g_dev['ocn'].wx_is_ok, 'Weather system state')
                    hdu.header['SKY-TEMP'] = (avg_ocn[1], '[deg C] Sky temperature')
                    hdu.header['AIR-TEMP'] = (avg_ocn[2], '[deg C] External temperature')
                    hdu.header['HUMIDITY'] = (avg_ocn[3], '[%] Percentage humidity')
                    hdu.header['DEWPOINT'] = (avg_ocn[4], '[deg C] Dew point')
                    hdu.header['WINDSPEE'] = (avg_ocn[5], '[km/h] Wind speed')
                    hdu.header['PRESSURE'] = (avg_ocn[6], '[mbar] Atmospheric pressure')
                    hdu.header['CALC-LUX'] = (avg_ocn[7], '[mag/arcsec^2] Expected sky brightness')
                    hdu.header['SKYMAG']  = (avg_ocn[8], '[mag/arcsec^2] Measured sky brightness')

                    self.pix_ang = (self.camera.PixelSizeX*self.camera.BinX/(float(self.config['telescope'] \
                                              ['telescope1']['focal_length'])*1000.))
                    hdu.header['PIXSCALE'] = (round(math.degrees(math.atan(self.pix_ang))*3600., 4), '[arcsec/pixel] Nominal pixel scale on sky')
<<<<<<< HEAD
                    hdu.header['REQNUM']   = ('00000001', 'Request number')
                    hdu.header['ISMASTER'] = (False, 'Is master image')
                    current_camera_name = self.alias
                    next_seq = next_sequence(current_camera_name)
                    hdu.header['FRAMENUM'] = (int(next_seq), 'Running frame number')
=======
                    hdu.header['REQNUM']   = ('00000001', 'Request number')                  
                    hdu.header['ISMASTER'] = (False, 'Is master image')
                    current_camera_name = self.alias
                    next_seq = next_sequence(current_camera_name)
                    hdu.header['FRAMENUM'] = (int(next_seq), 'Running frame number')                                        
>>>>>>> d209829e
                    # DEH I need to understand these keywords better before writing header comments.
                    hdu.header['PEDASTAL'] = (-pedastal,  'adu, add this for zero based image.')
                    hdu.header['ERRORVAL'] = 0
                    hdu.header['PATCH']    = bi_mean - pedastal    #  A crude value for the central exposure
                    hdu.header['IMGAREA' ] = opt['area']
                    hdu.header['XORGSUBF'] = self.camera_start_x    #This makes little sense to fix...  NB ALL NEEDS TO COME FROM CONFIG!!
                    hdu.header['YORGSUBF'] = self.camera_start_y
                    #hdu.header['BLKUID']   = ('None', 'Group type')
                    #hdu.header['BLKSDATE'] = ('None', 'Group unique ID
<<<<<<< HEAD
                    #hdu.header['MOLUID']   = ('None', 'Molecule unique ID')
=======

>>>>>>> d209829e
                    try:
                        hdu.header['USERNAME'] = self.user_name
                        hdu.header ['USERID']  = self.user_id
                    except:

                        hdu.header['USERNAME'] = self.last_user_name
                        hdu.header ['USERID']  = self.last_user_id
                        print("User_name or id not found, using prior.")  #Insert last user nameand ID here if they are not supplied.


                    # NB This needs more development
                    #im_type = 'EX'   #or EN for engineering....

                    #DEH requires b00, f00, w00, d00, a00, or e00 in filenames to gather and recognize frame types.
                    if frame_type == 'bias':
                        im_type = 'b'
                    elif frame_type == 'dark':
                        im_type = 'd'
                    elif frame_type in ('skyflat', 'screenflat', 'solarflat'):
                        im_type = 'f'
                    elif frame_type == 'lampflat':
                        im_type = 'w'
                    elif frame_type == 'arc':
                        im_type = 'a'
                    else:
                        im_type = 'e'

                    f_ext = ""
                    if frame_type in ('bias', 'dark', 'lampflat', 'skyflat', 'screenflat', 'solarflat', 'arc'):
                        f_ext = "-"
                        # if opt['area'] == 150:  # DEH not sure if this would get cluttered with 'f' for flat
                        #     f_ext += 'f'        #     when following the lco bpm filenaming style.
                        if frame_type[0:4] in ('bias', 'dark'):
                            f_ext += frame_type[0] + "_" + str(self.camera.BinX)
                        if frame_type in ('lampflat', 'skyflat',' screenflat',  'solarflat', 'arc', 'expose'):
                            f_ext += frame_type[:2] + "_" + str(self.camera.BinX) + '_' + str(self.current_filter)
                    # if frame_type[-4:] == 'flat':
                    #     f_ext = '-' + str(self.current_filter)    #Append flat string to local image name
                    cal_name = self.config['site'] + '-' + current_camera_name + '-' + g_dev['day'] + '-' + \
                                                next_seq  + f_ext + '-'  + im_type + '00.fits'
                    raw_name00 = self.config['site'] + '-' + current_camera_name + '-' + g_dev['day'] + '-' + \
                        next_seq  + '-' + im_type + '00.fits'
                    red_name01 = self.config['site'] + '-' + current_camera_name + '-' + g_dev['day'] + '-' + \
                        next_seq  + '-' + im_type + '01.fits'
                    red_name01_lcl = red_name01[:-9]+ pier_string + self.current_filter +"-" + red_name01[-9:]
                    if self.pane is not None:
                        red_name01_lcl = red_name01_lcl[:-9] + pier_string + 'p' + str(abs(self.pane)) + "-" + red_name01_lcl[-9:]
                    #Cal_ and raw_ names are confusing
                    i768sq_name = self.config['site'] + '-' + current_camera_name + '-' + g_dev['day'] + '-' + \
                        next_seq  + '-' + im_type + '10.fits'
                    jpeg_name = self.config['site'] + '-' + current_camera_name + '-' + g_dev['day'] + '-' + \
                        next_seq  + '-' + im_type + '10.jpg'
                    text_name = self.config['site'] + '-' + current_camera_name + '-' + g_dev['day'] + '-' + \
                        next_seq  + '-' +  im_type + '00.txt'
                    im_path_r = self.camera_path

                    #lng_path = self.lng_path

                    hdu.header['FILEPATH'] = str(im_path_r) +'to_AWS/'
                    hdu.header['ORIGNAME'] = str(raw_name00)

                    try: #  NB relocate this to Expose entry area.  Fill out except.  Might want to check on available space.
                        im_path_r = self.camera_path
                        os.makedirs(im_path_r + g_dev['day'] + '/to_AWS/', exist_ok=True)
                        os.makedirs(im_path_r + g_dev['day'] + '/raw/', exist_ok=True)
                        os.makedirs(im_path_r + g_dev['day'] + '/calib/', exist_ok=True)
                        os.makedirs(im_path_r + g_dev['day'] + '/reduced/', exist_ok=True)
                        im_path   = im_path_r + g_dev['day'] + '/to_AWS/'
                        raw_path  = im_path_r + g_dev['day'] + '/raw/'
                        cal_path  = im_path_r +  g_dev['day'] +'/calib/'
                        red_path  = im_path_r + g_dev['day'] + '/reduced/'

                    except:
                        pass

                    text = open(im_path + text_name, 'w')  #This is needed by AWS to set up database.
                    text.write(str(hdu.header))
                    text.close()
                    text_data_size = min(len(str(hdu.header)) - 4096, 2048)
                    paths = {'im_path':  im_path,
                             'raw_path':  raw_path,
                             'cal_path':  cal_path,
                             'red_path':  red_path,
                             'red_path_aux':  None,
                             'cal_name':  cal_name,
                             'raw_name00': raw_name00,
                             'red_name01': red_name01,
                             'red_name01_lcl': red_name01_lcl,
                             'i768sq_name10': i768sq_name,
                             'i768sq_name11': i768sq_name,
                             'jpeg_name10': jpeg_name,
                             'jpeg_name11': jpeg_name,
                             'text_name00': text_name,
                             'text_name10': text_name,
                             'text_name11': text_name,
                             'frame_type':  frame_type
                             }
                    if  self.config['site'] == 'saf':
                        os.makedirs(self.alt_path +  g_dev['day'] + '/reduced/', exist_ok=True)
                        red_path_aux = self.alt_path +  g_dev['day'] + '/reduced/'
                        paths['red_path_aux'] = red_path_aux
                    #script = None
                    '''
                    self.enqueue_image(text_data_size, im_path, text_name)
                    self.enqueue_image(jpeg_data_size, im_path, jpeg_name)
                    if not quick:
                        self.enqueue_image(db_data_size, im_path, db_name)
                        self.enqueue_image(raw_data_size, im_path, raw_name01)
                    '''

                    if focus_image:
                        #Note we do not reduce focus images, except above in focus processing.
                        cal_name = cal_name[:-9] + 'FO' + cal_name[-7:]  # remove 'EX' add 'FO'   Could add seq to this
                        hdu.writeto(cal_path + cal_name, overwrite=True)
                        focus_image = False
                        return result

                    # if  not script in ('True', 'true', 'On', 'on'):   #  not quick and    #Was moved 20201022 for grid
                    #     if not quick:
                    self.enqueue_for_AWS(text_data_size, im_path, text_name)
                    self.to_reduce((paths, hdu))
                    hdu.writeto(raw_path + raw_name00, overwrite=True)   #Save full raw file locally
                    g_dev['obs'].send_to_user("Raw image saved locally. ", p_level='INFO')

                    if frame_type in ('bias', 'dark', 'screenflat', 'skyflat'):
                        if not self.hint[0:54] == 'Flush':
                            hdu.writeto(cal_path + cal_name, overwrite=True)
                        else:
                            pass
                        try:
                            os.remove(self.camera_path + 'newest.fits')
                        except:
                            pass    #  print ("File newest.fits not found, this is probably OK")
                        result = {'patch': bi_mean,
                                'calc_sky': 0}  #avg_ocn[7]}
                        return result #  Note we are not calibrating. Just saving the file.
                    # elif frame_type in ['light']:
                    #     self.enqueue_for_AWS(reduced_data_size, im_path, red_name01)

                   #print("\n\Finish-Exposure is complete, saved:  " + raw_name00)#, raw_data_size, '\n')
                    g_dev['obs'].update_status()
                    result['mean_focus'] = avg_foc[1]
                    result['mean_rotation'] = avg_rot[1]
                    if not focus_image:
                        result['FWHM'] = None
                    result['half_FD'] = None
                    result['patch'] = bi_mean - self.overscan
                    result['calc_sky'] = 0 #avg_ocn[7]
                    result['temperature'] = 0 #avg_foc[2]
                    # print('GAIN: ', result['patch'], avg_ocn[7], exposure_time, 'g: ', \
                    #      g := round(result['patch']/avg_ocn[7]/exposure_time, 6))

                    result['gain'] = 0
                    result['filter'] = self.current_filter
                    result['error'] == False
                    g_dev['obs'].send_to_user("Expose cycle conpleted.", p_level='INFO')

                    return result
                except Exception as e:
                    print('Header assembly block failed: ', e)
                    try:
                        hdu = None
                    except:
                        pass
                    # try:
                    #     hdu1 = None
                    # except:
                    #     pass
                    self.t7 = time.time()
                    result = {'error': True}
                return result
            else:
                time.sleep(1)
                #g_dev['obs'].update_status()
                self.t7 = time.time()
                remaining = round(self.completion_time - self.t7, 1)
                print("Exposure time remaining:  " + str(remaining))
                g_dev['obs'].send_to_user("Exposure time remaining:  " + str(remaining), p_level='INFO')
                if remaining < -30:
                    print("Camera timed out, not connected")
                    result = {'error': True}
                    return result


                #it takes about 15 seconds from AWS to get here for a bias.
        # except Exception as e:
        #     breakpoint()
        #     counter += 1
        #     time.sleep(.01)
        #     print('Was waiting for exposure end, arriving here is bad news:  ', e)

        # result = {'error': True}
        # return  result
    def enqueue_for_AWS(self, priority, im_path, name):
        image = (im_path, name)
        g_dev['obs'].aws_queue.put((priority, image), block=False)

    def to_reduce(self, to_red):
        #print('Passed to to_reduce:  ', to_red[0], to_red[1].data.shape, to_red[1].header['FILTER'])
        g_dev['obs'].reduce_queue.put(to_red, block=False)<|MERGE_RESOLUTION|>--- conflicted
+++ resolved
@@ -22,11 +22,7 @@
 import glob
 import shelve
 #from pprint import pprint
-<<<<<<< HEAD
 from devices.arclamp import ArcLampBox
-=======
-
->>>>>>> d209829e
 
 #from os.path import join, dirname, abspath
 
@@ -186,22 +182,14 @@
         g_dev[name + '_cam_retry_config'] = config
         g_dev[name + '_cam_retry_doit'] = False
         g_dev[name] = self
-<<<<<<< HEAD
-
-=======
-    
->>>>>>> d209829e
         if name == 'camera_1_1':     #NB Why this special case???
             g_dev['cam'] = self
         self.config = config
         self.alias = config['camera'][self.name]['name']
         win32com.client.pythoncom.CoInitialize()
-<<<<<<< HEAD
-=======
         print(driver, name)
->>>>>>> d209829e
+
         self.camera = win32com.client.Dispatch(driver)
-
         #self.camera = win32com.client.Dispatch('ASCOM.FLI.Kepler.Camera')
         #Need logic here if camera denies connection.
         print("Connecting to:  ", driver)
@@ -310,12 +298,8 @@
         self.hint = None
         self.focus_cache = None
         self.darkslide = False
-<<<<<<< HEAD
-        if self.config['camera'][self.name]['settings']['darkslide_com']:
-=======
         breakpoint
         if self.config['camera'][self.name]['settings']['has_darkslide']:
->>>>>>> d209829e
             self.darkslide = True
             com_port = self.config['camera'][self.name]['settings']['darkslide_com']
             self.darkslide_instance = Darkslide(com_port)     #  NB eventually default after reboot should be closed.
@@ -323,7 +307,6 @@
             self.darkslide_open = False
             print("Darkslide closed on camera startup.")
         self.last_user_name = "unknown user name"
-<<<<<<< HEAD
         self.last_user_id = "unknown user ID"
 
         # DEH added ArcLampBox code usage here.
@@ -348,9 +331,6 @@
         # Currently we are relying on the config file to tell if there is a lampbox at site.
         # Also: how to check if mirror gets stuck and fix it?
 
-=======
-        self.last_user_id ="unknown user ID"
->>>>>>> d209829e
         try:
             seq = test_sequence(self.alias)
         except:
@@ -550,19 +530,11 @@
         #print("Checking if Maxim is still connected!")
         #  self.t7 is last time camera was read out
         #if self.t7 is not None and (time.time() - self.t7 > 30) and self.maxim:
-<<<<<<< HEAD
-
-=======
->>>>>>> d209829e
         try:
             self.user_name
         except:
             self.user_name = "kilroy_was_here"
-<<<<<<< HEAD
-
-=======
-        
->>>>>>> d209829e
+
         self.t0 = time.time()
         #Force a reseek //eventually dither//
         try:
@@ -570,11 +542,8 @@
                 print('re_seeking')
                 g_dev['mnt'].re_seek(0)  #) is a placeholder for a dither value being passed.
         except:
-<<<<<<< HEAD
             print('Re_seek skipped; usually because no prior seek this session.')
-=======
-            print('Re_seek skipped; usualy becuase no prior seek this session.')
->>>>>>> d209829e
+
         try:
             probe = self.camera.CoolerOn
             if not probe:
@@ -879,16 +848,10 @@
                     if enc_slewing:
                         st += 'd>' + str(round(time.time() - g_dev['mnt'].move_time, 1))
                     print(st)
-<<<<<<< HEAD
-                    if round(time.time() - g_dev['mnt'].move_time, 1) >= 80:
-                       print("|n\n DOME OR MOUNT HAS TIMED OUT!|n|n")
-
-=======
                     if round(time.time() - g_dev['mnt'].move_time, 1) >= 60:
                        print("|n\n DOME OR MOUNT HAS TIMED OUT!; going ahead Anyway|n|n")
                        break
                       
->>>>>>> d209829e
                     st = ""
                     time.sleep(0.2)
                     if seq > 0:
@@ -1187,11 +1150,7 @@
                     #     square = trimmed[1590:1590 + 6388, :]
                 elif ix == 4800:
                     #Shift error needs documenting!
-<<<<<<< HEAD
-                    if self.img[11, -18] == 0:   #This is the normal incoming imsge
-=======
                     if self.img[11, -18] == 0:   #This is the normal incoming image
->>>>>>> d209829e
                         self.overscan = int((np.median(self.img[12:, -17:]) + np.median(self.img[0:10, :]))/2) - 1
                         trimmed = self.img[12:-4, :-17].astype('int32') + pedastal - self.overscan
 
@@ -1200,11 +1159,7 @@
                         self.overscan = int((np.median(self.img[16:, -17:]) + np.median(self.img[0:14, :]))/2) -1
                         trimmed = self.img[16:, :-17].astype('int32') + pedastal - self.overscan
 
-<<<<<<< HEAD
-                        print("Rare error, Shift 2", self.overscan) #, square.mean())
-=======
                         print("Rare error, Shift 2", self.overscan, square.mean())
->>>>>>> d209829e
 
                     else:
                         breakpoint()
@@ -1246,11 +1201,8 @@
                 avg_mnt = g_dev['mnt'].get_average_status(self.pre_mnt, self.post_mnt)
                 avg_foc = g_dev['foc'].get_average_status(self.pre_foc, self.post_foc)
                 avg_rot = g_dev['rot'].get_average_status(self.pre_rot, self.post_rot)
-<<<<<<< HEAD
-                #avg_ocn = g_dev['ocn'].get_average_status(self.pre_ocn, self.post_ocn)
-=======
                 avg_ocn = g_dev['ocn'].get_average_status(self.pre_ocn, self.post_ocn)
->>>>>>> d209829e
+
                 if frame_type[-5:] in ['focus', 'probe', "ental"]:
                     self.img = self.img + 100   #maintain a + pedestal for sep  THIS SHOULD not be needed for a raw input file.
                     self.img = self.img.astype("float")
@@ -1305,12 +1257,8 @@
                         hdu.header['XBINING'] = (1, 'Pixel binning in x direction')
                         hdu.header['YBINING'] = (1, 'Pixel binning in y direction')
                     hdu.header['CCDSUM']   = (self.ccd_sum, 'Sum of chip binning')
-<<<<<<< HEAD
-
-=======
+                    
                     # DEH pulls from config; master config will need to include keyword, or this line will need to change
-                    
->>>>>>> d209829e
                     hdu.header['RDMODE'] = (self.config['camera'][self.name]['settings']['read_mode'], 'Camera read mode')
                     hdu.header['RDOUTM'] = (self.config['camera'][self.name]['settings']['readout_mode'], 'Camera readout mode')
                     hdu.header['RDOUTSP'] = (self.config['camera'][self.name]['settings']['readout_speed'], '[FPS] Readout speed')
@@ -1319,16 +1267,9 @@
                         hdu.header['CCDATEMP'] = (round(self.camera.Temperature, 3), '[deg C] CCD actual temperature')
                     if self.ascom:
                         hdu.header['CCDSTEMP'] = (round(self.camera.SetCCDTemperature, 3), '[deg C] CCD set temperature')
-                        hdu.header['CCDATEMP'] = (round(self.camera.CCDTemperature, 3), '[deg C] CCD actual temperature')
-<<<<<<< HEAD
-
-                    hdu.header['INSTRUME'] = (self.alias, 'Instrument used')
-                    hdu.header['CAMNAME']  = (self.camera_model, 'Name of camera')
-=======
-                    
+                        hdu.header['CCDATEMP'] = (round(self.camera.CCDTemperature, 3), '[deg C] CCD actual temperature')      
                     hdu.header['INSTRUME'] = (self.camera_model, 'Instrument used')
                     hdu.header['CAMNAME']  = (self.alias, 'Name of camera')
->>>>>>> d209829e
                     hdu.header['DETECTOR'] = (self.config['camera'][self.name]['detector'], 'Name of camera detector')
                     hdu.header['CAMMANUF'] = (self.config['camera'][self.name]['manufacturer'], 'Name of camera manufacturer')
                     hdu.header['GAIN']     = (self.config['camera'][self.name]['settings']['reference_gain'][0], '[e-/ADU] Pixel gain')
@@ -1350,10 +1291,6 @@
                     #hdu.header['JD-HELIO'] = 'bogus'       # Heliocentric Julian Date at exposure midpoint
                     hdu.header['OBSTYPE'] = (frame_type.upper(), 'Observation type')   #This report is fixed and it should vary...NEEDS FIXING!
                     hdu.header['EXPTIME']  = (exposure_time, '[s] Requested exposure length')   # This is the exposure in seconds specified by the user
-<<<<<<< HEAD
-                    hdu.header['EXPOSURE'] = exposure_time   #Ideally this needs to be calculated from actual times
-=======
->>>>>>> d209829e
                     hdu.header['BUNIT']    = 'adu'
                     hdu.header['DATE-OBS'] = datetime.datetime.isoformat(datetime.datetime.utcfromtimestamp(self.t2))
                     hdu.header['FILTER ']  = self.current_filter  # NB this should read from the wheel!
@@ -1364,8 +1301,7 @@
                     hdu.header['FILTRNUM'] = ('PTR_ADON_HA_0023',  'An index into a DB')  #Get a number from the hardware or via Maxim.
                     if g_dev['scr'] is not None and frame_type == 'screenflat':
                         hdu.header['SCREEN']   = (int(g_dev['scr'].bright_setting), 'Screen brightness setting')
-<<<<<<< HEAD
-
+                        
 # =============================================================================
 #                     #WER:  Darren these values are nominal with respect to a raw chip and then delineate which
 #                     #zones of the chip are what.  In our case we are only entering this region with Trimmed
@@ -1376,21 +1312,7 @@
 #                     # to keep these in the header but modify the value if necessary to fit what BANZAI needs to run.
 # =============================================================================
 
-=======
-                        
-# =============================================================================
-#                     #WER:  Darren these values are nominal with respect to a raw chip and then delineate which
-#                     #zones of the chip are what.  In our case we are only entering this region with Trimmed
-#                     #Data  The Biassec and Trimsec are essentially zero and detsec = datasec.  This is not 
-#                     #always the case.  This all needs re-thinking if we are going to Run BANSAI at site.
-#                         
-#                     # DEH finish these keywords, for BANZAI. all of these should be a string of format '[x1:x2,y1:y2]'
-#                     # biassec needs to change, the overscan can be a region larger than 1-pixel-wide column.
-#                     # detsec also needs to be changed appropriately.
-#
-# =============================================================================
-                    
->>>>>>> d209829e
+
                     hdu.header['BIASSEC'] = ('['+str(int(self.overscan_x/self.bin_x))+':'+str(int(self.overscan_x/self.bin_x + 1))+','+ \
                                              str(int(self.overscan_y/self.bin_y))+':'+str(self.camera.NumY)+']', \
                                              '[binned pixel] Section of bias/overscan data')
@@ -1434,15 +1356,12 @@
                     #hdu.header['OBJCDEC2'] = (self.pre_mnt[2], '[deg] Object dec 2')
                     #hdu.header['OBRARATE'] = self.pre_mnt[4]
                     #hdu.header['OBDECRAT'] = self.pre_mnt[5]
-<<<<<<< HEAD
                     if self.arc_box_type is not None:
                         hdu.header['LMPBOX'] = (self.config['lamp_box']['lamp_box1']['name'], 'Calibration unit name')
                         hdu.header['LAMPS'] = (str(self.config['lamp_box']['lamp_box1']['switches']), 'Available calibration unit switches')
                         hdu.header['LMPSTAT'] = (self.expose_lamp_state, 'Lamp state during exposure')
                         hdu.header['OBJECTS'] = (self.lit_fibers, "Fiber object state string")  # For banzai-nres
 
-=======
->>>>>>> d209829e
                     try:
                         hdu.header['OBSERVER'] = (self.user_name, 'Observer name')  # userid
                     except:
@@ -1467,14 +1386,10 @@
                     hdu.header['ENCRLIGT'] = ("", 'Enclosure red lights state')
                     hdu.header['ENCWLIGT'] = ("", 'Enclosure white lights state')
                     if g_dev['enc'] is not None:
-<<<<<<< HEAD
-                        hdu.header['ENC1STAT'] = (g_dev['enc'].get_status()['shutter_status'], 'Shutter status')   #"Open/Closed" enclosure 1 status
-=======
                         try:
-                            hdu.header['ENC1STAT'] = g_dev['enc'].status['shutter_status']  #['shutter_status'], 'Shutter status')   #"Open/Closed" enclosure 1 status
+                            hdu.header['ENC1STAT'] = (g_dev['enc'].status['shutter_status'], 'Enclosure status')  #['shutter_status'], 'Shutter status')   #"Open/Closed" enclosure 1 status
                         except:
                             print('Could not get ENC1STAT keyword. ')
->>>>>>> d209829e
 
                     #  if gather_status:
                     hdu.header['MNT-SIDT'] = (avg_mnt['sidereal_time'], '[deg] Mount sidereal time')
@@ -1522,11 +1437,7 @@
                     hdu.header['FOCUSPOS'] = (avg_foc[1], '[um] Focuser position')
                     hdu.header['FOCUSTMP'] = (avg_foc[2], '[deg C] Focuser temperature')
                     hdu.header['FOCUSMOV'] = (avg_foc[3], 'Focuser is moving')
-<<<<<<< HEAD
-
-=======
-                    
->>>>>>> d209829e
+
                     hdu.header['WXSTATE'] = (g_dev['ocn'].wx_is_ok, 'Weather system state')
                     hdu.header['SKY-TEMP'] = (avg_ocn[1], '[deg C] Sky temperature')
                     hdu.header['AIR-TEMP'] = (avg_ocn[2], '[deg C] External temperature')
@@ -1540,19 +1451,12 @@
                     self.pix_ang = (self.camera.PixelSizeX*self.camera.BinX/(float(self.config['telescope'] \
                                               ['telescope1']['focal_length'])*1000.))
                     hdu.header['PIXSCALE'] = (round(math.degrees(math.atan(self.pix_ang))*3600., 4), '[arcsec/pixel] Nominal pixel scale on sky')
-<<<<<<< HEAD
-                    hdu.header['REQNUM']   = ('00000001', 'Request number')
-                    hdu.header['ISMASTER'] = (False, 'Is master image')
-                    current_camera_name = self.alias
-                    next_seq = next_sequence(current_camera_name)
-                    hdu.header['FRAMENUM'] = (int(next_seq), 'Running frame number')
-=======
                     hdu.header['REQNUM']   = ('00000001', 'Request number')                  
                     hdu.header['ISMASTER'] = (False, 'Is master image')
                     current_camera_name = self.alias
                     next_seq = next_sequence(current_camera_name)
                     hdu.header['FRAMENUM'] = (int(next_seq), 'Running frame number')                                        
->>>>>>> d209829e
+
                     # DEH I need to understand these keywords better before writing header comments.
                     hdu.header['PEDASTAL'] = (-pedastal,  'adu, add this for zero based image.')
                     hdu.header['ERRORVAL'] = 0
@@ -1562,11 +1466,8 @@
                     hdu.header['YORGSUBF'] = self.camera_start_y
                     #hdu.header['BLKUID']   = ('None', 'Group type')
                     #hdu.header['BLKSDATE'] = ('None', 'Group unique ID
-<<<<<<< HEAD
                     #hdu.header['MOLUID']   = ('None', 'Molecule unique ID')
-=======
-
->>>>>>> d209829e
+
                     try:
                         hdu.header['USERNAME'] = self.user_name
                         hdu.header ['USERID']  = self.user_id
