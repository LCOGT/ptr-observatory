--- conflicted
+++ resolved
@@ -580,13 +580,7 @@
 
         if self.maxim == True:
             plog("TEC  % load:  ", self._maxim_cooler_power())
-<<<<<<< HEAD
-
-=======
-        self.current_filter = (
-            0  # W in Apache Ridge case. #This should come from config, filter section
-        )    ##This seems out of place so a hangnail from the dark past.
->>>>>>> a792940f
+
         self.exposure_busy = False
         self.currently_in_smartstack_loop=False       
         
