--- conflicted
+++ resolved
@@ -1253,15 +1253,14 @@
                     #hdu.header['JD-HELIO'] = 'bogus'       # Heliocentric Julian Date at exposure midpoint
                     hdu.header['OBSTYPE'] = (frame_type.upper(), 'Observation type')   #This report is fixed and it should vary...NEEDS FIXING!
                     hdu.header['EXPTIME']  = (exposure_time, '[s] Requested exposure length')   # This is the exposure in seconds specified by the user
-<<<<<<< HEAD
-=======
+
                     hdu.header['BUNIT']    = 'adu'
                     hdu.header['DATE-OBS'] = datetime.datetime.isoformat(datetime.datetime.utcfromtimestamp(self.t2))
                     hdu.header['EXPTIME']  = exposure_time   #This is the exposure in seconds specified by the user
                     hdu.header['EXPOSURE'] = exposure_time   #Ideally this needs to be calculated from actual times
                     hdu.header['FILTER ']  = self.current_filter  # NB this should read from the wheel!
                     hdu.header['FILTEROF'] = self.current_offset
->>>>>>> 8e66365a
+
                     #hdu.header['EXPOSURE'] = (self.t?-self.t2, '[s] Actual exposure length')   # Calculated from actual times
                     hdu.header['FILTER']  = (self.current_filter, 'Filter type')  # NB this should read from the wheel!
                     hdu.header['FILTEROF'] = (self.current_offset, 'Filer offset')
