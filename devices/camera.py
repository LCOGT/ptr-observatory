# -*- coding: utf-8 -*-
"""
Created on Tue Apr 20 22:19:25 2021

@author: obs, wer, dhunt

"""

import win32com.client
#import pythoncom
#import redis
import time
import datetime
import os
import math
import numpy as np
from astropy.io import fits
#from astropy.table import Table
#from astropy.utils.data import get_pkg_data_filename
import sep
from astropy.time import Time
import glob
import shelve
#from pprint import pprint


#from os.path import join, dirname, abspath

# from skimage import data, io, filters
# from skimage.transform import resize
# from skimage import img_as_float
# from skimage import exposure
# from skimage.io import imsaves
# import matplotlib.pyplot as plt

# from PIL import Image
from global_yard import g_dev
#from processing.calibration import calibrate
#from devices.sequencer import Sequencer
from devices.darkslide import Darkslide
import ptr_utility


#string  = \\HOUSE-COMPUTER\saf_archive_2\archive

"""
Camera note 20210131.  IF the QHY ASCOM driver is reloaded or updated use ASCOM
Diagnostics to reesablish the camera binding.
Camera note 20200427.
The goal is refactor this module so we use class attributes more and do not carry them
as parameters in various calls.  Try to use keywords as 'instructions' for processing steps
downstream.  When returning from calls use a dictionary to report results.  Support
synchronous and async reductions.  If the ccd has overscan, incorporate that step into
the immediate processing with trim
Camera Note 20200510.
Beating on camera waiting for long exposures causes Maxim to disconnect.  So instead we
will not look for ImageReady until 'exptime + nominal readout delay - 1 second.'
However every 30 seconds during that wait we will check the camera is connected. if it
drops out we setup the wait and report a failed exposure.
Next add an exposure retry loop: for now retry three times then fail up the call chain.
Reporting camera status should NOT normally provoke the camera when it is exposing. Instead
just report the % complete or estimated time to completion.
The camera operates in  Phase_1:  Setup Exposure, then Phase 2 Take the exposure, then Phase 3
fill out fits headers and save the exposure.  Phase 2, and maybe  Phase 3, are wrapped in the retry-three-
times framework. Next is Phase 4 -- local calibrate and analyze, then Phase 5 -- send to AWS.
Hwere is a Maxim Header with the telescope attached. Note the various keywords which
need to be there  to use Maxim Pinpoint or Visual Pinpoint efficiently.
SIMPLE  	= T
BITPIX  	= -32 /8 unsigned int, 16 & 32 int, -32 & -64 real
NAXIS   	= 2 /number of axes
NAXIS1  	= 4800 /fastest changing axis
NAXIS2  	= 3211 /next to fastest changing axis
BSCALE  	= 1.0000000000000000 /physical = BZERO + BSCALE*array_value
BZERO   	= 0.00000000000000000 /physical = BZERO + BSCALE*array_value
DATE-OBS	= '2021-03-27T18:38:08' /YYYY-MM-DDThh:mm:ss observation, UT
EXPTIME 	= 1.0000000000000000 /Exposure time in seconds
EXPOSURE	= 1.0000000000000000 /Exposure time in seconds
SET-TEMP	= -10.000000000000000 /CCD temperature setpoint in C
CCD-TEMP	= -10.100000000000000 /CCD temperature at start of exposure in C
XPIXSZ  	= 7.5199999999999996 /Pixel Width in microns (after binning)
YPIXSZ  	= 7.5199999999999996 /Pixel Height in microns (after binning)
XBINNING	= 2 /Binning factor in width
YBINNING	= 2 /Binning factor in height
XORGSUBF	= 0 /Subframe X position in binned pixels
YORGSUBF	= 0 /Subframe Y position in binned pixels
READOUTM	= 'Normal  ' /          Readout mode of image
FILTER  	= 'w       ' /          Filter used when taking image
IMAGETYP	= 'Light Frame' /       Type of image
FOCALLEN	= 2700.0000000000000 /Focal length of telescope in mm
APTDIA  	= 300.00000000000000 /Aperture diameter of telescope in mm
APTAREA 	= 59376.102805137634 /Aperture area of telescope in mm^2
EGAIN   	= 1.0000000000000000 /Electronic gain in e-/ADU
SBSTDVER	= 'SBFITSEXT Version 1.0' /Version of SBFITSEXT standard in effect
SWCREATE	= 'MaxIm DL Version 6.24 200613 23VP3' /Name of software
SWSERIAL	= '23VP3-SPE3X-YT5E3-3MX1C-3FVM0-CM' /Software serial number
OBJCTRA 	= '23 55 15' /          Nominal Right Ascension of center of image
OBJCTDEC	= '-54 34 51' /         Nominal Declination of center of image
OBJCTALT	= ' -0.0003' /          Nominal altitude of center of image
OBJCTAZ 	= '180.0056' /          Nominal azimuth of center of image
OBJCTHA 	= '  0.0006' /          Nominal hour angle of center of image
PIERSIDE	= 'EAST    ' /          Side of pier telescope is on
SITELAT 	= '35 32 16' /          Latitude of the imaging location
SITELONG	= '-105 52 13' /        Longitude of the imaging location
JD      	= 2459301.2764814813 /Julian Date at start of exposure
JD-HELIO	= 2459301.2734088539 /Heliocentric Julian Date at exposure midpoint
AIRMASS 	= 31.739008469971399 /Relative optical path length through atmosphere
OBJECT  	= '        '
TELESCOP	= '        ' /          telescope used to acquire this image
INSTRUME	= 'QHYCCD-Cameras-Capture'
OBSERVER	= '        '
NOTES   	= '        '
ROWORDER	= 'TOP-DOWN' /          Image write order, BOTTOM-UP or TOP-DOWN
FLIPSTAT	= '        '
"""

#These should eventually be in a utility module
def next_sequence(pCamera):
    global SEQ_Counter
    camShelf = shelve.open(g_dev['cam'].site_path + 'ptr_night_shelf/' + pCamera)
    #print('Shelf:  ', camShelf)
    sKey = 'Sequence'
    #print(type(sKey), sKey)
    seq = camShelf[sKey]      #get an 8 character string
    seqInt = int(seq)
    seqInt += 1
    seq = ('0000000000'+str(seqInt))[-8:]
    #print(pCamera,seq)
    camShelf['Sequence'] = seq
    camShelf.close()
    SEQ_Counter = seq
    return seq

def test_sequence(pCamera):
    global SEQ_Counter
    camShelf = shelve.open(g_dev['cam'].site_path + 'ptr_night_shelf/' + pCamera)
    #print('Shelf:  ', camShelf)
    sKey = 'Sequence'
    #print(type(sKey), sKey)
    seq = camShelf[sKey]      #get an 8 character string
    camShelf.close()
    SEQ_Counter = seq
    return seq

def reset_sequence(pCamera):
    camShelf = shelve.open(g_dev['cam'].site_path + 'ptr_night_shelf/' + str(pCamera))
    #seq = camShelf['Sequence']      # a 9 character string
    seqInt = int(-1)
    seqInt  += 1
    seq = ('0000000000'+str(seqInt))[-8:]
    print('Making new seq: ' , pCamera, seq)
    camShelf['Sequence'] = seq
    camShelf.close()
    return seq

# Default filter needs to be pulled from site camera or filter config

class Camera:

    """
    http://ascom-standards.org/Help/Developer/html/T_ASCOM_DriverAccess_Camera.htm
    """

    ###filter, focuser, rotator must be set up prior to camera.

    def __init__(self, driver: str, name: str, config: dict):
        """
        Added monkey patches to make ASCOM/Maxim differences
        go away from the bulk of the in-line code.
        Try to be more consistent about use of filter names rather than
        numbers.
        """
        '''

        Outline: if there is a selector then iterate over it for cameras
        and ag's to create.  Name instances cam or ag_<tel>_<sel-port>'.
        Once this is done g_dev['cam'] refers to the selected instance.

        '''
        self.name = name
        g_dev[name + '_cam_retry_driver'] = driver
        g_dev[name + '_cam_retry_name'] = name
        g_dev[name + '_cam_retry_config'] = config
        g_dev[name + '_cam_retry_doit'] = False
        g_dev[name] = self
    
        if name == 'camera_1_1':     #NB Why this special case???
            g_dev['cam'] = self
        self.config = config
        self.alias = config['camera'][self.name]['name']
        win32com.client.pythoncom.CoInitialize()
        print(driver, name)
        self.camera = win32com.client.Dispatch(driver)

        #self.camera = win32com.client.Dispatch('ASCOM.FLI.Kepler.Camera')
        #Need logic here if camera denies connection.
        print("Connecting to:  ", driver)


        if driver[:5].lower() == 'ascom':
            print('ASCOM camera is initializing.')
            #Monkey patch in ASCOM specific methods.
            self._connected = self._ascom_connected
            self._connect = self._ascom_connect
            self._setpoint = self._ascom_setpoint
            self._temperature = self._ascom_temperature
            self._expose = self._ascom_expose
            self._stop_expose = self._ascom_stop_expose
            self.description = "ASCOM"
            self.maxim = False
            self.ascom = True
            print('ASCOM is connected:  ', self._connect(True))
            print('Control is ASCOM camera driver.')
        else:
            print('Maxim camera is initializing.')
            #Monkey patch in Maxim specific methods.
            self._connected = self._maxim_connected
            self._connect = self._maxim_connect
            self._setpoint = self._maxim_setpoint
            self._temperature = self._maxim_temperature
            self._expose = self._maxim_expose
            self._stop_expose = self._maxim_stop_expose
            self.description = 'MAXIM'
            self.maxim = True
            self.ascom = False
            print('Maxim is connected:  ', self._connect(True))
            self.app = win32com.client.Dispatch("Maxim.Application")
            #self.app.TelescopeConnected = True
            #print("Maxim Telescope Connected: ", self.app.TelescopeConnected)
            print('Control is Maxim camera interface, Telescope Not Connected.')
        #print('Maxim is connected:  ', self._connect(True))
        print('Cooler Setpoint:   ', self._setpoint(float(self.config['camera'][self.name]['settings']['temp_setpoint'])))
        print('Cooler started @:  ', self._temperature())
        if self.config['camera'][self.name]['settings']['cooler_on']:
            self.camera.CoolerOn = self.config['camera'][self.name]['settings']['cooler_on']
        self.use_file_mode = self.config['camera'][self.name]['use_file_mode']
        self.current_filter = 0    #W in Apache Ridge case. #This should come from config, filter section
        self.exposure_busy = False
        self.cmd_in = None
        self.t7 = None
        self.camera_message = '-'
        #self.alias = self.config['camera'][self.name]#
        self.site_path = self.config['site_path']
        self.archive_path = self.site_path +'archive/'
        self.camera_path = self.archive_path  + self.alias+ "/"
        self.alt_path = '//house-computer/saf_archive_2/archive/sq01/'
        self.autosave_path = self.camera_path +'autosave/'
        self.lng_path = self.camera_path + "lng/"
        self.seq_path = self.camera_path + "seq/"
        self.file_mode_path =  self.config['camera'][self.name]['file_mode_path']
        try:
            for file_path in glob.glob(self.file_mode_path + '*.f*t*'):
                os.remove(file_path)
        except:
            print ("*.fits files on D: not found, this is normally OK.")
        if self.config['camera'][self.name]['settings']['is_cmos']  == True:
            self.is_cmos = True
        else:
            self.is_cmos = False
        self.camera_model = self.config['camera'][self.name]['desc']
        #NB We are reading from the actual camera or setting as the case may be.  For initial setup,
        #   we pull from config for some of the various settings.
        #NB NB There is a differenc between normal cameras and the QHY when it is set to Bin2.
        try:
            self.camera.BinX = int(self.config['camera'][self.name]['settings']['default_bin'][0]) # = 1
            self.camera.BinY = int(self.config['camera'][self.name]['settings']['default_bin'][-1]) # = 1
            #NB we need to be sure AWS picks up this default.config.site_config['camera'][self.name]['settings']['default_bin'])
        except:
            print('Camera only accepts Bins = 1.')
            self.camera.BinX = 1
            self.camera.BinY = 1
        self.overscan_x =  int(self.config['camera'][self.name]['settings']['overscan_x'])
        self.overscan_y =  int(self.config['camera'][self.name]['settings']['overscan_y'])
        self.camera_x_size = self.camera.CameraXSize  #unbinned values. QHY returns 2
        self.camera_y_size = self.camera.CameraYSize  #unbinned
        self.camera_max_x_bin = self.camera.MaxBinX
        self.camera_max_y_bin = self.camera.MaxBinY
        self.camera_start_x = self.camera.StartX
        self.camera_start_y = self.camera.StartY
        self.camera.NumX = int(self.camera_x_size/self.camera.BinX)
        self.camera.NumY = int(self.camera_y_size/self.camera.BinY)
        self.camera_num_x = self.camera.NumX    #These are affected binned values.
        self.camera_num_y = self.camera.NumY
        self.previous_start_fraction_x = 0.   #These are the subframe **fraction** values for the previous exposure.
        self.previous_start_fraction_y = 0.
        self.previous_num_fraction_x = 1.
        self.previous_num_fraction_y = 1.
        self.previous_start_x = 0.   #These are the subframe **pixel** values for the previous exposure.
        self.previous_start_y = 0.
        self.previous_num_x = 1.
        self.previous_num_y = 1.
        self.previous_image_name = ''
        self.previous_area = 100
        self.af_mode = False
        self.af_step = -1
        self.f_spot_dia = []
        self.f_positions = []
        self.overscan_bin_1 = None   #Remember last overscan if we take a subframe
        self.overscan_bin_2 = None
        self.hint = None
        self.focus_cache = None
        self.darkslide = False
        breakpoint
        if self.config['camera'][self.name]['settings']['has_darkslide']:
            self.darkslide = True
            com_port = self.config['camera'][self.name]['settings']['darkslide_com']
            self.darkslide_instance = Darkslide(com_port)     #  NB eventually default after reboot should be closed.
            self.darkslide_instance.closeDarkslide()   #  Consider turing off IR Obsy light at same time..
            self.darkslide_open = False
            print("Darkslide closed on camera startup.")
        self.last_user_name = "unknown user name"
        self.last_user_id ="unknown user ID"
        try:
            seq = test_sequence(self.alias)
        except:
            reset_sequence(self.alias)


        #  NB  Shouldset up default filter @ default focus.


    #Patchable methods   NB These could be default ASCOM
    def _connected(self):
        print("This is un-patched _connected method")
        return False

    def _connect(self, p_connect):
        print("This is un-patched _connect method:  ", p_connect)
        return False

    def _setpoint(self):
        print("This is un-patched cooler _setpoint method")
        return

    #The patches.   Note these are essentially a getter-setter/property constructs.
    def _maxim_connected(self):
        return self.camera.LinkEnabled

    def _maxim_connect(self, p_connect):
        self.camera.LinkEnabled = p_connect
        return self.camera.LinkEnabled

    def _maxim_temperature(self):
        return self.camera.Temperature

    def _maxim_setpoint(self, p_temp):
        self.camera.TemperatureSetpoint = float(p_temp)
        return self.camera.TemperatureSetpoint

    def _maxim_expose(self, exposure_time, imtypeb):
        self.camera.Expose(exposure_time, imtypeb)

    def _maxim_stop_expose(self):
        self.camera.AbortExposure()

    def _ascom_connected(self):
        return self.camera.Connected

    def _ascom_connect(self, p_connect):
        self.camera.Connected = p_connect
        return self.camera.Connected

    def _ascom_temperature(self):
        return self.camera.CCDTemperature

    def _ascom_setpoint(self, p_temp):
        if self.camera.CanSetCCDTemperature:
            self.camera.SetCCDTemperature = float(p_temp)
            return self.camera.SetCCDTemperature
        else:
            print ("Camera cannot set cooling temperature.")
            return p_temp

    def _ascom_expose(self, exposure_time, imtypeb):
            self.camera.StartExposure(exposure_time, imtypeb)

    def _ascom_stop_expose(self):
            self.camera.StopExposure()   #ASCOM also has an AbortExposure method.

    def create_simple_autosave(self, exp_time=0, img_type=0, speed=0, suffix='', \
                               repeat=1, readout_mode="Normal", filter_name='W', \
                               enabled=1, binning=1, binmode=0, column=1):
        '''
        Creates a valid Maxium Autosaave file.
        '''
        exp_time = round(abs(float(exp_time)), 3)
        if img_type > 3:
            img_type = 0
        repeat = abs(int(repeat))
        if repeat < 1:
            repeat = 1
        binning = abs(int(binning))
        if binning > 24:
            binning = 2
        if filter_name == "":
            filter_name = 'w'
        proto_file = open(self.camera_path +'seq/ptr_proto.seq')
        proto = proto_file.readlines()
        proto_file.close()
        #print(proto, '\n\n')
        if column == 1:
            proto[51] = proto[51][:9]  + str(img_type) + proto[51][10:]
            proto[50] = proto[50][:9]  + str(exp_time) + proto[50][12:]
            proto[48] = proto[48][:12] + str(suffix)   + proto[48][12:]
            proto[47] = proto[47][:10] + str(speed)    + proto[47][11:]
            proto[31] = proto[31][:11] + str(repeat)   + proto[31][12:]
            proto[29] = proto[29][:17] + readout_mode  + proto[29][23:]
            proto[13] = proto[13][:12] + filter_name   + proto[13][13:]
            proto[10] = proto[10][:12] + str(enabled)  + proto[10][13:]
            proto[1]  = proto[1][:12]  + str(binning)  + proto[1][13:]
        seq_file = open(self.camera_path +'seq/ptr_mrc.seq', 'w')
        for item in range(len(proto)):
            seq_file.write(proto[item])
        seq_file.close()
       # print(proto)                binning=3, filter_name='air')


    def get_status(self):
        #status = {"type":"camera"}
        status = {}
        status['active_camera'] = self.name
        if self.config['camera'][self.name]['settings']['has_darkslide']:
            ds = self.darkslide_instance.slideStatus
            status['darkslide'] = str(ds)
        else:
            status['darkslide']    = 'unknown'
        if self.exposure_busy:
            status['busy_lock'] = True
        else:
            status['busy_lock'] = False
        if self.maxim:
            cam_stat = 'Not implemented yet' #
            #print('AutoSave:  ', self.camera.SequenceRunning)
        if self.ascom:
            cam_stat = 'ASCOM camera not implemented yet' #self.camera.CameraState
        status['status'] = cam_stat  #The state could be expanded to be more meaningful.
        return status
#        if self.maxim:
#            status['ccd_temperature'] = str(round(self.camera.Temperature , 3))
#        if self.ascom:
#            status['ccd_temperature'] = str(round(self.camera.CCDTemperature , 3))




    def parse_command(self, command):
        #print("Camera Command incoming:  ", command)
        req = command['required_params']
        opt = command['optional_params']
        action = command['action']
        self.user_id = command['user_id']
        if self.user_id != self.last_user_id:
            self.last_user_id = self.user_id
        self.user_name = command['user_name']
        if self.user_name != self.last_user_name:
            self.last_user_name = self.user_name
        if action == "expose" and not self.exposure_busy :
            self.expose_command(req, opt, do_sep=True, quick=False)
            self.exposure_busy = False     #Hangup needs to be guarded with a timeout.
            self.active_script = None

#        elif action == "expose" and script_mode == 'make_superscreenflats':
#            self.screen_flat_script(req, opt)
#            self.exposure_busy = False
#            self.active_script = 'make_superscreenflats'
        elif action == "stop":
            self.stop_command(req, opt)
            self.exposure_busy = False
        else:

            print(f"Command <{action}> not recognized.")

    ###############################
    #       Camera Commands       #
    ###############################

    ''''
    Each time an expose is entered we need to look and see if the filter
    and or focus is different.  If  filter change is required, do it and look up
    the new filter offet.  Apply that as well.  Possibly this step also includes
    a temperature compensation cycle.
    Do we let focus 'float' or do we pin to a reference?  I think the latter.
    ref = actual - offset(filter): ref + offset(f) = setpoint.  At end of AF
    cycle the reference is updated logging in the filter used and the temperature.
    The old value is appended to a list which can be analysed to find the temp
    comp parameter.  It is assumed we ignore the diffuser condition when saving
    or autofocusing.  Basically use a MAD regression and expect a correlation
    value > 0.6 or so.  Store the primary temp via PWI3 and use the Wx temp
    for ambient.  We need a way to log the truss temp until we can find which
    temp best drives the compensation.
    We will assume that the default filter is a wide or lum with a nominal offset
    of 0.000  All other filter offsets are with respect to the default value.
    I.e., an autofocus of the reference filter results in the new focal position
    becoming the reference.
    The system boots up and selects the reference filter and reference focus.
    '''


    def expose_command(self, required_params, optional_params,  \
                       gather_status = True, do_sep=True, no_AWS=False, quick=False):
        '''
        This is Phase 1:  Setup the camera.
        Apply settings and start an exposure.
        Quick=True is meant to be fast.  We assume the ASCOM/Maxim imageBuffer is the source of data in that mode,
        not the slower File Path.  THe mode used for focusing or other operations where we do not want to save any
        image data.
        '''
        #print('Expose Entered.  req:  ', required_params, 'opt:  ', optional_params)
        #print("Checking if Maxim is still connected!")
        #  self.t7 is last time camera was read out
        #if self.t7 is not None and (time.time() - self.t7 > 30) and self.maxim:
        try:
            self.user_name
        except:
            self.user_name = "kilroy_was_here"
        
        self.t0 = time.time()
        #Force a reseek //eventually dither//
        try:
            if g_dev['mnt'].last_seek_time < self.t0 - 180:   #NB Consider upping this to 300 to 600 sec.
                print('re_seeking')
                g_dev['mnt'].re_seek(0)  #) is a placeholder for a dither value being passed.
        except:
            print('Re_seek skipped; usualy becuase no prior seek this session.')
        try:
            probe = self.camera.CoolerOn
            if not probe:
                self.camera.CoolerOn = True
                print('Found cooler off.')
                try:
                    self._connect(False)
                    self._connect(True)
                    self.camera.CoolerOn = True
                except:
                    print('Camera reconnect failed @ expose entry.')
        except Exception as e:
            print("\n\nCamera was not connected @ expose entry:  ", e, '\n\n')
            try:
                self._connect(False)
                self._connect(True)
                self.camera.CoolerOn = True
            except:
                print('Camera reconnect failed @ expose entry.')
        opt = optional_params
        self.hint = optional_params.get('hint', '')
        self.script = required_params.get('script', 'None')
        self.pane = optional_params.get('pane', None)
        bin_x = optional_params.get('bin', self.config['camera'][self.name] \
                                                      ['settings']['default_bin'])  #NB this should pick up config default.

        if bin_x in ['4 4', 4, '4, 4', '4,4', [4, 4]]:     # For now this is the highest level of binning supported.
            bin_x = 4
            self.ccd_sum = '4 4'
        elif bin_x in ['3 3', 3, '3, 3', '3,3', [3, 3]]:   # replace with in and various formats or strip spaces.
            bin_x = 3
            self.ccd_sum = '3 3'
        elif bin_x in ['2 2', 2, '2, 2', '2,2', [2, 2]]:
            bin_x = 2
            self.ccd_sum = '2 2'
        else:
            bin_x = 1
            self.ccd_sum = '1 1'

        bin_y = bin_x   #NB This needs fixing someday!
        self.bin = bin_x
        self.camera.BinX = bin_x
        self.camera.BinY = bin_y
        self.camera.NumX = int(self.camera_x_size/self.camera.BinX)
        self.camera.NumY = int(self.camera_y_size/self.camera.BinY)
        #gain = float(optional_params.get('gain', self.config['camera'][name] \
        #                                              ['settings']['reference_gain'][bin_x - 1]))
        readout_time = float(self.config['camera'][self.name]['settings']['cycle_time'][bin_x - 1])
        exposure_time = float(required_params.get('time', 0.0001))   #  0.0 may be the best default.  Use QHY min spec?  Config item?
        exposure_time = min(exposure_time, 1440.)
        self.estimated_readtime = (exposure_time + readout_time)   #  3 is the outer retry loop maximum.
        #exposure_time = max(0.2, exposure_time)  #Saves the shutter, this needs qualify with imtype.
        imtype= required_params.get('image_type', 'light')
        if imtype.lower() in ['experimental']:
            g_dev['enc'].wx_test = not g_dev['enc'].wx_test
            return
        count = int(optional_params.get('count', 1))   #  For now Repeats are external to full expose command.
        lcl_repeat = 1
        if count < 1:
            count = 1   #Hence frame does not repeat unless count > 1

        #  Here we set up the filter, and later on possibly rotational composition.
        try:    #20200716   FW throwing error (-4)
            requested_filter_name = str(optional_params.get('filter', 'w'))   #Default should come from config.
            self.current_filter = requested_filter_name
            g_dev['fil'].set_name_command({'filter': requested_filter_name}, {})
        except Exception as e:
            print(e)
            #breakpoint()
        #  NBNB Changing filter may cause a need to shift focus
        self.current_offset = g_dev['fil'].filter_offset  #TEMP   NBNBNB This needs fixing
        # Here we adjust for focus temp and filter offset
        if not imtype.lower() in ['auto_focus', 'focus', 'autofocus probe']:
            g_dev['foc'].adjust_focus(loud=True)
        sub_frame_fraction = optional_params.get('subframe', None)
        
        #  The following bit of code is convoluted.  Presumably when we get Autofocus working this will get cleaned up.
        # self.toss = False
        # self.do_sep = False
        
        # if imtype.lower() in ('light', 'light frame', 'experimental', 'screen flat', 'sky flat', \
        #                       'test image', 'auto_focus', 'focus', 'autofocus probe'):
        #                         #here we might eventually turn on spectrograph lamps as needed for the imtype.
        #     imtypeb = True      #imtypeb will passed to open the shutter.
        #     frame_type = imtype.lower()
        #     do_sep = True
        #     self.do_sep = True
        #     if imtype.lower() in ('screen flat', 'sky flat', 'quick'):
        #         do_sep = False
        #         self.do_sep = False
        #     if imtype.lower() == 'test image':
        #         self.toss = True
        # elif imtype.lower() == 'bias':
        #     exposure_time = 0.00001    #Can QHY take 0.0??
        #     imtypeb = False
        #     frame_type = 'BIAS'
        #     no_AWS = False
        #     do_sep = False
        #     self.do_sep = False
        #     # Consider forcing filter to dark if such a filter exists.
        # elif imtype.lower() == 'dark':
        #     imtypeb = False
        #     frame_type = 'DARK'
        #     no_AWS = False
        #     do_sep = False
        #     self.do_sep = False
        #     # Consider forcing filter to dark if such a filter exists.
        # elif imtype.lower() == 'screen flat':
        #     frame_type = 'screen flat'
        # elif imtype.lower() == 'sky flat':
        #     frame_type = 'SKYFLAT'
        #     self.do_sep = False
        # elif imtype.lower() == 'quick':
        #     quick = True
        #     no_AWS = False   # Send only an informational JPEG??
        #     do_sep = False
        #     imtypeb = True
        #     frame_type = 'EXPOSE'
        # elif imtype.lower() == 'lamp flat':
        #     no_AWS = False
        #     do_sep = False
        #     frame_type = 'LAMPFLAT'
        # elif imtype.lower() in ('NeAr flat', 'ThAr flat', 'arc flat'):
        #     no_AWS = False
        #     do_sep = False
        #     frame_type = 'ARC'
        # else:
        #     imtypeb = True
        #     do_sep = True
        # NBNB This area still needs work to cleanly define shutter, calibration, sep and AWS actions.

        # ---- DEH changes to frame_type for banzai compliance and clarity ----
        # send everything except test images to AWS.
       
        no_AWS, self.toss = True if imtype.lower() == 'test image' else False, False
        quick = True if imtype.lower() == 'quick' else False
        # clearly define which frames do not do_sep, the rest default to do_sep.
        if imtype.lower() in ('quick', 'bias', 'dark', 'screen flat', 'sky flat', 'near flat', 'thar flat', \
                                'arc flat', 'lamp flat', 'solar flat'):
            do_sep = False
        else:
            do_sep = True
        # shutter open/close status, turn on lamps, frames: ARC, BIAS, BPM, DARK, DOUBLE(2 lit fib.),
        # EXPERIMENTAL(autofocus), EXPOSE(obj), GUIDE, LAMPFLAT, SKYFLAT, STANDARD, TARGET(Obj+ThAr)
        if imtype.lower() in ('bias', 'dark', 'lamp flat'):
            if imtype.lower() == 'bias': exposure_time = self.config['camera'][self.name]['settings']['min_exposure'] 
            imtypeb = False  # don't open the shutter.
            lamps = 'turn on led+tungsten lamps here, if lampflat'
            frame_type = imtype.replace(' ', '')
        elif imtype.lower() in ('near flat', 'thar flat', 'arc flat'):
            imtypeb = False
            lamps = 'turn on ThAr or NeAr lamps here'
            frame_type = 'arc'
        elif imtype.lower() in ('sky flat', 'screen flat','solar flat'):
            imtypeb = True  # open the shutter.
            lamps = 'screen lamp or none'
            frame_type = imtype.replace(' ', '')  # note banzai doesn't appear to include screen or solar flat keywords.
        else:  # 'light', 'experimental', 'autofocus probe', 'quick', 'test image', or any other image type
            imtypeb = True
            lamps = None
            if imtype.lower() in ('experimental', 'autofocus probe', 'auto_focus'):
                frame_type = 'experimental'
            else: frame_type = 'expose'

        area = optional_params.get('area', 150)
        # if area is None or area in['Full', 'full', 'chip', 'Chip']:   #  Temporary patch to deal with 'chip'
        #     area = 150
        sub_frame_fraction = optional_params.get('subframe', None)
        # Need to put in support for chip mode once we have implmented in-line bias correct and trim.
        try:
            if type(area) == str and area[-1] == '%':  #Re-use of variable is crappy coding
                area = int(area[0:-1])
            elif area in ('Sqr', 'sqr', '100%'):
                area = 100
            elif area in ('Full', 'full', '150%', 'Chip', 'chip'):
                area = 150
        except:
            area = 150     #was 100 in ancient times.

        if bin_y == 0 or self.camera_max_x_bin != self.camera_max_y_bin:
            self.bin_x = min(bin_x, self.camera_max_x_bin)
            self.cameraBinY = self.bin_y
        else:
            self.bin_x = min(bin_x, self.camera_max_x_bin)
            self.camera.BinX = self.bin_x
            self.bin_y = min(bin_y, self.camera_max_y_bin)
            self.camera.BinY = self.bin_y
        self.len_x = self.camera.CameraXSize//self.bin_x
        self.len_y = self.camera.CameraYSize//self.bin_y    #Unit is binned pixels.
        self.len_xs = 0  # THIS IS A HACK, indicating no overscan.
        # print(self.len_x, self.len_y)
        #  NB Area is just a series of subframes centered on the chip.
        # "area": ['100%', '71%', '50%',  '35%', '25%', '12%']

        if 72 < area <= 100:  #  This is completely incorrect, this section needs a total re-think 20201021 WER
            self.camera_num_x = self.len_x
            self.camera_start_x = 0
            self.camera_num_y = self.len_y
            self.camera_start_y = 0
            self.area = 100
        elif 70 <= area <= 72:  # This needs complete rework.
            self.camera_num_x = int(self.len_xs/1.4142)
            self.camera_start_x = int(self.len_xs/6.827)
            self.camera_num_y = int(self.len_y/1.4142)
            self.camera_start_y = int(self.len_y/6.827)
            self.area = 71
        elif area == 50:
            self.camera_num_x = self.len_x//2
            self.camera_start_x = self.len_x//4
            self.camera_num_y = self.len_y//2
            self.camera_start_y = self.len_y//4
            self.area = 50
        elif 33 <= area <= 37:
            self.camera_num_x = int(self.len_/2.829)
            self.camera_start_x = int(self.len_xx/3.093)
            self.camera_num_y = int(self.len_y/2.829)
            self.camera_start_y = int(self.len_y/3.093)
            self.area = 35
        elif area == 25:
            self.camera_num_x = self.len_xs//4
            self.camera_start_x = int(self.len_xs/2.667)
            self.camera_num_y = self.len_y//4
            self.camera_start_y = int(self.len_y/2.667)
            self.area = 25
        elif 11 <= area <= 13:
            self.camera_num_x = self.len_xs//4
            self.camera_start_x = int(self.len_xs/2.667)
            self.camera_num_y = self.len_y//4
            self.camera_start_y = int(self.len_y/2.667)
            self.area = 12
        else:
            self.camera_num_x = self.len_x
            self.camera_start_x = 0
            self.camera_num_y = self.len_y
            self.camera_start_y = 0
            self.area = 150
            print("Default area used. 150%:  ", self.len_x,self.len_y )

        #Next apply any subframe setting here.  Be very careful to keep fractional specs and pixel values disinguished.
        if self.area == self.previous_area and sub_frame_fraction is not None and \
                        (sub_frame_fraction != self.previous_image_name):
            sub_frame_fraction_xw = abs(float(sub_frame_fraction['x1']) -float( sub_frame_fraction['x0']))
            if sub_frame_fraction_xw < 1/32.:
                sub_frame_fraction_xw = 1/32.
            else:
                pass   #Adjust to center position of sub-size frame
            sub_frame_fraction_yw = abs(float(sub_frame_fraction['y1']) - float(sub_frame_fraction['y0']))
            if sub_frame_fraction_yw < 1/32.:
                sub_frame_fraction_yw = 1/32.
            else:
                pass
            sub_frame_fraction_x = min(sub_frame_fraction['x0'], sub_frame_fraction['x1'])
            sub_frame_fraction_y = min(sub_frame_fraction['y0'], sub_frame_fraction['y1'])
            num_x = int(self.previous_num_fraction_x*sub_frame_fraction_xw*self.previous_num_x)
            num_y = int(self.previous_num_fraction_y*sub_frame_fraction_yw*self.previous_num_y)
            #Clamp subframes to a minimum size
            if num_x < 32:
                num_x = 32
            if num_y < 32:
                num_y = 32
            dist_x = int(self.previous_start_x + self.previous_num_x*float(sub_frame_fraction_x))
            dist_y = int(self.previous_start_y +self.previous_num_y*float(sub_frame_fraction_y))
            self.camera_start_x= dist_x
            self.camera_start_y= dist_y
            self.camera_num_x= num_x
            self.camera_num_y= num_y
            self.previous_image_name = sub_frame_fraction['definedOnThisFile']
            self.previous_start_x = dist_x
            self.previous_start_y = dist_y
            self.previous_num_x = num_x
            self.previous_num_y = num_y
            self.bpt_flag = False
        elif self.area == self.previous_area and sub_frame_fraction is not None and \
                          (sub_frame_fraction['definedOnThisFile'] == self.previous_image_name):
            #Here we repeat the previous subframe and do not re-enter and make smaller
            self.camera_start_x = self.previous_start_x
            self.camera_start_y = self.previous_start_y
            dist_x = self.previous_start_x
            dist_y = self.previous_start_y
            self.camera_num_x= self.previous_num_x
            self.cameraNumY= self.previous_num_y
            self.bpt_flag  = True

        elif sub_frame_fraction is None:
            self.previous_start_x = self.camera_start_x  #These are the subframe values for the new area exposure.
            self.previous_start_y = self.camera_start_y
            dist_x = self.previous_start_x
            dist_y = self.previous_start_y
            self.previous_num_x = self.camera_num_x
            self.previous_num_y = self.camera_num_y
            self.previous_num_fraction_x = 1.0
            self.previous_num_fraction_y = 1.0
            self.previous_area = self.area
            self.bpt_flag = False
        #  NB Important: None of above code talks to the camera!
        result = {}  #  This is a default return just in case
        num_retries = 0
        
        for seq in range(count):
            #  SEQ is the outer repeat loop and takes count images; those individual exposures are wrapped in a
            #  retry-3-times framework with an additional timeout included in it.
            if seq > 0:
                g_dev['obs'].update_status()

            self.pre_mnt = []
            self.pre_rot = []
            self.pre_foc = []
            self.pre_ocn = []
            #time_out = time.time()

            try:
                #Check here for filter, guider, still moving  THIS IS A CLASSIC
                #case where a timeout is a smart idea.
                #Wait for external motion to cease before exposing.  Note this precludes satellite tracking.
                st = ""
                if g_dev['enc'].is_dome:
                    try:
                        enc_slewing = g_dev['enc'].enclosure.Slewing
                    except:
                        print("enclosure SLEWING threw an exception.")
                else:
                     enc_slewing = False

                while g_dev['foc'].focuser.IsMoving or g_dev['rot'].rotator.IsMoving or \
                      g_dev['mnt'].mount.Slewing or enc_slewing:   #Filter is moving??
                    if g_dev['foc'].focuser.IsMoving: st += 'f>'
                    if g_dev['rot'].rotator.IsMoving: st += 'r>'
                    if g_dev['mnt'].mount.Slewing:
                        st += 'm>  ' + str(round(time.time() - g_dev['mnt'].move_time, 1))
                    if enc_slewing:
                        st += 'd>' + str(round(time.time() - g_dev['mnt'].move_time, 1))
                    print(st)
                    if round(time.time() - g_dev['mnt'].move_time, 1) >= 80:
                       print("|n\n DOME OR MOUNT HAS TIMED OUT!|n|n")
                      
                    st = ""
                    time.sleep(0.2)
                    if seq > 0:
                        g_dev['obs'].update_status()
                    #Refresh the probe of the dome status
                    if g_dev['enc'].is_dome:
                        try:
                            enc_slewing = g_dev['enc'].enclosure.Slewing
                        except:
                            print("enclosure SLEWING threw an exception.")
                    else:
                         enc_slewing = False

            except:
                pass
               # print("Motion check faulted.")
            if seq > 0:
                g_dev['obs'].update_status()   # NB Make sure this routine has a fault guard.
            self.retry_camera = 3
            self.retry_camera_start_time = time.time()

            while self.retry_camera > 0:
                #NB Here we enter Phase 2
                try:
                    self.t1 = time.time()
                    self.exposure_busy = True
                    #print('First Entry to inner Camera loop:  ')  #  Do not reference camera, self.camera.StartX, self.camera.StartY, self.camera.NumX, self.camera.NumY, exposure_time)
                    #First lets verify we are connected or try to reconnect.   #Consider uniform ests in a routine, start with reading CoolerOn
                    try:
                        probe = self.camera.CoolerOn
                        if not probe:
                            print('Found cooler off.')
                            try:
                                self._connect(False)
                                self._connect(True)
                                self.camera.CoolerOn = True
                            except:
                                print('Camera reconnect failed @ expose camera entry.')

                                g_dev['cam_retry_doit'] = True
                    except Exception as e:
                        print("\n\nCamera was not connected @ expose camera retry:  ", e, '\n\n')

                        try:
                            self._connect(False)
                            self._connect(True)
                            self.camera.CoolerOn = True
                        except:
                            print('Camera reconnect failed @ expose camera retry.')

                            g_dev['cam_retry_doit'] = True
                    #  At this point we really should be connected!!

                    if self.maxim or self.ascom:
                        #print('Link Enable check:  ', self._connected())
                        g_dev['ocn'].get_quick_status(self.pre_ocn)
                        g_dev['foc'].get_quick_status(self.pre_foc)
                        g_dev['rot'].get_quick_status(self.pre_rot)
                        g_dev['mnt'].get_quick_status(self.pre_mnt)
                        ldr_handle_time = None
                        # try:
                        #     os.remove(self.camera_path + 'newest.fits')
                        # except:
                        #     pass   #  print ("File newest.fits not found, this is probably OK")                        self.t2 = time.time()
                        ldr_handle_high_time = None  #  This is not maxim-specific

                        #print('Filter number is:  ', self.camera.Filter)
                        try:
                            for file_path in glob.glob('D:*.fit'):
                                #os.remove(file_path)
                                pass
                        except:
                            pass
                        if self.darkslide and imtypeb:
                            self.darkslide_instance.openDarkslide()
                            self.darkslide_open = True
                            time.sleep(0.1)
                        elif self.darkslide and not imtypeb:
                            self.darkslide_instance.closeDarkslide()
                            self.darkslide_open = False
                            time.sleep(0.1)
                        else:
                            pass
                        if self.use_file_mode:
                            if imtypeb:
                                img_type = 0
                            if frame_type == 'bias':
                                img_type = 1
                            if frame_type == 'dark':
                                img_type = 2
                            if frame_type in ('flat', 'screenflat', 'skyflat'):
                                img_type = 3
                            #  This is a Maxim-only technique. Does not work with ASCOM Camera driver
                            self.create_simple_autosave(exp_time=exposure_time, img_type=img_type, \
                                                   filter_name=self.current_filter, binning=bin_x, \
                                                   repeat=lcl_repeat)
                            for file_path in glob.glob(self.file_mode_path + '*.f*t*'):
                                os.remove(file_path)
                            self.t2 = time.time()
                            self.camera.StartSequence(self.camera_path + 'seq/ptr_mrc.seq')
                            print("Starting autosave  at:  ", self.t2)
                        else:
                            #This is the standard call to Maxim
                            self.pre_mnt = []
                            self.pre_rot = []
                            self.pre_foc = []
                            self.pre_ocn = []
                            g_dev['obs'].send_to_user("Starting name!", p_level='INFO')
                            g_dev['ocn'].get_quick_status(self.pre_ocn)
                            g_dev['foc'].get_quick_status(self.pre_foc)
                            g_dev['rot'].get_quick_status(self.pre_rot)
                            g_dev['mnt'].get_quick_status(self.pre_mnt)  #Should do this close to the exposure
                            self.t2 = time.time()
                            self._expose (exposure_time, imtypeb)
                    else:
                        print("Something terribly wrong, driver not recognized.!")
                        result = {}
                        result['error': True]
                        return result
                    self.t9 = time.time()
                    #We go here to keep this subroutine a reasonable length, Basically still in Phase 2
                    result = self.finish_exposure(exposure_time,  frame_type, count - seq, \
                                         gather_status, do_sep, no_AWS, dist_x, dist_y, \
                                         quick=quick, low=ldr_handle_time, \
                                         high=ldr_handle_high_time, \
                                         script=self.script, opt=opt)  #  NB all these parameters are crazy!
                    self.exposure_busy = False
                    self.t10 = time.time()
                    #  self._stop_expose()
                    #print("\nInner expose of a group took:  ", round(self.t10 - self.t0 , 2), ' returned:  ', result)
                    self.retry_camera = 0
                    break
                except Exception as e:
                    print('Exception in camera retry loop:  ', e)
                    self.retry_camera -= 1
                    num_retries += 1
                    continue
        #  This is the loop point for the seq count loop
        self.t11 = time.time()
        #print("\nFull expose of a group took:  ", round(self.t11 - self.t0 , 2), ' Retries;  ', num_retries, 'Average: ', round((self.t11 - self.t0)/count, 2),  ' Returning:  ', result, '\n\n')
        try:
            #print(' 0 sec cycle time:  ', round((self.t11 - self.t0)/count - exposure_time , 2) )
            pass
        except:
            pass
        return result

    def stop_command(self, required_params, optional_params):
        ''' Stop the current exposure and return the camera to Idle state. '''
        #  NB NB This routine needs work!
        self.exposure_busy = False
        self.exposure_halted = True

    def finish_exposure(self, exposure_time, frame_type, counter, seq, \
                        gather_status=True, do_sep=False, no_AWS=False, start_x=None, start_y=None, quick=False, \
                        low=0, high=0, script='False', opt=None):
        print("Finish exposure Entered:  ", exposure_time, frame_type, counter, \
              gather_status, do_sep, no_AWS, start_x, start_y, opt['area'])
        self.post_mnt = []
        self.post_rot = []
        self.post_foc = []
        self.post_ocn = []
        counter = 0
        if self.bin == 1:
            self.completion_time = self.t2 + exposure_time + 1
        else:
            self.completion_time = self.t2 + exposure_time + 1
        result = {'error': False}
        while True:    #This loop really needs a timeout.
            self.post_mnt = []
            self.post_rot = []
            self.post_foc = []
            self.post_ocn = []
            g_dev['mnt'].get_quick_status(self.post_mnt)   #Need to pick which pass was closest to image completion
            g_dev['rot'].get_quick_status(self.post_rot)
            g_dev['foc'].get_quick_status(self.post_foc)
            g_dev['ocn'].get_quick_status(self.post_ocn)
            if time.time() < self.completion_time:   #  NB Testing here if glob too early is delaying readout.
                time.sleep(.5)
                continue
            incoming_image_list = []   #glob.glob(self.file_mode_path + '*.f*t*')

            # try:
            #     probe = self.camera.CoolerOn
            #     if not probe:
            #         print('Found cooler off.')
            #         try:
            #             self._connect(False)
            #             self._connect(True)
            #             self.camera.CoolerOn = True
            #         except:
            #             print('Camera reconnect failed @ Finish camera entry.')
            # except Exception as e:
            #     print("\n\nCamera was not connected @ Finish camera entry:  ", e, '\n\n')
            #     try:
            #         self._connect(False)
            #         self._connect(True)
            #         self.camera.CoolerOn = True
            #     except:
            #         print('Camera reconnect failed @ expose camera retry.')
            #  At this point we really should be connected!!
            self.t4 = time.time()
            if (not self.use_file_mode and self.camera.ImageReady) or (self.use_file_mode and len(incoming_image_list) >= 1):   #   self.camera.ImageReady:
                #print("reading out camera, takes ~6 seconds.")
                if self.use_file_mode:
                    time.sleep(3)
                    tries = 0
                    delay = 1
                    while True and tries <10:
                        try:
                            new_image = fits.open(incoming_image_list[-1])  #  Sometimes glob picks up a file not yet fully formed.
                            print("Read new image no exception thrown.")
                            time.sleep(delay)
                        except Exception as e:
                            tries += 1
                            print('In except: ', e)
                            time.sleep(delay)
                            new_image.close()
                            continue
                        self.img = new_image[0].data   #  NB We could pick up Maxim header info here
                        #self.img = np.array(self.img).transpose()
                        iy, ix = self.img.shape        #FITS open fixes C ordering to Fortran
                        new_image.close()
                        if len(self.img)*len(self.img[0]) != iy*ix:
                            continue
                        break
                    print ('Grab took :  ', tries*delay, ' sec')
                else:
                    time.sleep(0.1)   #  This delay appears to be necessary. 20200804 WER
                    self.t4p4 = time.time()
                    self.img_safe = self.camera.ImageArray
                    self.t4p5 = time.time()#As read, this is a Windows Safe Array of Longs
                    self.img = np.array(self.img_safe) # _untransposed   incoming is (4800,3211) for QHY600Pro 2:2 Bin
                    #print(self.img_untransposed.shape)
                    #self.img = self.img_untransposed    #   .transpose()  Only use this if Maxim has changed orientation.
                    #  print('incoming shape:  ', self.img.shape)
                self.t5 = time.time()
                pier_side = g_dev['mnt'].mount.sideOfPier    #0 = Tel Looking West, is flipped.
                # print('setup took:  ', round(self.t2 - self.t0))
                # print('time to first readout try: ', round(self.t4 - self.t2, 2), ' sec,')
                # print('to get safearray: ', round(self.t4p5 - self.t2, 2), ' sec,')
                # print('readout took: ', round(self.t5 - self.t4, 2), ' sec,')
                # print('it all took: ', round(self.t5 - self.t2, 2), ' sec,')

                #  NB NB  Be very careful this is the exact code used in build_master and calibration  modules.
                #  NB Note this is QHY600 specific code.  Needs to be supplied in camera config as sliced regions.
                pedastal = 100
                ix, iy = self.img.shape




                # if ix == 9600:
                #     overscan = int((np.median(self.img[32:, -33:]) + np.median(self.img[0:29, :]))/2) - 1
                #     trimmed = self.img[32:, :-34].astype('int32') + pedastal - overscan
                #     if opt['area'] in [150, 'Full', 'full']:
                #         square = trimmed
                #     else:
                #         square = trimmed[1590:1590 + 6388, :]
                # elif ix == 4800:
                #     overscan = int((np.median(self.img[16:, -17:]) + np.median(self.img[0:14, :]))/2) -1
                #     trimmed = self.img[16:, :-17].astype('int32') + pedastal - overscan
                #     if opt['area'] in [150, 'Full', 'full']:
                #         square = trimmed
                #     else:
                #         square = trimmed[795:795 + 3194, :]
                # else:
                #     print("Incorrect chip size or bin specified.")


                #This image shift code needs to be here but it is troubling.
                if ix == 9600:
                    if self.img[22, -34] == 0:

                        self.overscan = int((np.median(self.img[24:, -33:]) + np.median(self.img[0:21, :]))/2) - 1
                        trimmed = self.img[24:-8, :-34].astype('int32') + pedastal - self.overscan

                    elif self.img[30, -34] == 0:
                        self.overscan = int((np.median(self.img[32:, -33:]) + np.median(self.img[0:29, :]))/2) - 1
                        trimmed = self.img[32:, :-34].astype('int32') + pedastal - self.overscan

                    else:
                        print("Image shift is incorrect, absolutely fatal error.")
                        breakpoint()
                        pass

                    # if full:
                    #     square = trimmed
                    # else:
                    #     square = trimmed[1590:1590 + 6388, :]
                elif ix == 4800:
                    #Shift error needs documenting!
                    if self.img[11, -18] == 0:   #This is the normal incoming imsge
                        self.overscan = int((np.median(self.img[12:, -17:]) + np.median(self.img[0:10, :]))/2) - 1
                        trimmed = self.img[12:-4, :-17].astype('int32') + pedastal - self.overscan

                        #print("Shift 1", self.overscan, square.mean())
                    elif self.img[15, -18] == 0:     #This rarely occurs.  Neyle's Qhy600
                        self.overscan = int((np.median(self.img[16:, -17:]) + np.median(self.img[0:14, :]))/2) -1
                        trimmed = self.img[16:, :-17].astype('int32') + pedastal - self.overscan

                        print("Rare error, Shift 2", self.overscan, square.mean())

                    else:
                        breakpoint()
                        print("Image shift is incorrect, absolutely fatal error", self.img[0:20, -18])


                        pass

                else:
                    #print("Incorrect chip size or bin specified or already-converted:  skipping.")
                    trimmed = self.img
                    self.overscan = 0
                    #breakpoint()
                    #continue

                trimmed = trimmed.transpose()
                #This may need a re-think:   Maybe kill neg and anything really hot if there are only a few.
                #smin = np.where(square < 0)    # finds negative pixels  NB <0 where pedastal is 200. Useless!

                self.t77 = time.time()
                print('readout, transpose & Trim took:  ', round(self.t77 - self.t4, 1), ' sec,')# marks them as 0
                #Should we consider correcting the image right here with cached bias, dark and hot pixel
                #processing so downstream processing is reliable.  Maybe only do this for focus?
                g_dev['obs'].send_to_user("Camera has read-out image.", p_level='INFO')
                self.img = trimmed.astype('uint16')
                ix, iy = self.img.shape
                test_saturated = np.array(self.img[ix//3:ix*2//3, iy//3:iy*2//3])  # 1/9th the chip area
                bi_mean = round((test_saturated.mean() + np.median(test_saturated))/2, 0)
                if frame_type[-4:] == 'flat':
                    if bi_mean >= self.config['camera'][self.name]['settings']['saturate']:
                        print("Flat rejected, too bright:  ", bi_mean)
                        g_dev['obs'].send_to_user("Flat rejected, too bright.", p_level='INFO')
                        result['error'] = True
                        result['patch'] = bi_mean
                        return result   # signals to flat routine image was rejected, prompt return
                g_dev['obs'].update_status()
                counter = 0

                avg_mnt = g_dev['mnt'].get_average_status(self.pre_mnt, self.post_mnt)
                avg_foc = g_dev['foc'].get_average_status(self.pre_foc, self.post_foc)
                avg_rot = g_dev['rot'].get_average_status(self.pre_rot, self.post_rot)
                avg_ocn = g_dev['ocn'].get_average_status(self.pre_ocn, self.post_ocn)
                if frame_type[-5:] in ['focus', 'probe', "ental"]:
                    self.img = self.img + 100   #maintain a + pedestal for sep  THIS SHOULD not be needed for a raw input file.
                    self.img = self.img.astype("float")
                    #print(self.img.flags)
                    self.img = self.img.copy(order='C')   #  NB Should we move this up to where we read the array?
                    bkg = sep.Background(self.img)
                    self.img -= bkg
                    sources = sep.extract(self.img, 4.5, err=bkg.globalrms, minarea=15)  # Minarea should deal with hot pixels.
                    sources.sort(order = 'cflux')
                    print('No. of detections:  ', len(sources))
                    ix, iy = self.img.shape
                    r0 = 0
                    """
                    ToDo here:  1) do not deal with a source nearer than 5% to an edge.
                    2) do not pick any saturated sources.
                    3) form a histogram and then pick the median winner
                    4) generate data for a report.
                    5) save data and image for engineering runs.
                    """
                    border_x = int(ix*0.05)
                    border_y = int(iy*0.05)
                    r0 = []
                    for sourcef in sources:
                        if border_x < sourcef['x'] < ix - border_x and \
                            border_y < sourcef['y'] < iy - border_y and \
                            sourcef['peak']  < 55000 and sourcef['cpeak'] < 55000:  #Consider a lower bound
                            a0 = sourcef['a']
                            b0 = sourcef['b']
                            r0.append(round(math.sqrt(a0*a0 + b0*b0), 2))
                    scale = self.config['camera'][self.name]['settings']['pix_scale']
                    result['FWHM'] = round(np.median(r0)*scale, 3)   #@0210524 was 2x larger but a and b are diameters not radii
                    result['mean_focus'] =  avg_foc[1]

                    focus_image = True
                else:
                    focus_image = False

                    #return result   #Used if focus not saved in calibs.
                try:
                    hdu = fits.PrimaryHDU(self.img)
                    self.img = None    #  Does this free up any resource?
                    # assign the keyword values and comment of the keyword as a tuple to write both to header.
                    hdu.header['BUNIT']    = ('adu', 'Unit of array values')
                    hdu.header['CCDXPIXE'] = (self.camera.PixelSizeX, '[um] Size of unbinned pixel, in X')  # DEH maybe change config units to meters or convert to m?
                    hdu.header['CCDYPIXE'] = (self.camera.PixelSizeY, '[um] Size of unbinned pixel, in Y')
                    hdu.header['XPIXSZ']   = (round(float(self.camera.PixelSizeX*self.camera.BinX), 3), '[um] Size of binned pixel')
                    hdu.header['YPIXSZ']   = (round(float(self.camera.PixelSizeY*self.camera.BinY), 3), '[um] Size of binned pixel')
                    try:
                        hdu.header['XBINING'] = (self.camera.BinX, 'Pixel binning in x direction')
                        hdu.header['YBINING'] = (self.camera.BinY, 'Pixel binning in y direction')
                    except:
                        hdu.header['XBINING'] = (1, 'Pixel binning in x direction')
                        hdu.header['YBINING'] = (1, 'Pixel binning in y direction')
                    hdu.header['CCDSUM']   = (self.ccd_sum, 'Sum of chip binning')
                    # DEH pulls from config; master config will need to include keyword, or this line will need to change
                    
                    hdu.header['RDMODE'] = (self.config['camera'][self.name]['settings']['read_mode'], 'Camera read mode')
                    hdu.header['RDOUTM'] = (self.config['camera'][self.name]['settings']['readout_mode'], 'Camera readout mode')
                    hdu.header['RDOUTSP'] = (self.config['camera'][self.name]['settings']['readout_speed'], '[FPS] Readout speed')
                    if self.maxim:
                        hdu.header['CCDSTEMP'] = (round(self.camera.TemperatureSetpoint, 3), '[deg C] CCD set temperature')
                        hdu.header['CCDATEMP'] = (round(self.camera.Temperature, 3), '[deg C] CCD actual temperature')
                    if self.ascom:
                        hdu.header['CCDSTEMP'] = (round(self.camera.SetCCDTemperature, 3), '[deg C] CCD set temperature')
                        hdu.header['CCDATEMP'] = (round(self.camera.CCDTemperature, 3), '[deg C] CCD actual temperature')
                    
                    hdu.header['INSTRUME'] = (self.camera_model, 'Instrument used')
                    hdu.header['CAMNAME']  = (self.alias, 'Name of camera')
                    hdu.header['DETECTOR'] = (self.config['camera'][self.name]['detector'], 'Name of camera detector')
                    hdu.header['CAMMANUF'] = (self.config['camera'][self.name]['manufacturer'], 'Name of camera manufacturer')
                    hdu.header['GAIN']     = (self.config['camera'][self.name]['settings']['reference_gain'][0], '[e-/ADU] Pixel gain')
                    hdu.header['RDNOISE']  = (self.config['camera'][self.name]['settings']['reference_noise'][0], '[e-/pixel] Read noise')
                    hdu.header['CMOSCAM']  = (self.is_cmos, 'Is CMOS camera')
                    hdu.header['FULLWELL'] = (self.config['camera'][self.name]['settings']['fullwell_capacity'], 'Full well capacity')
                    hdu.header['CMOSGAIN']  = (0, 'CMOS Camera System Gain')
                    hdu.header['CMOSOFFS']  = (10, 'CMOS Camera offset')
                    hdu.header['CAMOFFS']  = (10, 'Camera offset')
                    hdu.header['CAMGAIN']  = (0, 'Camera gain')
                    hdu.header['CAMUSBT']  = (60, 'Camera USB traffic')
                    hdu.header['TIMESYS']  = ('UTC', 'Time system used')
                    hdu.header['DATE'] = (datetime.date.strftime(datetime.datetime.utcfromtimestamp(self.t2),'%Y-%m-%d'), 'Date FITS file was written')
                    hdu.header['DATE-OBS'] = (datetime.datetime.isoformat(datetime.datetime.utcfromtimestamp(self.t2)), \
                                              'Start date and time of observation')
                    hdu.header['DAY-OBS'] = (g_dev['day'], 'Date at start of observing night')
                    hdu.header['MJD-OBS'] = (Time(self.t2, format='unix').mjd, '[UTC days] Modified Julian Date start date/time')
                    hdu.header['JD-START'] = (Time(self.t2 , format='unix').jd, '[UTC days] Julian Date at start of exposure')
                    #hdu.header['JD-HELIO'] = 'bogus'       # Heliocentric Julian Date at exposure midpoint
                    hdu.header['OBSTYPE'] = (frame_type.upper(), 'Observation type')   #This report is fixed and it should vary...NEEDS FIXING!
                    hdu.header['EXPTIME']  = (exposure_time, '[s] Requested exposure length')   # This is the exposure in seconds specified by the user
                    hdu.header['BUNIT']    = 'adu'
                    hdu.header['DATE-OBS'] = datetime.datetime.isoformat(datetime.datetime.utcfromtimestamp(self.t2))
                    hdu.header['EXPTIME']  = exposure_time   #This is the exposure in seconds specified by the user
                    hdu.header['EXPOSURE'] = exposure_time   #Ideally this needs to be calculated from actual times
                    hdu.header['FILTER ']  = self.current_filter  # NB this should read from the wheel!
                    hdu.header['FILTEROF'] = self.current_offset
                    #hdu.header['EXPOSURE'] = (self.t?-self.t2, '[s] Actual exposure length')   # Calculated from actual times
                    hdu.header['FILTER']  = (self.current_filter, 'Filter type')  # NB this should read from the wheel!
                    hdu.header['FILTEROF'] = (self.current_offset, 'Filer offset')
                    hdu.header['FILTRNUM'] = ('PTR_ADON_HA_0023',  'An index into a DB')  #Get a number from the hardware or via Maxim.
                    if g_dev['scr'] is not None and frame_type == 'screenflat':
                        hdu.header['SCREEN']   = (int(g_dev['scr'].bright_setting), 'Screen brightness setting')
                        
# =============================================================================
#                     #WER:  Darren these values are nominal with respect to a raw chip and then delineate which
#                     #zones of the chip are what.  In our case we are only entering this region with Trimmed
#                     #Data  The Biassec and Trimsec are essentially zero and detsec = datasec.  This is not 
#                     #always the case.  This all needs re-thinking if we are going to Run BANSAI at site.
#                         
#                     # DEH finish these keywords, for BANZAI. all of these should be a string of format '[x1:x2,y1:y2]'
#                     # biassec needs to change, the overscan can be a region larger than 1-pixel-wide column.
#                     # detsec also needs to be changed appropriately.
#
# =============================================================================
                    
                    hdu.header['BIASSEC'] = ('['+str(int(self.overscan_x/self.bin_x))+':'+str(int(self.overscan_x/self.bin_x + 1))+','+ \
                                             str(int(self.overscan_y/self.bin_y))+':'+str(self.camera.NumY)+']', \
                                             '[binned pixel] Section of bias/overscan data')
                    hdu.header['DATASEC'] = ('['+str(self.camera_start_x+1)+':'+str(self.camera.NumX)+','+ \
                                             str(self.camera_start_y+1)+':'+str(self.camera.NumY)+']', '[binned pixel] Data section')
                    hdu.header['DETSEC'] = (hdu.header['DATASEC'], '[binned pixel] Section of useful data')
                    hdu.header['TRIMSEC'] = ('', '[binned pixel] Section of useful data')
                    hdu.header['SATURATE'] = (float(self.config['camera'][self.name]['settings']['saturate']), '[ADU] Saturation level')  # will come from config(?)
                    hdu.header['MAXLIN'] = (float(self.config['camera'][self.name]['settings']['max_linearity']), '[ADU] Non-linearity level')

                    if self.pane is not None:
                        hdu.header['MOSAIC'] = (True, 'Is mosaic')
                        hdu.header['PANE'] = self.pane
                    hdu.header['TELESCOP'] = (self.config['telescope']['telescope1']['desc'], 'Name of the telescope')
                    hdu.header['FOCAL']    = (round(float(self.config['telescope']['telescope1']['focal_length']), 2), \
                                              '[mm] Telescope focal length')
                    hdu.header['APR-DIA']  = (round(float(self.config['telescope']['telescope1']['aperture']), 2), \
                                              '[mm] Telescope aperture')
                    hdu.header['APR-AREA'] = (round(float(self.config['telescope']['telescope1']['collecting_area']), 1), \
                                              '[mm^2] Telescope collecting area')
                    hdu.header['LATITUDE']  = (round(float(self.config['latitude']), 6), '[Deg N] Telescope Latitude')
                    hdu.header['LONGITUD'] = (round(float(self.config['longitude']), 6), '[Deg E] Telescope Longitude')
                    hdu.header['HEIGHT'] = (round(float(self.config['elevation']), 2), '[m] Altitude of Telescope above sea level')
                    hdu.header['MPC-CODE'] = (self.config['mpc_code'], 'Site code')       # This is made up for now.
                    hdu.header['OBJECT']   = (g_dev['mnt'].object, 'Object name')
                    #hdu.header['RA']  = (g_dev['mnt'].current_icrs_ra, '[deg] Telescope right ascension')
                    #hdu.header['DEC'] = (g_dev['mnt'].current_icrs_dec, '[deg] Telescope declination')
                    hdu.header['RA'] = (ptr_utility.hToH_MS(g_dev['mnt'].current_icrs_ra), '[HH MM SS sss] Telescope right ascension')
                    hdu.header['DEC'] = (ptr_utility.dToD_MS(g_dev['mnt'].current_icrs_dec), '[sDD MM SS ss] Telescope declination')
                    hdu.header['TARG-CHK'] = (g_dev['mnt'].current_icrs_ra + g_dev['mnt'].current_icrs_dec, '[deg] Sum of RA and dec')
                    hdu.header['CATNAME']  = (g_dev['mnt'].object, 'Catalog object name')
                    hdu.header['CAT-RA']   = (g_dev['mnt'].current_icrs_ra, '[deg] Catalog RA of object')
                    hdu.header['CAT-DEC']  = (g_dev['mnt'].current_icrs_dec, '[deg] Catalog Dec of object')
                    hdu.header['TARGRA']  = g_dev['mnt'].current_icrs_ra
                    hdu.header['TARGDEC'] = g_dev['mnt'].current_icrs_dec

                    hdu.header['SID-TIME'] = (self.pre_mnt[3], '[deg] Sidereal time')
                    hdu.header['OBJCTRA']  = (self.pre_mnt[1], '[deg] Object RA')
                    hdu.header['OBJCTDEC'] = (self.pre_mnt[2], '[deg] Object dec')
                    #hdu.header['OBJCTRA2'] = (self.pre_mnt[1], '[deg] Object RA 2')
                    #hdu.header['OBJCDEC2'] = (self.pre_mnt[2], '[deg] Object dec 2')
                    #hdu.header['OBRARATE'] = self.pre_mnt[4]
                    #hdu.header['OBDECRAT'] = self.pre_mnt[5]
                    try:
                        hdu.header['OBSERVER'] = (self.user_name, 'Observer name')  # userid
                    except:
                        hdu.header['OBSERVER'] = ("kilroy visited", 'Observer name')  # userid
                    hdu.header['OBSNOTE']  = self.hint[0:54]            #Needs to be truncated.
                    if self.maxim:
                        hdu.header['FLIPSTAT'] = 'None'   # This is a maxim camera setup, not a flip status
                    #hdu.header['SEQCOUNT'] = (int(counter), 'Image sequence counter')
                    hdu.header['DITHER']   = (0, '[] Dither')
                    hdu.header['OPERATOR'] = ("WER", 'Site operator')
                    hdu.header['ENCLOSUR'] = (self.config['enclosure']['enclosure1']['name'], 'Enclosure description')   # "Clamshell"   #Need to document shutter status, azimuth, internal light.
                    #if g_dev['enc'].is_dome:
                    #    hdu.header['DOMEAZ'] = (g_dev['enc'].get_status()['dome_azimuth'], 'Dome azimuth')
                    #else:
                    #     hdu.header['ENCAZ']    = ("", '[deg] Enclosure azimuth')   #Need to document shutter status, azimuth, internal light.
                    hdu.header['ENCLIGHT'] = ("Off/White/Red/NIR", 'Enclosure lights')
                    hdu.header['ENCRLIGT'] = ("", 'Enclosure red lights state')
                    hdu.header['ENCWLIGT'] = ("", 'Enclosure white lights state')
                    if g_dev['enc'] is not None:
<<<<<<< HEAD
                        enc_stat = g_dev['enc'].get_status()
                        hdu.header['ENC1STAT'] = enc_stat  # (g_dev['enc'].get_status()['shutter_status'], 'Shutter status')   #"Open/Closed" enclosure 1 status
                    
=======
                        try:
                            hdu.header['ENC1STAT'] = g_dev['enc'].get_status()  #['shutter_status'], 'Shutter status')   #"Open/Closed" enclosure 1 status
                        except:
                            print('Could not get ENC1STAT keyword. ')
>>>>>>> 88feb207
                    #  if gather_status:
                    hdu.header['MNT-SIDT'] = (avg_mnt['sidereal_time'], '[deg] Mount sidereal time')
                    hdu.header['MNT-RA']   = (avg_mnt['right_ascension'], '[deg] Mount RA')
                    ha = avg_mnt['sidereal_time'] - avg_mnt['right_ascension']
                    while ha >= 12:
                        ha -= 24.
                    while ha < -12:
                        ha += 24.
                    hdu.header['MNT-HA']   = (round(ha, 5), '[deg] Average mount hour angle')  #Note these are average mount observed values.
                    g_dev['ha'] = round(ha, 5)
                    hdu.header['MNT-DEC']  = (avg_mnt['declination'], '[deg] Average mount declination')
                    hdu.header['MNT-RAV']  = (avg_mnt['tracking_right_ascension_rate'], '[] Mount tracking RA rate')
                    hdu.header['MNT-DECV'] = (avg_mnt['tracking_declination_rate'], '[] Mount tracking dec rate')
                    hdu.header['AZIMUTH '] = (avg_mnt['azimuth'], '[deg] Azimuth axis positions')
                    hdu.header['ALTITUDE'] = (avg_mnt['altitude'], '[deg] Altitude axis position')
                    hdu.header['ZENITH'] = (avg_mnt['zenith_distance'], '[deg] Zenith')
                    hdu.header['AIRMASS'] = (avg_mnt['airmass'], 'Effective mean airmass')
                    g_dev['airmass'] = float(avg_mnt['airmass'])
                    hdu.header['REFRACT'] = (round(g_dev['mnt'].refraction_rev, 3),'asec')
                    hdu.header['MNTRDSYS'] = (avg_mnt['coordinate_system'], 'Mount coordinate system')
                    hdu.header['POINTINS'] = (avg_mnt['instrument'], '')
                    hdu.header['MNT-PARK'] = (avg_mnt['is_parked'], 'Mount is parked')
                    hdu.header['MNT-SLEW'] = (avg_mnt['is_slewing'], 'Mount is slewing')
                    hdu.header['MNT-TRAK'] = (avg_mnt['is_tracking'], 'Mount is tracking')
                    #if self.config['site'] == 'mrc':
                    if pier_side == 0:
                        hdu.header['PIERSIDE'] = 'Look West'
                        pier_string = 'lw-'
                    elif pier_side == 1:
                        hdu.header['PIERSIDE'] = 'Look East'
                        pier_string = 'le-'
                    else:
                        hdu.header['PIERSIDE'] = 'Undefined'
                        pier_string = ''
                    hdu.header['HACORR'] = (g_dev['mnt'].ha_corr, '[deg] Hour angle correction')    #Should these be averaged?
                    hdu.header['DECCORR'] = (g_dev['mnt'].dec_corr, '[deg] Declination correction')
                    hdu.header['IMGFLIP'] = (False, 'Is flipped')
                    hdu.header['OTA'] = ""
                    hdu.header['SELECTEL'] = "tel1"
                    hdu.header['ROTATOR']  = (self.config['rotator']['rotator1']['name'], 'Rotator name')
                    hdu.header['ROTANGLE'] = (avg_rot[1], '[deg] Rotator angle')
                    hdu.header['ROTMOVNG'] = (avg_rot[2], 'Rotator is moving')
                    hdu.header['FOCUS'] = (self.config['focuser']['focuser1']['name'], 'Focuser name')
                    hdu.header['FOCUSPOS'] = (avg_foc[1], '[um] Focuser position')
                    hdu.header['FOCUSTMP'] = (avg_foc[2], '[deg C] Focuser temperature')
                    hdu.header['FOCUSMOV'] = (avg_foc[3], 'Focuser is moving')
                    
                    hdu.header['WXSTATE'] = (g_dev['ocn'].wx_is_ok, 'Weather system state')
                    hdu.header['SKY-TEMP'] = (avg_ocn[1], '[deg C] Sky temperature')
                    hdu.header['AIR-TEMP'] = (avg_ocn[2], '[deg C] External temperature')
                    hdu.header['HUMIDITY'] = (avg_ocn[3], '[%] Percentage humidity')
                    hdu.header['DEWPOINT'] = (avg_ocn[4], '[deg C] Dew point')
                    hdu.header['WINDSPEE'] = (avg_ocn[5], '[km/h] Wind speed')
                    hdu.header['PRESSURE'] = (avg_ocn[6], '[mbar] Atmospheric pressure')
                    hdu.header['CALC-LUX'] = (avg_ocn[7], '[mag/arcsec^2] Expected sky brightness')
                    hdu.header['SKYMAG']  = (avg_ocn[8], '[mag/arcsec^2] Measured sky brightness')

                    self.pix_ang = (self.camera.PixelSizeX*self.camera.BinX/(float(self.config['telescope'] \
                                              ['telescope1']['focal_length'])*1000.))
                    hdu.header['PIXSCALE'] = (round(math.degrees(math.atan(self.pix_ang))*3600., 4), '[arcsec/pixel] Nominal pixel scale on sky')
                    hdu.header['REQNUM']   = ('00000001', 'Request number')                  
                    hdu.header['ISMASTER'] = (False, 'Is master image')
                    current_camera_name = self.alias
                    next_seq = next_sequence(current_camera_name)
                    hdu.header['FRAMENUM'] = (int(next_seq), 'Running frame number')                                        
                    # DEH I need to understand these keywords better before writing header comments.
                    hdu.header['PEDASTAL'] = (-pedastal,  'adu, add this for zero based image.')
                    hdu.header['ERRORVAL'] = 0
                    hdu.header['PATCH']    = bi_mean - pedastal    #  A crude value for the central exposure
                    hdu.header['IMGAREA' ] = opt['area']
                    hdu.header['XORGSUBF'] = self.camera_start_x    #This makes little sense to fix...  NB ALL NEEDS TO COME FROM CONFIG!!
                    hdu.header['YORGSUBF'] = self.camera_start_y
                    #hdu.header['BLKUID']   = ('None', 'Group type')
                    #hdu.header['BLKSDATE'] = ('None', 'Group unique ID
                    #hdu.header['MOLUID']   = ('None', 'Molecule unique ID')
                    try:
                        hdu.header['USERNAME'] = self.user_name
                        hdu.header ['USERID']  = self.user_id
                    except:

                        hdu.header['USERNAME'] = self.last_user_name
                        hdu.header ['USERID']  = self.last_user_id
                        print("User_name or id not found, using prior.")  #Insert last user nameand ID here if they are not supplied.
                    
                    # NB This needs more development
                    im_type = 'EX'   #or EN for engineering....
                    f_ext = ""
                    if frame_type in ('bias', 'dark', 'lampflat', 'skyflat', 'screenflat', 'solarflat', 'arc'):
                        f_ext = "-"
                        if opt['area'] == 150:
                            f_ext += 'f'
                        if frame_type[0:4] in ('bias', 'dark'):
                            f_ext += frame_type[0] + "_" + str(self.camera.BinX)
                        if frame_type in ('lampflat', 'skyflat',' screenflat',  'solarflat', 'arc', 'expose'):
                            f_ext += frame_type[:2] + "_" + str(self.camera.BinX) + '_' + str(self.current_filter)
                    # if frame_type[-4:] == 'flat':
                    #     f_ext = '-' + str(self.current_filter)    #Append flat string to local image name
                    cal_name = self.config['site'] + '-' + current_camera_name + '-' + g_dev['day'] + '-' + \
                                                next_seq  + f_ext + '-'  + im_type + '00.fits'
                    raw_name00 = self.config['site'] + '-' + current_camera_name + '-' + g_dev['day'] + '-' + \
                        next_seq  + '-' + im_type + '00.fits'
                    red_name01 = self.config['site'] + '-' + current_camera_name + '-' + g_dev['day'] + '-' + \
                        next_seq  + '-' + im_type + '01.fits'
                    red_name01_lcl = red_name01[:-9]+ pier_string + self.current_filter +"-" + red_name01[-9:]
                    if self.pane is not None:
                        red_name01_lcl = red_name01_lcl[:-9] + pier_string + 'p' + str(abs(self.pane)) + "-" + red_name01_lcl[-9:]
                    #Cal_ and raw_ names are confusing
                    i768sq_name = self.config['site'] + '-' + current_camera_name + '-' + g_dev['day'] + '-' + \
                        next_seq  + '-' + im_type + '10.fits'
                    jpeg_name = self.config['site'] + '-' + current_camera_name + '-' + g_dev['day'] + '-' + \
                        next_seq  + '-' + im_type + '10.jpg'
                    text_name = self.config['site'] + '-' + current_camera_name + '-' + g_dev['day'] + '-' + \
                        next_seq  + '-' +  im_type + '00.txt'
                    im_path_r = self.camera_path

                    #lng_path = self.lng_path

                    hdu.header['FILEPATH'] = str(im_path_r) +'to_AWS/'
                    hdu.header['FILENAME'] = str(raw_name00)

                    try: #  NB relocate this to Expose entry area.  Fill out except.  Might want to check on available space.
                        im_path_r = self.camera_path
                        os.makedirs(im_path_r + g_dev['day'] + '/to_AWS/', exist_ok=True)
                        os.makedirs(im_path_r + g_dev['day'] + '/raw/', exist_ok=True)
                        os.makedirs(im_path_r + g_dev['day'] + '/calib/', exist_ok=True)
                        os.makedirs(im_path_r + g_dev['day'] + '/reduced/', exist_ok=True)
                        im_path   = im_path_r + g_dev['day'] + '/to_AWS/'
                        raw_path  = im_path_r + g_dev['day'] + '/raw/'
                        cal_path  = im_path_r +  g_dev['day'] +'/calib/'
                        red_path  = im_path_r + g_dev['day'] + '/reduced/'

                    except:
                        pass

                    text = open(im_path + text_name, 'w')  #This is needed by AWS to set up database.
                    text.write(str(hdu.header))
                    text.close()
                    text_data_size = min(len(str(hdu.header)) - 4096, 2048)
                    paths = {'im_path':  im_path,
                             'raw_path':  raw_path,
                             'cal_path':  cal_path,
                             'red_path':  red_path,
                             'red_path_aux':  None,
                             'cal_name':  cal_name,
                             'raw_name00': raw_name00,
                             'red_name01': red_name01,
                             'red_name01_lcl': red_name01_lcl,
                             'i768sq_name10': i768sq_name,
                             'i768sq_name11': i768sq_name,
                             'jpeg_name10': jpeg_name,
                             'jpeg_name11': jpeg_name,
                             'text_name00': text_name,
                             'text_name10': text_name,
                             'text_name11': text_name,
                             'frame_type':  frame_type
                             }
                    if  self.config['site'] == 'saf':
                        os.makedirs(self.alt_path +  g_dev['day'] + '/reduced/', exist_ok=True)
                        red_path_aux = self.alt_path +  g_dev['day'] + '/reduced/'
                        paths['red_path_aux'] = red_path_aux
                    #script = None
                    '''
                    self.enqueue_image(text_data_size, im_path, text_name)
                    self.enqueue_image(jpeg_data_size, im_path, jpeg_name)
                    if not quick:
                        self.enqueue_image(db_data_size, im_path, db_name)
                        self.enqueue_image(raw_data_size, im_path, raw_name01)
                    '''

                    if focus_image:
                        #Note we do not reduce focus images, except above in focus processing.
                        cal_name = cal_name[:-9] + 'FO' + cal_name[-7:]  # remove 'EX' add 'FO'   Could add seq to this
                        hdu.writeto(cal_path + cal_name, overwrite=True)
                        focus_image = False
                        return result

                    # if  not script in ('True', 'true', 'On', 'on'):   #  not quick and    #Was moved 20201022 for grid
                    #     if not quick:
                    self.enqueue_for_AWS(text_data_size, im_path, text_name)
                    self.to_reduce((paths, hdu))
                    hdu.writeto(raw_path + raw_name00, overwrite=True)   #Save full raw file locally
                    g_dev['obs'].send_to_user("Raw image saved locally. ", p_level='INFO')

                    if frame_type in ('bias', 'dark', 'screenflat', 'skyflat'):
                        if not self.hint[0:54] == 'Flush':
                            hdu.writeto(cal_path + cal_name, overwrite=True)
                        else:
                            pass
                        try:
                            os.remove(self.camera_path + 'newest.fits')
                        except:
                            pass    #  print ("File newest.fits not found, this is probably OK")
                        result = {'patch': bi_mean,
                                'calc_sky': 0}  #avg_ocn[7]}
                        return result #  Note we are not calibrating. Just saving the file.
                    # elif frame_type in ['light']:
                    #     self.enqueue_for_AWS(reduced_data_size, im_path, red_name01)

                   #print("\n\Finish-Exposure is complete, saved:  " + raw_name00)#, raw_data_size, '\n')
                    g_dev['obs'].update_status()
                    result['mean_focus'] = avg_foc[1]
                    result['mean_rotation'] = avg_rot[1]
                    if not focus_image:
                        result['FWHM'] = None
                    result['half_FD'] = None
                    result['patch'] = bi_mean - self.overscan
                    result['calc_sky'] = 0 #avg_ocn[7]
                    result['temperature'] = 0 #avg_foc[2]
                    # print('GAIN: ', result['patch'], avg_ocn[7], exposure_time, 'g: ', \
                    #      g := round(result['patch']/avg_ocn[7]/exposure_time, 6))

                    result['gain'] = 0
                    result['filter'] = self.current_filter
                    result['error'] == False
                    g_dev['obs'].send_to_user("Expose cycle conpleted.", p_level='INFO')

                    return result
                except Exception as e:
                    print('Header assembly block failed: ', e)
                    try:
                        hdu = None
                    except:
                        pass
                    # try:
                    #     hdu1 = None
                    # except:
                    #     pass
                    self.t7 = time.time()
                    result = {'error': True}
                return result
            else:
                time.sleep(1)
                #g_dev['obs'].update_status()
                self.t7 = time.time()
                remaining = round(self.completion_time - self.t7, 1)
                print("Exposure time remaining:  " + str(remaining))
                g_dev['obs'].send_to_user("Exposure time remaining:  " + str(remaining), p_level='INFO')
                if remaining < -30:
                    print("Camera timed out, not connected")
                    result = {'error': True}
                    return result


                #it takes about 15 seconds from AWS to get here for a bias.
        # except Exception as e:
        #     breakpoint()
        #     counter += 1
        #     time.sleep(.01)
        #     print('Was waiting for exposure end, arriving here is bad news:  ', e)

        # result = {'error': True}
        # return  result
    def enqueue_for_AWS(self, priority, im_path, name):
        image = (im_path, name)
        g_dev['obs'].aws_queue.put((priority, image), block=False)

    def to_reduce(self, to_red):
        #print('Passed to to_reduce:  ', to_red[0], to_red[1].data.shape, to_red[1].header['FILTER'])
        g_dev['obs'].reduce_queue.put(to_red, block=False)<|MERGE_RESOLUTION|>--- conflicted
+++ resolved
@@ -1376,16 +1376,11 @@
                     hdu.header['ENCRLIGT'] = ("", 'Enclosure red lights state')
                     hdu.header['ENCWLIGT'] = ("", 'Enclosure white lights state')
                     if g_dev['enc'] is not None:
-<<<<<<< HEAD
-                        enc_stat = g_dev['enc'].get_status()
-                        hdu.header['ENC1STAT'] = enc_stat  # (g_dev['enc'].get_status()['shutter_status'], 'Shutter status')   #"Open/Closed" enclosure 1 status
-                    
-=======
                         try:
                             hdu.header['ENC1STAT'] = g_dev['enc'].get_status()  #['shutter_status'], 'Shutter status')   #"Open/Closed" enclosure 1 status
                         except:
                             print('Could not get ENC1STAT keyword. ')
->>>>>>> 88feb207
+
                     #  if gather_status:
                     hdu.header['MNT-SIDT'] = (avg_mnt['sidereal_time'], '[deg] Mount sidereal time')
                     hdu.header['MNT-RA']   = (avg_mnt['right_ascension'], '[deg] Mount RA')
