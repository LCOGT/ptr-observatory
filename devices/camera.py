--- conflicted
+++ resolved
@@ -1064,12 +1064,10 @@
                         print("Something terribly wrong, driver not recognized.!")
                         result = {}
                         result['error': True]
-<<<<<<< HEAD
+
                         if g_dev['obs'].stop_all_activity:
                             result['stopped'] =  True
                             g_dev['obs'].stop_all_activity = False
-=======
->>>>>>> 7decb07e
                         return result
                     self.t9 = time.time()
                     #We go here to keep this subroutine a reasonable length, Basically still in Phase 2
@@ -1098,14 +1096,12 @@
             pass
         except:
             pass
-<<<<<<< HEAD
+
         result = {}
         if g_dev['obs'].stop_all_activity:
             result['stopped'] =  True
             g_dev['obs'].stop_all_activity = False
             self.exposure_busy = False
-=======
->>>>>>> 7decb07e
         return result
 
     def stop_command(self, required_params, optional_params):
@@ -1130,11 +1126,8 @@
         else:
             self.completion_time = self.t2 + exposure_time + 1
         result = {'error': False}
-<<<<<<< HEAD
-        while True:  #not g_dev['obs'].stop_all_activity:    #This loop really needs a timeout.
-=======
+
         while True:    #This loop really needs a timeout.
->>>>>>> 7decb07e
             self.post_mnt = []
             self.post_rot = []
             self.post_foc = []
@@ -1355,13 +1348,11 @@
                         g_dev['obs'].send_to_user("Flat rejected, too bright.", p_level='INFO')
                         result['error'] = True
                         result['patch'] = bi_mean
-<<<<<<< HEAD
+
                         if g_dev['obs'].stop_all_activity:
                             result['stopped'] =  True
                             g_dev['obs'].stop_all_activity = False
                         self.exposure_busy = False
-=======
->>>>>>> 7decb07e
                         return result   # signals to flat routine image was rejected, prompt return
                 g_dev['obs'].update_status()
                 counter = 0
@@ -1741,13 +1732,11 @@
                         cal_name = cal_name[:-9] + 'F012' + cal_name[-7:]  # remove 'EX' add 'FO'   Could add seq to this
                         hdu.writeto(cal_path + cal_name, overwrite=True)
                         focus_image = False
-<<<<<<< HEAD
+
                         result = {}
                         if g_dev['obs'].stop_all_activity:
                             result['stopped'] =  True
                             g_dev['obs'].stop_all_activity = False
-=======
->>>>>>> 7decb07e
                         return result
                     if focus_image and solve_it :
 
@@ -1767,26 +1756,22 @@
                             err_dec = TARGDEC - DECJ2000
                             print("err ra, dec:  ", err_ha, err_dec)
                             g_dev['mnt'].set_last_reference(err_ha, err_dec, time_now)
-<<<<<<< HEAD
+
                             result = {}
                             if g_dev['obs'].stop_all_activity:
                                 result['stopped'] =  True
                                 g_dev['obs'].stop_all_activity = False
                             self.exposure_busy = False
-=======
->>>>>>> 7decb07e
                             return result
                         except:
                             print(cal_path + cal_name, "  was not solved, marking to skip in future, sorry!")
                             #g_dev['mnt'].reset_last_reference()
-<<<<<<< HEAD
+
                             result = {}
                             if g_dev['obs'].stop_all_activity:
                                 result['stopped'] =  True
                                 g_dev['obs'].stop_all_activity = False
                             self.exposure_busy = False
-=======
->>>>>>> 7decb07e
                             return result
                            #Return to classic processing
                        
@@ -1833,13 +1818,10 @@
                     result['error'] == False
                     g_dev['obs'].send_to_user("Expose cycle completed.", p_level='INFO')
                     self.exposure_busy = False
-<<<<<<< HEAD
                     if g_dev['obs'].stop_all_activity:
                         result['stopped'] =  True
                         g_dev['obs'].stop_all_activity = False
                     self.exposure_busy = False
-=======
->>>>>>> 7decb07e
                     return result
                 except Exception as e:
                     print('Header assembly block failed: ', e)
@@ -1854,14 +1836,12 @@
                     self.t7 = time.time()
                     result = {'error': True}
                 self.exposure_busy = False
-<<<<<<< HEAD
+
                 result = {}
                 if g_dev['obs'].stop_all_activity:
                     result['stopped'] =  True
                     g_dev['obs'].stop_all_activity = False
                 self.exposure_busy = False
-=======
->>>>>>> 7decb07e
                 return result
             else:
                 time.sleep(1)
@@ -1874,14 +1854,11 @@
                     print("Camera timed out, not connected")
                     result = {'error': True}
                     self.exposure_busy = False
-<<<<<<< HEAD
                 # if g_dev['obs'].stop_all_activity:
                 #     result['stopped'] =  True
                 #     g_dev['obs'].stop_all_activity = False
                 # return result
-=======
-                    return result
->>>>>>> 7decb07e
+
 
 
                 #it takes about 15 seconds from AWS to get here for a bias.
