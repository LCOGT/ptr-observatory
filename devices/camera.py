--- conflicted
+++ resolved
@@ -318,11 +318,8 @@
 
 
 # This class is for QHY camera control
-<<<<<<< HEAD
-=======
 
 #breakpoint()
->>>>>>> 6bcc6762
 class Qcam:
     LOG_LINE_NUM = 0
     # Python constants
@@ -4123,11 +4120,7 @@
                     fraction_through_range = 0
                     if exposure_time < 0.5:
                         intermediate_tempdark = (
-<<<<<<< HEAD
-                            self.darkFiles['halfsec_exposure_dark']*exposure_time)
-=======
                             self.darkFiles['halfsec_exposure_dark'])
->>>>>>> 6bcc6762
                     elif exposure_time < 2.0:
                         fraction_through_range = (exposure_time-0.5)/(2.0-0.5)
                         intermediate_tempdark = (fraction_through_range * self.darkFiles['twosec_exposure_dark']) + (
@@ -4140,28 +4133,6 @@
 
                     elif exposure_time < 30:
                         fraction_through_range = (
-<<<<<<< HEAD
-                            exposure_time-10)/(broadband_ss_biasdark_exp_time-10.0)
-                        intermediate_tempdark = (fraction_through_range * self.darkFiles['broadband_ss_dark']) + (
-                            (1-fraction_through_range) * self.darkFiles['tensec_exposure_dark'])
-
-                    elif exposure_time < narrowband_ss_biasdark_exp_time:
-                        fraction_through_range = (exposure_time-broadband_ss_biasdark_exp_time)/(
-                            narrowband_ss_biasdark_exp_time-broadband_ss_biasdark_exp_time)
-                        intermediate_tempdark = (fraction_through_range * self.darkFiles['narrowband_ss_dark']) + (
-                            (1-fraction_through_range) * self.darkFiles['broadband_ss_dark'])
-
-                    elif dark_exp_time > narrowband_ss_biasdark_exp_time:
-                        fraction_through_range = (exposure_time-narrowband_ss_biasdark_exp_time)/(
-                            dark_exp_time - narrowband_ss_biasdark_exp_time)
-                        intermediate_tempdark = (fraction_through_range * self.darkFiles[str(1)]) + (
-                            (1-fraction_through_range) * self.darkFiles['narrowband_ss_dark'])
-                    else:
-                        intermediate_tempdark = (
-                            self.darkFiles['narrowband_ss_dark'])
-                except:
-                    try:
-=======
                             exposure_time-10)/(30.0-10.0)
                         intermediate_tempdark = (fraction_through_range * self.darkFiles["thirtysec_exposure_dark"]) + (
                             (1-fraction_through_range) * self.darkFiles['tensec_exposure_dark'])
@@ -4171,7 +4142,6 @@
                 except:
                     try:
                         plog ("failed on making intermediate tempdark properly")
->>>>>>> 6bcc6762
                         intermediate_tempdark = (self.darkFiles['1'])
                     except:
                         plog ("failed entirely on intermediate tempdark")
