--- conflicted
+++ resolved
@@ -154,22 +154,11 @@
             self.maxim = True
             self.ascom = False
             print('Control is Maxim camera interface.')
-<<<<<<< HEAD
             self.app = win32com.client.Dispatch("Maxim.Application")
             self.app.TelescopeConnected = True
             print("Maxim Telescope Connected: ", self.app.TelescopeConnected)
             print('Maxim is connected:  ', self._connect(True))
-=======
-        print(self._connect(True))
-        print(self._connected())
-        print(self._setpoint(float(self.config['camera']['camera2']['settings']['temp_setpoint'])))
-        print(self._temperature)
-        cooler_on = self.config['camera']['camera2'] 
-        self.app = win32com.client.Dispatch("Maxim.Application")
-        self.app.TelescopeConnected = True
-        print("Maxim Telescope Connected: ", self.app.TelescopeConnected)
-        print('Maxim is connected:  ', self._connect(True))
->>>>>>> f31a0ff3
+
         #  print(self._connected())
         print('Setpoint:  ',self._setpoint(float(self.config['camera']['camera1']['settings']['temp_setpoint'])))
         print('Chip Temperature:  ', self._temperature())
@@ -200,15 +189,9 @@
         #NB We are reading from the actual camera or setting as the case may be.  For initial setup,
         #   we pull from config for some of the various settings.
         try:
-<<<<<<< HEAD
             self.camera.BinX = int(self.config['camera']['camera1']['settings']['default_bin'][0])
             self.camera.BinY = int(self.config['camera']['camera1']['settings']['default_bin'][2])
             #NB we need to be sure AWS picks up this default.config.site_config['camera']['camera1']['settings']['default_bin'])
-=======
-            self.camera.BinX = int(self.config['camera']['camera2']['settings']['default_bin'][0])
-            self.camera.BinY = int(self.config['camera']['camera2']['settings']['default_bin'][1])
-            #NB we need to be sure AWS picks up this default.config.site_config['camera']['camera2']['settings']['default_bin'])
->>>>>>> f31a0ff3
         except:
             print('Camera only accepts Bins = 1.')
             self.camera.BinX = 1
