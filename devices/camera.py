--- conflicted
+++ resolved
@@ -3362,22 +3362,10 @@
         # This is here because a single exposure may have a flip in it, hence
         # we check here.
         if not g_dev['obs'].mountless_operation:
-<<<<<<< HEAD
-            # and (g_dev['events']['Civil Dusk'] < ephem.now() < g_dev['events']['Civil Dawn']):
-            if not g_dev['mnt'].rapid_park_indicator:
-                # self.wait_for_slew(wait_after_slew=False)
-                # if not (g_dev['mnt'].previous_pier_side==g_dev['mnt'].rapid_pier_indicator) :
-                if g_dev['mnt'].pier_flip_detected == True and not g_dev['obs'].auto_centering_off:
-
-                    plog("PIERFLIP DETECTED, RECENTERING.")
-                    g_dev["obs"].send_to_user(
-                        "Pier Flip detected, recentering.")
-=======
             if not g_dev['mnt'].rapid_park_indicator:               
                 if g_dev['mnt'].pier_flip_detected == True  and not g_dev['obs'].auto_centering_off:                    
                     plog ("PIERFLIP DETECTED, RECENTERING.")
                     g_dev["obs"].send_to_user("Pier Flip detected, recentering.")
->>>>>>> d5a5e356
                     g_dev['obs'].pointing_recentering_requested_by_platesolve_thread = True
                     g_dev['obs'].pointing_correction_request_time = time.time()
                     g_dev['obs'].pointing_correction_request_ra = g_dev["mnt"].last_ra_requested
@@ -3984,12 +3972,9 @@
             if False:
                 pickle.dump([septhread_filename, self.pixscale, self.camera_known_readnoise, avg_foc, focus_image, im_path, text_name, 'hduheader', cal_path, cal_name, frame_type, focus_position, g_dev['events'],ephem.now(),0.0,0.0, is_osc,interpolate_for_focus,bin_for_focus,focus_bin_value,interpolate_for_sep,bin_for_sep,sep_bin_value,focus_jpeg_size,saturate,minimum_realistic_seeing,self.native_bin,do_sep,exposure_time], open('subprocesses/testSEPpickle','wb'))
 
-<<<<<<< HEAD
-=======
 
             #breakpoint()
             
->>>>>>> d5a5e356
             try:
                 sep_subprocess = subprocess.Popen(
                     ['python', 'subprocesses/SEPprocess.py'], stdin=subprocess.PIPE, stdout=subprocess.PIPE, bufsize=0)
