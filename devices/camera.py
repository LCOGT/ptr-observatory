--- conflicted
+++ resolved
@@ -3228,11 +3228,7 @@
                                 rgbArray[..., 0] = red_stretched_data_float*256
                                 rgbArray[..., 1] = green_stretched_data_float*256
                                 rgbArray[..., 2] = blue_stretched_data_float*256
-<<<<<<< HEAD
-        
-=======
-                                #stretched_data_uint8 = Image.fromarray(rgbArray)
->>>>>>> ab215eff
+
                                 del red_stretched_data_float
                                 del blue_stretched_data_float
                                 del green_stretched_data_float
