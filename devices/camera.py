--- conflicted
+++ resolved
@@ -791,10 +791,7 @@
             self.camera_update_thread.daemon = True
             self.camera_update_thread.start()
 
-<<<<<<< HEAD
-
-=======
->>>>>>> e29cdf2d
+
     def openDarkslide(self):
         if self.darkslide_state != 'Open':
             if self.darkslide_type=='COM':
@@ -822,16 +819,7 @@
     # #I assume we might be able to read the shutter state...
     
     # def query_Darkslide(self):
-<<<<<<< HEAD
-    #   #breakpoint
-    #     pass
-
-
-=======
-    #     breakpoint()
-    #     pass
-
->>>>>>> e29cdf2d
+
     # Note this is a thread!
     def camera_update_thread(self):
 
