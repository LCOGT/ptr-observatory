"""
Created on Tue Apr 20 22:19:25 2021

@author: obs, wer, dhunt

"""

import datetime
import os
import queue
#import math
import shelve
import time
from image_registration import cross_correlation_shifts
import traceback
import ephem
import copy
import json
import random
from astropy import log
log.setLevel('ERROR')
from astropy.io import fits
from astropy.time import Time
from astropy.coordinates import SkyCoord#, AltAz
from astropy.nddata import block_reduce
#from astropy import units as u
import glob
import numpy as np
import bottleneck as bn
import win32com.client
import pickle
from astropy.stats import sigma_clip
import math
import sep
import threading
from astropy.utils.exceptions import AstropyUserWarning
import warnings
import subprocess
warnings.simplefilter('ignore', category=AstropyUserWarning)
import matplotlib as mpl
import matplotlib.style as mplstyle
mplstyle.use('fast')
mpl.rcParams['path.simplify'] = True
mpl.rcParams['path.simplify_threshold'] = 1.0

warnings.simplefilter("ignore", category=RuntimeWarning)
from devices.darkslide import Darkslide
from PIL import Image#, ImageDraw
from global_yard import g_dev
from ptr_utility import plog
from ctypes import *
from scipy.stats import binned_statistic

def mid_stretch_jpeg(data):
    """
    This product is based on software from the PixInsight project, developed by
    Pleiades Astrophoto and its contributors (http://pixinsight.com/).

    And also Tim Beccue with a minor flourishing/speedup by Michael Fitzgerald.
    """
    target_bkg=0.25
    shadows_clip=-1.25

    """ Stretch the image.
    Args:
        data (np.array): the original image data array.

    Returns:
        np.array: the stretched image data
    """

    try:
        data = data / np.max(data)
    except:
        data = data    #NB this avoids div by 0 is image is a very flat bias


    """Return the average deviation from the median.

    Args:
        data (np.array): array of floats, presumably the image data
    """
    median = np.median(data.ravel())
    n = data.size
    avg_dev = np.sum( np.absolute(data-median) / n )
    c0 = np.clip(median + (shadows_clip * avg_dev), 0, 1)
    x= median - c0

    """Midtones Transfer Function

    MTF(m, x) = {
        0                for x == 0,
        1/2              for x == m,
        1                for x == 1,

        (m - 1)x
        --------------   otherwise.
        (2m - 1)x - m
    }

    See the section "Midtones Balance" from
    https://pixinsight.com/doc/tools/HistogramTransformation/HistogramTransformation.html

    Args:
        m (float): midtones balance parameter
                   a value below 0.5 darkens the midtones
                   a value above 0.5 lightens the midtones
        x (np.array): the data that we want to copy and transform.
    """
    shape = x.shape
    x = x.ravel()
    zeros = x==0
    halfs = x==target_bkg
    ones = x==1
    others = np.logical_xor((x==x), (zeros + halfs + ones))
    x[zeros] = 0
    x[halfs] = 0.5
    x[ones] = 1
    x[others] = (target_bkg - 1) * x[others] / ((((2 * target_bkg) - 1) * x[others]) - target_bkg)
    m= x.reshape(shape)

    stretch_params = {
        "c0": c0,
        #"c1": 1,
        "m": m
    }

    m = stretch_params["m"]
    c0 = stretch_params["c0"]
    above = data >= c0

    # Clip everything below the shadows clipping point
    data[data < c0] = 0
    # For the rest of the pixels: apply the midtones transfer function
    x=(data[above] - c0)/(1 - c0)

    """Midtones Transfer Function

    MTF(m, x) = {
        0                for x == 0,
        1/2              for x == m,
        1                for x == 1,

        (m - 1)x
        --------------   otherwise.
        (2m - 1)x - m
    }

    See the section "Midtones Balance" from
    https://pixinsight.com/doc/tools/HistogramTransformation/HistogramTransformation.html

    Args:
        m (float): midtones balance parameter
                   a value below 0.5 darkens the midtones
                   a value above 0.5 lightens the midtones
        x (np.array): the data that we want to copy and transform.
    """
    shape = x.shape
    x = x.ravel()
    zeros = x==0
    halfs = x==m
    ones = x==1
    others = np.logical_xor((x==x), (zeros + halfs + ones))
    x[zeros] = 0
    x[halfs] = 0.5
    x[ones] = 1
    x[others] = (m - 1) * x[others] / ((((2 * m) - 1) * x[others]) - m)
    data[above]= x.reshape(shape)

    return data


# Note this is a thread!
def dump_main_data_out_to_post_exposure_subprocess(payload):

    # Here is a manual debug area which makes a pickle for debug purposes. Default is False, but can be manually set to True for code debugging
    if True:
        #NB set this path to create test pickle for makejpeg routine.
        pickle.dump(payload, open('subprocesses/testpostprocess.pickle','wb'))

    #breakpoint()
    #try:
    post_processing_subprocess=subprocess.Popen(['python','subprocesses/post_exposure_subprocess.py'],stdin=subprocess.PIPE,stdout=subprocess.PIPE,bufsize=0)
    # except OSError:
    #     pass

    try:
        pickle.dump(payload, post_processing_subprocess.stdin)
    except:
        plog ("Problem in the post_processing_subprocess pickle dump")
        plog(traceback.format_exc())


    # output, error = post_processing_subprocess.communicate()
    # print (output)
    # breakpoint()


# Note this is a thread!
def write_raw_file_out(packet):

    (raw, raw_name, hdudata, hduheader, frame_type, current_icrs_ra, current_icrs_dec,altpath,altfolder) = packet

    # Make sure normal paths exist
    os.makedirs(
        g_dev['cam'].camera_path + g_dev["day"], exist_ok=True
    )
    os.makedirs(
        g_dev['cam'].camera_path + g_dev["day"] + "/raw/", exist_ok=True
    )
    os.makedirs(
        g_dev['cam'].camera_path + g_dev["day"] + "/reduced/", exist_ok=True
    )
    os.makedirs(
        g_dev['cam'].camera_path + g_dev["day"] + "/calib/", exist_ok=True)

    # Make  sure the alt paths exist
    if raw == 'raw_alt_path':
        os.makedirs(
            altpath + g_dev["day"], exist_ok=True
        )
        os.makedirs(
            altpath + g_dev["day"] + "/raw/", exist_ok=True
        )
        os.makedirs(
            altpath + g_dev["day"] + "/reduced/", exist_ok=True
        )
        os.makedirs(
            altpath + g_dev["day"] + "/calib/", exist_ok=True)

    hdu = fits.PrimaryHDU()
    hdu.data = hdudata
    hdu.header = hduheader
    hdu.header["DATE"] = (
        datetime.date.strftime(
            datetime.datetime.utcfromtimestamp(time.time()), "%Y-%m-%d"
        ),
        "Date FITS file was written",
    )
    hdu.writeto( raw_name, overwrite=True, output_verify='silentfix')
    try:
        hdu.close()
    except:
        pass
    del hdu

def gaussian(x, amplitude, mean, stddev):
    return amplitude * np.exp(-((x - mean) / 4 / stddev)**2)

# https://stackoverflow.com/questions/9111711/get-coordinates-of-local-maxima-in-2d-array-above-certain-value
def localMax(a, include_diagonal=True, threshold=-np.inf) :
    # Pad array so we can handle edges
    ap = np.pad(a, ((1,1),(1,1)), constant_values=-np.inf )

    # Determines if each location is bigger than adjacent neighbors
    adjacentmax =(
    (ap[1:-1,1:-1] > threshold) &
    (ap[0:-2,1:-1] <= ap[1:-1,1:-1]) &
    (ap[2:,  1:-1] <= ap[1:-1,1:-1]) &
    (ap[1:-1,0:-2] <= ap[1:-1,1:-1]) &
    (ap[1:-1,2:  ] <= ap[1:-1,1:-1])
    )
    if not include_diagonal :
        return np.argwhere(adjacentmax)

    # Determines if each location is bigger than diagonal neighbors
    diagonalmax =(
    (ap[0:-2,0:-2] <= ap[1:-1,1:-1]) &
    (ap[2:  ,2:  ] <= ap[1:-1,1:-1]) &
    (ap[0:-2,2:  ] <= ap[1:-1,1:-1]) &
    (ap[2:  ,0:-2] <= ap[1:-1,1:-1])
    )

    return np.argwhere(adjacentmax & diagonalmax)

"""
This device works on cameras and getting images and header info back to the obs queues.
"""
dgs = "°"

# This class is for QHY camera control
class Qcam:
    LOG_LINE_NUM = 0
    # Python constants
    STR_BUFFER_SIZE = 32

    QHYCCD_SUCCESS = 0
    QHYCCD_ERROR = 0xFFFFFFFF

    stream_single_mode = 0
    stream_live_mode = 1

    bit_depth_8 = 8
    bit_depth_16 = 16
    readmodenum=c_int32(2)
    CONTROL_BRIGHTNESS = c_int(0)
    CONTROL_GAIN = c_int(6)
    CONTROL_USBTRAFFIC = c_int(6)

    CONTROL_SPEED = c_int(6)
    CONTROL_OFFSET = c_int(7)
    CONTROL_EXPOSURE = c_int(8)
    CAM_GPS = c_int(36)
    CAM_HUMIDITY = c_int(62)    #WER added these two new attributes.
    CAM_PRESSURE = c_int(63)
    CONTROL_CURTEMP = c_int(14)  #(14)
    CONTROL_CURPWM = c_int(15)
    CONTROL_MANULPWM = c_int(16)
    CONTROL_CFWPORT = c_int(17)
    CONTROL_CFWSLOTSNUM = c_int(44)
    CONTROL_COOLER = c_int(18)

    camera_params = {}

    so = None

    def __init__(self, dll_path):


        self.so = windll.LoadLibrary(dll_path)

        self.so.GetQHYCCDParam.restype = c_double
        self.so.GetQHYCCDParam.argtypes = [c_void_p, c_int]
        self.so.IsQHYCCDControlAvailable.argtypes = [c_void_p, c_int]
        self.so.IsQHYCCDCFWPlugged.argtypes = [c_void_p]

        self.so.GetQHYCCDMemLength.restype = c_ulong
        self.so.OpenQHYCCD.restype = c_void_p
        self.so.CloseQHYCCD.restype = c_void_p
        self.so.CloseQHYCCD.argtypes = [c_void_p]
        # self.so.EnableQHYCCDMessage(c_bool(False))
        self.so.EnableQHYCCDMessage(c_bool(True))
        self.so.SetQHYCCDStreamMode.argtypes = [c_void_p, c_uint8]
        self.so.InitQHYCCD.argtypes = [c_void_p]
        self.so.ExpQHYCCDSingleFrame.argtypes = [c_void_p]
        self.so.GetQHYCCDMemLength.argtypes = [c_void_p]
        self.so.BeginQHYCCDLive.argtypes = [c_void_p]
        self.so.SetQHYCCDResolution.argtypes = [c_void_p, c_uint32, c_uint32, c_uint32, c_uint32]
        self.so.GetQHYCCDSingleFrame.argtypes = [c_void_p, c_void_p, c_void_p, c_void_p, c_void_p, c_void_p]
        self.so.GetQHYCCDChipInfo.argtypes = [c_void_p, c_void_p, c_void_p, c_void_p, c_void_p, c_void_p, c_void_p, c_void_p]
        self.so.GetQHYCCDLiveFrame.argtypes = [c_void_p, c_void_p, c_void_p, c_void_p, c_void_p, c_void_p]
        self.so.SetQHYCCDParam.argtypes = [c_void_p, c_int, c_double]
        self.so.SetQHYCCDBitsMode.argtypes = [c_void_p, c_uint32]

        #self.so.CancelQHYCCDExposingAndReadout.restype = c_int64
        self.so.CancelQHYCCDExposingAndReadout.argtypes = [c_int64]

        # self.so.GetQHYCCDNumberOfReadModes.restype = c_uint32
        # self.so.GetQHYCCDNumberOfReadModes.argtypes = [c_void_p, c_void_p]
        # self.so.GetQHYCCDReadModeName.argtypes = [c_void_p, c_uint32, c_char_p]
        # self.so.GetQHYCCDReadModeName.argtypes = [c_void_p, c_uint32]
        #self.so.GetQHYCCDReadMode.argtypes = [c_void_p,c_uint32]
        self.so.GetReadModesNumber.argtypes = [c_char_p, c_void_p]
        self.so.GetReadModeName.argtypes = [c_char_p, c_uint32, c_char_p]
        self.so.SetQHYCCDReadMode.argtypes = [c_void_p, c_uint32]

    @staticmethod
    def slot_index_to_param(val_slot_index):
        val_slot_index = val_slot_index + 48
        return val_slot_index

    @staticmethod
    def slot_value_to_index(val_slot_value):
        if val_slot_value == 78:
            return -1
        return val_slot_value - 48


@CFUNCTYPE(None, c_char_p)
def pnp_in(cam_id):

    plog("QHY Direct connect to camera: %s" % cam_id.decode('utf-8'))
    global qhycam_id
    qhycam_id=cam_id
    init_camera_param(qhycam_id)
    qhycam.camera_params[qhycam_id]['connect_to_pc'] = True


@CFUNCTYPE(None, c_char_p)
def pnp_out(cam_id):
    print("cam   - %s" % cam_id.decode('utf-8'))

# MTF - THIS IS A QHY FUNCTION THAT I HAVEN"T FIGURED OUT WHETHER IT IS MISSION CRITICAL OR NOT
def init_camera_param(cam_id):
    if not qhycam.camera_params.keys().__contains__(cam_id):
        qhycam.camera_params[cam_id] = {'connect_to_pc': False,
                                     'connect_to_sdk': False,
                                     'EXPOSURE': c_double(1000.0 * 1000.0),
                                     #'GAIN': c_double(54.0),
                                     'GAIN': c_double(54.0),
                                     'CONTROL_BRIGHTNESS': c_int(0),
                                     #'CONTROL_GAIN': c_int(6),
                                     'CONTROL_GAIN': c_int(6),
                                     #'CONTROL_USBTRAFFIC': c_int(6),
                                     'CONTROL_SPEED': c_int(6), ######
                                     'CONTROL_USBTRAFFIC': c_int(6),
                                     'CONTROL_EXPOSURE': c_int(8),
                                     #'CONTROL_CURTEMP': c_int(14),
                                     'CONTROL_CURTEMP': c_double(14),
                                     'CONTROL_CURPWM': c_int(15),
                                     'CONTROL_MANULPWM': c_int(16),
                                     'CONTROL_COOLER': c_int(18),
                                     'chip_width': c_double(),
                                     'chip_height': c_double(),
                                     'image_width': c_uint32(),
                                     'image_height': c_uint32(),
                                     'pixel_width': c_double(),
                                     'pixel_height': c_double(),
                                     'bits_per_pixel': c_uint32(),
                                     'mem_len': c_ulong(),
                                     'stream_mode': c_uint8(0),
                                     #'read_mode': c_uint8(0),
                                     'channels': c_uint32(),
                                     'read_mode_number': c_uint32(g_dev['obs'].config["camera"]["camera_1_1"]["settings"]['direct_qhy_readout_mode']),
                                     'read_mode_index': c_uint32(g_dev['obs'].config["camera"]["camera_1_1"]["settings"]['direct_qhy_readout_mode']),
                                     'read_mode_name': c_char('-'.encode('utf-8')),
                                     'prev_img_data': c_void_p(0),
                                     'prev_img': None,
                                     'handle': None,
                                     }



def next_sequence(pCamera):
    global SEQ_Counter
    camShelf = shelve.open(g_dev['obs'].obsid_path + "ptr_night_shelf/" + pCamera + str(g_dev['obs'].name))
    sKey = "Sequence"
    try:
        seq = camShelf[sKey]  # get an 8 character string
    except:
        plog ("Failed to get seq key, starting from zero again")
        seq=1
    seqInt = int(seq)
    seqInt += 1
    seq = ("0000000000" + str(seqInt))[-8:]
    camShelf["Sequence"] = seq
    camShelf.close()
    SEQ_Counter = seq
    return seq

def test_sequence(pCamera):
    global SEQ_Counter
    camShelf = shelve.open(g_dev['obs'].obsid_path + "ptr_night_shelf/" + pCamera + str(g_dev['obs'].name))
    sKey = "Sequence"
    seq = camShelf[sKey]  # get an 8 character string
    camShelf.close()
    SEQ_Counter = seq
    return seq


def reset_sequence(pCamera):
    try:
        camShelf = shelve.open(
            g_dev['obs'].obsid_path + "ptr_night_shelf/" + str(pCamera) + str(g_dev['obs'].name)
        )
        seqInt = int(-1)
        seqInt += 1
        seq = ("0000000000" + str(seqInt))[-8:]
        plog("Making new seq: ", pCamera, seq)
        camShelf["Sequence"] = seq
        camShelf.close()
        return seq
    except:
        plog("Nothing on the cam shelf in reset_sequence")
        return None

def multiprocess_fast_gaussian_photometry(package):
    try:

        (cvalue, cx, cy, radprofile ,pixscale) = package

        # Reduce data down to make faster solvinging
        upperbin=math.floor(max(radprofile[:,0]))
        lowerbin=math.ceil(min(radprofile[:,0]))
        # Only need a quarter of an arcsecond bin.
        if np.isnan(pixscale) or pixscale == None:
            arcsecond_length_radial_profile = (upperbin-lowerbin)*8
        else:
            arcsecond_length_radial_profile = (upperbin-lowerbin)*pixscale
        number_of_bins=int(arcsecond_length_radial_profile/0.25)

        s, edges, _ = binned_statistic(radprofile[:,0],radprofile[:,1], statistic='mean', bins=np.linspace(lowerbin,upperbin,number_of_bins))

        max_value=np.nanmax(s)
        min_value=np.nanmin(s)

        threshold_value=(0.05*(max_value-min_value)) + min_value

        actualprofile=[]
        for q in range(len(s)):
            if not np.isnan(s[q]):
                if s[q] > threshold_value:
                    actualprofile.append([(edges[q]+edges[q+1])/2,s[q]])

        actualprofile=np.asarray(actualprofile)

        # Don't consider things that are clearly not stars but extended objects or blended stars).
        edgevalue_left=actualprofile[0][1]
        edgevalue_right=actualprofile[-1][1]

        if edgevalue_left < 0.6*cvalue and  edgevalue_right < 0.6*cvalue:


            # Different faster fitter to consider
            peak_value_index=np.argmax(actualprofile[:,1])
            peak_value=actualprofile[peak_value_index][1]

            # Get the mean of the 5 pixels around the max
            # and use the mean of those values and the peak value
            # to use as the amplitude
            temp_amplitude=actualprofile[peak_value_index-2][1]+actualprofile[peak_value_index-1][1]+actualprofile[peak_value_index][1]+actualprofile[peak_value_index+1][1]+actualprofile[peak_value_index+2][1]
            temp_amplitude=temp_amplitude/5

            # Check that the mean of the temp_amplitude here is at least 0.5 * cvalue
            if temp_amplitude > 0.5*peak_value:

                # Get the center of mass peak value
                sum_of_positions_times_values=0
                sum_of_values=0
                number_of_positions_to_test=7 # odd value
                poswidth=int(number_of_positions_to_test/2)

                for spotty in range(number_of_positions_to_test):
                    sum_of_positions_times_values=sum_of_positions_times_values+(actualprofile[peak_value_index-poswidth+spotty][1]*actualprofile[peak_value_index-poswidth+spotty][0])
                    sum_of_values=sum_of_values+actualprofile[peak_value_index-poswidth+spotty][1]
                peak_position=(sum_of_positions_times_values / sum_of_values)

                temppos=abs(actualprofile[:,0] - peak_position).argmin()
                tempvalue=actualprofile[temppos,1]
                temppeakvalue=copy.deepcopy(tempvalue)

                # Get lefthand quarter percentiles
                counter=1
                while tempvalue > 0.25*temppeakvalue:

                    tempvalue=actualprofile[temppos-counter,1]
                    if tempvalue > 0.75:
                        threequartertemp=temppos-counter
                    #print (tempvalue)
                    counter=counter+1

                lefthand_quarter_spot=actualprofile[temppos-counter][0]
                lefthand_threequarter_spot=actualprofile[threequartertemp][0]

                # Get righthand quarter percentile
                counter=1
                while tempvalue > 0.25*temppeakvalue:
                    tempvalue=actualprofile[temppos+counter,1]
                    #print (tempvalue)
                    if tempvalue > 0.75:
                        threequartertemp=temppos+counter
                    counter=counter+1

                righthand_quarter_spot=actualprofile[temppos+counter][0]
                righthand_threequarter_spot=actualprofile[threequartertemp][0]

                largest_reasonable_position_deviation_in_pixels=1.25*max(abs(peak_position - righthand_quarter_spot),abs(peak_position - lefthand_quarter_spot))
                largest_reasonable_position_deviation_in_arcseconds=largest_reasonable_position_deviation_in_pixels *pixscale

                smallest_reasonable_position_deviation_in_pixels=0.7*min(abs(peak_position - righthand_threequarter_spot),abs(peak_position - lefthand_threequarter_spot))
                smallest_reasonable_position_deviation_in_arcseconds=smallest_reasonable_position_deviation_in_pixels *pixscale

                # If peak reasonably in the center
                # And the largest reasonable position deviation isn't absurdly small
                if abs(peak_position) < max(3, 3/pixscale) and largest_reasonable_position_deviation_in_arcseconds > 1.0:
                    # Construct testing array
                    # Initially on pixelscale then convert to pixels
                    testvalue=0.1
                    testvalues=[]
                    while testvalue < 12:
                        if testvalue > smallest_reasonable_position_deviation_in_arcseconds and testvalue < largest_reasonable_position_deviation_in_arcseconds:
                            if testvalue > 1 and testvalue <= 7:
                                testvalues.append(testvalue)
                                testvalues.append(testvalue+0.05)
                            elif testvalue > 7:
                                if (int(testvalue * 10) % 3) == 0 :
                                    testvalues.append(testvalue)
                            else:
                                testvalues.append(testvalue)
                        testvalue=testvalue+0.1
                    # convert pixelscales into pixels
                    pixel_testvalues=np.array(testvalues) / pixscale
                    # convert fwhm into appropriate stdev
                    pixel_testvalues=(pixel_testvalues/2.355) /2

                    smallest_value=999999999999999.9
                    for pixeltestvalue in pixel_testvalues:
                        test_fpopt= [peak_value, peak_position, pixeltestvalue]
                        # differences between gaussian and data
                        difference=(np.sum(abs(actualprofile[:,1] - gaussian(actualprofile[:,0], *test_fpopt))))

                        if difference < smallest_value:
                            smallest_value=copy.deepcopy(difference)
                            smallest_fpopt=copy.deepcopy(test_fpopt)

                        if difference < 1.25 * smallest_value:
                            # plt.scatter(actualprofile[:,0],actualprofile[:,1])
                            # plt.plot(actualprofile[:,0], gaussian(actualprofile[:,0], *test_fpopt),color = 'r')
                            # # plt.axvline(x = 0, color = 'g', label = 'axvline - full height')
                            # plt.show()
                            pass
                        else:
                            break

                    # Amplitude has to be a substantial fraction of the peak value
                    # and the center of the gaussian needs to be near the center
                    # and the FWHM has to be above 0.8 arcseconds.
                    #if popt[0] > (0.5 * cvalue) and abs(popt[1]) < max(3, 3/pixscale):# and (2.355 * popt[2]) > (0.8 / pixscale) :

                    # if it isn't a unreasonably small fwhm then measure it.
                    try:
                        if (2.355 * smallest_fpopt[2]) > (0.8 / pixscale) :

                            # plt.scatter(actualprofile[:,0],actualprofile[:,1])
                            # plt.plot(actualprofile[:,0], gaussian(actualprofile[:,0], *smallest_fpopt),color = 'r')
                            # #plt.plot(actualprofile[:,0], gaussian(actualprofile[:,0], *popt),color = 'g')
                            # #plt.axvline(x = 0, color = 'g', label = 'axvline - full height')
                            # plt.show()

                            return smallest_fpopt[2]
                        else:
                            return np.nan
                    except:
                        return np.nan

        # If rejected by some if statement, return nan
        return np.nan
    except:
        plog(traceback.format_exc())
        return np.nan

class Camera:
    """A camera instrument.

    The filter, focuser, rotator must be set up prior to camera.
    Since this is a class definition we need to pre-enter with a list of classes
    to be created by a camera factory.
    """

    def __init__(self, driver: str, name: str, config: dict):
        """
        Added monkey patches to make ASCOM/Maxim/TheSkyX/QHY differences
        go away from the bulk of the in-line code.
        """

        self.last_user_name = "none"
        self.last_user_id = "none"
        self.user_name = "none"
        self.user_id = "none"

        self.name = name
        self.driver = driver
        g_dev[name + "_cam_retry_driver"] = driver
        g_dev[name + "_cam_retry_name"] = name
        g_dev[name + "_cam_retry_config"] = config
        g_dev[name + "_cam_retry_doit"] = False
        g_dev[name] = self
        if name == "camera_1_1":  # NBDefaults sets up Selected 'cam'
            g_dev["cam"] = self
        self.config = config
        self.alias = config["camera"][self.name]["name"]

        win32com.client.pythoncom.CoInitialize()
        plog(driver, name)

        if not driver == "QHYCCD_Direct_Control":
            self.camera = win32com.client.Dispatch(driver)
        else:
            self.camera = None
        self.async_exposure_lock=False # This is needed for TheSkyx (and maybe future programs) where the
                                       # exposure has to be called from a separate thread and then waited
                                       # for in the main thread

        # Sets up paths and structures
        self.obsid_path = g_dev['obs'].obsid_path
        if not os.path.exists(self.obsid_path):
            os.makedirs(self.obsid_path)
        self.local_calibration_path = g_dev['obs'].local_calibration_path
        if not os.path.exists(self.local_calibration_path):
            os.makedirs(self.local_calibration_path)

        self.archive_path = self.config["archive_path"] + self.config['obs_id'] + '/'+ "archive/"
        if not os.path.exists(self.config["archive_path"] +'/' + self.config['obs_id']):
            os.makedirs(self.config["archive_path"] +'/' + self.config['obs_id'])
        if not os.path.exists(self.config["archive_path"] +'/' + self.config['obs_id']+ '/'+ "archive/"):
            os.makedirs(self.config["archive_path"] +'/' + self.config['obs_id']+ '/'+ "archive/")
        self.camera_path = self.archive_path + self.alias + "/"
        if not os.path.exists(self.camera_path):
            os.makedirs(self.camera_path)
        self.alt_path = self.config[
            "alt_path"
        ]  +'/' + self.config['obs_id']+ '/' # NB NB this should come from config file, it is site dependent.
        if not os.path.exists(self.config[
            "alt_path"
        ]):
            os.makedirs(self.config[
            "alt_path"
        ])

        if not os.path.exists(self.alt_path):
            os.makedirs(self.alt_path)

        # Just need to initialise this filter thing
        self.current_offset  = 0
        self.current_filter= None

        self.updates_paused=False

        """
        This section loads in the calibration files for flash calibrations
        """
        plog("loading flash dark, bias and flat master frames if available")
        self.biasFiles = {}
        self.darkFiles = {}
        self.flatFiles = {}
        self.bpmFiles = {}


        # Camera overscan values
        self.overscan_values={}
        self.overscan_values['QHY600']=[0,0,0,0]

        g_dev['obs'].obs_id
        g_dev['cam'].alias
        tempfrontcalib=g_dev['obs'].obs_id + '_' + g_dev['cam'].alias +'_'

        try:
            tempbiasframe = fits.open(self.local_calibration_path + "archive/" + self.alias + "/calibmasters" \
                                      + "/" + tempfrontcalib + "BIAS_master_bin1.fits")
            tempbiasframe = np.array(tempbiasframe[0].data, dtype=np.float32)
            self.biasFiles.update({'1': tempbiasframe})
            del tempbiasframe
        except:
            plog("Bias frame for Binning 1 not available")

        try:
            tempdarkframe = fits.open(self.local_calibration_path + "archive/" + self.alias + "/calibmasters" \
                                      + "/" + tempfrontcalib +  "DARK_master_bin1.fits")

            tempdarkframe = np.array(tempdarkframe[0].data, dtype=np.float32)
            self.darkFiles.update({'1': tempdarkframe})
            del tempdarkframe
        except:
            plog("Long Dark frame for Binning 1 not available")


        try:
            tempdarkframe = fits.open(self.local_calibration_path + "archive/" + self.alias + "/calibmasters" \
                                      + "/" + tempfrontcalib +  "halfsecondDARK_master_bin1.fits")

            tempdarkframe = np.array(tempdarkframe[0].data, dtype=np.float32)
            self.darkFiles.update({'halfsec_exposure_dark': tempdarkframe})
            del tempdarkframe
        except:
            plog("0.5s Dark frame for Binning 1 not available")

        try:
            tempdarkframe = fits.open(self.local_calibration_path + "archive/" + self.alias + "/calibmasters" \
                                      + "/" + tempfrontcalib +  "2secondDARK_master_bin1.fits")

            tempdarkframe = np.array(tempdarkframe[0].data, dtype=np.float32)
            self.darkFiles.update({'twosec_exposure_dark': tempdarkframe})
            del tempdarkframe
        except:
            plog("2.0s Dark frame for Binning 1 not available")

        try:
            tempdarkframe = fits.open(self.local_calibration_path + "archive/" + self.alias + "/calibmasters" \
                                      + "/" + tempfrontcalib +  "10secondDARK_master_bin1.fits")

            tempdarkframe = np.array(tempdarkframe[0].data, dtype=np.float32)
            self.darkFiles.update({'tensec_exposure_dark': tempdarkframe})
            del tempdarkframe
        except:
            plog("10.0s Dark frame for Binning 1 not available")

        try:
            tempdarkframe = fits.open(self.local_calibration_path + "archive/" + self.alias + "/calibmasters" \
                                      + "/" + tempfrontcalib +  "tensecBIASDARK_master_bin1.fits")

            tempdarkframe = np.array(tempdarkframe[0].data, dtype=np.float32)
            self.darkFiles.update({'tensec_exposure_biasdark': tempdarkframe})
            del tempdarkframe
        except:

            plog("10.0s Bias Dark frame for Binning 1 not available")

        try:
            tempdarkframe = fits.open(self.local_calibration_path + "archive/" + self.alias + "/calibmasters" \
                                      + "/" + tempfrontcalib +  "thirtysecBIASDARK_master_bin1.fits")

            tempdarkframe = np.array(tempdarkframe[0].data, dtype=np.float32)
            self.darkFiles.update({'thirtysec_exposure_dark': tempdarkframe})
            del tempdarkframe
        except:
            plog("30.0s Dark frame for Binning 1 not available")

        try:
            tempdarkframe = fits.open(self.local_calibration_path + "archive/" + self.alias + "/calibmasters" \
                                      + "/" + tempfrontcalib +  "thirtysecBIASDARK_master_bin1.fits")

            tempdarkframe = np.array(tempdarkframe[0].data, dtype=np.float32)
            self.darkFiles.update({'thirtysec_exposure_biasdark': tempdarkframe})
            del tempdarkframe
        except:
            plog("30.0s Bias Dark frame for Binning 1 not available")

        try:
            tempdarkframe = fits.open(self.local_calibration_path + "archive/" + self.alias + "/calibmasters" \
                                      + "/" + tempfrontcalib +  "broadbandssDARK_master_bin1.fits")

            tempdarkframe = np.array(tempdarkframe[0].data, dtype=np.float32)
            self.darkFiles.update({'broadband_ss_dark': tempdarkframe})
            del tempdarkframe
        except:
            plog("Broadband Smartstack Length Dark frame for Binning 1 not available")

        try:
            tempdarkframe = fits.open(self.local_calibration_path + "archive/" + self.alias + "/calibmasters" \
                                      + "/" + tempfrontcalib +  "broadbandssBIASDARK_master_bin1.fits")

            tempdarkframe = np.array(tempdarkframe[0].data, dtype=np.float32)
            self.darkFiles.update({'broadband_ss_biasdark': tempdarkframe})
            del tempdarkframe
        except:
            plog("Broadband Smartstack Length Bias Dark frame for Binning 1 not available")

        try:
            tempdarkframe = fits.open(self.local_calibration_path + "archive/" + self.alias + "/calibmasters" \
                                      + "/" + tempfrontcalib +  "narrowbandssDARK_master_bin1.fits")

            tempdarkframe = np.array(tempdarkframe[0].data, dtype=np.float32)
            self.darkFiles.update({'narrowband_ss_dark': tempdarkframe})
            del tempdarkframe
        except:
            plog("Narrowband Smartstack Length Dark frame for Binning 1 not available")

        try:
            tempdarkframe = fits.open(self.local_calibration_path + "archive/" + self.alias + "/calibmasters" \
                                      + "/" + tempfrontcalib +  "narrowbandssBIASDARK_master_bin1.fits")

            tempdarkframe = np.array(tempdarkframe[0].data, dtype=np.float32)
            self.darkFiles.update({'narrowband_ss_biasdark': tempdarkframe})
            del tempdarkframe
        except:
            plog("Narrowband Smartstack Length Bias Dark frame for Binning 1 not available")

        try:

            tempbpmframe = np.load(self.local_calibration_path + "archive/" + self.alias + "/calibmasters/" + tempfrontcalib +  "badpixelmask_bin1.npy")
            # For live observing, ignore bad pixels on crusty edges
            # At the edges they can be full columns or large patches of
            # continuous areas which take too long to interpolate quickly.
            # The full PIPE run does not ignore these.
            tempbpmframe[:,:75] = False
            tempbpmframe[:75,:] = False
            tempbpmframe[-75:,:] = False
            tempbpmframe[:,-75:] = False
            self.bpmFiles.update({'1': tempbpmframe})
            del tempbpmframe
        except:
            plog("Bad Pixel Mask for Binning 1 not available")

        try:
            fileList = glob.glob(self.local_calibration_path + "archive/" + self.alias + "/calibmasters/masterFlat*_bin1.npy")
            for file in fileList:
                self.flatFiles.update({file.split("_")[1].replace ('.npy','') + '_bin1': file})
            # To supress occasional flatfield div errors
            np.seterr(divide="ignore")
        except:
            plog("Flat frames not loaded or available")

        self.shutter_open = False # Initialise
        self.substacker = False # Initialise

        """
        This section connects the appropriate methods for various
        camera actions for various drivers. Each separate software
        has it's own unique and annoying way of doing things'
        """

        plog("Connecting to:  ", driver)

        if driver[:5].lower() == "ascom":
            plog("ASCOM camera is initializing.")
            self._connected = self._ascom_connected
            self._connect = self._ascom_connect
            self._set_setpoint = self._ascom_set_setpoint
            self._setpoint = self._ascom_setpoint
            self._temperature = self._ascom_temperature
            self._cooler_on = self._ascom_cooler_on
            self._set_cooler_on = self._ascom_set_cooler_on
            self._expose = self._ascom_expose
            self._stop_expose = self._ascom_stop_expose
            self._imageavailable = self._ascom_imageavailable
            self._getImageArray = self._ascom_getImageArray
            self.description = "ASCOM"
            self.maxim = False
            self.ascom = True
            self.theskyx = False
            self.qhydirect = False

            self.camera.Connected = True
            plog("ASCOM is connected:  ", self._connect(True))

            plog("Control is ASCOM camera driver.")
            self.camera.Connected = True
            time.sleep(0.2)
            if self.camera.Connected:
                plog("ASCOM camera is connected:  ", self._connect(True))
            else:
                plog("ERROR:  ASCOM camera is not connected:  ", self._connect(True))
            #breakpoint()

            self.imagesize_x = self.camera.CameraXSize
            self.imagesize_y = self.camera.CameraYSize

        elif driver == "CCDSoft2XAdaptor.ccdsoft5Camera":
            plog("Connecting to TheSkyX")
            self._connected = self._theskyx_connected
            self._connect = self._theskyx_connect
            self._set_setpoint = self._theskyx_set_setpoint
            self._setpoint = self._theskyx_setpoint
            self._temperature = self._theskyx_temperature
            self._cooler_on = self._theskyx_cooler_on
            self._set_cooler_on = self._theskyx_set_cooler_on
            self._expose = self._theskyx_expose
            self._stop_expose = self._theskyx_stop_expose
            self._imageavailable = self._theskyx_imageavailable
            self._getImageArray = self._theskyx_getImageArray

            self.camera.Connect()
            self.camera.AutoSaveOn = 1
            self.camera.Subframe = 0
            self.description = "TheSkyX"
            self.maxim = False
            self.ascom = False
            self.theskyx = True
            self.qhydirect = False
            plog("TheSkyX is connected:  ")
            self.app = win32com.client.Dispatch("CCDSoft2XAdaptor.ccdsoft5Camera")

            # Initialise Camera Size here
            # Take a quick cheeky frame to get imagesize
            tempcamera = win32com.client.Dispatch(self.driver)
            tempcamera.Connect()
            self._stop_expose()
            tempcamera.Frame=2
            tempcamera.ExposureTime=0
            tempcamera.ImageReduction=0
            tempcamera.TakeImage()
            imageTempOpen=fits.open(tempcamera.LastImageFileName, uint=False)[0].data.astype("float32")
            del tempcamera
            try:
                os.remove(self.camera.LastImageFileName)
            except Exception as e:
                plog ("Could not remove theskyx image file: ",e)
            self.imagesize_x=int(imageTempOpen.shape[0])
            self.imagesize_y=int(imageTempOpen.shape[1])
            del imageTempOpen

        elif driver == "QHYCCD_Direct_Control":
            global qhycam
            plog("Connecting directly to QHY")
            qhycam = Qcam(os.path.join("support_info/qhysdk/x64/qhyccd.dll"))

            qhycam.so.RegisterPnpEventIn(pnp_in)
            qhycam.so.RegisterPnpEventOut(pnp_out)
            qhycam.so.InitQHYCCDResource()
            qhycam.camera_params[qhycam_id]['handle'] = qhycam.so.OpenQHYCCD(qhycam_id)
            if qhycam.camera_params[qhycam_id]['handle'] is None:
                print('open camera error %s' % cam_id)

            read_mode=self.config["camera"][self.name]["settings"]['direct_qhy_readout_mode']
            numModes=c_int32()
            success = qhycam.so.SetQHYCCDReadMode(qhycam.camera_params[qhycam_id]['handle'], read_mode)

            qhycam.camera_params[qhycam_id]['stream_mode'] = c_uint8(qhycam.stream_single_mode)
            success = qhycam.so.SetQHYCCDStreamMode(qhycam.camera_params[qhycam_id]['handle'], qhycam.camera_params[qhycam_id]['stream_mode'])

            success = qhycam.so.InitQHYCCD(qhycam.camera_params[qhycam_id]['handle'])

            mode_name = create_string_buffer(qhycam.STR_BUFFER_SIZE)
            qhycam.so.GetReadModeName(qhycam_id, read_mode, mode_name) # 0 is Photographic DSO 16 bit
            read_mode_name_str = mode_name.value.decode('utf-8').replace(' ', '_')
            plog ("Read Mode: "+ read_mode_name_str)

            success = qhycam.so.SetQHYCCDBitsMode(qhycam.camera_params[qhycam_id]['handle'], c_uint32(qhycam.bit_depth_16))

            success = qhycam.so.GetQHYCCDChipInfo(qhycam.camera_params[qhycam_id]['handle'],
                                               byref(qhycam.camera_params[qhycam_id]['chip_width']),
                                               byref(qhycam.camera_params[qhycam_id]['chip_height']),
                                               byref(qhycam.camera_params[qhycam_id]['image_width']),
                                               byref(qhycam.camera_params[qhycam_id]['image_height']),
                                               byref(qhycam.camera_params[qhycam_id]['pixel_width']),
                                               byref(qhycam.camera_params[qhycam_id]['pixel_height']),
                                               byref(qhycam.camera_params[qhycam_id]['bits_per_pixel']))

            qhycam.camera_params[qhycam_id]['mem_len'] = qhycam.so.GetQHYCCDMemLength(qhycam.camera_params[qhycam_id]['handle'])
            i_w = qhycam.camera_params[qhycam_id]['image_width'].value
            i_h = qhycam.camera_params[qhycam_id]['image_height'].value

            qhycam.camera_params[qhycam_id]['prev_img_data'] = (c_uint16 * int(qhycam.camera_params[qhycam_id]['mem_len'] / 2))()

            success = qhycam.QHYCCD_ERROR

            qhycam.so.SetQHYCCDResolution(qhycam.camera_params[qhycam_id]['handle'], c_uint32(0), c_uint32(0), c_uint32(i_w),
                                           c_uint32(i_h))
            image_width_byref = c_uint32()
            image_height_byref = c_uint32()
            bits_per_pixel_byref = c_uint32()

            success = qhycam.so.SetQHYCCDParam(qhycam.camera_params[qhycam_id]['handle'], qhycam.CONTROL_EXPOSURE, c_double(20000))
            success = qhycam.so.SetQHYCCDParam(qhycam.camera_params[qhycam_id]['handle'], qhycam.CONTROL_GAIN, c_double(float(self.config["camera"][self.name]["settings"]['direct_qhy_gain'])))
            success = qhycam.so.SetQHYCCDParam(qhycam.camera_params[qhycam_id]['handle'], qhycam.CONTROL_OFFSET, c_double(float(self.config["camera"][self.name]["settings"]['direct_qhy_offset'])))
            #success = qhycam.so.SetQHYCCDParam(qhycam.camera_params[qhycam_id]['handle'], qhycam.CONTROL_USBTRAFFIC,c_double(float(self.config["camera"][self.name]["settings"]['direct_qhy_usb_speed'])))
            #success = qhycam.so.SetQHYCCDParam(qhycam.camera_params[qhycam_id]['handle'], qhycam.CONTROL_USBTRAFFIC,c_double(float(self.config["camera"][self.name]["settings"]['direct_qhy_usb_traffic'])))

            if self.config["camera"][self.name]["settings"]['set_qhy_usb_speed']:
                success = qhycam.so.SetQHYCCDParam(qhycam.camera_params[qhycam_id]['handle'], qhycam.CONTROL_SPEED,c_double(float(self.config["camera"][self.name]["settings"]['direct_qhy_usb_traffic'])))
            plog('Set QHY conversion Gain: ', self.config["camera"][self.name]["settings"]['direct_qhy_gain'])
            plog('Set QHY Offset: ', self.config["camera"][self.name]["settings"]['direct_qhy_offset'])
            plog('Set QHY USB speed to: ', self.config["camera"][self.name]["settings"]['direct_qhy_usb_traffic'])  # NB NB ideally we should read this back to verify.

            self._connected = self._qhyccd_connected
            self._connect = self._qhyccd_connect
            self._set_setpoint = self._qhyccd_set_setpoint
            self._setpoint = self._qhyccd_setpoint
            self._temperature = self._qhyccd_temperature
            self._cooler_on = self._qhyccd_cooler_on
            self._set_cooler_on = self._qhyccd_set_cooler_on
            self._expose = self._qhyccd_expose
            self._stop_expose = self._qhyccd_stop_expose
            self._imageavailable = self._qhyccd_imageavailable
            self._getImageArray = self._qhyccd_getImageArray

            self.description = "QHYDirectControl"
            self.maxim = False
            self.ascom = False
            self.theskyx = False
            self.qhydirect = True

            # Initialise Camera Size here
            self.imagesize_x=int(i_h)
            self.imagesize_y=int(i_w)

        else:
            # NB NB NB Considerputting this up higher.
            plog("Maxim camera is initializing.")
            self._connected = self._maxim_connected
            self._connect = self._maxim_connect
            self._set_setpoint = self._maxim_set_setpoint
            self._setpoint = self._maxim_setpoint
            self._temperature = self._maxim_temperature
            self._cooler_on = self._maxim_cooler_on
            self._set_cooler_on = self._maxim_set_cooler_on
            self._expose = self._maxim_expose
            self._stop_expose = self._maxim_stop_expose
            self._imageavailable = self._maxim_imageavailable
            self._getImageArray = self._maxim_getImageArray

            self.description = "MAXIM"
            self.maxim = True
            self.ascom = False
            self.theskyx = False
            self.qhydirect = False
            plog("Maxim is connected:  ", self._connect(True))
            self.app = win32com.client.Dispatch("Maxim.Application")
            plog(self.camera)
            self.camera.SetFullFrame()
            self.camera.SetFullFrame

            self.imagesize_x = self.camera.CameraXSize
            self.imagesize_y = self.camera.CameraYSize

            plog("Control is via Maxim camera interface, not ASCOM.")
            plog("Please note telescope is NOT connected to Maxim.")

        # Before anything, abort any exposures because sometimes a long exposure
        # e.g. 500s could keep on going with theskyx (and maybe Maxim)
        # and still be going on at a restart and crash the connection
        try:
            self._stop_expose()
        except:
            pass

        # Camera cooling setup
        self.setpoint = float(self.config["camera"][self.name]["settings"]["temp_setpoint"]) # This is the config setpoint
        try:
            self.temp_tolerance = float(self.config["camera"][self.name]["settings"]["temp_setpoint_tolarance"])
        except:
            self.temp_tolerance = 1.5
            plog ("temp tolerance isn't set in obs config, using 1.5 degrees")
        self.current_setpoint =  float(self.config["camera"][self.name]["settings"]["temp_setpoint"]) # This setpoint can change if there is camera warming during the day etc.
        self._set_setpoint(self.setpoint)
        self.day_warm = float(self.config["camera"][self.name]["settings"]['day_warm'])
        self.day_warm_degrees = float(self.config["camera"][self.name]["settings"]['day_warm_degrees'])
        self.protect_camera_from_overheating=float(self.config["camera"][self.name]["settings"]['protect_camera_from_overheating'])

        plog("Cooler setpoint is now:  ", self.setpoint)
        if self.config["camera"][self.name]["settings"][
            "cooler_on"
        ]:  # NB NB why this logic, do we mean if not cooler found on, then turn it on and take the delay?
            self._set_cooler_on()
        if self.theskyx:
            temp, humid, pressure =self.camera.Temperature, 999.9, 999.9
        else:
            temp, humid, pressure =self._temperature()
        plog("Cooling beginning @:  ", temp)
        if 1 <= humid <= 100 or 1 <= pressure <=1100:
            plog("Humidity and pressure:  ", humid, pressure)
        else:
            plog("Camera  humidity and pressure is not reported.")

        if self.maxim == True:
            plog("TEC  % load:  ", self._maxim_cooler_power())
        else:
            plog("TEC% load is  not reported.")

        self.running_an_exposure_set = False
        self.currently_in_smartstack_loop=False

        self.start_time_of_observation = time.time()
        self.current_exposure_time = 20

        self.end_of_last_exposure_time=time.time()
        self.camera_update_reboot=False

        # Figure out pixelscale from own observations
        # Or use the config value if there hasn't been enough
        # observations yet.
        try:
            self.pixelscale_shelf = shelve.open(g_dev['obs'].obsid_path + 'ptr_night_shelf/' + 'pixelscale' + g_dev['cam'].alias + str(g_dev['obs'].name))
            try:
                pixelscale_list=self.pixelscale_shelf['pixelscale_list']
            except:
                pixelscale_list=[0.5283] #NB a hack

            self.pixelscale_shelf.close()

            self.pixscale = bn.nanmedian(pixelscale_list)
            plog('1x1 pixel scale: ' + str(self.pixscale))
        except:
            plog ("ALERT: PIXELSCALE SHELF CORRUPTED. WIPING AND STARTING AGAIN")
            self.pixscale = None
            plog(traceback.format_exc())
            try:
                if os.path.exists(g_dev['obs'].obsid_path + 'ptr_night_shelf/' + 'pixelscale' + g_dev['cam'].alias + str(g_dev['obs'].name) +'.dat'):
                    os.remove(g_dev['obs'].obsid_path + 'ptr_night_shelf/' + 'pixelscale' + g_dev['cam'].alias + str(g_dev['obs'].name) +'.dat')
                if os.path.exists(g_dev['obs'].obsid_path + 'ptr_night_shelf/' + 'pixelscale' + g_dev['cam'].alias + str(g_dev['obs'].name) +'.dir'):
                    os.remove(g_dev['obs'].obsid_path + 'ptr_night_shelf/' + 'pixelscale' + g_dev['cam'].alias + str(g_dev['obs'].name) +'.dir')
                if os.path.exists(g_dev['obs'].obsid_path + 'ptr_night_shelf/' + 'pixelscale' + g_dev['cam'].alias + str(g_dev['obs'].name) +'.bak'):
                    os.remove(g_dev['obs'].obsid_path + 'ptr_night_shelf/' + 'pixelscale' + g_dev['cam'].alias + str(g_dev['obs'].name) +'.bak')

            except:
                plog(traceback.format_exc())
                breakpoint()

        """
        TheSkyX runs on a file mode approach to images rather
        than a direct readout from the camera, so this path
        is set here.
        """
        if (
            self.config["camera"]["camera_1_1"]["driver"]
            == "CCDSoft2XAdaptor.ccdsoft5Camera"
        ):

            self.camera.AutoSavePath = (
                self.archive_path
                + datetime.datetime.strftime(datetime.datetime.now(), "%Y%m%d")
            )
            try:
                os.mkdir(
                    self.archive_path
                    + datetime.datetime.strftime(datetime.datetime.now(), "%Y%m%d")
                )
            except:
                plog("Couldn't make autosave directory")

        """
        Actually not sure if this is useful anymore if there are no differences
        between ccds and cmoses? This may just be used for the fits header
        at the end of the day.  Yes I just want to inform the user downstream and or
        trigger Telegraph noise correction -- all TBD.    We will have CCD
        Cameras in the mix.WER
        """
        if self.config["camera"][self.name]["settings"]["is_cmos"] == True:
            self.is_cmos = True
        else:
            self.is_cmos = False

        if self.config["camera"][self.name]["settings"]["dither_enabled"] == True:
            self.dither_enabled = True
        else:
            self.dither_enabled = False

        if self.config["camera"][self.name]["settings"]['is_osc'] == True:
            self.is_osc = True
        else:
            self.is_osc = False

        self.camera_model = self.config["camera"][self.name]["desc"]
        # NB We are reading from the actual camera or setting as the case may be. For initial setup,
        # we pull from config for some of the various settings.
        if self.camera is not None:
            try:
                self.camera.BinX = 1
                self.camera.BinY = 1
            except:
                plog("Problem setting up 1x1 binning at startup.")

        self.has_darkslide = False
        self.darkslide_state = "N.A."
        if self.config["camera"][self.name]["settings"]["has_darkslide"]:
            self.has_darkslide = True
            self.darkslide_state = 'Unknown'
            self.darkslide_type=self.config["camera"][self.name]["settings"]['darkslide_type']

            com_port = self.config["camera"][self.name]["settings"]["darkslide_com"]
            if self.darkslide_type=='bistable':
                self.darkslide_instance = Darkslide(com_port)
            # As it takes 12seconds to open, make sure it is either Open or Shut at startup
            if self.darkslide_state != 'Open':
                if self.darkslide_type is not None:
                    self.darkslide_instance.openDarkslide()
                    self.darkslide_open = True
                    self.darkslide_state = 'Open'
                elif self.darkslide_type=='ASCOM_FLI_KEPLER':
                    self.camera.Action('SetShutter', 'open')
                    self.darkslide_open = True
                    self.darkslide_state = 'Open'

        self.camera_known_gain=70000.0
        self.camera_known_gain_stdev=70000.0
        self.camera_known_readnoise=70000.0
        self.camera_known_readnoise_stdev=70000.0

        try:
            next_seq = next_sequence(self.config["camera"][self.name]["name"])
        except:
            next_seq = reset_sequence(self.config["camera"][self.name]["name"])
        self.next_seq= next_seq

        try:

            gain_collector=[]
            stdev_collector=[]

            self.filter_camera_gain_shelf = shelve.open(g_dev['obs'].obsid_path + 'ptr_night_shelf/' + 'filtercameragain' + g_dev['cam'].alias + str(g_dev['obs'].name))

            for entry in self.filter_camera_gain_shelf:
                if entry != 'readnoise':
                    singlentry=self.filter_camera_gain_shelf[entry]
                    gain_collector.append(singlentry[0])
                    stdev_collector.append(singlentry[1])

            if len(gain_collector) > 1:
                while True:
                    print (gain_collector)
                    gainmed=bn.nanmedian(gain_collector)
                    print (gainmed)
                    gainstd=np.nanstd(gain_collector)
                    print (gainstd)
                    new_gain_pile=[]
                    new_stdev_pile=[]
                    counter=0
                    for entry in gain_collector:
                        if entry < gainmed + 3* gainstd:
                            new_gain_pile.append(entry)
                            new_stdev_pile.append(stdev_collector[counter])
                        counter=counter+1
                    if len(new_gain_pile) == len(gain_collector):
                        break
                    if len(new_gain_pile) == 1:
                        self.camera_known_gain=new_gain_pile[0]
                        self.camera_known_gain_stdev=new_gain_pile[0]
                        break
                    gain_collector=copy.deepcopy(new_gain_pile)
                    stdev_collector=copy.deepcopy(new_stdev_pile)
                self.camera_known_gain=gainmed
                self.camera_known_gain_stdev=np.nanstd(gain_collector)
            else:
                self.camera_known_gain=gain_collector[0]
                self.camera_known_gain_stdev=stdev_collector[0]

            singlentry=self.filter_camera_gain_shelf['readnoise']
            self.camera_known_readnoise= (singlentry[0] * self.camera_known_gain) / 1.414
            self.camera_known_readnoise_stdev = (singlentry[1] * self.camera_known_gain) / 1.414
        except:
            plog('failed to estimate gain and readnoise from flats and such')

        plog ("Used Camera Gain: " + str(self.camera_known_gain))
        plog ("Used Readnoise  : "+ str(self.camera_known_readnoise))

        try:
            test_sequence(self.alias)
        except:
            plog ("Sequence number failed to load. Starting from zero.")
            plog(traceback.format_exc())
            reset_sequence(self.alias)
        try:
            self._stop_expose()
        except:
            pass
        # self.post_processing_queue = queue.Queue(maxsize=0)
        # self.post_processing_queue_thread = threading.Thread(target=self.post_processing_process, args=())
        # self.post_processing_queue_thread.daemon = True
        # self.post_processing_queue_thread.start()

        # Load in previous estimates of readout_time
        try:
            self.readout_shelf = shelve.open(g_dev['obs'].obsid_path + 'ptr_night_shelf/' + 'readout' + g_dev['cam'].alias + str(g_dev['obs'].name))
            try:
                readout_list=self.readout_shelf['readout_list']
            except:
                readout_list=[]

            self.readout_shelf.close()

            if len(readout_list) > 0:
                self.readout_time = bn.nanmedian(readout_list)
            else:
                self.readout_time = 0 # if it is zero, thats fine, it will estimate the readout time on the first readout.

            plog ("Currently estimated readout time: " + str(self.readout_time))

        except:
            plog ("ALERT: READOUT SHELF CORRUPTED. WIPING AND STARTING AGAIN")
            self.pixscale = None
            plog(traceback.format_exc())
            try:
                if os.path.exists(g_dev['obs'].obsid_path + 'ptr_night_shelf/' + 'readout' + g_dev['cam'].alias + str(g_dev['obs'].name) +'.dat'):
                    os.remove(g_dev['obs'].obsid_path + 'ptr_night_shelf/' + 'readout' + g_dev['cam'].alias + str(g_dev['obs'].name) +'.dat')
                if os.path.exists(g_dev['obs'].obsid_path + 'ptr_night_shelf/' + 'readout' + g_dev['cam'].alias + str(g_dev['obs'].name) +'.dir'):
                    os.remove(g_dev['obs'].obsid_path + 'ptr_night_shelf/' +'readout' + g_dev['cam'].alias + str(g_dev['obs'].name) +'.dir')
                if os.path.exists(g_dev['obs'].obsid_path + 'ptr_night_shelf/' + 'readout' + g_dev['cam'].alias + str(g_dev['obs'].name) +'.bak'):
                    os.remove(g_dev['obs'].obsid_path + 'ptr_night_shelf/' + 'readout' + g_dev['cam'].alias + str(g_dev['obs'].name) +'.bak')

            except:
                plog(traceback.format_exc())
                breakpoint()

        if self.theskyx:
            self.theskyx_set_cooler_on=True
            self.theskyx_cooleron=True
            self.theskyx_set_setpoint_trigger=True
            self.theskyx_set_setpoint_value= self.setpoint
            self.theskyx_temperature=self.camera.Temperature, 999.9, 999.9
            self.camera_update_period=5
            self.camera_update_timer=time.time() - 2* self.camera_update_period
            self.camera_updates=0
            self.camera_update_thread=threading.Thread(target=self.camera_update_thread)
            self.camera_update_thread.daemon = True
            self.camera_update_thread.start()


    def openDarkslide(self):
        if self.darkslide_state != 'Open':
            if self.darkslide_type is not None:
                opened=self.darkslide_instance.openDarkslide()
            elif self.darkslide_type=='ASCOM_FLI_SHUTTER':
                self.camera.Action('SetShutter', 'open')
            if opened:
                self.darkslide_open = True
                self.darkslide_state = 'Open'
                return False
            else:
                return True

    def closeDarkslide(self):
        if self.darkslide_state != 'Closed':
            if self.darkslide_type is not None:
                closed=self.darkslide_instance.closeDarkslide()
            elif self.darkslide_type=='ASCOM_FLI_Kepler':    #NB NB this logic is faulty wer
                self.camera.Action('SetShutter', 'close')
            if closed:
                self.darkslide_open = False
                self.darkslide_state = 'Closed'
                return False
            else:
                return True

    def in_line_quick_focus(self, hdufocusdata, im_path, text_name):

        try:
            bkg = sep.Background(hdufocusdata, bw=32, bh=32, fw=3, fh=3)
        except:
            hdufocusdata=np.asarray(hdufocusdata, dtype=float)
            bkg = sep.Background(hdufocusdata, bw=32, bh=32, fw=3, fh=3)
        bkg.subfrom(hdufocusdata)

        imageMedian=bn.nanmedian(hdufocusdata)
        # Mop up any remaining nans
        hdufocusdata[np.isnan(hdufocusdata)] =imageMedian

        # Cut down focus image to central degree
        fx, fy = hdufocusdata.shape
        # We want a standard focus image size that represent 0.2 degrees - which is the size of the focus fields.
        # However we want some flexibility in the sense that the pointing could be off by half a degree or so...
        # So we chop the image down to a degree by a degree
        # This speeds up the focus software.... we don't need to solve for EVERY star in a widefield image.
        fx_degrees = (fx * self.pixscale) /3600
        fy_degrees = (fy * self.pixscale) /3600
        crop_x=0
        crop_y=0
        if fx_degrees > 1.0:
            ratio_crop= 1/fx_degrees
            crop_x = int((fx - (ratio_crop * fx))/2)
        if fy_degrees > 1.0:
            ratio_crop= 1/fy_degrees
            crop_y = int((fy - (ratio_crop * fy))/2)
        if crop_x > 0 or crop_y > 0:
            if crop_x == 0:
                crop_x = 2
            if crop_y == 0:
                crop_y = 2
            # Make sure it is an even number for OSCs
            if (crop_x % 2) != 0:
                crop_x = crop_x+1
            if (crop_y % 2) != 0:
                crop_y = crop_y+1
            hdufocusdata = hdufocusdata[crop_x:-crop_x, crop_y:-crop_y]

        if self.is_osc:

            # Rapidly interpolate so that it is all one channel
            # Wipe out red channel
            hdufocusdata[::2, ::2]=np.nan
            # Wipe out blue channel
            hdufocusdata[1::2, 1::2]=np.nan

            # To fill the checker board, roll the array in all four directions and take the average
            # Which is essentially the bilinear fill without excessive math or not using numpy
            # It moves true values onto nans and vice versa, so makes an array of true values
            # where the original has nans and we use that as the fill
            bilinearfill=np.roll(hdufocusdata,1,axis=0)
            bilinearfill=np.add(bilinearfill, np.roll(hdufocusdata,-1,axis=0))
            bilinearfill=np.add(bilinearfill, np.roll(hdufocusdata,1,axis=1))
            bilinearfill=np.add(bilinearfill, np.roll(hdufocusdata,-1,axis=1))
            bilinearfill=np.divide(bilinearfill,4)
            hdufocusdata[np.isnan(hdufocusdata)]=0
            bilinearfill[np.isnan(bilinearfill)]=0
            hdufocusdata=hdufocusdata+bilinearfill
            del bilinearfill

        fx, fy = hdufocusdata.shape
        tempstd=np.std(hdufocusdata)
        saturate = g_dev['cam'].config["camera"][g_dev['cam'].name]["settings"]["saturate"]

        threshold=max(3* np.std(hdufocusdata[hdufocusdata < (5*tempstd)]),(200*self.pixscale)) # Don't bother with stars with peaks smaller than 100 counts per arcsecond
        googtime=time.time()
        list_of_local_maxima=localMax(hdufocusdata, threshold=threshold)

        # Assess each point
        pointvalues=np.zeros([len(list_of_local_maxima),3],dtype=float)
        counter=0
        googtime=time.time()
        for point in list_of_local_maxima:
            pointvalues[counter][0]=point[0]
            pointvalues[counter][1]=point[1]
            pointvalues[counter][2]=np.nan
            in_range=False
            if (point[0] > fx*0.1) and (point[1] > fy*0.1) and (point[0] < fx*0.9) and (point[1] < fy*0.9):
                in_range=True
            if in_range:
                value_at_point=hdufocusdata[point[0],point[1]]
                try:
                    value_at_neighbours=(hdufocusdata[point[0]-1,point[1]]+hdufocusdata[point[0]+1,point[1]]+hdufocusdata[point[0],point[1]-1]+hdufocusdata[point[0],point[1]+1])/4
                except:
                    print(traceback.format_exc())
                # Check it isn't just a dot
                if value_at_neighbours < (0.6*value_at_point):
                    pointvalues[counter][2]=np.nan
                # If not saturated and far away from the edge
                elif value_at_point < 0.8*saturate:
                    pointvalues[counter][2]=value_at_point
                else:
                    pointvalues[counter][2]=np.nan
            counter=counter+1
        # Trim list to remove things that have too many other things close to them.
        googtime=time.time()
        # remove nan rows
        pointvalues=pointvalues[~np.isnan(pointvalues).any(axis=1)]
        # reverse sort by brightness
        pointvalues=pointvalues[pointvalues[:,2].argsort()[::-1]]

        # The radius should be related to arcseconds on sky
        # And a reasonable amount - 24'
        try:
            radius_of_radialprofile=int(24/self.pixscale)
        except:
            # if pixelscale is not defined make it big
            radius_of_radialprofile=int(24/0.1)

        # Round up to nearest odd number to make a symmetrical array
        radius_of_radialprofile=int(radius_of_radialprofile // 2 *2 +1)
        halfradius_of_radialprofile=math.ceil(0.5*radius_of_radialprofile)

        # Don't do them individually, set them up for multiprocessing
        focus_multiprocess=[]
        for i in range(min(len(pointvalues),200)):
            cx= int(pointvalues[i][0])
            cy= int(pointvalues[i][1])
            cvalue=hdufocusdata[int(cx)][int(cy)]

            try:
                temp_array=hdufocusdata[cx-halfradius_of_radialprofile:cx+halfradius_of_radialprofile,cy-halfradius_of_radialprofile:cy+halfradius_of_radialprofile]
            except:
                print(traceback.format_exc())
            #construct radial profile
            cut_x,cut_y=temp_array.shape
            cut_x_center=(cut_x/2)-1
            cut_y_center=(cut_y/2)-1
            radprofile=np.zeros([cut_x*cut_y,2],dtype=float)
            counter=0
            brightest_pixel_rdist=0
            brightest_pixel_value=0
            for q in range(cut_x):
                for t in range(cut_y):
                    r_dist=pow(pow((q-cut_x_center),2) + pow((t-cut_y_center),2),0.5)
                    if q-cut_x_center < 0:# or t-cut_y_center < 0:
                        r_dist=r_dist*-1
                    radprofile[counter][0]=r_dist
                    radprofile[counter][1]=temp_array[q][t]
                    if temp_array[q][t] > brightest_pixel_value:
                        brightest_pixel_rdist=r_dist
                        brightest_pixel_value=temp_array[q][t]
                    counter=counter+1
            # If the brightest pixel is in the center-ish
            # then put it in contention
            if abs(brightest_pixel_rdist) <  max(3, 3/self.pixscale):
                focus_multiprocess.append((cvalue, cx, cy, radprofile, self.pixscale))

        #Temporary just fur testing
        fwhm_results=[]
        number_to_collect=max(16,2*os.cpu_count())
        for i in range(len(focus_multiprocess)):
            result=multiprocess_fast_gaussian_photometry(focus_multiprocess[i])
            if not np.isnan(result):
                fwhm_results.append(result)
                if len(fwhm_results) >= number_to_collect:
                    break

        rfp = abs(bn.nanmedian(fwhm_results)) * 4.710
        rfr = rfp * self.pixscale
        rfs = np.nanstd(fwhm_results) * self.pixscale
        if rfr < 1.0 or rfr > 12:
            rfr= np.nan
            rfp= np.nan
            rfs= np.nan

        fwhm_file={}
        fwhm_file['rfp']=str(rfp)
        fwhm_file['rfr']=str(rfr)
        fwhm_file['rfs']=str(rfs)
        fwhm_file['sky']=str(imageMedian)
        fwhm_file['sources']=str(len(fwhm_results))

        # If it is a focus image then it will get sent in a different manner to the UI for a jpeg
        # In this case, the image needs to be the 0.2 degree field that the focus field is made up of
        hdusmalldata = np.array(hdufocusdata)
        fx, fy = hdusmalldata.shape
        aspect_ratio= fx/fy

        focus_jpeg_size=0.2/(self.pixscale/3600)

        if focus_jpeg_size < fx:
            crop_width = (fx - focus_jpeg_size) / 2
        else:
            crop_width =2

        if focus_jpeg_size < fy:
            crop_height = (fy - (focus_jpeg_size / aspect_ratio) ) / 2
        else:
            crop_height = 2

        # Make sure it is an even number for OSCs
        if (crop_width % 2) != 0:
            crop_width = crop_width+1
        if (crop_height % 2) != 0:
            crop_height = crop_height+1

        crop_width = int(crop_width)
        crop_height = int(crop_height)

        if crop_width > 0 or crop_height > 0:
            hdusmalldata = hdusmalldata[crop_width:-crop_width, crop_height:-crop_height]

        hdusmalldata = hdusmalldata - np.min(hdusmalldata)

        stretched_data_float = mid_stretch_jpeg(hdusmalldata+1000)
        stretched_256 = 255 * stretched_data_float
        hot = np.where(stretched_256 > 255)
        cold = np.where(stretched_256 < 0)
        stretched_256[hot] = 255
        stretched_256[cold] = 0
        stretched_data_uint8 = stretched_256.astype("uint8")
        hot = np.where(stretched_data_uint8 > 255)
        cold = np.where(stretched_data_uint8 < 0)
        stretched_data_uint8[hot] = 255
        stretched_data_uint8[cold] = 0

        iy, ix = stretched_data_uint8.shape
        final_image = Image.fromarray(stretched_data_uint8)

        if iy == ix:
            final_image = final_image.resize(
                (900, 900)
            )
        else:
            final_image = final_image.resize(
                (900, int(900 * iy / ix))
            )

        g_dev['cam'].current_focus_jpg=copy.deepcopy(final_image)

        del hdusmalldata
        del stretched_data_float
        del final_image

        return fwhm_file


    # Note this is a thread!
    def camera_update_thread(self):

        win32com.client.pythoncom.CoInitialize()

        self.camera_update_wincom = win32com.client.Dispatch(self.driver)

        self.camera_update_wincom.Connect()

        # This stopping mechanism allows for threads to close cleanly.
        while True:

            # update every so often, but update rapidly if slewing.
            if (self.camera_update_timer < time.time() - self.camera_update_period) and not self.updates_paused:

                if self.camera_update_reboot:
                    win32com.client.pythoncom.CoInitialize()
                    self.camera_update_wincom = win32com.client.Dispatch(self.driver)

                    self.camera_update_wincom.Connect()

                    self.updates_paused=False
                    self.camera_update_reboot=False

                try:
                    self.theskyx_temperature= self.camera_update_wincom.Temperature, 999.9, 999.9

                    self.theskyx_cooleron= self.camera_update_wincom.RegulateTemperature

                    if self.theskyx_set_cooler_on==True:

                        self.camera_update_wincom.RegulateTemperature = 1
                        self.theskyx_set_cooler_on=False

                    if self.theskyx_set_setpoint_trigger==True:
                        self.camera_update_wincom.TemperatureSetpoint = float(self.theskyx_set_setpoint_value)
                        self.camera_update_wincom.RegulateTemperature = 1
                        self.current_setpoint = self.theskyx_set_setpoint_value
                        self.theskyx_set_setpoint_trigger=False

                    if self.theskyx_abort_exposure_trigger==True:
                        self.camera_update_wincom.Abort()
                        self.theskyx_abort_exposure_trigger=False
                except:
                    plog ("non-permanent glitch out in the camera thread.")
                    plog(traceback.format_exc())

                time.sleep(max(1,self.camera_update_period))
            else:
                time.sleep(max(1,self.camera_update_period))

    # def post_processing_process(self):
    #     """

    #     This sends images through post-processing through one at a time.

    #     """

    #     while True:
    #         if (not self.post_processing_queue.empty()):
    #             payload = self.post_processing_queue.get(block=False)
    #             post_exposure_process(payload)
    #             self.post_processing_queue.task_done()
    #             time.sleep(2)
    #         else:
    #             time.sleep(2)


    # Patchable methods   NB These could be default ASCOM
    def _connected(self):
        plog("This is un-patched _connected method")
        return False

    def _connect(self, p_connect):
        plog("This is un-patched _connect method:  ", p_connect)
        return False

    def _setpoint(self):
        plog("This is un-patched cooler _setpoint method")
        return

    # The patches. Note these are essentially getter-setter/property constructs.
    def _theskyx_connected(self):
        return self.camera.LinkEnabled

    def _theskyx_connect(self, p_connect):
        self.camera.LinkEnabled = p_connect
        return self.camera.LinkEnabled

    def _theskyx_temperature(self):
        return self.theskyx_temperature

    def _theskyx_cooler_power(self):
        return self.camera.CoolerPower

    def _theskyx_heatsink_temp(self):
        return self.camera.HeatSinkTemperature

    def _theskyx_cooler_on(self):
        return self.theskyx_cooleron

    def _theskyx_set_cooler_on(self):
        self.theskyx_set_cooler_on=True
        return True

    def _theskyx_set_setpoint(self, p_temp):

        self.theskyx_set_setpoint_trigger=True
        self.theskyx_set_setpoint_value= float(p_temp)
        self.current_setpoint=float(p_temp)
        return float(p_temp)

    def _theskyx_setpoint(self):
        return self.theskyx_set_setpoint_value

    def theskyx_async_expose(self):
        self.async_exposure_lock=True
        tempcamera = win32com.client.Dispatch(self.driver)
        tempcamera.Connect()



        timeout_timer=time.time()
        while not tempcamera.IsExposureComplete and (time.time() - timeout_timer) < (self.theskyxExposureTime + self.readout_time):
            self.theskyxIsExposureComplete=False
            plog ("waiting for skyx exposure complete.")
            time.sleep(0.01)


        tempcamera.ExposureTime = self.theskyxExposureTime
        tempcamera.Frame = self.theskyxFrame

        try:
            tempcamera.TakeImage()
        except:
            if 'Process aborted.' in str(traceback.format_exc()):
                plog ("Image aborted. This functioning is ok. Traceback just for checks that it is working.")
                self.theskyxIsExposureComplete=True
                self.async_exposure_lock=False
                return
            elif 'SBIG driver' in str(traceback.format_exc()):
                plog(traceback.format_exc())
                plog ("Killing and rebooting TheSKYx and seeing if it will continue on after SBIG fail")
                g_dev['seq'].kill_and_reboot_theskyx(g_dev['mnt'].return_right_ascension(),g_dev['mnt'].return_declination())
                self.theskyxIsExposureComplete=True
                self.async_exposure_lock=False
                return
            else:
                plog(traceback.format_exc())
                plog("MTF hunting this error")
                self.theskyxIsExposureComplete=True
                self.async_exposure_lock=False
                return

        timeout_timer=time.time()
        while not tempcamera.IsExposureComplete and (time.time() - timeout_timer) < (self.theskyxExposureTime + self.readout_time):
            self.theskyxIsExposureComplete=False
            time.sleep(0.01)

        # If that was overly long a wait then cancel exposure
        if (time.time() - timeout_timer) > 2 * (self.theskyxExposureTime + self.readout_time):
            plog ("That was a very long readout for the image.... " + str((time.time() - timeout_timer)))

        self.theskyxIsExposureComplete=True
        self.theskyxLastImageFileName=tempcamera.LastImageFileName
        tempcamera.ShutDownTemperatureRegulationOnDisconnect = False
        self.async_exposure_lock=False

    def _theskyx_expose(self, exposure_time, bias_dark_or_light_type_frame):
        self.theskyxExposureTime = exposure_time
        if bias_dark_or_light_type_frame == 'dark':
            self.theskyxFrame = 3
        elif bias_dark_or_light_type_frame == 'bias':
            self.theskyxFrame = 2
        else:
            self.theskyxFrame = 1
        self.theskyxIsExposureComplete=False
        thread=threading.Thread(target=self.theskyx_async_expose)
        thread.daemon=True
        thread.start()

    def _theskyx_stop_expose(self):
        try:
            self.theskyx_abort_exposure_trigger=True
        except:
            plog(traceback.format_exc())
        g_dev['cam'].expresult = {}
        g_dev['cam'].expresult["stopped"] = True
        return

    def _theskyx_imageavailable(self):
        try:
            return self.theskyxIsExposureComplete
        except:
            if 'Process aborted.' in str(traceback.format_exc()):
                plog ("Image isn't available because the command was aborted.")
            else:
                plog(traceback.format_exc())

    def _theskyx_getImageArray(self):

        # Wait for it to turn up....
        file_wait_timer=time.time()
        while not os.path.exists(self.theskyxLastImageFileName):
            if time.time()-file_wait_timer > 15:
                plog ("Waiting for file to arrive for 15 seconds but it never did: " + str(self.theskyxLastImageFileName))
                return None
            time.sleep(0.05)

        # Make sure it is openable - can happen if the file appears but it hasn't fully written yet
        file_wait_timer=time.time()
        while True:
            try:
                imageTempOpen=fits.open(self.theskyxLastImageFileName, uint=False)[0].data.astype("float32")
                break
            except:
                if time.time()-file_wait_timer > 15:
                    plog ("Waiting for file to become big for 15 seconds but it never did: " + str(self.theskyxLastImageFileName))
                    return None
                time.sleep(0.05)
        try:
            os.remove(self.theskyxLastImageFileName)
        except Exception as e:
            plog ("Could not remove theskyx image file: ",e)
        return imageTempOpen

    def _maxim_connected(self):
        return self.camera.LinkEnabled

    def _maxim_connect(self, p_connect):
        self.camera.LinkEnabled = p_connect
        return self.camera.LinkEnabled

    def _maxim_temperature(self):
        return self.camera.Temperature, 999.9, 999.9

    def _maxim_cooler_power(self):
        return self.camera.CoolerPower

    def _maxim_heatsink_temp(self):
        return self.camera.HeatSinkTemperature

    def _maxim_cooler_on(self):
        return (
            self.camera.CoolerOn
        )

    def _maxim_set_cooler_on(self):
        self.camera.CoolerOn = True
        return (
            self.camera.CoolerOn
        )

    def _maxim_set_setpoint(self, p_temp):
        self.camera.TemperatureSetpoint = float(p_temp)
        self.current_setpoint = p_temp
        return self.camera.TemperatureSetpoint

    def _maxim_setpoint(self):
        return self.camera.TemperatureSetpoint

    def _maxim_expose(self, exposure_time, bias_dark_or_light_type_frame):
        if bias_dark_or_light_type_frame == 'bias' or bias_dark_or_light_type_frame == 'dark':
            imtypeb=0
        else:
            imtypeb=1
        self.camera.Expose(exposure_time, imtypeb)

    def _maxim_stop_expose(self):
        self.camera.AbortExposure()
        g_dev['cam'].expresult = {}
        g_dev['cam'].expresult["stopped"] = True

    def _maxim_imageavailable(self):
        return self.camera.ImageReady

    def _maxim_getImageArray(self):
        return np.asarray(self.camera.ImageArray)

    def _ascom_connected(self):
        return self.camera.Connected

    def _ascom_imageavailable(self):
        return self.camera.ImageReady

    def _ascom_connect(self, p_connect):
        self.camera.Connected = p_connect
        return self.camera.Connected

    def _ascom_temperature(self):
        try:
            temptemp=self.camera.CCDTemperature
        except:
            plog ("failed at getting the CCD temperature")
            temptemp=999.9
        return temptemp, 999.9, 999.9

    def _ascom_cooler_on(self):
        return (
            self.camera.CoolerOn
        )  # NB NB NB This would be a good place to put a warming protector

    def _ascom_set_cooler_on(self):
        self.camera.CoolerOn = True
        return self.camera.CoolerOn

    def _ascom_set_setpoint(self, p_temp):
        if self.camera.CanSetCCDTemperature:
            self.camera.SetCCDTemperature = float(p_temp)
            self.current_setpoint = p_temp
            return self.camera.SetCCDTemperature
        else:
            plog("Camera cannot set cooling temperature.")
            return p_temp

    def _ascom_setpoint(self):
        if self.camera.CanSetCCDTemperature:
            return self.camera.SetCCDTemperature
        else:
            plog("Camera cannot set cooling temperature: Using 10.0C")
            return 10.0

    def _ascom_expose(self, exposure_time, bias_dark_or_light_type_frame):

        if bias_dark_or_light_type_frame == 'bias' or bias_dark_or_light_type_frame == 'dark':
            imtypeb=0
        else:
            imtypeb=1

        self.camera.StartExposure(exposure_time, imtypeb)

    def _ascom_stop_expose(self):
        self.camera.StopExposure()  # ASCOM also has an AbortExposure method.
        g_dev['cam'].expresult = {}
        g_dev['cam'].expresult["stopped"] = True

    def _ascom_getImageArray(self):
        return np.asarray(self.camera.ImageArray)


    def _qhyccd_connected(self):
        print ("MTF still has to connect QHY stuff")
        return True

    def _qhyccd_imageavailable(self):
        #print ("QHY CHECKING FOR IMAGE AVAILABLE - DOESN'T SEEM TO BE IMPLEMENTED! - MTF")
        #print ("AT THE SAME TIME THE READOUT IS SO RAPID, THIS FUNCTION IS SORTA MEANINGLESS FOR THE QHY.")
        if self.substacker and not self.substacker_available:
            return False
        else:
            return True

    def _qhyccd_connect(self, p_connect):
        #self.camera.Connected = p_connect
        #print ("QHY doesn't have an obvious - IS CONNECTED - function")
        return True

    def _qhyccd_temperature(self):
        try:

            temptemp=qhycam.so.GetQHYCCDParam(qhycam.camera_params[qhycam_id]['handle'], qhycam.CONTROL_CURTEMP)
            humidity = qhycam.so.GetQHYCCDParam(qhycam.camera_params[qhycam_id]['handle'], qhycam.CAM_HUMIDITY)
            pressure = qhycam.so.GetQHYCCDParam(qhycam.camera_params[qhycam_id]['handle'], qhycam.CAM_PRESSURE)
            pwm = qhycam.so.GetQHYCCDParam(qhycam.camera_params[qhycam_id]['handle'],     qhycam.CONTROL_CURPWM)
            manual_pwm = qhycam.so.GetQHYCCDParam(qhycam.camera_params[qhycam_id]['handle'], qhycam.CONTROL_MANULPWM)
            #print(' QHY pwm:  ', pwm)
        except:
            print ("failed at getting the CCD temperature, humidity or pressure.")
            temptemp=999.9
        return temptemp, humidity, pressure

    def _qhyccd_cooler_on(self):
        #print ("QHY DOESN'T HAVE AN IS COOLER ON METHOD)
        return True

    def _qhyccd_set_cooler_on(self):
        temptemp=qhycam.so.SetQHYCCDParam(qhycam.camera_params[qhycam_id]['handle'], qhycam.CONTROL_COOLER,c_double(self.current_setpoint))
        return True

    def _qhyccd_set_setpoint(self, p_temp):
        temptemp=qhycam.so.SetQHYCCDParam(qhycam.camera_params[qhycam_id]['handle'], qhycam.CONTROL_COOLER,c_double(p_temp))
        self.current_setpoint = p_temp
        return p_temp

    def _qhyccd_setpoint(self):
        try:
            temptemp=qhycam.so.GetQHYCCDParam(qhycam.camera_params[qhycam_id]['handle'], qhycam.CONTROL_CURTEMP)
        except:
            print ("failed at getting the CCD temperature")
            temptemp=999.9
        return temptemp

    def qhy_substacker_thread(self, exposure_time,N_of_substacks,exp_of_substacks,substacker_filenames):

        self.substacker_available=False

        readout_estimate_holder=[]
        #is_osc=self.config["camera"][self.name]["settings"]['is_osc']
        self.sub_stacker_midpoints=[]

        for subexposure in range(N_of_substacks):
            # Check there hasn't been a cancel sent through
            if g_dev["obs"].stop_all_activity:
                plog ("stop_all_activity cancelling out of camera exposure")
                self.shutter_open=False
                return
            if g_dev["obs"].exposure_halted_indicator:
                self.shutter_open=False
                return

            plog ("Collecting subexposure " + str(subexposure+1))

            qhycam.so.SetQHYCCDParam(qhycam.camera_params[qhycam_id]['handle'], qhycam.CONTROL_EXPOSURE, c_double(exp_of_substacks*1000*1000))
            if subexposure == 0 :
                self.substack_start_time=time.time()
            self.expected_endpoint_of_substack_exposure=time.time() + exp_of_substacks
            self.sub_stacker_midpoints.append(copy.deepcopy(time.time() + (0.5*exp_of_substacks)))
            qhycam.so.ExpQHYCCDSingleFrame(qhycam.camera_params[qhycam_id]['handle'])
            exposure_timer=time.time()

            # save out previous array to disk during exposure
            if subexposure > 0:
                tempsend= np.reshape(image[0:(self.imagesize_x*self.imagesize_y)], (self.imagesize_x, self.imagesize_y))

                tempsend=tempsend[ 0:6388, 25:9600]
                np.save(substacker_filenames[subexposure-1],tempsend)

            while (time.time() - exposure_timer) < exp_of_substacks:
                time.sleep(0.001)

            # If this is the last exposure of the set of subexposures, then report shutter closed
            if subexposure == (N_of_substacks-1):
                self.shutter_open=False

            # READOUT FROM THE QHY
            image_width_byref = c_uint32()
            image_height_byref = c_uint32()
            bits_per_pixel_byref = c_uint32()
            time_before_last_substack_readout=time.time()
            success = qhycam.so.GetQHYCCDSingleFrame(qhycam.camera_params[qhycam_id]['handle'],
                                                  byref(image_width_byref),
                                                  byref(image_height_byref),
                                                  byref(bits_per_pixel_byref),
                                                  byref(qhycam.camera_params[qhycam_id]['channels']),
                                                  byref(qhycam.camera_params[qhycam_id]['prev_img_data']))

            image = np.ctypeslib.as_array(qhycam.camera_params[qhycam_id]['prev_img_data'])
            time_after_last_substack_readout=time.time()

            readout_estimate_holder.append(time_after_last_substack_readout - time_before_last_substack_readout)
            #sub_stacker_array[:,:,subexposure] = np.reshape(image[0:(self.imagesize_x*self.imagesize_y)], (self.imagesize_x, self.imagesize_y))


            # If it is the last file in the substack, throw it out to the slow process queue to save
            # So that the camera can get started up again quicker.
            if subexposure == (N_of_substacks -1 ):
                #g_dev['obs'].to_slow_process(200000000, ('numpy_array_save', copy.deepcopy(substacker_filenames[subexposure]), copy.deepcopy(np.reshape(image[0:(self.imagesize_x*self.imagesize_y)], (self.imagesize_x, self.imagesize_y)))))
                tempsend= np.reshape(image[0:(self.imagesize_x*self.imagesize_y)], (self.imagesize_x, self.imagesize_y))

                tempsend=tempsend[ 0:6388, 25:9600]
                np.save(substacker_filenames[subexposure],tempsend)





            # exposure_timer=time.time()
            # # If it is the first exposure, then just take the exposure. Same with the second as the first one is the reference.
            # if subexposure == 0 or subexposure == 1:
                # plog ("Collecting subexposure " + str(subexposure+1))

                # qhycam.so.SetQHYCCDParam(qhycam.camera_params[qhycam_id]['handle'], qhycam.CONTROL_EXPOSURE, c_double(exp_of_substacks*1000*1000))
                # if subexposure == 0 :
                #     temporary_flat_in_memory=np.load(g_dev['cam'].flatFiles[str(g_dev['cam'].current_filter + "_bin" + str(1))])
                #     self.substack_start_time=time.time()

                # self.sub_stacker_midpoints.append(copy.deepcopy(time.time() + (0.5*exp_of_substacks)))
                # qhycam.so.ExpQHYCCDSingleFrame(qhycam.camera_params[qhycam_id]['handle'])
                # exposure_timer=time.time()

                # if subexposure == 0 :
                #     # if during first exposure, create memmap disk array
                #     temporary_substack_directory=self.local_calibration_path + "subsstacks/" + str(time.time()).replace('.','')
                #     if not os.path.exists(temporary_substack_directory):
                #         os.makedirs(temporary_substack_directory)
                #     sub_stacker_array = np.memmap(temporary_substack_directory + '/tempfile', dtype='float32', mode= 'w+', shape = (self.imagesize_x,self.imagesize_y,N_of_substacks))

                # if subexposure == 1:
                #     try:
                #         if exp_of_substacks == 10:
                #             plog ("Dedarking 0")
                #             sub_stacker_array[:,:,0]=copy.deepcopy(sub_stacker_array[:,:,0] - g_dev['cam'].darkFiles['tensec_exposure_biasdark'])
                #         else:
                #             sub_stacker_array[:,:,0]=copy.deepcopy(sub_stacker_array[:,:,0] - g_dev['cam'].darkFiles['thirtysec_exposure_biasdark'])
                #     except:
                #         plog ("Couldn't biasdark substack")
                #         pass
                #     try:
                #         sub_stacker_array[:,:,0] = copy.deepcopy(np.divide(sub_stacker_array[:,:,0], temporary_flat_in_memory))
                #     except:
                #         plog ("couldn't flat field substack")
                #         pass
                #     # Bad pixel map sub stack array
                #     try:
                #         sub_stacker_array[:,:,0][g_dev['cam'].bpmFiles[str(1)]] = np.nan
                #     except:
                #         plog ("Couldn't badpixel substack")
                #         pass

            # For each further exposure, align the previous subexposure while exposing the next exposure
            # Do this through separate threads. The alignment should be faster than the exposure
            # So we don't need to get too funky, just two threads that wait for each other.
            # else:


            #     if not subexposure == (N_of_substacks):
            #         # Fire off an exposure.
            #         plog ("Collecting subexposure " + str(subexposure+1))
            #         qhycam.so.SetQHYCCDParam(qhycam.camera_params[qhycam_id]['handle'], qhycam.CONTROL_EXPOSURE, c_double(exp_of_substacks*1000*1000))
            #         self.expected_endpoint_of_substack_exposure=time.time() + exp_of_substacks
            #         self.sub_stacker_midpoints.append(copy.deepcopy(time.time() + (0.5*exp_of_substacks)))
            #         qhycam.so.ExpQHYCCDSingleFrame(qhycam.camera_params[qhycam_id]['handle'])

            #         exposure_timer=time.time()

            #     # While the exposure is happening prep align and stack the previous exposure.
            #     try:
            #         # De-biasdark sub_stack array
            #         plog ("Dedarking " + str(subexposure-1))
            #         sub_stacker_array[:,:,subexposure-1]=sub_stacker_array[:,:,subexposure-1] - g_dev['cam'].darkFiles['tensec_exposure_biasdark']
            #     except:
            #         plog ("couldn't biasdark substack")
            #         pass

            #     # Flat field sub stack array
            #     try:
            #         sub_stacker_array[:,:,subexposure-1] = np.divide(sub_stacker_array[:,:,subexposure-1], temporary_flat_in_memory)
            #     except:
            #         plog ("couldn't flat field substack")
            #         pass

            #     # Bad pixel map sub stack array
            #     try:
            #         sub_stacker_array[:,:,subexposure-1][g_dev['cam'].bpmFiles[str(1)]] = np.nan

            #     except:
            #         plog ("couldn't badpixel field substack")
            #         pass

                # xoff, yoff = cross_correlation_shifts(block_reduce(sub_stacker_array[:,:,0],3), block_reduce(sub_stacker_array[:,:,subexposure-1],3),zeromean=False)
                # imageshift=[round(-yoff*3),round(-xoff*3)]

                # if imageshift[0] > 100 or imageshift[1] > 100:
                #     imageshift = [0,0]

                # try:
                #     if abs(imageshift[0]) > 0:
                #         imageshiftabs=int(abs(imageshift[0]))
                #         # If it is an OSC, it needs to be an even number
                #         if is_osc:
                #             if (imageshiftabs & 0x1) == 1:
                #                 imageshiftabs=imageshiftabs+1
                #         if imageshift[0] > 0:
                #             imageshiftsign = 1
                #         else:
                #             imageshiftsign = -1

                #         sub_stacker_array[:,:,subexposure-1]=np.roll(sub_stacker_array[:,:,subexposure-1], imageshiftabs*imageshiftsign, axis=0)

                #     if abs(imageshift[1]) > 0:
                #         imageshiftabs=int(abs(imageshift[1]))
                #         # If it is an OSC, it needs to be an even number
                #         if is_osc:
                #             if (imageshiftabs & 0x1) == 1:
                #                 imageshiftabs=imageshiftabs+1
                #         if imageshift[1] > 0:
                #             imageshiftsign = 1
                #         else:
                #             imageshiftsign = -1
                #         sub_stacker_array[:,:,subexposure-1]=np.roll(sub_stacker_array[:,:,subexposure-1], imageshiftabs*imageshiftsign, axis=1)
                # except:
                #     plog(traceback.format_exc())

            #if not subexposure == (N_of_substacks):



        # Once collected and done, nanmedian the array into the single image
        # sub_stacker_array=bn.nanmedian(sub_stacker_array, axis=2) * N_of_substacks

        # self.sub_stack_hold = sub_stacker_array
        self.readout_estimate= np.median(np.array(readout_estimate_holder))

        # del sub_stacker_array
        self.substacker_available=True
        self.shutter_open=False

    def _qhyccd_expose(self, exposure_time, bias_dark_or_light_type_frame):

        self.substacker_available=False

        if bias_dark_or_light_type_frame == 'bias':
            exposure_time = 40 /1000/1000 # shortest requestable exposure time

        if not self.substacker:
            qhycam.so.SetQHYCCDParam(qhycam.camera_params[qhycam_id]['handle'], qhycam.CONTROL_EXPOSURE, c_double(exposure_time*1000*1000))
            qhycam.so.ExpQHYCCDSingleFrame(qhycam.camera_params[qhycam_id]['handle'])
        else:

            # Boost Narrowband and low throughput broadband
            if g_dev['cam'].current_filter.lower() in ["u", "ju", "bu", "up","z", "zs", "zp","ha", "h", "o3", "o","s2", "s","cr", "c","n2", "n"]:
                exp_of_substacks = 30
                N_of_substacks = int((exposure_time / exp_of_substacks))
            else:
                exp_of_substacks = 10
                N_of_substacks = int(exposure_time / exp_of_substacks)

            self.substacker_filenames=[]
            base_tempfile=str(time.time()).replace(".","")
            for i in range(N_of_substacks):
                self.substacker_filenames.append(self.local_calibration_path + "smartstacks/" +base_tempfile + str(i) + ".npy")


            thread=threading.Thread(target=self.qhy_substacker_thread, args=(exp_of_substacks,N_of_substacks,exp_of_substacks,copy.deepcopy(self.substacker_filenames),))
            thread.daemon=True
            thread.start()

    def _qhyccd_stop_expose(self):
        expresult = {}
        expresult["stopped"] = True
        self.shutter_open=False
        try:
            qhycam.so.CancelQHYCCDExposingAndReadout(qhycam.camera_params[qhycam_id]['handle'])
        except:
            plog(traceback.format_exc())

    def _qhyccd_getImageArray(self):

        if self.substacker:
            return 'substack_array'
        else:
            #ctype_timer=time.time()
            image_width_byref = c_uint32()
            image_height_byref = c_uint32()
            bits_per_pixel_byref = c_uint32()
            #plog ("ctype: " + str(time.time() - ctype_timer))
            time_before_readout=time.time()
            success = qhycam.so.GetQHYCCDSingleFrame(qhycam.camera_params[qhycam_id]['handle'],
                                                  byref(image_width_byref),
                                                  byref(image_height_byref),
                                                  byref(bits_per_pixel_byref),
                                                  byref(qhycam.camera_params[qhycam_id]['channels']),
                                                  byref(qhycam.camera_params[qhycam_id]['prev_img_data']))


            image = np.ctypeslib.as_array(qhycam.camera_params[qhycam_id]['prev_img_data'])
            time_after_readout=time.time()
            self.readout_estimate= time_after_readout - time_before_readout
            #print (self.readout_estimate)

            tempsend= np.reshape(image[0:(self.imagesize_x*self.imagesize_y)], (self.imagesize_x, self.imagesize_y))

            tempsend=tempsend[ 0:6388, 25:9600]

            #breakpoint()   #I see it!
            #return np.reshape(image[0:(self.imagesize_x*self.imagesize_y)], (self.imagesize_x, self.imagesize_y))
            return tempsend
    def wait_for_slew(self, wait_after_slew=True):
        """
        A function called when the code needs to wait for the telescope to stop slewing before undertaking a task.
        """
        if not g_dev['obs'].mountless_operation:
            try:
                actually_slewed=False
                if not g_dev['mnt'].rapid_park_indicator:
                    movement_reporting_timer = time.time()
                    while g_dev['mnt'].return_slewing():
                        if actually_slewed==False:
                            actually_slewed=True
                        if time.time() - movement_reporting_timer > g_dev['obs'].status_interval:
                            plog('m>')
                            movement_reporting_timer = time.time()
                        g_dev['mnt'].get_mount_coordinates_after_next_update()
                        g_dev['obs'].update_status(mount_only=True, dont_wait=True)

                    # Then wait for slew_time to settle
                    if actually_slewed and wait_after_slew:
                        time.sleep(g_dev['mnt'].wait_after_slew_time)

            except Exception as e:
                plog("Motion check faulted.")
                plog(traceback.format_exc())
                if 'pywintypes.com_error' in str(e):
                    plog ("Mount disconnected. Recovering.....")
                    time.sleep(5)
                    g_dev['mnt'].reboot_mount()
                else:
                    pass
            return


    def create_simple_autosave(
        self,
        exp_time=0,
        img_type=0,
        speed=0,
        suffix="",
        repeat=1,
        readout_mode="Normal",
        filter_name="W",
        enabled=1,
        column=1,
    ):
        # Creates a valid Maxium Autosave file.
        exp_time = round(abs(float(exp_time)), 3)
        if img_type > 3:
            img_type = 0
        repeat = abs(int(repeat))
        if repeat < 1:
            repeat = 1
        binning = abs(int(1))
        if filter_name == "":
            filter_name = "w"
        proto_file = open(self.camera_path + "seq/ptr_proto.seq")
        proto = proto_file.readlines()
        proto_file.close()

        if column == 1:
            proto[51] = proto[51][:9] + str(img_type) + proto[51][10:]
            proto[50] = proto[50][:9] + str(exp_time) + proto[50][12:]
            proto[48] = proto[48][:12] + str(suffix) + proto[48][12:]
            proto[47] = proto[47][:10] + str(speed) + proto[47][11:]
            proto[31] = proto[31][:11] + str(repeat) + proto[31][12:]
            proto[29] = proto[29][:17] + readout_mode + proto[29][23:]
            proto[13] = proto[13][:12] + filter_name + proto[13][13:]
            proto[10] = proto[10][:12] + str(enabled) + proto[10][13:]
            proto[1] = proto[1][:12] + str(binning) + proto[1][13:]
        seq_file = open(self.camera_path + "seq/ptr_mrc.seq", "w")
        for item in range(len(proto)):
            seq_file.write(proto[item])
        seq_file.close()

    def get_status(self):
        status = {}
        status["active_camera"] = self.name
        if self.config["camera"][self.name]["settings"]["has_darkslide"]:
            status["darkslide"] = self.darkslide_state
        else:
            status["darkslide"] = "unknown"

        cam_stat = self.config['camera'][self.name]['name'] + " connected." # self.camera.CameraState
        status[
            "status"
        ] = cam_stat  # The state could be expanded to be more meaningful. for instance report TEC % TEmp, temp setpoint...
        return status

    def parse_command(self, command):

        req = command["required_params"]
        opt = command["optional_params"]
        action = command["action"]
        #breakpoint()
        self.user_id = command["user_id"]
        if self.user_id != self.last_user_id:
            self.last_user_id = self.user_id
        self.user_name = command["user_name"]

        if (
            "object_name" in opt
        ):
            if opt["object_name"] == "":
                opt["object_name"] = "Unspecified"
            plog("Target Name:  ", opt["object_name"])
        else:
            opt["object_name"] = "Unspecified"
            plog("Target Name:  ", opt["object_name"])
        if self.user_name != self.last_user_name:
            self.last_user_name = self.user_name
        if action == "expose":# and not self.running_an_exposure_set:
            if self.running_an_exposure_set:
                plog("Cannot expose, camera is currently busy, waiting for exposures to clear")
                dont_wait_forever=time.time()
                while True:
                    if (time.time()-dont_wait_forever) > 5:
                        plog ("Exposure too busy for too long, returning")
                        return
                    if self.running_an_exposure_set:
                        time.sleep(0.1)
                    else:
                        break
            if req['image_type'].lower() in (
                "bias",
                "dark",
                "screenflat",
                "skyflat",
                "nearflat",
                "thorflat",
                "arcflat",
                "lampflat",
                "solarflat",
            ):
                manually_requested_calibration=True
            else:
                manually_requested_calibration=False

            self.expose_command(req, opt, user_id=command['user_id'], user_name=command['user_name'], user_roles=command['user_roles'], quick=False, manually_requested_calibration=manually_requested_calibration)

            self.active_script = None

        elif action == "darkslide_close":
            if self.darkslide_type=='COM':
                g_dev["drk"].closeDarkslide()
            elif self.darkslide_type=='ASCOM_FLI_SHUTTER':
                self.camera.Action('SetShutter', 'close')


            plog("Closing the darkslide.")
            self.darkslide_state = 'Closed'
        elif action == "darkslide_open":
            if self.darkslide_type=='COM':
                g_dev["drk"].openDarkslide()
            elif self.darkslide_type=='ASCOM_FLI_SHUTTER':
                self.camera.Action('SetShutter', 'open')



            plog("Opening the darkslide.")
            self.darkslide_state = 'Open'
        elif action == "stop":
            self.stop_command(req, opt)
            plog("STOP  STOP  STOP received.")
        else:

            plog(f"Command <{action}> not recognized.")

    ###############################
    #       Camera Commands       #
    ###############################

    """'
    Each time an expose is entered we need to look and see if the filter
    and or focus is different.  If  filter change is required, do it and look up
    the new filter offet.  Apply that as well.  Possibly this step also includes
    a temperature compensation cycle.
    Do we let focus 'float' or do we pin to a reference?  I think the latter.
    ref = actual - offset(filter): ref + offset(f) = setpoint.  At end of AF
    cycle the reference is updated logging in the filter used and the temperature.
    The old value is appended to a list which can be analysed to find the temp
    comp parameter.  It is assumed we ignore the diffuser condition when saving
    or autofocusing.  Basically use a MAD regression and expect a correlation
    value > 0.6 or so.  Store the primary temp via PWI3 and use the Wx temp
    for ambient.  We need a way to log the truss temp until we can find which
    temp best drives the compensation.
    We will assume that the default filter is a wide or lum with a nominal offset
    of 0.000  All other filter offsets are with respect to the default value.
    I.e., an autofocus of the reference filter results in the new focal position
    becoming the reference.
    The system boots up and selects the reference filter and reference focus.
    """

    def expose_command(
        self,
        required_params,
        optional_params,
        user_id='None',
        user_name='None',
        user_roles='None',
        gather_status=True,
        do_sep=True,
        no_AWS=False,
        quick=False,
        solve_it=False,
        calendar_event_id=None,
        skip_open_check=False,
        skip_daytime_check=False,
        manually_requested_calibration=False,
        useastrometrynet=False):

        self.running_an_exposure_set = True

        # First check that it isn't an exposure that doesn't need a check (e.g. bias, darks etc.)
        if not g_dev['obs'].assume_roof_open and not skip_open_check and not g_dev['obs'].scope_in_manual_mode:
        #Second check, if we are not open and available to observe, then .... don't observe!
            if g_dev['obs'].open_and_enabled_to_observe==False :
                g_dev['obs'].send_to_user("Refusing exposure request as the observatory is not enabled to observe.")
                plog("Refusing exposure request as the observatory is not enabled to observe.")
                self.running_an_exposure_set = False
                return

        # Need to pick up exposure time here
        exposure_time = float(
            required_params.get("time", 1.0)
        )

        #Third check, check it isn't daytime and institute maximum exposure time
        #Unless it is a command from the sequencer flat_scripts or a requested calibration frame
        imtype = required_params.get("image_type", "light")

        skip_daytime_check=False
        skip_calibration_check=False

        if imtype.lower() in ['pointzerozerofourfive_exposure_dark','onepointfivepercent_exposure_dark','fivepercent_exposure_dark','tenpercent_exposure_dark', 'quartersec_exposure_dark', 'halfsec_exposure_dark','threequartersec_exposure_dark','onesec_exposure_dark', 'oneandahalfsec_exposure_dark', 'twosec_exposure_dark', 'threepointfivesec_exposure_dark', 'fivesec_exposure_dark',  'sevenpointfivesec_exposure_dark','tensec_exposure_dark', 'fifteensec_exposure_dark', 'twentysec_exposure_dark', 'thirtysec_exposure_dark','broadband_ss_biasdark', 'narrowband_ss_biasdark']:
            a_dark_exposure=True
        else:
            a_dark_exposure=False

        if imtype.lower() in (
            "bias",
            "dark",
            "screenflat",
            "skyflat",
            "nearflat",
            "thorflat",
            "arcflat",
            "lampflat",
            "solarflat",
        ) or a_dark_exposure:
            skip_daytime_check=True
            skip_calibration_check=True


        if not skip_daytime_check and g_dev['obs'].daytime_exposure_time_safety_on:
            sun_az, sun_alt = g_dev['evnt'].sun_az_alt_now()
            if sun_alt > -5:
                if exposure_time > float(self.config["camera"][self.name]["settings"]['max_daytime_exposure']):
                    g_dev['obs'].send_to_user("Exposure time reduced to maximum daytime exposure time: " + str(float(self.config["camera"][self.name]["settings"]['max_daytime_exposure'])))
                    plog("Exposure time reduced to maximum daytime exposure time: " + str(float(self.config["camera"][self.name]["settings"]['max_daytime_exposure'])))
                    exposure_time = float(self.config["camera"][self.name]["settings"]['max_daytime_exposure'])

        # Need to check that we are not in the middle of flats, biases or darks


        # Fifth thing, check that the sky flat latch isn't on
        # (I moved the scope during flats once, it wasn't optimal)
        if not skip_calibration_check:

            if g_dev['seq'].morn_sky_flat_latch  or g_dev['seq'].eve_sky_flat_latch: #or g_dev['seq'].sky_flat_latch:

                g_dev['obs'].send_to_user("Refusing exposure request as the observatory is currently undertaking flats.")
                plog("Refusing exposure request as the observatory is currently taking flats.")
                self.running_an_exposure_set = False
                return

        #self.running_an_exposure_set = True # This really needs to be here from the start
        # We've had multiple cases of multiple camera exposures trying to go at once
        # And it is likely because it takes a non-zero time to get to Phase II
        # So even in the setup phase the "exposure" is "busy"

        opt = optional_params
        self.hint = optional_params.get("hint", "")
        self.script = required_params.get("script", "None")

        try:

            self.zoom_factor = optional_params.get('zoom', False)
        except:
            plog("Problem with supplied Zoom factor, Camera line 1510")
            self.zoom_factor = "Full"

        if imtype.lower() in ("bias"):
            exposure_time = 0.0
            bias_dark_or_light_type_frame = 'bias'  # don't open the shutter.
            frame_type = imtype.replace(" ", "")

        elif imtype.lower() in ("dark", "lamp flat") or a_dark_exposure:

            bias_dark_or_light_type_frame = 'dark'  # don't open the shutter.
            lamps = "turn on led+tungsten lamps here, if lampflat"
            frame_type = imtype.replace(" ", "")

        elif imtype.lower() in ("nearflat", "thorflat", "arcflat"):
            bias_dark_or_light_type_frame = 'light'
            lamps = "turn on ThAr or NeAr lamps here"
            frame_type = "arc"
        elif imtype.lower() in ("skyflat", "screenflat", "solarflat"):
            bias_dark_or_light_type_frame = 'light'  # open the shutter.
            lamps = "screen lamp or none"
            frame_type = imtype.replace(
                " ", ""
            )  # note banzai doesn't appear to include screen or solar flat keywords.
        elif imtype.lower() == "focus":
            frame_type = "focus"
            bias_dark_or_light_type_frame = 'light'
            lamps = None
        elif imtype.lower() == "pointing":
            frame_type = "pointing"
            bias_dark_or_light_type_frame = 'light'
            lamps = None
        else:  # 'light', 'experimental', 'autofocus probe', 'quick', 'test image', or any other image type
            bias_dark_or_light_type_frame = 'light'
            lamps = None
            if imtype.lower() in ("experimental", "autofocus probe", "auto_focus"):
                frame_type = "experimental"
                bias_dark_or_light_type_frame = 'light'
                lamps = None
            else:
                frame_type = "expose"
                bias_dark_or_light_type_frame = 'light'
                lamps = None

        self.smartstack = required_params.get('smartstack', True)
        if imtype.lower() in ["pointing", "focus"]:
            self.smartstack=False

        if required_params.get('substack', False) or required_params.get('subStack', False):
            self.substacker = True


        self.pane = optional_params.get("pane", None)

        self.native_bin = self.config["camera"][self.name]["settings"]["native_bin"]
        self.ccd_sum = str(1) + ' ' + str(1)

        self.estimated_readtime = (
            exposure_time + self.readout_time
        )
        count = int(
            optional_params.get("count", 1)
        )

        if count < 1:
            count = 1  # Hence frame does not repeat unless count > 1

        # Here we set up the filter, and later on possibly rotational composition.
        try:
            if g_dev["fil"].null_filterwheel == False:
                if imtype in ['bias','dark'] or a_dark_exposure:
                    requested_filter_name = 'dk'
                    #NB NB not here, but we could index the perseus to get the camera
                    #more out of the beam.

                elif imtype in ['pointing'] and self.config["camera"][self.name]["settings"]['is_osc']:
                    requested_filter_name = 'lum'
                else:
                    requested_filter_name = str(
                        optional_params.get(
                            "filter",
                            self.config["filter_wheel"]["filter_wheel1"]["settings"][
                                "default_filter"
                            ],
                        )
                    )

                # Check if filter needs changing, if so, change.
                self.current_filter= g_dev['fil'].filter_selected
                if not self.current_filter == requested_filter_name:
                    try:
                        self.current_filter, filt_pointer, filter_offset = g_dev["fil"].set_name_command(
                            {"filter": requested_filter_name}, {}
                        )

                        self.current_offset = filter_offset

                    except:
                        plog ("Failed to change filter! Cancelling exposure.")
                        plog(traceback.format_exc())
                        self.running_an_exposure_set = False
                        return

                if self.current_filter == "none" or self.current_filter == None :
                    plog("skipping exposure as no adequate filter match found")
                    g_dev["obs"].send_to_user("Skipping Exposure as no adequate filter found for requested observation")
                    self.running_an_exposure_set = False
                    return

                self.current_filter = g_dev['fil'].filter_selected
            else:
                self.current_filter = self.config["filter_wheel"]["filter_wheel1"]["name"]
        except Exception as e:
            plog("Camera filter setup:  ", e)
            plog(traceback.format_exc())

        this_exposure_filter = self.current_filter
        if g_dev["fil"].null_filterwheel == False:
            exposure_filter_offset = self.current_offset
        else:
            exposure_filter_offset = 0

         # Always check rotator just before exposure  The Rot jitters wehn parked so
         # this give rot moving report during bia darks
        rot_report=0
        if g_dev['rot']!=None:
            if not g_dev['mnt'].rapid_park_indicator and not g_dev['obs'].rotator_has_been_checked_since_last_slew:
                g_dev['obs'].rotator_has_been_checked_since_last_slew = True
                while g_dev['rot'].rotator.IsMoving:
                        if rot_report == 0 and (imtype not in ['bias', 'dark'] or a_dark_exposure):
                            plog("Waiting for camera rotator to catch up. ")
                            g_dev["obs"].send_to_user("Waiting for camera rotator to catch up before exposing.")

                            rot_report=1
                        time.sleep(0.2)
                        if g_dev["obs"].stop_all_activity:
                            Nsmartstack=1
                            sskcounter=2
                            plog('stop_all_activity cancelling camera exposure')
                            self.running_an_exposure_set = False
                            return

        num_retries = 0
        incoming_exposure_time=exposure_time
        g_dev['obs'].request_scan_requests()
        if g_dev['seq'].blockend != None:
            g_dev['obs'].request_update_calendar_blocks()
        for seq in range(count):



            # SEQ is the outer repeat loop and takes count images; those individual exposures are wrapped in a
            # retry-3-times framework with an additional timeout included in it.

            g_dev["obs"].request_update_status()

            ## Vital Check : Has end of observing occured???
            ## Need to do this, SRO kept taking shots til midday without this
            if imtype.lower() in ["light"] or imtype.lower() in ["expose"]:
                if not g_dev['obs'].scope_in_manual_mode and g_dev['events']['Observing Ends'] < ephem.Date(ephem.now()+ (exposure_time *ephem.second)):
                    plog ("Sorry, exposures are outside of night time.")
                    self.running_an_exposure_set = False
                    return 'outsideofnighttime'
                if g_dev['events']['Sun Set'] > g_dev['events']['End Eve Sky Flats']:
                    if not g_dev['obs'].scope_in_manual_mode and not (g_dev['events']['Sun Set'] < ephem.Date(ephem.now()+ (exposure_time *ephem.second))):
                        plog ("Sorry, exposures are outside of night time.")
                        self.running_an_exposure_set = False
                        return 'outsideofnighttime'
                if g_dev['events']['Sun Set'] < g_dev['events']['End Eve Sky Flats']:
                    if not g_dev['obs'].scope_in_manual_mode and not (g_dev['events']['End Eve Sky Flats'] < ephem.Date(ephem.now()+ (exposure_time *ephem.second))):
                        plog ("Sorry, exposures are outside of night time.")
                        self.running_an_exposure_set = False
                        return 'outsideofnighttime'

            self.pre_mnt = []
            self.pre_rot = []
            self.pre_foc = []
            self.pre_ocn = []

            # Within each count - which is a single requested exposure, IF it is a smartstack
            # Then we divide each count up into individual smartstack exposures.
            ssBaseExp=self.config["camera"][self.name]["settings"]['smart_stack_exposure_time']
            ssExp=self.config["camera"][self.name]["settings"]['smart_stack_exposure_time']
            ssNBmult=self.config["camera"][self.name]["settings"]['smart_stack_exposure_NB_multiplier']
            dark_exp_time = self.config['camera']['camera_1_1']['settings']['dark_exposure']

            if g_dev["fil"].null_filterwheel == False:
                if self.current_filter.lower() in ['ha', 'o3', 's2', 'n2', 'y', 'up', 'u']:
                    ssExp = ssExp * ssNBmult # For narrowband and low throughput filters, increase base exposure time.
                #
            if not imtype.lower() in ["light", "expose"]:
                Nsmartstack=1
                SmartStackID='no'
                smartstackinfo='no'
                exposure_time=incoming_exposure_time

            elif (self.smartstack == 'yes' or self.smartstack == True) and (incoming_exposure_time > ssExp):
                Nsmartstack=np.ceil(incoming_exposure_time / ssExp)
                exposure_time=ssExp
                SmartStackID=(datetime.datetime.now().strftime("%d%m%y%H%M%S"))
                if self.current_filter.lower() in ['ha', 'o3', 's2', 'n2', 'y', 'up', 'u'] :
                    smartstackinfo='narrowband'
                else:
                    smartstackinfo='broadband'
            else:
                Nsmartstack=1
                SmartStackID='no'
                smartstackinfo='no'
                exposure_time=incoming_exposure_time

            # Create a unique yet arbitrary code for the token
            real_time_token=g_dev['name'] + '_' + self.alias + '_' + g_dev["day"] + '_' + self.current_filter.lower() + '_' + smartstackinfo + '_' + str(ssBaseExp) + "_" + str( ssBaseExp * ssNBmult) + '_' + str(dark_exp_time) + '_' + str(datetime.datetime.now()).replace(' ','').replace('-','').replace(':','').replace('.','')
            real_time_files=[]

            self.retry_camera = 1
            self.retry_camera_start_time = time.time()

            if Nsmartstack > 1 :
                self.currently_in_smartstack_loop=True
                self.initial_smartstack_ra= g_dev['mnt'].return_right_ascension()
                self.initial_smartstack_dec= g_dev['mnt'].return_declination()
            else:
                self.initial_smartstack_ra= None
                self.initial_smartstack_dec= None
                self.currently_in_smartstack_loop=False

            #Repeat camera acquisition loop to collect all smartstacks necessary
            #The variable Nsmartstacks defaults to 1 - e.g. normal functioning
            #When a smartstack is not requested.
            for sskcounter in range(int(Nsmartstack)):
                pre_exposure_overhead_timer=time.time()
                # If the pier just flipped, trigger a recentering exposure.
                #if not g_dev['mnt'].rapid_park_indicator:# and not (g_dev['events']['Civil Dusk'] < ephem.now() < g_dev['events']['Civil Dawn']):
                if not g_dev['obs'].mountless_operation:
                    if not g_dev['mnt'].rapid_park_indicator:# and (g_dev['events']['Civil Dusk'] < ephem.now() < g_dev['events']['Civil Dawn']):
                        #if not (g_dev['mnt'].previous_pier_side==g_dev['mnt'].rapid_pier_indicator) :
                        #self.wait_for_slew(wait_after_slew=False)
                        if g_dev['mnt'].pier_flip_detected==True and not g_dev['obs'].auto_centering_off:
                            plog ("PIERFLIP DETECTED, RECENTERING.")
                            g_dev["obs"].send_to_user("Pier Flip detected, recentering.")
                            g_dev['obs'].pointing_recentering_requested_by_platesolve_thread = True
                            g_dev['obs'].pointing_correction_request_time = time.time()
                            g_dev['obs'].pointing_correction_request_ra = g_dev["mnt"].last_ra_requested
                            g_dev['obs'].pointing_correction_request_dec = g_dev["mnt"].last_dec_requested
                            g_dev['obs'].pointing_correction_request_ra_err = 0
                            g_dev['obs'].pointing_correction_request_dec_err = 0
                            g_dev['obs'].check_platesolve_and_nudge(no_confirmation=False)
                            Nsmartstack=1
                            sskcounter=2
                            self.currently_in_smartstack_loop=False
                            break
                        else:
                            pass

                    if g_dev['obs'].pointing_recentering_requested_by_platesolve_thread:
                        #plog ("Major shift detected, recentering.")
                        g_dev['obs'].check_platesolve_and_nudge()

                self.tempStartupExposureTime=time.time()

                if Nsmartstack > 1 :
                    plog ("Smartstack " + str(sskcounter+1) + " out of " + str(Nsmartstack))
                    g_dev["obs"].request_update_status()

                self.retry_camera = 1
                self.retry_camera_start_time = time.time()
                while self.retry_camera > 0:
                    if g_dev["obs"].stop_all_activity:
                        Nsmartstack=1
                        sskcounter=2
                        # if expresult != None and expresult != {}:
                        #     if expresult["stopped"] is True:
                        g_dev["obs"].stop_all_activity = False
                        plog("Camera retry loop stopped by Cancel Exposure")
                        self.running_an_exposure_set = False
                        #plog ("stop_all_activity cancelling out of camera exposure")
                        self.currently_in_smartstack_loop=False
                        self.write_out_realtimefiles_token_to_disk(real_time_token,real_time_files)
                        return

                    # Check that the block isn't ending during normal observing time (don't check while biasing, flats etc.)
                    if g_dev['seq'].blockend != None: # Only do this check if a block end was provided.

                    # Check that the exposure doesn't go over the end of a block
                        endOfExposure = datetime.datetime.utcnow() + datetime.timedelta(seconds=exposure_time)
                        now_date_timeZ = endOfExposure.isoformat().split('.')[0] +'Z'
                        blockended = now_date_timeZ  >= g_dev['seq'].blockend

                        if blockended or ephem.Date(ephem.now()+ (exposure_time *ephem.second)) >= \
                            g_dev['events']['End Morn Bias Dark']:
                            plog ("Exposure overlays the end of a block or the end of observing. Skipping Exposure.")
                            plog ("And Cancelling SmartStacks.")
                            Nsmartstack=1
                            sskcounter=2
                            self.running_an_exposure_set = False
                            self.currently_in_smartstack_loop=False
                            self.write_out_realtimefiles_token_to_disk(real_time_token,real_time_files)
                            return 'blockend'

                    # Check that the calendar event that is running the exposure
                    # Hasn't completed already
                    # Check whether calendar entry is still existant.
                    # If not, stop running block
                    if not calendar_event_id == None:
                        foundcalendar=False
                        for tempblock in g_dev['seq'].blocks:
                            try:
                                if tempblock['event_id'] == calendar_event_id :
                                    foundcalendar=True
                                    g_dev['seq'].blockend=tempblock['end']
                            except:
                                plog("glitch in calendar finder")
                                plog(str(tempblock))
                        now_date_timeZ = datetime.datetime.utcnow().isoformat().split('.')[0] +'Z'
                        if foundcalendar == False or now_date_timeZ >= g_dev['seq'].blockend:
                            plog ("could not find calendar entry, cancelling out of block.")
                            plog ("And Cancelling SmartStacks.")
                            Nsmartstack=1
                            sskcounter=2
                            self.currently_in_smartstack_loop=False
                            self.write_out_realtimefiles_token_to_disk(real_time_token,real_time_files)
                            self.running_an_exposure_set = False
                            return 'calendarend'


                    if not g_dev['obs'].assume_roof_open and not g_dev['obs'].scope_in_manual_mode and 'Closed' in g_dev['obs'].enc_status['shutter_status'] and imtype not in ['bias', 'dark'] and not a_dark_exposure:

                        plog("Roof shut, exposures cancelled.")
                        g_dev["obs"].send_to_user("Roof shut, exposures cancelled.")

                        self.open_and_enabled_to_observe = False
                        if not g_dev['seq'].morn_bias_dark_latch and not g_dev['seq'].bias_dark_latch:
                            g_dev['obs'].cancel_all_activity()  #NB Kills bias dark
                        if not g_dev['mnt'].rapid_park_indicator:
                            if g_dev['mnt'].home_before_park:
                                g_dev['mnt'].home_command()
                            g_dev['mnt'].park_command()
                        plog ("And Cancelling SmartStacks.")
                        Nsmartstack=1
                        sskcounter=2
                        self.currently_in_smartstack_loop=False
                        self.write_out_realtimefiles_token_to_disk(real_time_token,real_time_files)
                        self.running_an_exposure_set = False
                        return 'roofshut'


                    try:
                        if self.maxim or self.ascom or self.theskyx or self.qhydirect:

                            ldr_handle_time = None
                            ldr_handle_high_time = None  #  This is not maxim-specific

                            if self.has_darkslide and bias_dark_or_light_type_frame == 'light':
                                if self.darkslide_state != 'Open':
                                    if self.darkslide_type=='COM':
                                        if not self.darkslide_instance.openDarkslide():
                                            self.currently_in_smartstack_loop=False
                                            self.write_out_realtimefiles_token_to_disk(real_time_token,real_time_files)
                                            self.running_an_exposure_set = False
                                            plog ("Darkslide Failed. Cancelling exposure")
                                            return 'darkslidefail'
                                    elif self.darkslide_type=='ASCOM_FLI_SHUTTER':
                                        self.camera.Action('SetShutter', 'open')
                                    self.darkslide_open = True
                                    self.darkslide_state = 'Open'
                            elif self.has_darkslide and (bias_dark_or_light_type_frame == 'bias' or bias_dark_or_light_type_frame == 'dark'):
                                if self.darkslide_state != 'Closed':
                                    if self.darkslide_type=='COM':
                                        if not self.darkslide_instance.closeDarkslide():
                                            self.currently_in_smartstack_loop=False
                                            self.write_out_realtimefiles_token_to_disk(real_time_token,real_time_files)
                                            self.running_an_exposure_set = False
                                            plog ("Darkslide Failed. Cancelling exposure")
                                            return 'darkslidefail'
                                        # self.darkslide_instance.closeDarkslide()
                                    elif self.darkslide_type=='ASCOM_FLI_SHUTTER':
                                        self.camera.Action('SetShutter', 'close')

                                    self.darkslide_open = False
                                    self.darkslide_state = 'Closed'

                            # Good spot to check if we need to nudge the telescope

                            g_dev['obs'].check_platesolve_and_nudge()
                            g_dev['obs'].time_of_last_exposure = time.time()

                            observer_user_name = user_name

                            try:
                                self.user_id = user_id
                                if self.user_id != self.last_user_id:
                                    self.last_user_id = self.user_id
                                observer_user_id= self.user_id
                            except:
                                observer_user_id= 'Tobor'
                                plog("Failed user_id")

                            self.current_exposure_time=exposure_time

                            # Always check rotator just before exposure  The Rot jitters wehn parked so
                            if not g_dev['obs'].mountless_operation:
                                rot_report=0
                                if g_dev['rot']!=None:
                                    if not g_dev['mnt'].rapid_park_indicator and not g_dev['obs'].rotator_has_been_checked_since_last_slew:
                                        g_dev['obs'].rotator_has_been_checked_since_last_slew = True
                                        while g_dev['rot'].rotator.IsMoving:    #This signal fibrulates!
                                            #if g_dev['rot'].rotator.IsMoving:
                                             if rot_report == 0 :
                                                 plog("Waiting for camera rotator to catch up. ")
                                                 g_dev["obs"].send_to_user("Waiting for instrument rotator to catch up before exposing.")

                                                 rot_report=1
                                             time.sleep(0.2)
                                             if g_dev["obs"].stop_all_activity:
                                                 Nsmartstack=1
                                                 sskcounter=2
                                                 plog ("stop_all_activity cancelling out of camera exposure")
                                                 self.currently_in_smartstack_loop=False
                                                 self.write_out_realtimefiles_token_to_disk(real_time_token,real_time_files)
                                                 self.running_an_exposure_set = False
                                                 return

                            if (bias_dark_or_light_type_frame in ["bias", "dark"] or 'flat' in frame_type or a_dark_exposure) and not manually_requested_calibration:

                                # Check that the temperature is ok before accepting
                                current_camera_temperature, cur_humidity, cur_pressure = (g_dev['cam']._temperature())
                                current_camera_temperature = float(current_camera_temperature)
                                if abs(float(current_camera_temperature) - float(g_dev['cam'].setpoint)) > self.temp_tolerance:
                                    plog ("temperature out of +/- range for calibrations ("+ str(current_camera_temperature)+"), NOT attempting calibration frame")
                                    g_dev['obs'].camera_sufficiently_cooled_for_calibrations = False
                                    expresult = {}
                                    expresult["error"] = True
                                    expresult["patch"] = None
                                    self.running_an_exposure_set = False
                                    self.currently_in_smartstack_loop=False
                                    self.write_out_realtimefiles_token_to_disk(real_time_token,real_time_files)
                                    return expresult

                                else:
                                    g_dev['obs'].camera_sufficiently_cooled_for_calibrations = True

                            self.wait_for_slew()

                            # Check there hasn't been a cancel sent through
                            if g_dev["obs"].stop_all_activity:
                                plog ("stop_all_activity cancelling out of camera exposure")
                                Nsmartstack=1
                                sskcounter=2
                                self.currently_in_smartstack_loop=False
                                self.write_out_realtimefiles_token_to_disk(real_time_token,real_time_files)
                                self.running_an_exposure_set = False
                                return 'cancelled'

                            if not g_dev['obs'].mountless_operation and not g_dev['mnt'].rapid_park_indicator:
                                #self.wait_for_slew(wait_after_slew=False)
                                if g_dev['mnt'].pier_flip_detected==True:
                                    plog("Detected a pier flip just before exposure!")
                                    g_dev["obs"].send_to_user("Pier Flip detected, recentering.")
                                    g_dev['obs'].pointing_recentering_requested_by_platesolve_thread = True
                                    g_dev['obs'].pointing_correction_request_time = time.time()
                                    g_dev['obs'].pointing_correction_request_ra = g_dev["mnt"].last_ra_requested
                                    g_dev['obs'].pointing_correction_request_dec = g_dev["mnt"].last_dec_requested
                                    g_dev['obs'].pointing_correction_request_ra_err = 0
                                    g_dev['obs'].pointing_correction_request_dec_err = 0
                                    g_dev['obs'].check_platesolve_and_nudge(no_confirmation=False)
                                    Nsmartstack=1
                                    sskcounter=2
                                    self.currently_in_smartstack_loop=False
                                    break

                            if imtype in ['bias','dark'] or a_dark_exposure:
                                # Artifical wait time for bias and dark
                                # calibrations to allow pixels to cool
                                time.sleep(1)

                            if not imtype in ['bias','dark'] and not a_dark_exposure and not frame_type[-4:] == "flat" and not g_dev['obs'].scope_in_manual_mode:

                                if g_dev['events']['Morn Sky Flats'] < g_dev['events']['Sun Rise']:
                                    last_time = g_dev['events']['Morn Sky Flats']
                                else:
                                    last_time = g_dev['events']['Sun Rise']

                                if last_time < ephem.Date(ephem.now()):
                                    plog("Observing has ended for the evening, cancelling out of exposures.")
                                    g_dev["obs"].send_to_user("Observing has ended for the evening, cancelling out of exposures.")
                                    Nsmartstack=1
                                    sskcounter=2
                                    self.currently_in_smartstack_loop=False
                                    break

                            # Sort out if it is a substack
                            # If request actually requested a substack
                            # print (self.substacker)
                            if self.substacker:
                                self.substacker=False
                                broadband_ss_biasdark_exp_time = self.config['camera']['camera_1_1']['settings']['smart_stack_exposure_time']
                                narrowband_ss_biasdark_exp_time = broadband_ss_biasdark_exp_time * self.config['camera']['camera_1_1']['settings']['smart_stack_exposure_NB_multiplier']
                                if self.config['camera']['camera_1_1']['settings']['substack']:
                                    if not imtype in ['bias','dark'] and not a_dark_exposure and not frame_type[-4:] == "flat" and not frame_type=='pointing':
                                        if exposure_time % 10 == 0 and exposure_time >= 30 and exposure_time < 1.25 * narrowband_ss_biasdark_exp_time:
                                            self.substacker=True

                            # If it is meant to be a substacker image
                            # Make sure there is actually a bias, dark, flat and bpm
                            # otherwise a substack is pointless.
                            if self.substacker:
                                self.substacker=False
                                # Must have a biasdark
                                if 'tensec_exposure_biasdark' in self.darkFiles:
                                    if this_exposure_filter.lower() + '_bin1' in self.flatFiles:
                                        if '1' in self.bpmFiles:
                                            self.substacker=True
                                        else:
                                            plog ("Could not engage substacking as the bad pixel mask is missing")
                                    else:
                                        plog ("Could not engage substacking as the filter requested has no flat")
                                else:
                                    plog ("Could not engage substacking as the appropriate biasdark")

                            # print (self.substacker)
                            # if not self.substacker:
                            #     breakpoint()

                            # Adjust pointing exposure time relative to known focus
                            if not g_dev['seq'].focussing and frame_type=='pointing':
                                try:
                                    last_fwhm=g_dev['obs'].fwhmresult["FWHM"]

                                    if last_fwhm > 4.0:
                                        exposure_time=exposure_time * 4
                                    elif last_fwhm > 3:
                                        exposure_time=exposure_time * 3
                                    elif last_fwhm > 2.5:
                                        exposure_time=exposure_time * 2
                                    elif last_fwhm > 2.0:
                                        exposure_time=exposure_time * 1.5
                                except:
                                    plog ("can't adjust exposure time for pointing if no previous focus known")

                            if g_dev["fil"].null_filterwheel == False:
                                while g_dev['fil'].filter_changing:
                                    time.sleep(0.05)

                            g_dev['foc'].adjust_focus()

                            reporty=0
                            while g_dev['foc'].focuser_is_moving:
                                if reporty==0:
                                    reporty=1
                                time.sleep(0.05)

                            # For some focusers, there is a non-trivial vibration time to
                            # wait until the mirror settles down before exposure
                            # that isn't even caught in the focuser threads.
                            # So if it has moved, as indicated by reporty
                            # Then there is a further check before moving on
                            if reporty==1:
                                tempfocposition=g_dev['foc'].get_position_actual()
                                while True:
                                    time.sleep(0.2)
                                    nowfocposition=g_dev['foc'].get_position_actual()
                                    if tempfocposition==nowfocposition:
                                        break
                                    else:
                                        plog("Detecting focuser still changing.")
                                        tempfocposition=copy.deepcopy(nowfocposition)


                            # Initialise this variable here
                            self.substacker_filenames=[]

                            start_time_of_observation=time.time()
                            #plog ("Pre-exposure overhead: " + str(time.time()- pre_exposure_overhead_timer))
                            #plog ("Time between last start time and this start time: " + str(time.time()- self.start_time_of_observation))
                            self.start_time_of_observation=time.time()
                            self.shutter_open = True
                            self._expose(exposure_time, bias_dark_or_light_type_frame)
                            self.end_of_last_exposure_time=time.time()

                            # After sending the exposure command, the camera is exposing
                            # So commands placed here are essentially "cost-free" in terms of overhead.
                            # As long as they don't take longer than the actual exposure time

                            # Make sure the latest mount_coordinates are updated. HYPER-IMPORTANT!
                            # But not so important if you aren't platesovling - e.g. short exposures
                            # where time is of the essence and we aren't platesolving anyway
                            googtime=time.time()
                            if not g_dev['obs'].mountless_operation:
                                if exposure_time >= 1:
                                    ra_at_time_of_exposure , dec_at_time_of_exposure = g_dev["mnt"].get_mount_coordinates_after_next_update()
                                else:
                                    ra_at_time_of_exposure = g_dev["mnt"].current_icrs_ra
                                    dec_at_time_of_exposure = g_dev["mnt"].current_icrs_dec
                            else:
                                ra_at_time_of_exposure = 99.9
                                dec_at_time_of_exposure = 99.9

                            if not g_dev['obs'].mountless_operation:
                                airmass = round(g_dev['mnt'].airmass, 4)

                                airmass_of_observation = airmass
                                g_dev["airmass"] = float(airmass_of_observation)

                                azimuth_of_observation = g_dev['mnt'].az
                                altitude_of_observation = g_dev['mnt'].alt
                            else:
                                airmass_of_observation = 99.9

                                azimuth_of_observation = 99.9
                                altitude_of_observation = 99.9

                            # The values above are where the mount thinks it is pointing.
                            # We also need where it IS pointing, which we can't know ahead of time
                            # exactly... although we do know we center on the requested RA and DEC
                            # pretty closely, so we can use that. Thats close enough for our
                            # uses in the site code. The pipeline replaces the RA and DEC
                            # with thorough platesolved versions later on.
                            corrected_ra_for_header=g_dev["mnt"].last_ra_requested
                            corrected_dec_for_header=g_dev["mnt"].last_dec_requested

                        else:
                            plog("Something terribly wrong, driver not recognized.!")
                            expresult = {}
                            expresult["error"] = True
                            self.running_an_exposure_set = False
                            self.shutter_open=False
                            self.currently_in_smartstack_loop=False
                            self.write_out_realtimefiles_token_to_disk(real_time_token,real_time_files)
                            return expresult

                        self.pre_mnt = []
                        self.pre_rot = []
                        self.pre_foc = []
                        self.pre_ocn = []
                        try:
                            g_dev["foc"].get_quick_status(self.pre_foc)
                            try:
                                g_dev["rot"].get_quick_status(self.pre_rot)
                            except:
                                pass
                        except:
                            plog ("couldn't grab quick status focus")

                        if not g_dev['obs'].mountless_operation:
                            g_dev["mnt"].get_rapid_exposure_status(
                                self.pre_mnt
                            )


                        # We call below to keep this subroutine a reasonable length, Basically still in Phase 2

                        expresult = self.finish_exposure(
                            exposure_time,
                            frame_type,
                            count - seq,
                            gather_status,
                            do_sep,
                            no_AWS,
                            None,
                            None,
                            quick=quick,
                            low=ldr_handle_time,
                            high=ldr_handle_high_time,
                            script=self.script,
                            opt=opt,
                            solve_it=solve_it,
                            smartstackid=SmartStackID,
                            #longstackid=LongStackID,
                            sskcounter=sskcounter,
                            Nsmartstack=Nsmartstack,
                            this_exposure_filter=this_exposure_filter,
                            start_time_of_observation=start_time_of_observation,
                            exposure_filter_offset=exposure_filter_offset,
                            ra_at_time_of_exposure=ra_at_time_of_exposure,
                            dec_at_time_of_exposure=dec_at_time_of_exposure,
                            observer_user_name=observer_user_name,
                            observer_user_id=observer_user_id,
                            airmass_of_observation=airmass_of_observation,
                            azimuth_of_observation = azimuth_of_observation,
                            altitude_of_observation = altitude_of_observation,
                            manually_requested_calibration=manually_requested_calibration,
                            zoom_factor=self.zoom_factor,
                            useastrometrynet=useastrometrynet,
                            a_dark_exposure=a_dark_exposure,
                            substack=self.substacker,
                            corrected_ra_for_header=corrected_ra_for_header,
                            corrected_dec_for_header=corrected_dec_for_header
                        )  # NB all these parameters are crazy!

                        self.retry_camera = 0
                        if not frame_type[-4:] == "flat" and not frame_type.lower() in ["bias", "dark"] and not a_dark_exposure and not frame_type.lower()=='focus' and not frame_type=='pointing':
                            try:
                                real_time_files.append(str(expresult["real_time_filename"]))
                            except:
                                print ("Did not include real time filename due to exposure cancelling (probably)")
                        break
                    except Exception as e:
                        plog("Exception in camera retry loop:  ", e)
                        plog(traceback.format_exc())
                        self.retry_camera -= 1
                        num_retries += 1
                        self.shutter_open=False
                        continue
            self.currently_in_smartstack_loop=False


        # If the pier just flipped, trigger a recentering exposure.
        # This is here because a single exposure may have a flip in it, hence
        # we check here.
        if not g_dev['obs'].mountless_operation:
            if not g_dev['mnt'].rapid_park_indicator: # and (g_dev['events']['Civil Dusk'] < ephem.now() < g_dev['events']['Civil Dawn']):
                #self.wait_for_slew(wait_after_slew=False)
                #if not (g_dev['mnt'].previous_pier_side==g_dev['mnt'].rapid_pier_indicator) :
                if g_dev['mnt'].pier_flip_detected == True  and not g_dev['obs'].auto_centering_off:
                    breakpoint()
                    plog ("PIERFLIP DETECTED, RECENTERING.")
                    g_dev["obs"].send_to_user("Pier Flip detected, recentering.")
                    g_dev['obs'].pointing_recentering_requested_by_platesolve_thread = True
                    g_dev['obs'].pointing_correction_request_time = time.time()
                    g_dev['obs'].pointing_correction_request_ra = g_dev["mnt"].last_ra_requested
                    g_dev['obs'].pointing_correction_request_dec = g_dev["mnt"].last_dec_requested
                    g_dev['obs'].pointing_correction_request_ra_err = 0
                    g_dev['obs'].pointing_correction_request_dec_err = 0
                    g_dev['obs'].check_platesolve_and_nudge(no_confirmation=False)
                else:
                    pass

        self.write_out_realtimefiles_token_to_disk(real_time_token,real_time_files)

        #  This is the loop point for the seq count loop
        self.currently_in_smartstack_loop=False
        # trap missing expresult (e.g. cancelled exposures etc.)
        if not 'expresult' in locals():
            expresult = 'error'
        self.running_an_exposure_set = False
        self.shutter_open=False
        return expresult

    def write_out_realtimefiles_token_to_disk(self,token_name,real_time_files):

        if self.config['save_raws_to_pipe_folder_for_nightly_processing']:
            if len(real_time_files) > 0:
                pipetokenfolder = self.config['pipe_archive_folder_path'] +'/tokens'
                if not os.path.exists(self.config['pipe_archive_folder_path'] +'/tokens'):
                    os.makedirs(self.config['pipe_archive_folder_path'] +'/tokens')
                with open(pipetokenfolder + "/" + token_name, 'w') as f:
                    json.dump(real_time_files, f, indent=2)

    def stop_command(self, required_params, optional_params):
        """Stop the current exposure and return the camera to Idle state."""
        self._stop_expose()
        g_dev['cam'].expresult = {}
        g_dev['cam'].expresult["stopped"] = True
        self.running_an_exposure_set = False
        self.shutter_open=False
        self.exposure_halted = True

    def finish_exposure(
        self,
        exposure_time,
        frame_type,
        counter,
        seq,
        gather_status=True,
        do_sep=False,
        no_AWS=False,
        start_x=None,
        start_y=None,
        quick=False,
        low=0,
        high=0,
        script="False",
        opt=None,
        solve_it=False,
        smartstackid='no',
        sskcounter=0,
        Nsmartstack=1,
        this_exposure_filter=None,
        start_time_of_observation=None,
        exposure_filter_offset=None,
        ra_at_time_of_exposure=None,
        dec_at_time_of_exposure=None,
        observer_user_name=None,
        observer_user_id=None,
        airmass_of_observation=None,
        azimuth_of_observation=None,
        altitude_of_observation=None,
        manually_requested_calibration=False,
        zoom_factor=False,
        useastrometrynet=False,
        a_dark_exposure=False,
        substack=False,
        corrected_ra_for_header=0.0,
        corrected_dec_for_header=0.0

    ):

        plog(
            "Exposure Started:  " + str(exposure_time) + "s ",
            frame_type
        )

        try:
            if opt["object_name"] == '':
                opt["object_name"] = 'Unknown'
        except:
            opt["object_name"] = 'Unknown'


        try:
            opt["object_name"]
        except:
            opt["object_name"] = 'Unknown'

        try:
            filter_ui_info=opt['filter']
        except:
            filter_ui_info='filterless'

        if frame_type in (

            "dark",
            "bias") or a_dark_exposure:
            g_dev["obs"].send_to_user(
                "Starting "
                + str(exposure_time)
                + "s "
                + str(frame_type)
                + " calibration exposure.",
                p_level="INFO",
            )
        elif frame_type in (
            "flat",
            "screenflat",
            "skyflat") :
            g_dev["obs"].send_to_user(
                "Taking "
                + str(exposure_time)
                + "s "
                + " flat exposure.",
                p_level="INFO",
            )

        elif frame_type in ("focus", "auto_focus"):
            g_dev["obs"].send_to_user(
                "Starting "
                + str(exposure_time)
                + "s "
                + str(frame_type)
                + "  exposure.",
                p_level="INFO",
            )
        elif frame_type in ("pointing"):
            g_dev["obs"].send_to_user(
                "Starting "
                + str(exposure_time)
                + "s "
                + str(frame_type)
                + "  exposure.",
                p_level="INFO",
            )

        elif Nsmartstack > 1 and self.current_filter.lower() in ['ha', 'hac', 'o3', 's2', 'n2', 'hb', 'hbc', 'hd', 'hga', 'cr']:  #, 'y', 'up', 'u']:
            plog ("Starting narrowband " +str(exposure_time) + "s smartstack " + str(sskcounter+1) + " out of " + str(int(Nsmartstack)) + " of "
            + str(opt["object_name"])
            + " by user: " + str(observer_user_name))
            g_dev["obs"].send_to_user ("Starting narrowband " +str(exposure_time) + "s smartstack " + str(sskcounter+1) + " out of " + str(int(Nsmartstack)) + " by user: " + str(observer_user_name))
        elif Nsmartstack > 1 :
            plog ("Starting broadband " +str(exposure_time) + "s smartstack " + str(sskcounter+1) + " out of " + str(int(Nsmartstack)) + " of "
            + str(opt["object_name"])
            + " by user: " + str(observer_user_name))
            g_dev["obs"].send_to_user ("Starting broadband " +str(exposure_time) + "s smartstack " + str(sskcounter+1) + " out of " + str(int(Nsmartstack)) + " by user: " + str(observer_user_name))
        else:
            if "object_name" in opt:
                g_dev["obs"].send_to_user(
                    "Starting "
                    + str(exposure_time)
                    + "s " + str(filter_ui_info) + " exposure of "
                    + str(opt["object_name"])
                    + " by user: "
                    + str(observer_user_name) + '. ' + str(int(opt['count']) - int(counter) + 1) + " of " + str(opt['count']),
                    p_level="INFO",
                )

        count=int(opt['count'])

        self.status_time = time.time() + 10
        self.post_mnt = []
        self.post_rot = []
        self.post_foc = []
        self.post_ocn = []
        counter = 0


        if substack:
            # It takes time to do the median stack... add in a bit of an empirical overhead
            # We also have to factor in all the readout times unlike a single exposure
            # As the readouts are all done in the substack thread.
            #stacking_overhead= 0.0005*pow(exposure_time,2) + 0.0334*exposure_time
            if self.current_filter.lower() in ['ha', 'hac', 'o3', 's2', 'n2', 'hb', 'hbc', 'hd', 'hga', 'cr']:  #, 'y', 'up', 'u']
                cycle_time=exposure_time + ((exposure_time / 30))*self.readout_time# + stacking_overhead
            else:
                cycle_time=exposure_time + ((exposure_time / 10))*self.readout_time# + stacking_overhead

            self.completion_time = start_time_of_observation + cycle_time

        # For file-based readouts, we need to factor in the readout time
        # and wait for that as well as the exposure time.
        # Currently this is just theskyx... probably also ascom and maxim but we don't use either of them anymore
        elif self.theskyx:
            cycle_time=(0.75*self.readout_time)+exposure_time # We have a 25% buffer so that it can record faster readout times.
            self.completion_time = start_time_of_observation + cycle_time
        # Otherwise just wait for the exposure_time to end
        # Because the readout time occurs in the image aquisition function
        else:
            cycle_time=exposure_time
            self.completion_time = start_time_of_observation + cycle_time

        expresult = {"error": False}
        quartileExposureReport = 0
        self.plog_exposure_time_counter_timer=time.time() -3.0

        exposure_scan_request_timer=time.time() - 8
        g_dev["obs"].exposure_halted_indicator =False

        # This command takes 0.1s to do, so happens just during the start of exposures
        g_dev['cam'].tempccdtemp, g_dev['cam'].ccd_humidity, g_dev['cam'].ccd_pressure = (g_dev['cam']._temperature())

        block_and_focus_check_done=False

        if exposure_time <= 5.0:
            g_dev['obs'].request_scan_requests()
            if g_dev['seq'].blockend != None:
                g_dev['obs'].request_update_calendar_blocks()
            try:
                focus_position=g_dev['foc'].current_focus_position
            except:
                pass
            block_and_focus_check_done=True

        #pointingfocus_masterdark_done=False
        check_nudge_after_shutter_closed=False

        if frame_type[-5:] in ["focus", "probe", "ental"]:
            focus_image = True
        else:
            focus_image = False

        broadband_ss_biasdark_exp_time = self.config['camera']['camera_1_1']['settings']['smart_stack_exposure_time']
        narrowband_ss_biasdark_exp_time = broadband_ss_biasdark_exp_time * self.config['camera']['camera_1_1']['settings']['smart_stack_exposure_NB_multiplier']
        dark_exp_time = self.config['camera']['camera_1_1']['settings']['dark_exposure']

        #spun_up_subprocesses=False


        ################################################# SETTING UP COMMON THINGS FOR ALL THREADS AND HEADERS.
        ################################################# Nothing slow goes here if can be helped.

        #readout_estimate = copy.deepcopy(self.readout_estimate)
        # If there isn't an estimated readout time shelf yet, use this first one as the estimate to begin with.
        # if self.readout_time==0:
        #     self.readout_time=copy.deepcopy(readout_estimate)

        if not g_dev['obs'].mountless_operation:
            #avg_mnt = g_dev["mnt"].get_average_status(self.pre_mnt, self.post_mnt)
            avg_mnt = g_dev["mnt"].get_average_status(self.pre_mnt, self.pre_mnt)
            #avg_mnt = self.pre_mnt
        else:
            avg_mnt = None

        try:
            #avg_foc = g_dev["foc"].get_average_status(self.pre_foc, self.post_foc)
            avg_foc = g_dev["foc"].get_average_status(self.pre_foc, self.pre_foc)
            #avg_foc = self.pre_foc
        except:
            pass


        try:
            # avg_rot = g_dev["rot"].get_average_status(
            #     self.pre_rot, self.post_rot
            # )
            avg_rot = g_dev["rot"].get_average_status(
                self.pre_rot, self.pre_rot
            )
            # avg_rot=self.pre_rot
        except:
            avg_rot = None

        object_name='Unknown'
        object_specf='no'

        if "object_name" in opt:
            if (
                opt["object_name"] != "Unspecified"
                and opt["object_name"] != ""
            ):
                object_name = opt["object_name"]
                object_specf = "yes"
        elif (
            g_dev["mnt"].object != "Unspecified"
            or g_dev["mnt"].object != "empty"
        ):
            object_name = (g_dev["mnt"].object, "Object name")
            object_specf = "yes"
        else:
            RAtemp = g_dev["mnt"].current_icrs_ra
            DECtemp = g_dev["mnt"].current_icrs_dec
            RAstring = f"{RAtemp:.1f}".replace(".", "h")
            DECstring = f"{DECtemp:.1f}".replace("-", "n").replace(".", "d")
            object_name = RAstring + "ra" + DECstring + "dec"
            object_specf = "no"

        focus_position=g_dev['foc'].current_focus_position

        try:
            next_seq = next_sequence(self.config["camera"][self.name]["name"])
        except:
            next_seq = reset_sequence(self.config["camera"][self.name]["name"])

        self.next_seq= next_seq

        # RAW NAMES FOR FOCUS AND POINTING SETUP HERE
        im_path_r = self.camera_path
        im_path = im_path_r + g_dev["day"] + "/to_AWS/"
        im_type = "EX"
        f_ext = "-"
        cal_name = (
            self.config["obs_id"]
            + "-"
            + self.config["camera"][self.name]["name"]
            + "-"
            + g_dev["day"]
            + "-"
            + next_seq
            + f_ext
            + "-"
            + im_type
            + "00.fits"
        )
        cal_path = im_path_r + g_dev["day"] + "/calib/"

        jpeg_name = (
            self.config["obs_id"]
            + "-"
            + self.config["camera"][self.name]["name"]
            + "-"
            + g_dev["day"]
            + "-"
            + next_seq
            + "-"
            + im_type
            + "10.jpg"
        )

        raw_name00 = (
            self.config["obs_id"]
            + "-"
            + self.config["camera"][self.name]["name"] + '_' + str(frame_type) + '_' + str(this_exposure_filter)
            + "-"
            + g_dev["day"]
            + "-"
            + next_seq
            + "-"
            + im_type
            + "00.fits"
        )

        text_name = (
                self.config["obs_id"]
                + "-"
                + self.config["camera"][self.name]["name"]
                + "-"
                + g_dev["day"]
                + "-"
                + next_seq
                + "-"
                + im_type
                + "00.txt"
            )

        cal_path = im_path_r + g_dev["day"] + "/calib/"

        if not os.path.exists(im_path_r):
            os.makedirs(im_path_r)
        if not os.path.exists(im_path_r+ g_dev["day"]):
            os.makedirs(im_path_r+ g_dev["day"])
        if not os.path.exists(im_path_r+ g_dev["day"]+ "/calib"):
            os.makedirs(im_path_r+ g_dev["day"]+ "/calib")
        if not os.path.exists(im_path_r+ g_dev["day"] + "/to_AWS"):
            os.makedirs(im_path_r+ g_dev["day"]+ "/to_AWS")

        if self.config["save_to_alt_path"] == "yes":
            self.alt_path = self.config[
                "alt_path"
            ]  +'/' + self.config['obs_id']+ '/' # NB NB this should come from config file, it is site dependent.

            os.makedirs(
                self.alt_path , exist_ok=True
            )

            os.makedirs(
                self.alt_path + g_dev["day"], exist_ok=True
            )

            os.makedirs(
               self.alt_path + g_dev["day"] + "/raw/" , exist_ok=True
            )


        raw_path = im_path_r + g_dev['day'] + "/raw/"



        # FOR POINTING AND FOCUS EXPOSURES, CONSTRUCT THE SCALED MASTERDARK WHILE
        # THE EXPOSURE IS RUNNING
        if (frame_type=='pointing' or focus_image == True) and smartstackid == 'no':
            if not substack:# self.substacker:
                try:
                    # Sort out an intermediate dark
                    fraction_through_range=0
                    if exposure_time < 0.5:
                        intermediate_tempdark=(g_dev['cam'].darkFiles['halfsec_exposure_dark']*exposure_time)
                    elif exposure_time < 2.0:
                        fraction_through_range=(exposure_time-0.5)/(2.0-0.5)
                        intermediate_tempdark=(fraction_through_range * g_dev['cam'].darkFiles['twosec_exposure_dark']) + ((1-fraction_through_range) * g_dev['cam'].darkFiles['halfsec_exposure_dark'])

                    elif exposure_time < 10.0:
                        fraction_through_range=(exposure_time-2)/(10.0-2.0)
                        intermediate_tempdark=(fraction_through_range * g_dev['cam'].darkFiles['tensec_exposure_dark']) + ((1-fraction_through_range) * g_dev['cam'].darkFiles['twosec_exposure_dark'])

                    elif exposure_time < broadband_ss_biasdark_exp_time:
                        fraction_through_range=(exposure_time-10)/(broadband_ss_biasdark_exp_time-10.0)
                        intermediate_tempdark=(fraction_through_range * g_dev['cam'].darkFiles['broadband_ss_dark']) + ((1-fraction_through_range) * g_dev['cam'].darkFiles['tensec_exposure_dark'])

                    elif exposure_time < narrowband_ss_biasdark_exp_time:
                        fraction_through_range=(exposure_time-broadband_ss_biasdark_exp_time)/(narrowband_ss_biasdark_exp_time-broadband_ss_biasdark_exp_time)
                        intermediate_tempdark=(fraction_through_range * g_dev['cam'].darkFiles['narrowband_ss_dark']) + ((1-fraction_through_range) * g_dev['cam'].darkFiles['broadband_ss_dark'])

                    elif dark_exp_time > narrowband_ss_biasdark_exp_time:
                        fraction_through_range=(exposure_time-narrowband_ss_biasdark_exp_time)/(dark_exp_time -narrowband_ss_biasdark_exp_time)
                        intermediate_tempdark=(fraction_through_range * g_dev['cam'].darkFiles[str(1)]) + ((1-fraction_through_range) * g_dev['cam'].darkFiles['narrowband_ss_dark'])
                    else:
                        intermediate_tempdark=(g_dev['cam'].darkFiles['narrowband_ss_dark'])
                except:
                    try:
                        intermediate_tempdark=(g_dev['cam'].darkFiles['1'])
                    except:
                        pass
                #pointingfocus_masterdark_done=True
            try:
                intermediate_tempflat=np.load(g_dev['cam'].flatFiles[this_exposure_filter + "_bin" + str(1)])
            except:
                plog ("couldn't find flat for this filter")
                intermediate_tempflat=None


        ## For traditional exposures, spin up all the subprocesses ready to collect and process the files once they arrive
        if (not frame_type[-4:] == "flat" and not frame_type in ["bias", "dark"]  and not a_dark_exposure and not focus_image and not frame_type=='pointing'):
            #spun_up_subprocesses = True

            ######### Trigger off threads to wait for their respective files
            # SMARTSTACK THREAD
            if ( not frame_type.lower() in [
                "bias",
                "dark",
                "flat",
                "solar",
                "lunar",
                "skyflat",
                "screen",
                "spectrum",
                "auto_focus",
                "focus",
                "pointing"
            ]) and smartstackid != 'no' and not a_dark_exposure :

                smartstackthread_filename=self.local_calibration_path + "smartstacks/smartstack" + str(time.time()).replace('.','') + '.pickle'




                crop_preview=self.config["camera"][g_dev['cam'].name]["settings"]["crop_preview"]
                yb=self.config["camera"][g_dev['cam'].name]["settings"][
                    "crop_preview_ybottom"
                ]
                yt=self.config["camera"][g_dev['cam'].name]["settings"][
                    "crop_preview_ytop"
                ]
                xl=self.config["camera"][g_dev['cam'].name]["settings"][
                    "crop_preview_xleft"
                ]
                xr=self.config["camera"][g_dev['cam'].name]["settings"][
                    "crop_preview_xright"
                ]

                if g_dev['cam'].dither_enabled:
                    crop_preview=True
                    yb=yb+50
                    yt=yt+50
                    xl=xl+50
                    xr=xr+50

                if self.config['save_reduced_file_numberid_first']:
                    red_name01 = (next_seq + "-" +self.config["obs_id"] + "-" + str(object_name).replace(':','d').replace('@','at').replace('.','d').replace(' ','').replace('-','') +'-'+str(this_exposure_filter) + "-" +  str(exposure_time).replace('.','d') + "-"+ im_type+ "01.fits")
                else:
                    red_name01 = (self.config["obs_id"] + "-" + str(object_name).replace(':','d').replace('@','at').replace('.','d').replace(' ','').replace('-','') +'-'+str(this_exposure_filter) + "-" + next_seq+ "-" + str(exposure_time).replace('.','d') + "-"+ im_type+ "01.fits")


                if self.config["camera"][g_dev['cam'].name]["settings"]["is_osc"]:
                    picklepayload=[
                        smartstackthread_filename,
                        smartstackid,
                        self.config["camera"][g_dev['cam'].name]["settings"]["is_osc"],
                        self.local_calibration_path,
                        self.pixscale,
                        self.config["camera"][g_dev['cam'].name]["settings"]["transpose_jpeg"],
                        self.config["camera"][g_dev['cam'].name]["settings"]['flipx_jpeg'],
                        self.config["camera"][g_dev['cam'].name]["settings"]['flipy_jpeg'],
                        self.config["camera"][g_dev['cam'].name]["settings"]['rotate180_jpeg'],
                        self.config["camera"][g_dev['cam'].name]["settings"]['rotate90_jpeg'],
                        self.config["camera"][g_dev['cam'].name]["settings"]['rotate270_jpeg'],
                        g_dev["mnt"].pier_side,
                        self.config["camera"][g_dev['cam'].name]["settings"]["squash_on_x_axis"],
                        self.config["camera"][g_dev['cam'].name]["settings"]["osc_bayer"],
                        g_dev['cam'].config["camera"][g_dev['cam'].name]["settings"]["saturate"],
                        g_dev['cam'].native_bin,
                        g_dev['cam'].camera_known_readnoise,
                        self.config['minimum_realistic_seeing'],
                        self.config["camera"][g_dev['cam'].name]["settings"]['osc_brightness_enhance'] ,
                        self.config["camera"][g_dev['cam'].name]["settings"]['osc_contrast_enhance'] ,
                        self.config["camera"][g_dev['cam'].name]["settings"]['osc_colour_enhance'] ,
                        self.config["camera"][g_dev['cam'].name]["settings"]['osc_saturation_enhance'],
                        self.config["camera"][g_dev['cam'].name]["settings"]['osc_sharpness_enhance'],
                        crop_preview,yb,yt,xl,xr,
                        zoom_factor
                        ,self.camera_path + g_dev['day'] + "/to_AWS/",
                        jpeg_name,
                        im_path_r + g_dev['day'] + "/reduced/",
                        red_name01

                        ]
                else:
                    picklepayload=[
                        smartstackthread_filename,
                        smartstackid,
                        False,
                        self.obsid_path,
                        self.pixscale,
                        self.config["camera"][g_dev['cam'].name]["settings"]["transpose_jpeg"],
                        self.config["camera"][g_dev['cam'].name]["settings"]['flipx_jpeg'],
                        self.config["camera"][g_dev['cam'].name]["settings"]['flipy_jpeg'],
                        self.config["camera"][g_dev['cam'].name]["settings"]['rotate180_jpeg'],
                        self.config["camera"][g_dev['cam'].name]["settings"]['rotate90_jpeg'],
                        self.config["camera"][g_dev['cam'].name]["settings"]['rotate270_jpeg'],
                        g_dev["mnt"].pier_side,
                        self.config["camera"][g_dev['cam'].name]["settings"]["squash_on_x_axis"],
                        None,
                        g_dev['cam'].config["camera"][g_dev['cam'].name]["settings"]["saturate"],
                        g_dev['cam'].native_bin,
                        g_dev['cam'].camera_known_readnoise,
                        self.config['minimum_realistic_seeing'],
                        0,0,0,0,0,
                        crop_preview,yb,yt,xl,xr,
                        zoom_factor
                        ,self.camera_path + g_dev['day'] + "/to_AWS/",
                        jpeg_name,
                        im_path_r + g_dev['day'] + "/reduced/",
                        red_name01
                        ]

                # Another pickle debugger
                if False :
                    pickle.dump(picklepayload, open('subprocesses/testsmartstackpickle','wb'))


                try:
                    smartstack_subprocess=subprocess.Popen(['python','subprocesses/SmartStackprocess.py'],stdin=subprocess.PIPE,stdout=subprocess.PIPE,bufsize=0)
                except OSError:
                    pass


                self.camera_path + g_dev['day'] + "/to_AWS/"

                try:
                    pickle.dump(picklepayload, smartstack_subprocess.stdin)
                except:
                    plog ("Problem in the smartstack pickle dump")
                    plog(traceback.format_exc())

                # #  We don't have to wait for the full smartstack process to finish, just until it gets to the stage where
                # # It has saved out the next layer to the npy. Beyond this, it is just making a jpeg and the reduced file.
                # while not os.path.exists(paths["im_path"] + 'smartstack.pickle'):
                #     time.sleep(0.5)

                g_dev['obs'].fast_queue.put((self.camera_path + g_dev['day'] + "/to_AWS/", jpeg_name ,time.time(), exposure_time), block=False)
                # self.mediumui_queue.put(
                #     (100, (paths["im_path"], paths["jpeg_name10"].replace('EX10', 'EX20'),time.time())), block=False)

                # try:
                #     reprojection_failed=pickle.load(open(paths["im_path"] + 'smartstack.pickle', 'rb'))
                # except:
                #     plog ("Couldn't find smartstack pickle?")
                #     plog (traceback.format_exc())
                #     reprojection_failed=True
                # try:
                #     os.remove(paths["im_path"] + 'smartstack.pickle')
                # except:
                #     pass

                # if reprojection_failed == True:
                #     g_dev["obs"].send_to_user(
                #         "A smartstack failed to stack, the single image has been sent to the GUI.",
                #         p_level="INFO",
                #     )

                # else:
                #     g_dev["obs"].send_to_user(
                #         "A preview SmartStack, "
                #         + str(sskcounter + 1)
                #         + " out of "
                #         + str(Nsmartstack)
                #         + ", has been sent to the GUI.",
                #         p_level="INFO",
                #     )
                # plog(datetime.datetime.now())




                #g_dev['obs'].to_smartstack((paths, pixscale, smartstackid, sskcounter, Nsmartstack, pier_side, zoom_factor))
            else:
                smartstackthread_filename='no'

            # else:
            #     if not self.config['keep_reduced_on_disk']:
            #         try:
            #             os.remove(red_path + red_name01)
            #         except:
            #             pass








            # SEP THREAD
            septhread_filename=self.local_calibration_path + "smartstacks/sep" + str(time.time()).replace('.','') + '.pickle'

            if not (g_dev['events']['Civil Dusk'] < ephem.now() < g_dev['events']['Civil Dawn']) :
                do_sep=False
            else:
                do_sep=True

            is_osc= self.config["camera"][g_dev['cam'].name]["settings"]["is_osc"]

            # These are deprecated, just holding onto it until a cleanup at some stage
            interpolate_for_focus= False
            bin_for_focus= False
            focus_bin_value= 1
            interpolate_for_sep=False
            bin_for_sep= False
            sep_bin_value= 1
            focus_jpeg_size= 500

            saturate=g_dev['cam'].config["camera"][g_dev['cam'].name]["settings"]["saturate"]
            minimum_realistic_seeing=self.config['minimum_realistic_seeing']
            try:
                sep_subprocess=subprocess.Popen(['python','subprocesses/SEPprocess.py'],stdin=subprocess.PIPE,stdout=subprocess.PIPE,bufsize=0)
            except OSError:
                pass


            # Here is a manual debug area which makes a pickle for debug purposes. Default is False, but can be manually set to True for code debugging
            if False:
                pickle.dump([septhread_filename, self.pixscale, self.camera_known_readnoise, avg_foc, focus_image, im_path, text_name, 'hduheader', cal_path, cal_name, frame_type, focus_position, g_dev['events'],ephem.now(),0.0,0.0, is_osc,interpolate_for_focus,bin_for_focus,focus_bin_value,interpolate_for_sep,bin_for_sep,sep_bin_value,focus_jpeg_size,saturate,minimum_realistic_seeing,self.native_bin,do_sep,exposure_time], open('subprocesses/testSEPpickle','wb'))

            try:

                pickle.dump([septhread_filename, self.pixscale, self.camera_known_readnoise, avg_foc, focus_image, im_path, text_name, 'hduheader', cal_path, cal_name, frame_type, focus_position, g_dev['events'],ephem.now(),0.0,0.0, is_osc,interpolate_for_focus,bin_for_focus,focus_bin_value,interpolate_for_sep,bin_for_sep,sep_bin_value,focus_jpeg_size,saturate,minimum_realistic_seeing,self.native_bin,do_sep,exposure_time], sep_subprocess.stdin)
            except:
                plog ("Problem in the SEP pickle dump")
                plog(traceback.format_exc())

            # delete the subprocess connection once the data have been dumped out to the process.
            #del sep_subprocess

            packet=(avg_foc,exposure_time,this_exposure_filter, airmass_of_observation)
            g_dev['obs'].file_wait_and_act_queue.put((im_path + text_name.replace('.txt', '.fwhm'), time.time(),packet))

            g_dev['obs'].enqueue_for_fastUI(im_path, text_name, exposure_time)

            #del hdufocusdata







            # JPEG process
            if smartstackid == 'no':
                mainjpegthread_filename=self.local_calibration_path + "smartstacks/mainjpeg" + str(time.time()).replace('.','') + '.pickle'
                #osc_jpeg_timer_start = time.time()
                #(hdusmalldata, smartstackid, paths, pier_side, zoom_factor) = self.mainjpeg_queue.get(block=False)
                is_osc = g_dev['cam'].config["camera"][g_dev['cam'].name]["settings"]["is_osc"]
                osc_bayer= g_dev['cam'].config["camera"][g_dev['cam'].name]["settings"]["osc_bayer"]
                if is_osc:
                    osc_background_cut=self.config["camera"][g_dev['cam'].name]["settings"]['osc_background_cut']
                    osc_brightness_enhance= g_dev['cam'].config["camera"][g_dev['cam'].name]["settings"]['osc_brightness_enhance']
                    osc_contrast_enhance=g_dev['cam'].config["camera"][g_dev['cam'].name]["settings"]['osc_contrast_enhance']
                    osc_colour_enhance=g_dev['cam'].config["camera"][g_dev['cam'].name]["settings"]['osc_colour_enhance']
                    osc_saturation_enhance=g_dev['cam'].config["camera"][g_dev['cam'].name]["settings"]['osc_saturation_enhance']
                    osc_sharpness_enhance=g_dev['cam'].config["camera"][g_dev['cam'].name]["settings"]['osc_sharpness_enhance']
                else:
                    osc_background_cut=0
                    osc_brightness_enhance= 0
                    osc_contrast_enhance=0
                    osc_colour_enhance=0
                    osc_saturation_enhance=0
                    osc_sharpness_enhance=0
                # These steps flip and rotate the jpeg according to the settings in the site-config for this camera
                transpose_jpeg= g_dev['cam'].config["camera"][g_dev['cam'].name]["settings"]["transpose_jpeg"]
                flipx_jpeg= g_dev['cam'].config["camera"][g_dev['cam'].name]["settings"]['flipx_jpeg']
                flipy_jpeg= g_dev['cam'].config["camera"][g_dev['cam'].name]["settings"]['flipy_jpeg']
                rotate180_jpeg= g_dev['cam'].config["camera"][g_dev['cam'].name]["settings"]['rotate180_jpeg']
                rotate90_jpeg = g_dev['cam'].config["camera"][g_dev['cam'].name]["settings"]['rotate90_jpeg']
                rotate270_jpeg= g_dev['cam'].config["camera"][g_dev['cam'].name]["settings"]['rotate270_jpeg']
                crop_preview=self.config["camera"][g_dev['cam'].name]["settings"]["crop_preview"]
                yb = self.config["camera"][g_dev['cam'].name]["settings"][
                     "crop_preview_ybottom"
                 ]
                yt = self.config["camera"][g_dev['cam'].name]["settings"][
                     "crop_preview_ytop"
                 ]
                xl = self.config["camera"][g_dev['cam'].name]["settings"][
                     "crop_preview_xleft"
                 ]
                xr = self.config["camera"][g_dev['cam'].name]["settings"][
                     "crop_preview_xright"
                 ]
                squash_on_x_axis=self.config["camera"][g_dev['cam'].name]["settings"]["squash_on_x_axis"]

                # Here is a manual debug area which makes a pickle for debug purposes. Default is False, but can be manually set to True for code debugging
                if False:
                    #NB set this path to create test pickle for makejpeg routine.
                    pickle.dump([mainjpegthread_filename, smartstackid, 'paths', g_dev["mnt"].pier_side, is_osc, osc_bayer, osc_background_cut,osc_brightness_enhance, osc_contrast_enhance,\
                        osc_colour_enhance, osc_saturation_enhance, osc_sharpness_enhance, transpose_jpeg, flipx_jpeg, flipy_jpeg, rotate180_jpeg,rotate90_jpeg, \
                            rotate270_jpeg, crop_preview, yb, yt, xl, xr, squash_on_x_axis, zoom_factor,self.camera_path + g_dev['day'] + "/to_AWS/", jpeg_name], open('testjpegpickle','wb'))
                try:
                    jpeg_subprocess=subprocess.Popen(['python','subprocesses/mainjpeg.py'],stdin=subprocess.PIPE,stdout=subprocess.PIPE,bufsize=0)
                except OSError:
                    pass




                try:
                    pickle.dump([mainjpegthread_filename, smartstackid, 'paths', g_dev["mnt"].pier_side, is_osc, osc_bayer, osc_background_cut,osc_brightness_enhance, osc_contrast_enhance,\
                          osc_colour_enhance, osc_saturation_enhance, osc_sharpness_enhance, transpose_jpeg, flipx_jpeg, flipy_jpeg, rotate180_jpeg,rotate90_jpeg, \
                              rotate270_jpeg, crop_preview, yb, yt, xl, xr, squash_on_x_axis, zoom_factor,self.camera_path + g_dev['day'] + "/to_AWS/", jpeg_name], jpeg_subprocess.stdin)
                except:
                    plog ("Problem in the jpeg pickle dump")
                    plog(traceback.format_exc())

                del jpeg_subprocess

                #del hdusmalldata # Get big file out of memory

                # Try saving the jpeg to disk and quickly send up to AWS to present for the user
                # if smartstackid == 'no':
                #     try:
                g_dev['obs'].enqueue_for_fastUI(
                    self.camera_path + g_dev['day'] + "/to_AWS/", jpeg_name, exposure_time
                )
                    #     # self.enqueue_for_mediumUI(
                    #     #     1000, paths["im_path"], paths["jpeg_name10"].replace('EX10', 'EX20')
                    #     # )
                    #     plog("JPEG constructed and sent: " +str(time.time() - osc_jpeg_timer_start)+ "s")
                    # except:
                    #     plog(
                    #         "there was an issue saving the preview jpg. Pushing on though"
                    #     )
            else:
                mainjpegthread_filename='no'



            # Report files to the queues

            #if not self.config["camera"][g_dev['cam'].alias]["settings"]["is_osc"]:
            if not g_dev['cam'].config["camera"][g_dev['cam'].name]["settings"]["is_osc"]:

                # Send this file up to ptrarchive
                if self.config['send_files_at_end_of_night'] == 'no' and self.config['ingest_raws_directly_to_archive']:

                    #print ("INGESTERING " + raw_name00)
                    g_dev['obs'].enqueue_for_PTRarchive(
                        26000000, '', raw_path + raw_name00 +'.fz'
                    )

            else:  # Is an OSC

                if self.config["camera"][g_dev['cam'].name]["settings"]["osc_bayer"] == 'RGGB':

                    # try:
                    #     hdu.header['PIXSCALE'] = float(hdu.header['PIXSCALE'])*2
                    # except:
                    #     pass
                    # hdu.header['CDELT1'] = float(hdu.header['CDELT1'])*2
                    # hdu.header['CDELT2'] = float(hdu.header['CDELT2'])*2
                    # tempfilter = hdu.header['FILTER']
                    tempfilename = raw_path + raw_name00

                    # # Save and send R1
                    # hdu.header['FILTER'] = tempfilter + '_R1'
                    # hdu.header['ORIGNAME'] = hdu.header['ORIGNAME'].replace('-EX', 'R1-EX')

                    if self.config['send_files_at_end_of_night'] == 'no' and self.config['ingest_raws_directly_to_archive']:

                        g_dev['obs'].enqueue_for_PTRarchive(
                            26000000, '', tempfilename.replace('-EX', 'R1-EX') + '.fz'
                        )

                    # # Save and send G1
                    # hdu.header['FILTER'] = tempfilter + '_G1'
                    # hdu.header['ORIGNAME'] = hdu.header['ORIGNAME'].replace('R1-EX', 'G1-EX')

                    if self.config['send_files_at_end_of_night'] == 'no' and self.config['ingest_raws_directly_to_archive']:

                        g_dev['obs'].enqueue_for_PTRarchive(
                            26000000, '', tempfilename.replace('-EX', 'G1-EX')+ '.fz'
                        )

                    # # Save and send G2
                    # hdu.header['FILTER'] = tempfilter + '_G2'
                    # hdu.header['ORIGNAME'] = hdu.header['ORIGNAME'].replace('G1-EX', 'G2-EX')

                    if self.config['send_files_at_end_of_night'] == 'no' and self.config['ingest_raws_directly_to_archive']:

                        g_dev['obs'].enqueue_for_PTRarchive(
                            26000000, '', tempfilename.replace('-EX', 'G2-EX')+ '.fz'
                        )

                    # # Save and send B1
                    # hdu.header['FILTER'] = tempfilter + '_B1'
                    # hdu.header['ORIGNAME'] = hdu.header['ORIGNAME'].replace('G2-EX', 'B1-EX')

                    if self.config['send_files_at_end_of_night'] == 'no' and self.config['ingest_raws_directly_to_archive']:

                        g_dev['obs'].enqueue_for_PTRarchive(
                            26000000, '', tempfilename.replace('-EX', 'B1-EX')+ '.fz'
                        )

                    # # Save and send clearV
                    # hdu.header['FILTER'] = tempfilter + '_clearV'
                    # hdu.header['ORIGNAME'] = hdu.header['ORIGNAME'].replace('B1-EX', 'CV-EX')

                    if self.config['send_files_at_end_of_night'] == 'no' and self.config['ingest_raws_directly_to_archive']:

                        g_dev['obs'].enqueue_for_PTRarchive(
                            26000000, '', tempfilename.replace('-EX', 'CV-EX')+ '.fz'
                        )
                else:
                    print("this bayer grid not implemented yet")

############# PLATESOVLERY
            platesolvethread_filename='no'
            if solve_it == True or (not manually_requested_calibration or ((Nsmartstack == sskcounter+1) and Nsmartstack > 1)\
                                       or g_dev['obs'].images_since_last_solve > self.config["solve_nth_image"] or (datetime.datetime.utcnow() - g_dev['obs'].last_solve_time)  > datetime.timedelta(minutes=self.config["solve_timer"])):

                cal_name = (
                    cal_name[:-9] + "F012" + cal_name[-7:]
                )

                # Check this is not an image in a smartstack set.
                # No shifts in pointing are wanted in a smartstack set!
                image_during_smartstack=False
                if Nsmartstack > 1 and not ((Nsmartstack == sskcounter+1) or sskcounter ==0):
                    image_during_smartstack=True
                if exposure_time < 1.0:
                    print ("Not doing Platesolve for sub-second exposures.")
                else:
                    if solve_it == True or (not image_during_smartstack and not g_dev['seq'].currently_mosaicing and not g_dev['obs'].pointing_correction_requested_by_platesolve_thread and g_dev['obs'].platesolve_queue.empty() and not g_dev['obs'].platesolve_is_processing):

                        # # Make sure any dither or return nudge has finished before platesolution
                        if sskcounter == 0 and Nsmartstack > 1:
                            firstframesmartstack = True
                        else:
                            firstframesmartstack = False
                        platesolvethread_filename=self.local_calibration_path + "smartstacks/platesolve" + str(time.time()).replace('.','') + '.pickle'

                        g_dev['obs'].to_platesolve((platesolvethread_filename, 'hdusmallheader', cal_path, cal_name, frame_type, time.time(), self.pixscale, ra_at_time_of_exposure,dec_at_time_of_exposure, firstframesmartstack, useastrometrynet, False, '','reference', exposure_time))


                    else:
                        platesolvethread_filename='no'






        while True:

            if (
                time.time() < self.completion_time or self.async_exposure_lock==True
            ):

                # Scan requests every 4 seconds... primarily hunting for a "Cancel/Stop"
                if time.time() - exposure_scan_request_timer > 4:# and (time.time() - self.completion_time) > 4:
                    exposure_scan_request_timer=time.time()

                    g_dev['obs'].request_scan_requests()

                    # Check there hasn't been a cancel sent through
                    if g_dev["obs"].stop_all_activity:
                        plog ("stop_all_activity cancelling out of camera exposure")
                        Nsmartstack=1
                        sskcounter=2
                        expresult["error"] = True
                        expresult["stopped"] = True
                        g_dev["obs"].exposure_halted_indicator =False
                        self.currently_in_smartstack_loop=False
                        return expresult

                    if g_dev["obs"].exposure_halted_indicator:
                        expresult["error"] = True
                        expresult["stopped"] = True
                        g_dev["obs"].exposure_halted_indicator =False
                        plog ("Exposure Halted Indicator On. Cancelling Exposure.")
                        return expresult

                remaining = round(self.completion_time - time.time(), 1)






                if remaining > 0:
                    if time.time() - self.plog_exposure_time_counter_timer > 10.0:
                        self.plog_exposure_time_counter_timer=time.time()
                        plog(
                            '||  ' + str(round(remaining, 1)) + "sec.",
                            str(round(100 * remaining / cycle_time, 1)) + "%",
                        )

                    if (
                        quartileExposureReport == 0
                    ):  # Silly daft but workable exposure time reporting by MTF
                        initialRemaining = remaining
                        quartileExposureReport = quartileExposureReport + 1
                    if (
                        quartileExposureReport == 1
                        and remaining < initialRemaining * 0.75
                        and initialRemaining > 30
                    ):
                        quartileExposureReport = quartileExposureReport + 1
                        g_dev["obs"].send_to_user(
                            "Exposure 25% complete. Remaining: "
                            + str(remaining)
                            + " sec.",
                            p_level="INFO",
                        )
                        if (exposure_time > 120):
                            g_dev["obs"].request_update_status()

                    if (
                        quartileExposureReport == 2
                        and remaining < initialRemaining * 0.50
                        and initialRemaining > 30
                    ):
                        quartileExposureReport = quartileExposureReport + 1
                        g_dev["obs"].send_to_user(
                            "Exposure 50% complete. Remaining: "
                            + str(remaining)
                            + " sec.",
                            p_level="INFO",
                        )
                        if (exposure_time > 60):
                            g_dev["obs"].request_update_status()

                    if (
                        quartileExposureReport == 3
                        and remaining < initialRemaining * 0.25
                        and initialRemaining > 30
                    ):
                        quartileExposureReport = quartileExposureReport + 1
                        g_dev["obs"].send_to_user(
                            "Exposure 75% complete. Remaining: "
                            + str(remaining)
                            + " sec.",
                            p_level="INFO",
                        )
                        if remaining > 5 and not block_and_focus_check_done:
                            if g_dev['seq'].blockend != None:
                                g_dev['obs'].request_update_calendar_blocks()
                            block_and_focus_check_done=True

                    # Need to have a time sleep to release the GIL to run the other threads
                    if time.time() > (start_time_of_observation + exposure_time):
                        # If the exposure time has passed, then the shutter is closed for normal exposures
                        # The substacker thread reports the shutter_open(/closed). Other methods may not.
                        if not substack:#self.substacker:
                            g_dev['cam'].shutter_open=False

                    # If the shutter has closed but there is still time, then nudge the scope while reading out
                    if not g_dev['cam'].shutter_open:

                        # Attempt to sneak in a platesolve and nudge during readout time.
                        if not check_nudge_after_shutter_closed:
                            plog ("Readout Complete.")  #Deleted the "Shutter" mis-que.
                            # Immediately nudge scope to a different point in the smartstack dither except for the last frame and after the last frame.
                            if not g_dev['obs'].mountless_operation:
                                if g_dev['seq'].flats_being_collected:
                                    # Check if this is a moment where the scope should be nudged and the filter changed.
                                    # If the previous shot was successful, then we assume this one is and just
                                    # cut to the chase and nudge the mount as early as possible.
                                    if g_dev['seq'].got_a_flat_this_round: # If you got a successful flat in the last exposure
                                        if g_dev['seq'].last_image_of_a_filter_flat_set: # And it is the last exposure of the set of flats for that filter.
                                            # Nudge the scope
                                            g_dev['seq'].check_zenith_and_move_to_flat_spot(ending=g_dev['seq'].flats_ending, dont_wait_after_slew=True)
                                            g_dev['seq'].time_of_next_slew = time.time() + 600
                                            g_dev['seq'].scope_already_nudged_by_camera_thread=True
                                            # Swap the filter
                                            if g_dev["fil"].null_filterwheel == False:
                                                if g_dev['seq'].next_filter_in_flat_run != 'none':
                                                    self.current_filter, filt_pointer, filter_offset = g_dev["fil"].set_name_command(
                                                        {"filter": g_dev['seq'].next_filter_in_flat_run }, {}
                                                    )

                                elif g_dev['obs'].pointing_recentering_requested_by_platesolve_thread or g_dev['obs'].pointing_correction_requested_by_platesolve_thread:
                                    #self.wait_for_slew(wait_after_slew=False)
                                    g_dev['obs'].check_platesolve_and_nudge()

                                # Don't nudge scope if it wants to correct the pointing or is slewing or there has been a pier flip.
                                elif self.dither_enabled and not g_dev['mnt'].pier_flip_detected and not g_dev['mnt'].currently_slewing and not g_dev['obs'].pointing_correction_requested_by_platesolve_thread:
                                    if Nsmartstack > 1 and not ((Nsmartstack == sskcounter+1) or (Nsmartstack == sskcounter+2)):
                                        if (self.pixscale == None):
                                            ra_random_dither=(((random.randint(0,50)-25) * 0.75 / 3600 ) / 15)
                                            dec_random_dither=((random.randint(0,50)-25) * 0.75 /3600 )
                                        else:
                                            ra_random_dither=(((random.randint(0,50)-25) * self.pixscale / 3600 ) / 15)
                                            dec_random_dither=((random.randint(0,50)-25) * self.pixscale /3600 )
                                        try:
                                            #self.wait_for_slew(wait_after_slew=False)
                                            g_dev['mnt'].slew_async_directly(ra=self.initial_smartstack_ra + ra_random_dither, dec=self.initial_smartstack_dec + dec_random_dither)

                                        except Exception as e:
                                            plog (traceback.format_exc())
                                            if 'Object reference not set' in str(e) and g_dev['mnt'].theskyx:

                                                plog("The SkyX had an error.")
                                                plog("Usually this is because of a broken connection.")
                                                plog("Killing then waiting 60 seconds then reconnecting")
                                                g_dev['seq'].kill_and_reboot_theskyx(g_dev['mnt'].current_icrs_ra,g_dev['mnt'].current_icrs_dec)

                                    # Otherwise immediately nudge scope back to initial pointing in smartstack after the last frame of the smartstack
                                    # Last frame of the smartstack must also be at the normal pointing for platesolving purposes
                                    elif Nsmartstack > 1 and ((Nsmartstack == sskcounter+1) or (Nsmartstack == sskcounter+2)):
                                        try:
                                            #self.wait_for_slew(wait_after_slew=False)
                                            g_dev['mnt'].slew_async_directly(ra=self.initial_smartstack_ra, dec=self.initial_smartstack_dec)
                                            # no wait for slew here as we start downloading the image. the wait_for_slew is after that

                                        except Exception as e:
                                            plog (traceback.format_exc())
                                            if 'Object reference not set' in str(e) and g_dev['mnt'].theskyx:

                                                plog("The SkyX had an error.")
                                                plog("Usually this is because of a broken connection.")
                                                plog("Killing then waiting 60 seconds then reconnecting")
                                                g_dev['seq'].kill_and_reboot_theskyx(g_dev['mnt'].current_icrs_ra,g_dev['mnt'].current_icrs_dec)

                            # If this is the last set of something in an execute_block from the sequence (project calendar)
                            # Then get ready for the next set of exposures by changing the filter and adjusting the focus
                            # Hopefully this occurs while the slew occurs
                            # If there is a block guard, there is a running block
                            if g_dev['seq'].block_guard and seq==count and not g_dev['seq'].focussing and not frame_type=='pointing' and not frame_type=='skyflat':
                                # If this is the end of a smartstack set or it is a single shot then check the filter and change
                                if Nsmartstack==1 or (Nsmartstack == sskcounter+1):
                                    plog ("Next filter in project: " + str(g_dev['seq'].block_next_filter_requested))
                                    plog ("Current filter: " + str(self.current_filter))
                                    if not g_dev['seq'].block_next_filter_requested=='None':
                                        # Check if filter needs changing, if so, change.
                                        self.current_filter= g_dev['fil'].filter_selected
                                        if not self.current_filter == g_dev['seq'].block_next_filter_requested:
                                            plog ("Changing filter")
                                            self.current_filter, filt_pointer, filter_offset = g_dev["fil"].set_name_command(
                                                {"filter": g_dev['seq'].block_next_filter_requested}, {}
                                            )

                            check_nudge_after_shutter_closed=True

                        temp_time_sleep=min(self.completion_time - time.time()+0.00001, initialRemaining * 0.125)

                    else:
                        if time.time() < (start_time_of_observation + exposure_time):
                            temp_time_sleep=min(start_time_of_observation + exposure_time - time.time()+0.00001, initialRemaining * 0.125)

                    if temp_time_sleep > 0:
                        time.sleep(temp_time_sleep)
                continue

            elif self.async_exposure_lock == False and self._imageavailable():

                if self.shutter_open:
                    self.shutter_open=False
                    plog ("Shutter Closed.")

                plog ("Exposure Complete")


                post_overhead_timer=time.time()

################################ STUFF ATTEMPTING TO SQUISH IN JUST AFTER EXPOSURE TIME AND BEFORE READOUT.


                checknudge_timer=time.time()

                # Good spot to check if we need to nudge the telescope
                # Allowed to on the last loop of a smartstack
                # We need to clear the nudge before putting another platesolve in the queue
                if (Nsmartstack > 1 and (Nsmartstack == sskcounter+1)):
                    self.currently_in_smartstack_loop=False


                # If the nudge wasn't done during the readout, then nudge it now
                if not check_nudge_after_shutter_closed:
                    # Immediately nudge scope to a different point in the smartstack dither except for the last frame and after the last frame.
                    if not g_dev['obs'].mountless_operation:

                        if g_dev['obs'].pointing_recentering_requested_by_platesolve_thread or g_dev['obs'].pointing_correction_requested_by_platesolve_thread:
                            #self.wait_for_slew(wait_after_slew=False)
                            g_dev['obs'].check_platesolve_and_nudge()

                        # Don't nudge scope if it wants to correct the pointing or is slewing or there has been a pier flip.
                        elif self.dither_enabled and not g_dev['mnt'].pier_flip_detected and not g_dev['mnt'].currently_slewing and not g_dev['obs'].pointing_correction_requested_by_platesolve_thread:
                            if Nsmartstack > 1 and not ((Nsmartstack == sskcounter+1) or (Nsmartstack == sskcounter+2)):
                                if (self.pixscale == None):
                                    ra_random_dither=(((random.randint(0,50)-25) * 0.75 / 3600 ) / 15)
                                    dec_random_dither=((random.randint(0,50)-25) * 0.75 /3600 )
                                else:
                                    ra_random_dither=(((random.randint(0,50)-25) * self.pixscale / 3600 ) / 15)
                                    dec_random_dither=((random.randint(0,50)-25) * self.pixscale /3600 )
                                try:
                                    #self.wait_for_slew(wait_after_slew=False)
                                    g_dev['mnt'].slew_async_directly(ra=self.initial_smartstack_ra + ra_random_dither, dec=self.initial_smartstack_dec + dec_random_dither)

                                except Exception as e:
                                    plog (traceback.format_exc())
                                    if 'Object reference not set' in str(e) and g_dev['mnt'].theskyx:

                                        plog("The SkyX had an error.")
                                        plog("Usually this is because of a broken connection.")
                                        plog("Killing then waiting 60 seconds then reconnecting")
                                        g_dev['seq'].kill_and_reboot_theskyx(g_dev['mnt'].current_icrs_ra,g_dev['mnt'].current_icrs_dec)

                            # Otherwise immediately nudge scope back to initial pointing in smartstack after the last frame of the smartstack
                            # Last frame of the smartstack must also be at the normal pointing for platesolving purposes
                            elif Nsmartstack > 1 and ((Nsmartstack == sskcounter+1) or (Nsmartstack == sskcounter+2)):
                                try:
                                    #self.wait_for_slew(wait_after_slew=False)
                                    g_dev['mnt'].slew_async_directly(ra=self.initial_smartstack_ra, dec=self.initial_smartstack_dec)

                                except Exception as e:
                                    plog (traceback.format_exc())
                                    if 'Object reference not set' in str(e) and g_dev['mnt'].theskyx:

                                        plog("The SkyX had an error.")
                                        plog("Usually this is because of a broken connection.")
                                        plog("Killing then waiting 60 seconds then reconnecting")
                                        g_dev['seq'].kill_and_reboot_theskyx(g_dev['mnt'].current_icrs_ra,g_dev['mnt'].current_icrs_dec)

                    # If this is the last set of something in an execute_block from the sequence (project calendar)
                    # Then get ready for the next set of exposures by changing the filter and adjusting the focus
                    # Hopefully this occurs while the slew occurs
                    # If there is a block guard, there is a running block
                    if g_dev['seq'].block_guard and not g_dev['seq'].focussing and not frame_type=='pointing':
                        # If this is the end of a smartstack set or it is a single shot then check the filter and change
                        if (Nsmartstack==1 or (Nsmartstack == sskcounter+1)):
                            if not g_dev['seq'].block_next_filter_requested=='None':
                                # Check if filter needs changing, if so, change.
                                self.current_filter= g_dev['fil'].filter_selected
                                if not self.current_filter.lower() == g_dev['seq'].block_next_filter_requested.lower():
                                    plog ("Changing filter for next smartstack round.")
                                    self.current_filter, filt_pointer, filter_offset = g_dev["fil"].set_name_command(
                                        {"filter": g_dev['seq'].block_next_filter_requested}, {}
                                    )


                #print ("Check Nudge Timer: " + str(checknudge_timer-time.time()))

                # # If you are shooting for short exposure times, the overhead
                # # becomes a large fraction of the actual exposure time,
                # # sometimes more. So if it is a short exposure, assume nothing changed
                # # much since the beginning.
                # if exposure_time >= 5:
                #     try:
                #         g_dev["rot"].get_quick_status(self.post_rot)
                #     except:
                #         pass
                #     try:
                #         g_dev["foc"].get_quick_status(self.post_foc)
                #     except:
                #         pass
                #     try:
                #         g_dev["mnt"].get_rapid_exposure_status(
                #             self.post_mnt
                #         )
                #     except:
                #         pass
                # else:
                #     self.post_rot = self.pre_rot
                #     self.post_foc = self.pre_foc
                #     self.post_mnt = self.pre_mnt

                imagearraytimer=time.time()
                if not frame_type in (
                        "flat",
                        "screenflat",
                        "skyflat"):
                    g_dev["obs"].send_to_user("Exposure Complete")


                if self.theskyx:
                    self.readout_estimate= time.time()-start_time_of_observation-exposure_time

                if substack:#self.substacker:
                    expected_endpoint_of_substack_exposure=copy.deepcopy(self.expected_endpoint_of_substack_exposure)
                    substack_start_time=copy.deepcopy(self.substack_start_time)
                    sub_stacker_midpoints=copy.deepcopy(self.sub_stacker_midpoints)
                else:
                    expected_endpoint_of_substack_exposure=None
                    substack_start_time=None
                    sub_stacker_midpoints=None


                ########################### HERE WE EITHER GET THE IMAGE ARRAY OR REPORT THE SUBSTACKER ARRAY


                if substack:#self.substacker:
                    outputimg='substacker'
                else:
                    imageCollected = 0
                    retrycounter = 0
                    while imageCollected != 1:
                        if retrycounter == 8:
                            expresult = {"error": True}
                            plog("Retried 8 times and didn't get an image, giving up.")
                            return expresult
                        try:
                            outputimg = self._getImageArray()#.astype(np.float32)
                            imageCollected = 1
                        except Exception as e:

                            if self.theskyx:
                                if 'No such file or directory' in str(e):
                                    plog ("Found rare theskyx bug in image acquisition, rebooting and killing theskyx.... or the other way around.")
                                    plog(e)
                                    plog (traceback.format_exc())
                                    g_dev['seq'].kill_and_reboot_theskyx(g_dev['mnt'].return_right_ascension(),g_dev['mnt'].return_declination())

                                    expresult = {}
                                    expresult["error"] = True
                                    return expresult
                            else:

                                plog(e)
                                plog (traceback.format_exc())
                                if "Image Not Available" in str(e):
                                    plog("Still waiting for file to arrive: ", e)
                            time.sleep(3)
                            retrycounter = retrycounter + 1

                #print ("Get Image Array: " + str(imagearraytimer-time.time()))



                ################################################# CUTOFF FOR THE POSTPROCESSING QUEUE







################################ START OFF THE MAIN POST_PROCESSING SUBTHREAD

                if not frame_type[-4:] == "flat" and not frame_type in ["bias", "dark"]  and not a_dark_exposure and not focus_image and not frame_type=='pointing':
                    #self.post_processing_queue.put(copy.deepcopy((outputimg, g_dev["mnt"].pier_side, self.config["camera"][self.name]["settings"]['is_osc'], frame_type, self.config['camera']['camera_1_1']['settings']['reject_new_flat_by_known_gain'], avg_mnt, avg_foc, avg_rot, self.setpoint, self.tempccdtemp, self.ccd_humidity, self.ccd_pressure, self.darkslide_state, exposure_time, this_exposure_filter, exposure_filter_offset, self.pane,opt , observer_user_name, self.hint, azimuth_of_observation, altitude_of_observation, airmass_of_observation, self.pixscale, smartstackid,sskcounter,Nsmartstack, 'longstack_deprecated', ra_at_time_of_exposure, dec_at_time_of_exposure, manually_requested_calibration, object_name, object_specf, g_dev["mnt"].ha_corr, g_dev["mnt"].dec_corr, focus_position, self.config, self.name, self.camera_known_gain, self.camera_known_readnoise, start_time_of_observation, observer_user_id, self.camera_path,  solve_it, next_seq, zoom_factor, useastrometrynet, self.substacker,expected_endpoint_of_substack_exposure,substack_start_time,readout_estimate, self.readout_time, sub_stacker_midpoints,corrected_ra_for_header,corrected_dec_for_header, self.substacker_filenames, g_dev["day"], exposure_filter_offset, g_dev["fil"].null_filterwheel, g_dev['evnt'].wema_config,smartstackthread_filename, septhread_filename, mainjpegthread_filename, platesolvethread_filename)), block=False)
                    if substack:
                        outputimg=''





                    #process_dump_timer=time.time()
                    payload=copy.deepcopy((outputimg, g_dev["mnt"].pier_side, self.config["camera"][self.name]["settings"]['is_osc'], frame_type, self.config['camera']['camera_1_1']['settings']['reject_new_flat_by_known_gain'], avg_mnt, avg_foc, avg_rot, self.setpoint, self.tempccdtemp, self.ccd_humidity, self.ccd_pressure, self.darkslide_state, exposure_time, this_exposure_filter, exposure_filter_offset, self.pane,opt , observer_user_name, self.hint, azimuth_of_observation, altitude_of_observation, airmass_of_observation, self.pixscale, smartstackid,sskcounter,Nsmartstack, 'longstack_deprecated', ra_at_time_of_exposure, dec_at_time_of_exposure, manually_requested_calibration, object_name, object_specf, g_dev["mnt"].ha_corr, g_dev["mnt"].dec_corr, focus_position, self.config, self.name, self.camera_known_gain, self.camera_known_readnoise, start_time_of_observation, observer_user_id, self.camera_path,  solve_it, next_seq, zoom_factor, useastrometrynet, substack,expected_endpoint_of_substack_exposure,substack_start_time,0.0, self.readout_time, sub_stacker_midpoints,corrected_ra_for_header,corrected_dec_for_header, self.substacker_filenames, g_dev["day"], exposure_filter_offset, g_dev["fil"].null_filterwheel, g_dev['evnt'].wema_config,smartstackthread_filename, septhread_filename, mainjpegthread_filename, platesolvethread_filename))


                    #payload=(outputimg, g_dev["mnt"].pier_side, self.config["camera"][self.name]["settings"]['is_osc'], frame_type, self.config['camera']['camera_1_1']['settings']['reject_new_flat_by_known_gain'], avg_mnt, avg_foc, avg_rot, self.setpoint, self.tempccdtemp, self.ccd_humidity, self.ccd_pressure, self.darkslide_state, exposure_time, this_exposure_filter, exposure_filter_offset, self.pane,opt , observer_user_name, self.hint, azimuth_of_observation, altitude_of_observation, airmass_of_observation, self.pixscale, smartstackid,sskcounter,Nsmartstack, 'longstack_deprecated', ra_at_time_of_exposure, dec_at_time_of_exposure, manually_requested_calibration, object_name, object_specf, g_dev["mnt"].ha_corr, g_dev["mnt"].dec_corr, focus_position, self.config, self.name, self.camera_known_gain, self.camera_known_readnoise, start_time_of_observation, observer_user_id, self.camera_path,  solve_it, next_seq, zoom_factor, useastrometrynet, substack,expected_endpoint_of_substack_exposure,substack_start_time,0.0, self.readout_time, sub_stacker_midpoints,corrected_ra_for_header,corrected_dec_for_header, self.substacker_filenames, g_dev["day"], exposure_filter_offset, g_dev["fil"].null_filterwheel, g_dev['evnt'].wema_config,smartstackthread_filename, septhread_filename, mainjpegthread_filename, platesolvethread_filename)



                    #print ("Dumping into subprocess: " + str(process_dump_timer - time.time() ))

                    # It actually takes a few seconds to spin up the main subprocess, so we farm this out to a thread
                    # So the code can continue more quickly to the next exposure.
                    threading.Thread(target=dump_main_data_out_to_post_exposure_subprocess, args=(payload,)).start()



                    #print ("Dumping into subprocess: " + str(process_dump_timer - time.time() ))

                    #smartstack_subprocess
                    # output, error = post_processing_subprocess.communicate()
                    # print (output)
                    # breakpoint()

                    # output, error = smartstack_subprocess.communicate()
                    # print (output)

                    # output, error = sep_subprocess.communicate()
                    # print (output)


                    #del post_processing_subprocess


                # Now we tell the queues we have a file to wait for


                # SEP
                # OLD_COMMAND: g_dev['obs'].to_sep((hdusmalldata, pixscale, float(hdu.header["RDNOISE"]), avg_foc[1], focus_image, im_path, text_name, hdusmallheader, cal_path, cal_name, frame_type, focus_position, selfnative_bin, exposure_time))
                # New command just instantly triggers off a waiting subprocess waiting for a pickle file.


                #breakpoint()

                ################################################# HERE IS WHERE IN-LINE STUFF HAPPENS.


# BIAS & DARK VETTING AND DISTRIBUTION AREA.
                calibflatfocuspointing_timer=time.time()
                # For biases, darks, flats, focus and pointing images, it doesn't go to the subprocess.
                # It either doesn't buy us any time OR the results of one image relies on the next....
                # e.g. the next flat exposure relies on the throughput results of the last
                # or a focus exposure has a logic about whether it has successfully focussed or not
                # So this is done in the main thread. Whereas normal exposures get done in the subprocess.
                if (frame_type in ["bias", "dark"]  or a_dark_exposure or frame_type[-4:] == ['flat']) and not manually_requested_calibration:
                    plog("Median of full-image area bias, dark or flat:  ", np.median(outputimg))

                    # Check that the temperature is ok before accepting
                    current_camera_temperature, cur_humidity, cur_pressure = (g_dev['cam']._temperature())
                    current_camera_temperature = float(current_camera_temperature)
                    if abs(float(current_camera_temperature) - float(g_dev['cam'].setpoint)) > 1.5:   #NB NB this might best be a config item.
                        plog ("temperature out of range for calibrations ("+ str(current_camera_temperature)+"), rejecting calibration frame")
                        g_dev['obs'].camera_sufficiently_cooled_for_calibrations = False
                        expresult = {}
                        expresult["error"] = True
                        return expresult

                    else:
                        plog ("temperature in range for calibrations ("+ str(current_camera_temperature)+"), accepting calibration frame")
                        g_dev['obs'].camera_sufficiently_cooled_for_calibrations = True
                        
                        
                    # Really need to thresh the image
                    googtime=time.time()
                    int_array_flattened=outputimg.astype(int).ravel()
                    int_array_flattened=int_array_flattened[int_array_flattened > -10000]
                    unique,counts=np.unique(int_array_flattened[~np.isnan(int_array_flattened)], return_counts=True)
                    m=counts.argmax()
                    imageMode=unique[m]
                    plog ("Calculating Mode: " +str(time.time()-googtime))

                    #Zerothreshing image
                    #googtime=time.time()
                    histogramdata=np.column_stack([unique,counts]).astype(np.int32)
                    histogramdata[histogramdata[:,0] > -10000]
                    #Do some fiddle faddling to figure out the value that goes to zero less
                    zeroValueArray=histogramdata[histogramdata[:,0] < imageMode]
                    breaker=1
                    zerocounter=0
                    while (breaker != 0):
                        zerocounter=zerocounter+1
                        if not (imageMode-zerocounter) in zeroValueArray[:,0]:
                            if not (imageMode-zerocounter-1) in zeroValueArray[:,0]:
                                if not (imageMode-zerocounter-2) in zeroValueArray[:,0]:
                                    if not (imageMode-zerocounter-3) in zeroValueArray[:,0]:
                                        if not (imageMode-zerocounter-4) in zeroValueArray[:,0]:
                                            if not (imageMode-zerocounter-5) in zeroValueArray[:,0]:
                                                if not (imageMode-zerocounter-6) in zeroValueArray[:,0]:
                                                    if not (imageMode-zerocounter-7) in zeroValueArray[:,0]:
                                                        if not (imageMode-zerocounter-8) in zeroValueArray[:,0]:
                                                            if not (imageMode-zerocounter-9) in zeroValueArray[:,0]:
                                                                if not (imageMode-zerocounter-10) in zeroValueArray[:,0]:
                                                                    if not (imageMode-zerocounter-11) in zeroValueArray[:,0]:
                                                                        if not (imageMode-zerocounter-12) in zeroValueArray[:,0]:
                                                                            zeroValue=(imageMode-zerocounter)
                                                                            breaker =0
                    
                    #numpy.count_nonzero(numpy.isnan(imagedata))
                    countypixels=outputimg[ np.where(outputimg < zeroValue ) ]
                    plog ("Number of unnaturally negative pixels: " + str(countypixels) )
                    plog (seq)
                    #breakpoint()
                    
                    

                    # For a dark, check that the debiased dark has an adequately low value
                    # If there is no master bias, it will just skip this check
                    if frame_type in ["dark"]  or a_dark_exposure :
                        dark_limit_adu =   self.config["camera"][self.name]["settings"]['dark_lim_adu']
                        if len(self.biasFiles) > 0:
                            tempcrop=int(min(outputimg.shape)*0.15)

                            tempmodearray=((outputimg[tempcrop:-tempcrop, tempcrop:-tempcrop] - self.biasFiles[str(1)][tempcrop:-tempcrop, tempcrop:-tempcrop]) *10)
                            int_array_flattened=tempmodearray.astype(int).ravel()
                            unique,counts=np.unique(int_array_flattened[~np.isnan(int_array_flattened)], return_counts=True)
                            m=counts.argmax()
                            imageMode=unique[m]
                            debiaseddarkmode= imageMode / 10 / exposure_time
                            plog ("Debiased 1s Dark Mode is " + str(debiaseddarkmode))

                            debiaseddarkmedian= bn.nanmedian(outputimg[tempcrop:-tempcrop, tempcrop:-tempcrop] - self.biasFiles[str(1)][tempcrop:-tempcrop, tempcrop:-tempcrop]) / exposure_time
                            plog ("Debiased 1s Dark Median is " + str(debiaseddarkmedian))

                            debiaseddarkmean= bn.nanmean(outputimg[tempcrop:-tempcrop, tempcrop:-tempcrop] - self.biasFiles[str(1)][tempcrop:-tempcrop, tempcrop:-tempcrop]) / exposure_time
                            plog ("Debiased 1s Dark Mean is " + str(debiaseddarkmean))


<<<<<<< HEAD

=======
>>>>>>> c8d140f0
                            plog ("Number of overly negative pixels after bias subtraction:")

                            plog ("Exposure time: " + str(exposure_time))

                            #Short exposures are inherently much more variable, so their limit is set much higher.
                            if frame_type in ['pointzerozerofourfive_exposure_dark','onepointfivepercent_exposure_dark','fivepercent_exposure_dark','tenpercent_exposure_dark']:
                                plog ("This exposure is too short for the dark rejecter to be particularly reliable.")
                            elif frame_type in ['quartersec_exposure_dark', 'halfsec_exposure_dark','threequartersec_exposure_dark','onesec_exposure_dark', 'oneandahalfsec_exposure_dark', 'twosec_exposure_dark']:
                                if debiaseddarkmedian > 10*dark_limit_adu:   # was 0.5, NB later add in an std based second rejection criterion
                                    plog ("Reject! This Dark seems to be light affected. ")
                                    expresult = {}
                                    expresult["error"] = True
                                    return expresult
                            elif debiaseddarkmedian > dark_limit_adu:   # was 0.5, NB later add in an std based second rejection criterion
                                plog ("Reject! This Dark seems to be light affected. ")
                                expresult = {}
                                expresult["error"] = True

                                return expresult

                # Specific dark and bias save area
                if (frame_type in ["bias", "dark"] or a_dark_exposure) and not manually_requested_calibration:

                    im_path_r = self.camera_path
                    raw_path = im_path_r + g_dev["day"] + "/raw/"

                    raw_name00 = (
                        self.config["obs_id"]
                        + "-"
                        + g_dev['cam'].alias + '_' + str(frame_type.replace('_','')) + '_' + str(this_exposure_filter)
                        + "-"
                        + g_dev["day"]
                        + "-"
                        + next_seq
                        + "-"
                        + "calibration"
                        + "frame.fits"
                    )

                    hdu = fits.PrimaryHDU()
                    hdu = fits.PrimaryHDU(
                            outputimg.astype('float32')
                        )
                    del outputimg
                    try:
                        hdu.header['PIXSCALE']=self.pixscale
                    except:
                        hdu.header['PIXSCALE']=-99
                    hdu.header['EXPTIME']=exposure_time
                    hdu.header['OBSTYPE']='flat'
                    hdu.header['FILTER']=self.current_filter

                    # If the files are local calibrations, save them out to the local calibration directory
                    if not manually_requested_calibration:
                        if not g_dev['obs'].mountless_operation:
                            g_dev['obs'].to_slow_process(200000000, ('localcalibration', copy.deepcopy(raw_name00), copy.deepcopy(hdu.data), copy.deepcopy(hdu.header), copy.deepcopy(frame_type), copy.deepcopy(g_dev["mnt"].current_icrs_ra), copy.deepcopy(g_dev["mnt"].current_icrs_dec)))
                        else:
                            g_dev['obs'].to_slow_process(200000000, ('localcalibration', copy.deepcopy(raw_name00), copy.deepcopy(hdu.data), copy.deepcopy(hdu.header), copy.deepcopy(frame_type), None, None))

                    # Make  sure the alt paths exist
                    if g_dev['obs'].config["save_to_alt_path"] == "yes":
                        altpath=copy.deepcopy(g_dev['obs'].alt_path)
                    else:
                        altpath='no'

                    # Similarly to the above. This saves the RAW file to disk
                    if self.config['save_raw_to_disk']:

                        # Make sure the raw paths exist
                        im_path_r = self.camera_path
                        raw_path = im_path_r + g_dev["day"] + "/raw/"
                        os.makedirs(
                            self.camera_path + g_dev["day"], exist_ok=True
                        )

                        os.makedirs(
                            raw_path, exist_ok=True
                        )

                        threading.Thread(target=write_raw_file_out, args=(copy.deepcopy(('raw', raw_path + raw_name00, hdu.data, hdu.header, frame_type, g_dev["mnt"].current_icrs_ra, g_dev["mnt"].current_icrs_dec,altpath,'deprecated')),)).start()


                    # For sites that have "save_to_alt_path" enabled, this routine
                    # Saves the raw and reduced fits files out to the provided directories
                    if self.config["save_to_alt_path"] == "yes":
                        self.alt_path = self.config[
                            "alt_path"
                        ]  +'/' + self.config['obs_id']+ '/'

                        os.makedirs(
                            self.alt_path , exist_ok=True
                        )

                        os.makedirs(
                            self.alt_path + g_dev["day"], exist_ok=True
                        )

                        os.makedirs(
                           self.alt_path + g_dev["day"] + "/raw/" , exist_ok=True
                        )
                        threading.Thread(target=write_raw_file_out, args=(copy.deepcopy(('raw_alt_path', self.alt_path + g_dev["day"] + "/raw/" + raw_name00, hdu.data, hdu.header, \
                                                       frame_type, g_dev["mnt"].current_icrs_ra, g_dev["mnt"].current_icrs_dec,altpath,'deprecated')),)).start()


                    del hdu
                    return copy.deepcopy(expresult)

########## IN-LINE REDUCED FRAMES (POINTING AND FOCUS) AREA

                # If this is a pointing or a focus frame, we need to do an
                # in-line flash reduction
                if (frame_type=='pointing' or focus_image == True) and not substack:
                    # Make sure any dither or return nudge has finished before platesolution
                    try:
                        # If not a smartstack use a scaled masterdark
                        if smartstackid == 'no':
                            # Initially debias the image
                            outputimg = outputimg - g_dev['cam'].biasFiles[str(1)]
                            outputimg=outputimg-(intermediate_tempdark*exposure_time)
                            del intermediate_tempdark
                        elif exposure_time == broadband_ss_biasdark_exp_time:
                            outputimg = outputimg - (g_dev['cam'].darkFiles['broadband_ss_biasdark'])
                        elif exposure_time == narrowband_ss_biasdark_exp_time:
                            outputimg = outputimg - (g_dev['cam'].darkFiles['narrowband_ss_biasdark'])
                        else:
                            plog ("DUNNO WHAT HAPPENED!")
                            outputimg = outputimg - g_dev['cam'].biasFiles[str(1)]
                            outputimg = outputimg - (g_dev['cam'].darkFiles[str(1)] * exposure_time)
                    except Exception as e:
                        plog("debias/darking light frame failed: ", e)

                    # Quick flat flat frame
                    try:
                        outputimg = np.divide(outputimg, intermediate_tempflat)
                    except Exception as e:
                        plog("flatting light frame failed", e)

                    try:
                        outputimg[g_dev['cam'].bpmFiles[str(1)]] = np.nan
                    except Exception as e:
                        plog("applying bad pixel mask to light frame failed: ", e)




                if frame_type=='pointing' and focus_image == False:


                    hdu = fits.PrimaryHDU()
                    if np.isnan(self.pixscale) or self.pixscale==None:
                        plog ("no pixelscale available")
                    else:
                        hdu.header['PIXSCALE']=self.pixscale

                    hdu.header['OBSTYPE']='pointing'
                    hdusmallheader=copy.deepcopy(hdu.header)
                    del hdu

                    g_dev['obs'].platesolve_is_processing =True
                    #g_dev['obs'].to_platesolve((outputimg, hdusmallheader, cal_path, cal_name, frame_type, time.time(), self.pixscale, ra_at_time_of_exposure,dec_at_time_of_exposure, False, useastrometrynet, True, im_path_r+ g_dev["day"]+ "/to_AWS/"+ jpeg_name))
                    g_dev['obs'].to_platesolve((outputimg, hdusmallheader, cal_path, cal_name, frame_type, time.time(), self.pixscale, ra_at_time_of_exposure,dec_at_time_of_exposure, False, useastrometrynet, True, im_path_r+ g_dev["day"]+ "/to_AWS/"+ jpeg_name, 'image', exposure_time))

                # If this is a focus image,
                # FWHM.
                if focus_image == True:


                    hdu = fits.PrimaryHDU()
                    try:
                        hdu.header['PIXSCALE']=self.pixscale
                    except:
                        hdu.header['PIXSCALE']=-99
                    hdu.header['EXPTIME']=exposure_time

                    hdu.header['OBSTYPE']='focus'
                    hdu.header["SITEID"] = (self.config["wema_name"].replace("-", "").replace("_", ""))
                    hdu.header["INSTRUME"] = (self.config["camera"][self.name]["name"], "Name of camera")
                    hdu.header["DAY-OBS"] = (
                        g_dev["day"],
                        "Date at start of observing night"
                    )

                    hdu.header["ORIGNAME"] = str(raw_name00 + ".fz")
                    hdu.header["FILTER"] =g_dev['cam'].current_filter
                    hdu.header["SMARTSTK"] = 'no'
                    hdu.header["SSTKNUM"] = 1
                    hdu.header["SUBSTACK"] = substack

                    tempRAdeg = ra_at_time_of_exposure * 15
                    tempDECdeg = dec_at_time_of_exposure
                    tempointing = SkyCoord(tempRAdeg, tempDECdeg, unit='deg')
                    tempointing=tempointing.to_string("hmsdms").split(' ')

                    hdu.header["RA"] = (
                        tempointing[0],
                        "[hms] Telescope right ascension",
                    )
                    hdu.header["DEC"] = (
                        tempointing[1],
                        "[dms] Telescope declination",
                    )
                    hdu.header["AZIMUTH "] = (
                        azimuth_of_observation,
                        "[deg] Azimuth axis positions",
                    )
                    hdu.header["ALTITUDE"] = (
                        altitude_of_observation,
                        "[deg] Altitude axis position",
                    )
                    hdu.header["ZENITH"] = (90 - altitude_of_observation, "[deg] Zenith")
                    hdu.header["AIRMASS"] = (
                        airmass_of_observation,
                        "Effective mean airmass",
                    )

                    hdusmallheader=copy.deepcopy(hdu.header)
                    del hdu
                    focus_position=g_dev['foc'].current_focus_position

                    # Instead of waiting for the photometry process we quickly measure the FWHM
                    # in-line. Necessary particularly because the photometry subprocess can bank up.
                    fwhm_dict = self.in_line_quick_focus(outputimg, im_path, text_name)
                    focus_image = False

                    g_dev['obs'].fwhmresult['FWHM']=float(fwhm_dict['rfr'])
                    g_dev['obs'].fwhmresult['No_of_sources']= float(fwhm_dict['sources'])

                    expresult['FWHM']=g_dev['obs'].fwhmresult['FWHM'] #fwhm_dict['rfr']
                    expresult["mean_focus"]=focus_position
                    expresult['No_of_sources']=fwhm_dict['sources']

                    plog ("Focus at " + str(focus_position) + " is " + str(round(float(g_dev['obs'].fwhmresult['FWHM']),2)))

                    try:
                        #hduheader["SEPSKY"] = str(sepsky)
                        hdusmallheader["SEPSKY"] = str(fwhm_dict['sky'])
                    except:
                        hdusmallheader["SEPSKY"] = -9999
                    try:
                        hdusmallheader["FWHM"] = (float(fwhm_dict['rfp'],2), 'FWHM in pixels')
                        hdusmallheader["FWHMpix"] = (float(fwhm_dict['rfp'],2), 'FWHM in pixels')
                    except:
                        hdusmallheader["FWHM"] = (-99, 'FWHM in pixels')
                        hdusmallheader["FWHMpix"] = (-99, 'FWHM in pixels')

                    try:
                        hdusmallheader["FWHMasec"] = (float(fwhm_dict['rfr'],2), 'FWHM in arcseconds')
                    except:
                        hdusmallheader["FWHMasec"] = (-99, 'FWHM in arcseconds')
                    try:
                        hdusmallheader["FWHMstd"] = (float(fwhm_dict['rfs'],2), 'FWHM standard deviation in arcseconds')
                    except:

                        hdusmallheader["FWHMstd"] = ( -99, 'FWHM standard deviation in arcseconds')

                    try:
                        hdusmallheader["NSTARS"] = ( str(fwhm_dict['sources']), 'Number of star-like sources in image')
                    except:
                        hdusmallheader["NSTARS"] = ( -99, 'Number of star-like sources in image')

                    if self.config['keep_focus_images_on_disk']:
                        g_dev['obs'].to_slow_process(1000, ('focus', cal_path + cal_name, outputimg, hdusmallheader,
                                                            frame_type, g_dev["mnt"].current_icrs_ra, g_dev["mnt"].current_icrs_dec))

                        if self.config["save_to_alt_path"] == "yes":
                            g_dev['obs'].to_slow_process(1000, ('raw_alt_path', self.alt_path + g_dev["day"] + "/calib/" + cal_name, outputimg, hdusmallheader,
                                                                frame_type, g_dev["mnt"].current_icrs_ra, g_dev["mnt"].current_icrs_dec))

                    # try:
                    text = open(
                        im_path + text_name, "w"
                    )
                    text.write(str(hdusmallheader))
                    text.close()
                    # except:
                    #     plog("Failed to write out focus text up for some reason")
                    #     plog(traceback.format_exc())

                    # if os.path.exists(im_path + text_name):
                    #     try:
                    g_dev['obs'].enqueue_for_fastUI( im_path, text_name, exposure_time)

                        # except:
                        #     plog("Failed to send FOCUS TEXT up for some reason")
                        #     plog(traceback.format_exc())
                    return expresult

###################### FLAT ACQUISITION SECTION

                if frame_type[-4:] == "flat":
                    image_saturation_level = g_dev['cam'].config["camera"][g_dev['cam'].name]["settings"]["saturate"]
                    if self.config["camera"][self.name]["settings"]['is_osc']:
                        temp_is_osc=True
                        osc_fits=copy.deepcopy(outputimg)

                        debayered=[]
                        max_median=0

                        debayered.append(osc_fits[::2, ::2])
                        debayered.append(osc_fits[::2, 1::2])
                        debayered.append(osc_fits[1::2, ::2])
                        debayered.append(osc_fits[1::2, 1::2])

                        # crop each of the images to the central region
                        oscounter=0
                        for oscimage in debayered:
                            cropx = int( (oscimage.shape[0] -500)/2)
                            cropy = int((oscimage.shape[1] -500) /2)
                            oscimage=oscimage[cropx:-cropx, cropy:-cropy]
                            oscmedian=bn.nanmedian(oscimage)
                            if oscmedian > max_median:
                                max_median=copy.deepcopy(oscmedian)
                                brightest_bayer=copy.deepcopy(oscounter)
                            oscounter=oscounter+1

                        del osc_fits
                        del debayered

                        central_median=max_median

                    else:
                        temp_is_osc=False
                        osc_fits=copy.deepcopy(outputimg)
                        cropx = int( (osc_fits.shape[0] -500)/2)
                        cropy = int((osc_fits.shape[1] -500) /2)
                        osc_fits=osc_fits[cropx:-cropx, cropy:-cropy]
                        central_median=bn.nanmedian(osc_fits)
                        del osc_fits

                    if (
                        central_median
                        >= 0.80* image_saturation_level
                    ):
                        plog("Flat rejected, center is too bright:  ", central_median)
                        g_dev["obs"].send_to_user(
                            "Flat rejected, too bright.", p_level="INFO"
                        )
                        expresult={}
                        expresult["error"] = True
                        expresult["patch"] = central_median
                        expresult["camera_gain"] = np.nan

                        return copy.deepcopy(expresult) # signals to flat routine image was rejected, prompt return

                    elif (
                        central_median
                        <= 0.25 * image_saturation_level
                    ) and not temp_is_osc:
                        plog("Flat rejected, center is too dim:  ", central_median)
                        g_dev["obs"].send_to_user(
                            "Flat rejected, too dim.", p_level="INFO"
                        )
                        expresult={}
                        expresult["error"] = True
                        expresult["patch"] = central_median
                        expresult["camera_gain"] = np.nan
                        return copy.deepcopy(expresult)  # signals to flat routine image was rejected, prompt return
                    elif (
                        central_median
                        <= 0.5 * image_saturation_level
                    ) and temp_is_osc:
                        plog("Flat rejected, center is too dim:  ", central_median)
                        g_dev["obs"].send_to_user(
                            "Flat rejected, too dim.", p_level="INFO"
                        )
                        expresult={}
                        expresult["error"] = True
                        expresult["patch"] = central_median
                        expresult["camera_gain"] = np.nan
                        return copy.deepcopy(expresult) # signals to flat routine image was rejected, prompt return
                    else:
                        expresult={}
                        # Now estimate camera gain.
                        camera_gain_estimate_image=copy.deepcopy(outputimg)

                        try:

                            # Get the brightest bayer layer for gains
                            if self.config["camera"][self.name]["settings"]['is_osc']:
                                if brightest_bayer == 0:
                                    camera_gain_estimate_image=camera_gain_estimate_image[::2, ::2]
                                elif brightest_bayer == 1:
                                    camera_gain_estimate_image=camera_gain_estimate_image[::2, 1::2]
                                elif brightest_bayer == 2:
                                    camera_gain_estimate_image=camera_gain_estimate_image[1::2, ::2]
                                elif brightest_bayer == 3:
                                    camera_gain_estimate_image=camera_gain_estimate_image[1::2, 1::2]

                            cropx = int( (camera_gain_estimate_image.shape[0] -500)/2)
                            cropy = int((camera_gain_estimate_image.shape[1] -500) /2)
                            camera_gain_estimate_image=camera_gain_estimate_image[cropx:-cropx, cropy:-cropy]
                            camera_gain_estimate_image = sigma_clip(camera_gain_estimate_image, masked=False, axis=None)

                            cge_median=bn.nanmedian(camera_gain_estimate_image)
                            cge_stdev=np.nanstd(camera_gain_estimate_image)
                            cge_sqrt=pow(cge_median,0.5)
                            cge_gain=1/pow(cge_sqrt/cge_stdev, 2)

                            # We should only check whether the gain is good IF we have a good gain.
                            commissioning_flats=False

                            # Check if we have MOST of the flats we need
                            if os.path.exists(g_dev['obs'].local_flat_folder + g_dev['cam'].current_filter):
                                files_in_folder=glob.glob(g_dev['obs'].local_flat_folder + g_dev['cam'].current_filter + '/' + '*.n*')
                                files_in_folder= [ x for x in files_in_folder if "tempcali" not in x ]
                                max_files = self.config['camera']['camera_1_1']['settings']['number_of_flat_to_store']
                                n_files = len(files_in_folder)
                                if not ((n_files/max_files) > 0.8):
                                    commissioning_flats=True
                            else:
                                commissioning_flats=True

                            # If we don't have a good gain yet, we are commissioning
                            if g_dev['seq'].current_filter_last_camera_gain > 50:
                                commissioning_flats=True

                            # low values SHOULD be ok.
                            if commissioning_flats:
                                g_dev["obs"].send_to_user('Good flat value:  ' +str(int(central_median)) + ' Good Gain: ' + str(round(cge_gain,2)))
                                plog('Good flat value:  ' +str(central_median) + ' Not testing gain until flats in commissioned mode.')

                            elif cge_gain < (g_dev['seq'].current_filter_last_camera_gain + 3 *g_dev['seq'].current_filter_last_camera_gain_stdev):
                                g_dev["obs"].send_to_user('Good flat value:  ' +str(int(central_median)) + ' Good Gain: ' + str(round(cge_gain,2)))
                                plog('Good flat value:  ' +str(central_median) + ' Good Gain: ' + str(round(cge_gain,2)))

                            elif (not self.config['camera']['camera_1_1']['settings']['reject_new_flat_by_known_gain']):
                                g_dev["obs"].send_to_user('Good flat value:  ' +str(int(central_median)) + ' Bad Gain: ' + str(round(cge_gain,2)) + ' Flat rejection by gain is off.')
                                plog('Good flat value:  ' +str(central_median) + ' Bad Gain: ' + str(round(cge_gain,2)) + ' Flat rejection by gain is off.')

                            else:
                                g_dev["obs"].send_to_user('Good flat value:  ' +str(int(central_median)) + ' Bad Gain: ' + str(round(cge_gain,2)) + ' Flat rejected.')
                                plog('Good flat value:  ' +str(central_median) + ' Bad Gain: ' + str(round(cge_gain,2)) + ' Flat rejected.')
                                expresult={}
                                expresult["error"] = True
                                expresult["patch"] = central_median
                                expresult["camera_gain"] = np.nan
                                return copy.deepcopy(expresult) # signals to flat routine image was rejected, prompt return

                            expresult["camera_gain"] = cge_gain

                        except Exception as e:
                            plog("Could not estimate the camera gain from this flat.")
                            plog(e)
                            expresult["camera_gain"] = np.nan
                        del camera_gain_estimate_image
                        expresult["error"] = False
                        expresult["patch"] = central_median

                        hdu = fits.PrimaryHDU()

                        # Flip flat fits around to correct orientation
                        if self.config["camera"][self.name]["settings"]["transpose_fits"]:
                            hdu = fits.PrimaryHDU(
                                outputimg.transpose().astype('float32'))
                        elif self.config["camera"][self.name]["settings"]["flipx_fits"]:
                            hdu = fits.PrimaryHDU(
                                np.fliplr(outputimg.astype('float32'))
                            )
                        elif self.config["camera"][self.name]["settings"]["flipy_fits"]:
                            hdu = fits.PrimaryHDU(
                                np.flipud(outputimg.astype('float32'))
                            )
                        elif self.config["camera"][self.name]["settings"]["rotate90_fits"]:
                            hdu = fits.PrimaryHDU(
                                np.rot90(outputimg.astype('float32'))
                            )
                        elif self.config["camera"][self.name]["settings"]["rotate180_fits"]:
                            hdu = fits.PrimaryHDU(
                                np.rot90(outputimg.astype('float32'),2)
                            )
                        elif self.config["camera"][self.name]["settings"]["rotate270_fits"]:
                            hdu = fits.PrimaryHDU(
                                np.rot90(outputimg.astype('float32'),3)
                            )
                        else:
                            hdu = fits.PrimaryHDU(
                                outputimg.astype('float32')
                            )
                        del outputimg

                        hdu.header['PIXSCALE']=self.pixscale
                        hdu.header['EXPTIME']=exposure_time

                        hdu.header['OBSTYPE']='flat'
                        hdu.header['FILTER']=self.current_filter

                        # If the files are local calibrations, save them out to the local calibration directory
                        if not manually_requested_calibration:
                            g_dev['obs'].to_slow_process(200000000, ('localcalibration', raw_name00, hdu.data, hdu.header, frame_type, g_dev["mnt"].current_icrs_ra, g_dev["mnt"].current_icrs_dec))

                        # Similarly to the above. This saves the RAW file to disk
                        if self.config['save_raw_to_disk']:
                            os.makedirs(
                                self.camera_path + g_dev["day"], exist_ok=True
                            )

                            os.makedirs(
                                raw_path, exist_ok=True
                            )
                            threading.Thread(target=write_raw_file_out, args=(copy.deepcopy(('raw', raw_path + raw_name00, hdu.data, hdu.header, frame_type, g_dev["mnt"].current_icrs_ra, g_dev["mnt"].current_icrs_dec,'no','deprecated')),)).start()


                        # For sites that have "save_to_alt_path" enabled, this routine
                        # Saves the raw and reduced fits files out to the provided directories

                        if self.config["save_to_alt_path"] == "yes":
                            threading.Thread(target=write_raw_file_out, args=(copy.deepcopy(('raw_alt_path', self.alt_path + g_dev["day"] + "/raw/" + raw_name00, hdu.data, hdu.header, \
                                                           frame_type, g_dev["mnt"].current_icrs_ra, g_dev["mnt"].current_icrs_dec,'no','deprecated')),)).start()

                        del hdu
                        return copy.deepcopy(expresult)

                #plog ("Calibflatfocus: "+str(calibflatfocuspointing_timer-time.time()))

                outendbit=time.time()

                expresult["calc_sky"] = 0  # avg_ocn[7]
                expresult["temperature"] = 0  # avg_foc[2]
                expresult["gain"] = 0
                expresult["filter"] = self.current_filter
                expresult["error"] = False

                blockended=False
                # Check that the block isn't ending during normal observing time (don't check while biasing, flats etc.)
                if g_dev['seq'].blockend != None: # Only do this check if a block end was provided.

                # Check that the exposure doesn't go over the end of a block
                    endOfExposure = datetime.datetime.utcnow() + datetime.timedelta(seconds=exposure_time)
                    now_date_timeZ = endOfExposure.isoformat().split('.')[0] +'Z'

                    blockended = now_date_timeZ  >= g_dev['seq'].blockend

                    if blockended or ephem.Date(ephem.now()+ (exposure_time *ephem.second)) >= \
                        g_dev['events']['End Morn Bias Dark']:
                        plog ("Exposure overlays the end of a block or the end of observing. Skipping Exposure.")
                        plog ("And Cancelling SmartStacks.")
                        Nsmartstack=1
                        sskcounter=2
                        self.currently_in_smartstack_loop=False

                # filename same as raw_filename00 in post_exposure process
                if not frame_type[-4:] == "flat" and not frame_type in ["bias", "dark"]  and not a_dark_exposure and not focus_image and not frame_type=='pointing':
                    try:
                        im_type = "EX"
                        expresult["real_time_filename"] =  self.config["obs_id"]+ "-"+ self.alias + '_' + str(frame_type) + '_' + str(this_exposure_filter)+ "-"+ g_dev["day"]+ "-"+ next_seq+ "-"+ im_type+ "00.fits.fz"
                    except:
                        plog(traceback.format_exc())
                #plog ("Odd end bit " + str(time.time()-outendbit))

                #plog ("Post-exposure overhead: " + str(time.time()- post_overhead_timer))

                return copy.deepcopy(expresult)

            else:
                remaining = round(self.completion_time - time.time(), 1)

                # Need to have a time sleep to release the GIL to run the other threads
                if self.completion_time - time.time() > 0:
                    time.sleep(min(0.5, abs(self.completion_time - time.time() )))

                if remaining < -15:
                    if remaining > -16:
                        plog ("Camera overtime: " + str(remaining))


                    g_dev['obs'].request_scan_requests()


                    # Check there hasn't been a cancel sent through
                    if g_dev["obs"].stop_all_activity:
                        plog ("stop_all_activity cancelling out of camera exposure")
                        Nsmartstack=1
                        sskcounter=2
                        expresult["error"] = True
                        expresult["stopped"] = True
                        g_dev["obs"].exposure_halted_indicator =False
                        self.currently_in_smartstack_loop=False
                        return expresult

                    if g_dev["obs"].exposure_halted_indicator:
                        expresult["error"] = True
                        expresult["stopped"] = True
                        g_dev["obs"].exposure_halted_indicator =False
                        plog ("Exposure Halted Indicator On. Cancelling Exposure.")
                        return expresult



def wait_for_slew(wait_after_slew=True):
    """
    A function called when the code needs to wait for the telescope to stop slewing before undertaking a task.
    """
    if not g_dev['obs'].mountless_operation:
        try:
            actually_slewed=False
            if not g_dev['mnt'].rapid_park_indicator:
                movement_reporting_timer = time.time()
                while g_dev['mnt'].return_slewing():
                    if actually_slewed==False:
                        actually_slewed=True
                    if time.time() - movement_reporting_timer > g_dev['obs'].status_interval:
                        plog('m>')
                        movement_reporting_timer = time.time()
                    # if not g_dev['obs'].currently_updating_status and g_dev['obs'].update_status_queue.empty():
                    g_dev['mnt'].get_mount_coordinates_after_next_update()
                    g_dev['obs'].update_status(mount_only=True, dont_wait=True)#, dont_wait=True)

                # Then wait for slew_time to settle
                if actually_slewed and wait_after_slew:
                    time.sleep(g_dev['mnt'].wait_after_slew_time)

        except Exception as e:
            plog("Motion check faulted.")
            plog(traceback.format_exc())
            if 'pywintypes.com_error' in str(e):
                plog ("Mount disconnected. Recovering.....")
                time.sleep(5)
                g_dev['mnt'].reboot_mount()
            else:
                pass
        return


<|MERGE_RESOLUTION|>--- conflicted
+++ resolved
@@ -4648,8 +4648,8 @@
                     else:
                         plog ("temperature in range for calibrations ("+ str(current_camera_temperature)+"), accepting calibration frame")
                         g_dev['obs'].camera_sufficiently_cooled_for_calibrations = True
-                        
-                        
+
+
                     # Really need to thresh the image
                     googtime=time.time()
                     int_array_flattened=outputimg.astype(int).ravel()
@@ -4684,14 +4684,14 @@
                                                                         if not (imageMode-zerocounter-12) in zeroValueArray[:,0]:
                                                                             zeroValue=(imageMode-zerocounter)
                                                                             breaker =0
-                    
+
                     #numpy.count_nonzero(numpy.isnan(imagedata))
                     countypixels=outputimg[ np.where(outputimg < zeroValue ) ]
                     plog ("Number of unnaturally negative pixels: " + str(countypixels) )
                     plog (seq)
                     #breakpoint()
-                    
-                    
+
+
 
                     # For a dark, check that the debiased dark has an adequately low value
                     # If there is no master bias, it will just skip this check
@@ -4715,10 +4715,6 @@
                             plog ("Debiased 1s Dark Mean is " + str(debiaseddarkmean))
 
 
-<<<<<<< HEAD
-
-=======
->>>>>>> c8d140f0
                             plog ("Number of overly negative pixels after bias subtraction:")
 
                             plog ("Exposure time: " + str(exposure_time))
