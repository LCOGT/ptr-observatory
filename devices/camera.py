--- conflicted
+++ resolved
@@ -326,11 +326,7 @@
 def wait_for_slew(wait_after_slew=True):
     """
     A function called when the code needs to wait for the telescope to stop slewing before undertaking a task.
-<<<<<<< HEAD
     NB NB Should this include testing rotator slewing  and focuser moving? WER
-=======
-    ???NB NB Should this include testing rotator slewing  and focuser moving?? WER
->>>>>>> e832bc2d
     """
     if not g_dev['obs'].mountless_operation:
         try:
@@ -3451,11 +3447,7 @@
         if not g_dev['obs'].mountless_operation:
             if not g_dev['mnt'].rapid_park_indicator:
                 if g_dev['mnt'].pier_flip_detected == True  and not g_dev['obs'].auto_centering_off:
-<<<<<<< HEAD
-                    plog ("PIERFLIP DETECTED, RECENTERING.")
-=======
                     plog ("!!!!!!!!!!!PIERFLIP DETECTED, RECENTERING!!!!!!!!!!!!!!!!!")
->>>>>>> e832bc2d
                     #breakpoint()
                     g_dev["obs"].send_to_user("Pier Flip detected, recentering.")
                     g_dev['obs'].pointing_recentering_requested_by_platesolve_thread = True
