--- conflicted
+++ resolved
@@ -222,11 +222,8 @@
         self.biasFiles = {}
         self.darkFiles = {}
         self.flatFiles = {}
-<<<<<<< HEAD
         self.hotFiles = {}
-        for ctr in range(len(bins_enabled)):
-            tempBinNumber = bins_enabled[ctr].replace(',',' ').split(' ')[0]       
-=======
+
         
         try:
             #self.biasframe = fits.open(
@@ -257,9 +254,7 @@
         except:
             plog("Dark frame for Binning 1 not available")  
 
-        try:
->>>>>>> c97ddda0
-            
+        try:            
             fileList = glob.glob(
                 self.config["archive_path"]
                 + "calibmasters/"
@@ -267,54 +262,6 @@
                 + "/masterFlat*_bin1.npy"
             )
             
-<<<<<<< HEAD
-            try:
-                #self.darkframe = fits.open(
-                tempdarkframe = fits.open(
-                    self.config["archive_path"]
-                    + "calibmasters/"
-                    + self.alias
-                    + "/DARK_master_bin" + str(tempBinNumber) + ".fits"
-                )
-                tempdarkframe = np.asarray(tempdarkframe[0].data, dtype='np.float32')
-                self.darkFiles.update({tempBinNumber: tempdarkframe})
-                del tempdarkframe
-            except:
-                plog("Dark frame for Binning " + str(tempBinNumber) + "not available")  
-
-            try:
-                #self.darkframe = fits.open(
-                temphotframe = fits.open(
-                    self.config["archive_path"]
-                    + "calibmasters/"
-                    + self.alias
-                    + "/HOT_sigma3_map_bin" + str(tempBinNumber) + ".fits"
-                )
-                temphotframe = np.asarray(temphotframe[0].data, dtype="B")
-                hot_coord_list = np.where(temphotframe > 0)
-                plog("Number of 2-sigma hot pixels:  ", len(hot_coord_list[0]))
-                self.hotFiles.update({tempBinNumber: hot_coord_list})
-                del temphotframe, hot_coord_list
-            except:
-                plog("Dark frame for Binning " + str(tempBinNumber) + "not available")
-                
-            try:
-                
-                fileList = glob.glob(
-                    self.config["archive_path"]
-                    + "calibmasters/"
-                    + self.alias
-                    + "/masterFlat*_bin" + str(tempBinNumber) + ".npy"
-                )
-                
-                for file in fileList:
-                    self.flatFiles.update({file.split("_")[1].replace ('.npy','') + '_bin'\
-                                           + str(tempBinNumber): file})
-                # To supress occasional flatfield div errors
-                np.seterr(divide="ignore")
-            except:
-                plog("Flat frames not loaded or available")
-=======
             for file in fileList:
                 self.flatFiles.update({file.split("_")[1].replace ('.npy','') + '_bin1': file})
             # To supress occasional flatfield div errors
@@ -328,9 +275,7 @@
         camera actions for various drivers. Each separate software
         has it's own unique and annoying way of doing things'
         """
->>>>>>> c97ddda0
-
-                
+               
         plog("Connecting to:  ", driver)
 
         if driver[:5].lower() == "ascom":
