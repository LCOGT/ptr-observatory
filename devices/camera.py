# -*- coding: utf-8 -*-
"""
Created on Tue Apr 20 22:19:25 2021

@author: obs, wer, dhunt

"""

import win32com.client
#import pythoncom
#import redis
import time
import datetime
import os
import math
import numpy as np
from astropy.io import fits
#from astropy.table import Table
#from astropy.utils.data import get_pkg_data_filename
import sep
from astropy.time import Time
import glob
import shelve
from pprint import pprint


#from os.path import join, dirname, abspath

# from skimage import data, io, filters
# from skimage.transform import resize
# from skimage import img_as_float
# from skimage import exposure
# from skimage.io import imsaves
# import matplotlib.pyplot as plt

# from PIL import Image
from global_yard import g_dev
#from processing.calibration import calibrate
#from devices.sequencer import Sequencer
from devices.darkslide import Darkslide
import ptr_utility
from planewave import platesolve


#string  = \\HOUSE-COMPUTER\saf_archive_2\archive

"""
Camera note 20210131.  IF the QHY ASCOM driver is reloaded or updated use ASCOM
Diagnostics to reesablish the camera binding.
Camera note 20200427.
The goal is refactor this module so we use class attributes more and do not carry them
as parameters in various calls.  Try to use keywords as 'instructions' for processing steps
downstream.  When returning from calls use a dictionary to report results.  Support
synchronous and async reductions.  If the ccd has overscan, incorporate that step into
the immediate processing with trim
Camera Note 20200510.
Beating on camera waiting for long exposures causes Maxim to disconnect.  So instead we
will not look for ImageReady until 'exptime + nominal readout delay - 1 second.'
However every 30 seconds during that wait we will check the camera is connected. if it
drops out we setup the wait and report a failed exposure.
Next add an exposure retry loop: for now retry three times then fail up the call chain.
Reporting camera status should NOT normally provoke the camera when it is exposing. Instead
just report the % complete or estimated time to completion.
The camera operates in  Phase_1:  Setup Exposure, then Phase 2 Take the exposure, then Phase 3
fill out fits headers and save the exposure.  Phase 2, and maybe  Phase 3, are wrapped in the retry-three-
times framework. Next is Phase 4 -- local calibrate and analyze, then Phase 5 -- send to AWS.
Hwere is a Maxim Header with the telescope attached. Note the various keywords which
need to be there  to use Maxim Pinpoint or Visual Pinpoint efficiently.
SIMPLE  	= T
BITPIX  	= -32 /8 unsigned int, 16 & 32 int, -32 & -64 real
NAXIS   	= 2 /number of axes
NAXIS1  	= 4800 /fastest changing axis
NAXIS2  	= 3211 /next to fastest changing axis
BSCALE  	= 1.0000000000000000 /physical = BZERO + BSCALE*array_value
BZERO   	= 0.00000000000000000 /physical = BZERO + BSCALE*array_value
DATE-OBS	= '2021-03-27T18:38:08' /YYYY-MM-DDThh:mm:ss observation, UT
EXPTIME 	= 1.0000000000000000 /Exposure time in seconds
EXPOSURE	= 1.0000000000000000 /Exposure time in seconds
SET-TEMP	= -10.000000000000000 /CCD temperature setpoint in C
CCD-TEMP	= -10.100000000000000 /CCD temperature at start of exposure in C
XPIXSZ  	= 7.5199999999999996 /Pixel Width in microns (after binning)
YPIXSZ  	= 7.5199999999999996 /Pixel Height in microns (after binning)
XBINNING	= 2 /Binning factor in width
YBINNING	= 2 /Binning factor in height
XORGSUBF	= 0 /Subframe X position in binned pixels
YORGSUBF	= 0 /Subframe Y position in binned pixels
READOUTM	= 'Normal  ' /          Readout mode of image
FILTER  	= 'w       ' /          Filter used when taking image
IMAGETYP	= 'Light Frame' /       Type of image
FOCALLEN	= 2700.0000000000000 /Focal length of telescope in mm
APTDIA  	= 300.00000000000000 /Aperture diameter of telescope in mm
APTAREA 	= 59376.102805137634 /Aperture area of telescope in mm^2
EGAIN   	= 1.0000000000000000 /Electronic gain in e-/ADU
SBSTDVER	= 'SBFITSEXT Version 1.0' /Version of SBFITSEXT standard in effect
SWCREATE	= 'MaxIm DL Version 6.24 200613 23VP3' /Name of software
SWSERIAL	= '23VP3-SPE3X-YT5E3-3MX1C-3FVM0-CM' /Software serial number
OBJCTRA 	= '23 55 15' /          Nominal Right Ascension of center of image
OBJCTDEC	= '-54 34 51' /         Nominal Declination of center of image
OBJCTALT	= ' -0.0003' /          Nominal altitude of center of image
OBJCTAZ 	= '180.0056' /          Nominal azimuth of center of image
OBJCTHA 	= '  0.0006' /          Nominal hour angle of center of image
PIERSIDE	= 'EAST    ' /          Side of pier telescope is on
SITELAT 	= '35 32 16' /          Latitude of the imaging location
SITELONG	= '-105 52 13' /        Longitude of the imaging location
JD      	= 2459301.2764814813 /Julian Date at start of exposure
JD-HELIO	= 2459301.2734088539 /Heliocentric Julian Date at exposure midpoint
AIRMASS 	= 31.739008469971399 /Relative optical path length through atmosphere
OBJECT  	= '        '
TELESCOP	= '        ' /          telescope used to acquire this image
INSTRUME	= 'QHYCCD-Cameras-Capture'
OBSERVER	= '        '
NOTES   	= '        '
ROWORDER	= 'TOP-DOWN' /          Image write order, BOTTOM-UP or TOP-DOWN
FLIPSTAT	= '        '
"""

#These should eventually be in a utility module
def next_sequence(pCamera):
    global SEQ_Counter
    camShelf = shelve.open(g_dev['cam'].site_path + 'ptr_night_shelf/' + pCamera)
    #print('Shelf:  ', camShelf)
    sKey = 'Sequence'
    #print(type(sKey), sKey)
    seq = camShelf[sKey]      #get an 8 character string
    seqInt = int(seq)
    seqInt += 1
    seq = ('0000000000'+str(seqInt))[-8:]
    #print(pCamera,seq)
    camShelf['Sequence'] = seq
    camShelf.close()
    SEQ_Counter = seq
    return seq

def test_sequence(pCamera):
    global SEQ_Counter
    camShelf = shelve.open(g_dev['cam'].site_path + 'ptr_night_shelf/' + pCamera)
    #print('Shelf:  ', camShelf)
    sKey = 'Sequence'
    #print(type(sKey), sKey)
    seq = camShelf[sKey]      #get an 8 character string
    camShelf.close()
    SEQ_Counter = seq
    return seq

def reset_sequence(pCamera):
    breakpoint()
    camShelf = shelve.open(g_dev['cam'].site_path + 'ptr_night_shelf/' + str(pCamera))
    #seq = camShelf['Sequence']      # a 9 character string
    seqInt = int(-1)
    seqInt  += 1
    seq = ('0000000000'+str(seqInt))[-8:]
    print('Making new seq: ' , pCamera, seq)
    camShelf['Sequence'] = seq
    camShelf.close()
    return seq

# Default filter needs to be pulled from site camera or filter config

def camera_factory(driver: str, name: str, config: dict):
    pass

class Camera:

    """
    http://ascom-standards.org/Help/Developer/html/T_ASCOM_DriverAccess_Camera.htm
    """

    ###filter, focuser, rotator must be set up prior to camera.
    #Since this is a class definition we need to pre-enter with a list of classes 
    #to be created by a camera factory.

    def __init__(self, driver: str, name: str, config: dict):
        
        """
        Added monkey patches to make ASCOM/Maxim differences
        go away from the bulk of the in-line code.
        Try to be more consistent about use of filter names rather than
        numbers.
        """
        '''

        Outline: if there is a selector then iterate over it for cameras
        and ag's to create.  Name instances cam or ag_<tel>_<sel-port>'.
        Once this is done g_dev['cam'] refers to the selected instance.

        '''
        self.name = name
        g_dev[name + '_cam_retry_driver'] = driver
        g_dev[name + '_cam_retry_name'] = name
        g_dev[name + '_cam_retry_config'] = config
        g_dev[name + '_cam_retry_doit'] = False
        g_dev[name] = self
    
        if name == 'camera_1_1':     #NBDefaults sets up Selected 'cam'
            g_dev['cam'] = self
        self.config = config
        self.alias = config['camera'][self.name]['name']
        win32com.client.pythoncom.CoInitialize()
        print(driver, name)
        self.camera = win32com.client.Dispatch(driver)

        #self.camera = win32com.client.Dispatch('ASCOM.FLI.Kepler.Camera')
        #Need logic here if camera denies connection.
        print("Connecting to:  ", driver)


        if driver[:5].lower() == 'ascom':
            print('ASCOM camera is initializing.')
            #Monkey patch in ASCOM specific methods.
            self._connected = self._ascom_connected
            self._connect = self._ascom_connect
            self._set_setpoint = self._ascom_set_setpoint
            self._setpoint = self._ascom_setpoint
            self._temperature = self._ascom_temperature
            self._cooler_on = self._ascom_cooler_on
            self._set_cooler_on = self._ascom_set_cooler_on
            self._expose = self._ascom_expose
            self._stop_expose = self._ascom_stop_expose
            self.description = "ASCOM"
            self.readout_after_stop = True
            self.maxim = False
            self.ascom = True
            print('ASCOM is connected:  ', self._connect(True))
            print('Control is ASCOM camera driver.')
        else:
            print('Maxim camera is initializing.')
            #Monkey patch in Maxim specific methods.
            self._connected = self._maxim_connected
            self._connect = self._maxim_connect
            self._set_setpoint = self._maxim_set_setpoint
            self._setpoint = self._maxim_setpoint
            self._temperature = self._maxim_temperature
            self._cooler_on = self._maxim_cooler_on
            self._set_cooler_on = self._maxim_set_cooler_on
            self._expose = self._maxim_expose
            self._stop_expose = self._maxim_stop_expose
            self.description = 'MAXIM'
            self.maxim = True
            self.ascom = False
            print('Maxim is connected:  ', self._connect(True))
            self.app = win32com.client.Dispatch("Maxim.Application")
            #self.app.TelescopeConnected = True
            #print("Maxim Telescope Connected: ", self.app.TelescopeConnected)
            print('Control via Maxim camera interface, Telescope is NOT connected to Maxim.')
        #print('Maxim is connected:  ', self._connect(True))
        setpoint =(float(self.config['camera'][self.name]['settings']['temp_setpoint']))
        self._set_setpoint(setpoint)
        print('Cooler started @:  ', self._setpoint())

        if self.config['camera'][self.name]['settings']['cooler_on']:    #NB NB why this logic, do we mean if not cooler found on, then turn it on and take the delay?
            self._set_cooler_on()
        print('Cooler started @:  ', self._temperature())  
        # if self.camera.CanStopExposure:  Does not work for Maxim
        #     self.can_be_stopped = True
        # else:
        #     self.can_be_stopped = False
            
        self.use_file_mode = False  #self.config['camera'][self.name]['use_file_mode']    #NB NB NB this is obsolte, clear nout file mode from code
        self.current_filter = 0    #W in Apache Ridge case. #This should come from config, filter section
        self.exposure_busy = False
        self.cmd_in = None
        self.t7 = None
        self.camera_message = '-'
        #self.alias = self.config['camera'][self.name]#
        self.site_path = self.config['client_path']
        self.archive_path = self.config['archive_path'] +'archive/'
        self.camera_path = self.archive_path  + self.alias + "/"
        self.alt_path = '//house-computer/saf_archive_2/archive/sq01/'    #NB NB this should come from config file, it is site dependent.
        self.autosave_path = self.camera_path +'autosave/'
        self.lng_path = self.camera_path + "lng/"
        self.seq_path = self.camera_path + "seq/"
        self.file_mode_path =  self.config['camera'][self.name]['file_mode_path']
        try:
            for file_path in glob.glob(self.file_mode_path + '*.f*t*'):
                os.remove(file_path)
        except:
            print ("*.fits files on D: not found, this is normally OK.")
        if self.config['camera'][self.name]['settings']['is_cmos']  == True:
            self.is_cmos = True
        else:
            self.is_cmos = False
        self.camera_model = self.config['camera'][self.name]['desc']
        #NB We are reading from the actual camera or setting as the case may be.  For initial setup,
        #   we pull from config for some of the various settings.
        #NB NB There is a differenc between normal cameras and the QHY when it is set to Bin2.
        try:
            self.camera.BinX = int(self.config['camera'][self.name]['settings']['default_bin'][0]) # = 1
            self.camera.BinY = int(self.config['camera'][self.name]['settings']['default_bin'][-1]) # = 1
            #NB we need to be sure AWS picks up this default.config.site_config['camera'][self.name]['settings']['default_bin'])
        except:
            print('Camera only accepts Bins = 1.')
            self.camera.BinX = 1
            self.camera.BinY = 1
        self.overscan_x =  int(self.config['camera'][self.name]['settings']['overscan_x'])
        self.overscan_y =  int(self.config['camera'][self.name]['settings']['overscan_y'])
        self.camera_x_size = self.camera.CameraXSize  #unbinned values. QHY returns 2
        self.camera_y_size = self.camera.CameraYSize  #unbinned
        self.camera_max_x_bin = self.camera.MaxBinX
        self.camera_max_y_bin = self.camera.MaxBinY
        self.camera_start_x = self.camera.StartX
        self.camera_start_y = self.camera.StartY
        self.camera.NumX = int(self.camera_x_size/self.camera.BinX)
        self.camera.NumY = int(self.camera_y_size/self.camera.BinY)
        self.camera_num_x = self.camera.NumX    #These are affected binned values.
        self.camera_num_y = self.camera.NumY
        self.previous_start_fraction_x = 0.   #These are the subframe **fraction** values for the previous exposure.
        self.previous_start_fraction_y = 0.
        self.previous_num_fraction_x = 1.
        self.previous_num_fraction_y = 1.
        self.previous_start_x = 0.   #These are the subframe **pixel** values for the previous exposure.
        self.previous_start_y = 0.
        self.previous_num_x = 1.
        self.previous_num_y = 1.
        self.previous_image_name = ''
        self.previous_area = 100
        self.af_mode = False
        self.af_step = -1
        self.f_spot_dia = []
        self.f_positions = []
        self.overscan_bin_1 = None   #Remember last overscan if we take a subframe
        self.overscan_bin_2 = None
        self.hint = None
        self.focus_cache = None
        self.darkslide = False
        if self.config['camera'][self.name]['settings']['has_darkslide']:
            self.darkslide = True
            com_port = self.config['camera'][self.name]['settings']['darkslide_com']
            self.darkslide_instance = Darkslide(com_port)     #  NB eventually default after reboot should be closed.
            #self.darkslide_instance.closeDarkslide()   #  Consider turing off IR Obsy light at same time..
            #self.darkslide_open = False
            print("Darkslide unknown on camera startup.")
        self.last_user_name = "Tobor"
        self.last_user_id ="Tobor"
        try:
            seq = test_sequence(self.alias)
        except:
            reset_sequence(self.alias)


        #  NB  Shouldset up default filter @ default focus.


    #Patchable methods   NB These could be default ASCOM
    def _connected(self):
        print("This is un-patched _connected method")
        return False

    def _connect(self, p_connect):
        print("This is un-patched _connect method:  ", p_connect)
        return False

    def _setpoint(self):
        print("This is un-patched cooler _setpoint method")
        return

    #The patches.   Note these are essentially  getter-setter/property constructs.
    def _maxim_connected(self):
        return self.camera.LinkEnabled

    def _maxim_connect(self, p_connect):
        self.camera.LinkEnabled = p_connect
        return self.camera.LinkEnabled

    def _maxim_temperature(self):
        return self.camera.Temperature
    
    def _maxim_cooler_on(self):
        return self.camera.CoolerOn   # NB NB NB This would be a good place to put a warming protector
    
    def _maxim_set_cooler_on(self):
        self.camera.CoolerOn = True
        print("3s wait for cooler to start up.")
        time.sleep(3)
        return self.camera.CoolerOn   # NB NB NB This would be a good place to put a warming protector

    def _maxim_set_setpoint(self, p_temp):
        self.camera.TemperatureSetpoint = float(p_temp)
        return self.camera.TemperatureSetpoint
    
    def _maxim_setpoint(self):
        return self.camera.TemperatureSetpoint

    def _maxim_expose(self, exposure_time, imtypeb):
        self.camera.Expose(exposure_time, imtypeb)

    def _maxim_stop_expose(self):
        self.camera.AbortExposure()

    def _ascom_connected(self):
        return self.camera.Connected

    def _ascom_connect(self, p_connect):
        self.camera.Connected = p_connect
        return self.camera.Connected

    def _ascom_temperature(self):
        return self.camera.CCDTemperature
    
    def _ascom_cooler_on(self):
        return self.camera.CoolerOn   # NB NB NB This would be a good place to put a warming protector

    def _ascom_set_cooler_on(self):
        self.camera.CoolerOn = True
        return self.camera.CoolerOn
    
    def _ascom_set_setpoint(self, p_temp):
        if self.camera.CanSetCCDTemperature:
            self.camera.SetCCDTemperature = float(p_temp)
            return self.camera.SetCCDTemperature
        else:
            print ("Camera cannot set cooling temperature.")
            return p_temp
        
    def _ascom_setpoint(self):
        if self.camera.CanSetCCDTemperature:
            return self.camera.SetCCDTemperature
        else:
            print ("Camera cannot set cooling temperature: Using 10.0C")
            return 10.0
        
    def _ascom_expose(self, exposure_time, imtypeb):
            self.camera.StartExposure(exposure_time, imtypeb)

    def _ascom_stop_expose(self):
            self.camera.StopExposure()   #ASCOM also has an AbortExposure method.

    def create_simple_autosave(self, exp_time=0, img_type=0, speed=0, suffix='', \
                               repeat=1, readout_mode="Normal", filter_name='W', \
                               enabled=1, binning=1, binmode=0, column=1):
        '''
        Creates a valid Maxium Autosaave file.
        '''
        exp_time = round(abs(float(exp_time)), 3)
        if img_type > 3:
            img_type = 0
        repeat = abs(int(repeat))
        if repeat < 1:
            repeat = 1
        binning = abs(int(binning))
        if binning > 24:
            binning = 2
        if filter_name == "":
            filter_name = 'w'
        proto_file = open(self.camera_path +'seq/ptr_proto.seq')
        proto = proto_file.readlines()
        proto_file.close()
        #print(proto, '\n\n')
        if column == 1:
            proto[51] = proto[51][:9]  + str(img_type) + proto[51][10:]
            proto[50] = proto[50][:9]  + str(exp_time) + proto[50][12:]
            proto[48] = proto[48][:12] + str(suffix)   + proto[48][12:]
            proto[47] = proto[47][:10] + str(speed)    + proto[47][11:]
            proto[31] = proto[31][:11] + str(repeat)   + proto[31][12:]
            proto[29] = proto[29][:17] + readout_mode  + proto[29][23:]
            proto[13] = proto[13][:12] + filter_name   + proto[13][13:]
            proto[10] = proto[10][:12] + str(enabled)  + proto[10][13:]
            proto[1]  = proto[1][:12]  + str(binning)  + proto[1][13:]
        seq_file = open(self.camera_path +'seq/ptr_mrc.seq', 'w')
        for item in range(len(proto)):
            seq_file.write(proto[item])
        seq_file.close()
       # print(proto)                binning=3, filter_name='air')


    def get_status(self):
        #status = {"type":"camera"}
        status = {}
        status['active_camera'] = self.name
        if self.config['camera'][self.name]['settings']['has_darkslide']:
            ds = self.darkslide_instance.slideStatus
            status['darkslide'] = g_dev['drk'].slideStatus
        else:
            status['darkslide']    = 'unknown'
        if self.exposure_busy:
            status['busy_lock'] = True
        else:
            status['busy_lock'] = False
        if self.maxim:
            cam_stat = 'Not implemented yet' #
            #print('AutoSave:  ', self.camera.SequenceRunning)
        if self.ascom:
            cam_stat = 'ASCOM camera not implemented yet' #self.camera.CameraState
        status['status'] = cam_stat  #The state could be expanded to be more meaningful.
        return status
#        if self.maxim:
#            status['ccd_temperature'] = str(round(self.camera.Temperature , 3))
#        if self.ascom:
#            status['ccd_temperature'] = str(round(self.camera.CCDTemperature , 3))




    def parse_command(self, command):
        #print("Camera Command incoming:  ", command)
        req = command['required_params']
        opt = command['optional_params']
        action = command['action']
        self.user_id = command['user_id']
        if self.user_id != self.last_user_id:
            self.last_user_id = self.user_id
        self.user_name = command['user_name']
        if self.user_name != self.last_user_name:
            self.last_user_name = self.user_name
        if action == "expose" and not self.exposure_busy:
            self.expose_command(req, opt, do_sep=True, quick=False)
            self.exposure_busy = False     #Hangup needs to be guarded with a timeout.
            self.active_script = None

        elif action == "expose" and self.exposure_busy:
            print("Cannot expose, camera is currently busy")
#            self.screen_flat_script(req, opt)
#            self.exposure_busy = False
#            self.active_script = 'make_superscreenflats'
        elif action == "darkslide_close":
           # self.stop_command(req, opt)
           # self.exposure_busy = False
           g_dev['drk'].closeDarkslide()
           print("Closing the darkslide.")
        elif action == "darkslide_open":
           # self.stop_command(req, opt)
           # self.exposure_busy = False
           g_dev['drk'].openDarkslide()
           print("Opening the darkslide.")
        elif action == "stop":
            self.stop_command(req, opt)
            self.exposure_busy = False
            print("STOP  STOP  STOP received.")
        else:

            print(f"Command <{action}> not recognized.")

    ###############################
    #       Camera Commands       #
    ###############################

    ''''
    Each time an expose is entered we need to look and see if the filter
    and or focus is different.  If  filter change is required, do it and look up
    the new filter offet.  Apply that as well.  Possibly this step also includes
    a temperature compensation cycle.
    Do we let focus 'float' or do we pin to a reference?  I think the latter.
    ref = actual - offset(filter): ref + offset(f) = setpoint.  At end of AF
    cycle the reference is updated logging in the filter used and the temperature.
    The old value is appended to a list which can be analysed to find the temp
    comp parameter.  It is assumed we ignore the diffuser condition when saving
    or autofocusing.  Basically use a MAD regression and expect a correlation
    value > 0.6 or so.  Store the primary temp via PWI3 and use the Wx temp
    for ambient.  We need a way to log the truss temp until we can find which
    temp best drives the compensation.
    We will assume that the default filter is a wide or lum with a nominal offset
    of 0.000  All other filter offsets are with respect to the default value.
    I.e., an autofocus of the reference filter results in the new focal position
    becoming the reference.
    The system boots up and selects the reference filter and reference focus.
    '''


    def expose_command(self, required_params, optional_params,  \
                       gather_status = True, do_sep=True, no_AWS=False, quick=False, solve_it=False):
        '''
        This is Phase 1:  Setup the camera.
        Apply settings and start an exposure.
        Quick=True is meant to be fast.  We assume the ASCOM/Maxim imageBuffer is the source of data in that mode,
        not the slower File Path.  THe mode used for focusing or other operations where we do not want to save any
        image data.
        '''
        #print('Expose Entered.  req:  ', required_params, 'opt:  ', optional_params)
        #print("Checking if Maxim is still connected!")
        #  self.t7 is last time camera was read out
        #if self.t7 is not None and (time.time() - self.t7 > 30) and self.maxim:
        self.exposure_busy = True
        try:
            self.user_name
        except:
            self.user_name = "kilroy_was_here"
        self.t0 = time.time()
        #Force a reseek //eventually dither//
        try:
            if g_dev['mnt'].last_seek_time < self.t0 - 180:   #NB Consider upping this to 300 to 600 sec.
                print('re_seeking')
                g_dev['mnt'].re_seek(0)  #) is a placeholder for a dither value being passed.
        except:
            pass
              #print('Re_seek skipped; usualy becuase no prior seek this session.')
        try:

            probe = self._cooler_on()
            if not probe:
                self._set_cooler_on() 
                print('Found cooler off.')
                try:
                    self._connect(False)
                    self._connect(True)
                    self._set_cooler_on()
                except:
                    print('Camera reconnect failed @ expose entry.')
        except Exception as e:
            print("\n\nCamera was not connected @ expose entry:  ", e, '\n\n')
            try:
                self._connect(False)
                self._connect(True)
                self._set_cooler_on()
            except:
                print('Camera reconnect failed 2nd time @ expose entry.')
        opt = optional_params
        self.hint = optional_params.get('hint', '')
        self.script = required_params.get('script', 'None')
        self.pane = optional_params.get('pane', None)
        bin_x = optional_params.get('bin', self.config['camera'][self.name] \
                                                      ['settings']['default_bin'])  #NB this should pick up config default.

        try:
            bin_x = eval(bin_x)[:2]   #This is meant to strip off the Pixel size when it comes in from aws.
        except:
            print('Bin eval did not work, no harm usually.')
        if bin_x in ['4 4', 4, '4, 4', '4,4', [4, 4], (4, 4)]:     # For now this is the highest level of binning supported.
            bin_x = 4
            self.ccd_sum = '4 4'
        elif bin_x in ['3 3', 3, '3, 3', '3,3', [3, 3], (3, 3)]:   # replace with in and various formats or strip spaces.
            bin_x = 3
            self.ccd_sum = '3 3'
        elif bin_x in ['2 2', 2, '2, 2', '2,2', [2, 2], (2, 2)]:   #The bin spec is too convoluted. This needs a deep clean.
            bin_x = 2
            self.ccd_sum = '2 2'
        else:
            bin_x = 1
            self.ccd_sum = '1 1'

        bin_y = bin_x   #NB This needs fixing someday!
        self.bin = bin_x
        self.camera.BinX = bin_x
        self.camera.BinY = bin_y
        self.camera.NumX = int(self.camera_x_size/self.camera.BinX)
        self.camera.NumY = int(self.camera_y_size/self.camera.BinY)
        #gain = float(optional_params.get('gain', self.config['camera'][name] \
        #                                              ['settings']['reference_gain'][bin_x - 1]))
        readout_time = float(self.config['camera'][self.name]['settings']['cycle_time'][bin_x - 1])
        exposure_time = float(required_params.get('time', 0.0001))   #  0.0 may be the best default.  Use QHY min spec?  Config item?
        exposure_time = min(exposure_time, 1440.)
        self.estimated_readtime = (exposure_time + readout_time)   #  3 is the outer retry loop maximum.
        #exposure_time = max(0.2, exposure_time)  #Saves the shutter, this needs qualify with imtype.
        imtype= required_params.get('image_type', 'light')
        if imtype.lower() in ['experimental']:
            g_dev['enc'].wx_test = not g_dev['enc'].wx_test   #NB NB NB What is this for?
            return
        count = int(optional_params.get('count', 1))   #  For now Repeats are external to full expose command.
        lcl_repeat = 1
        if count < 1:
            count = 1   #Hence frame does not repeat unless count > 1

        #  Here we set up the filter, and later on possibly rotational composition.
        try:    #20200716   FW throwing error (-4)
            requested_filter_name = str(optional_params.get('filter', 'w'))   #Default should come from config.
            self.current_filter = requested_filter_name
            g_dev['fil'].set_name_command({'filter': requested_filter_name}, {})
        except Exception as e:
            print("Camera filter setup:  ", e)
            #breakpoint()
        #  NBNB Changing filter may cause a need to shift focus
        self.current_offset = g_dev['fil'].filter_offset  #TEMP   NBNBNB This needs fixing
        # Here we adjust for focus temp and filter offset
        if not imtype.lower() in ['auto_focus', 'focus', 'autofocus probe']:
            g_dev['foc'].adjust_focus(loud=True)
        sub_frame_fraction = optional_params.get('subframe', None)
        
        #  The following bit of code is convoluted.  Presumably when we get Autofocus working this will get cleaned up.
        # self.toss = False
        # self.do_sep = False
        
        # if imtype.lower() in ('light', 'light frame', 'experimental', 'screen flat', 'sky flat', \
        #                       'test image', 'auto_focus', 'focus', 'autofocus probe'):
        #                         #here we might eventually turn on spectrograph lamps as needed for the imtype.
        #     imtypeb = True      #imtypeb will passed to open the shutter.
        #     frame_type = imtype.lower()
        #     do_sep = True
        #     self.do_sep = True
        #     if imtype.lower() in ('screen flat', 'sky flat', 'quick'):
        #         do_sep = False
        #         self.do_sep = False
        #     if imtype.lower() == 'test image':
        #         self.toss = True
        # elif imtype.lower() == 'bias':
        #     exposure_time = 0.00001    #Can QHY take 0.0??
        #     imtypeb = False
        #     frame_type = 'BIAS'
        #     no_AWS = False
        #     do_sep = False
        #     self.do_sep = False
        #     # Consider forcing filter to dark if such a filter exists.
        # elif imtype.lower() == 'dark':
        #     imtypeb = False
        #     frame_type = 'DARK'
        #     no_AWS = False
        #     do_sep = False
        #     self.do_sep = False
        #     # Consider forcing filter to dark if such a filter exists.
        # elif imtype.lower() == 'screen flat':
        #     frame_type = 'screen flat'
        # elif imtype.lower() == 'sky flat':
        #     frame_type = 'SKYFLAT'
        #     self.do_sep = False
        # elif imtype.lower() == 'quick':
        #     quick = True
        #     no_AWS = False   # Send only an informational JPEG??
        #     do_sep = False
        #     imtypeb = True
        #     frame_type = 'EXPOSE'
        # elif imtype.lower() == 'lamp flat':
        #     no_AWS = False
        #     do_sep = False
        #     frame_type = 'LAMPFLAT'
        # elif imtype.lower() in ('NeAr flat', 'ThAr flat', 'arc flat'):
        #     no_AWS = False
        #     do_sep = False
        #     frame_type = 'ARC'
        # else:
        #     imtypeb = True
        #     do_sep = True
        # NBNB This area still needs work to cleanly define shutter, calibration, sep and AWS actions.

        # ---- DEH changes to frame_type for banzai compliance and clarity ----
        # send everything except test images to AWS.
       
        no_AWS, self.toss = True if imtype.lower() == 'test image' else False, False
        quick = True if imtype.lower() == 'quick' else False
        # clearly define which frames do not do_sep, the rest default to do_sep.
        if imtype.lower() in ('quick', 'bias', 'dark', 'screen flat', 'sky flat', 'near flat', 'thar flat', \
                                'arc flat', 'lamp flat', 'solar flat'):
            do_sep = False
        else:
            do_sep = True
        # shutter open/close status, turn on lamps, frames: ARC, BIAS, BPM, DARK, DOUBLE(2 lit fib.),
        # EXPERIMENTAL(autofocus), EXPOSE(obj), GUIDE, LAMPFLAT, SKYFLAT, STANDARD, TARGET(Obj+ThAr)
        if imtype.lower() in ('bias', 'dark', 'lamp flat'):
            if imtype.lower() == 'bias': 
                exposure_time = 0.0
            # else:
            #     exposure_time = self.config['camera'][self.name]['settings']['min_exposure'] 
            imtypeb = False  # don't open the shutter.
            lamps = 'turn on led+tungsten lamps here, if lampflat'
            frame_type = imtype.replace(' ', '')
        elif imtype.lower() in ('near flat', 'thar flat', 'arc flat'):
            imtypeb = False
            lamps = 'turn on ThAr or NeAr lamps here'
            frame_type = 'arc'
        elif imtype.lower() in ('sky flat', 'screen flat','solar flat'):
            imtypeb = True  # open the shutter.
            lamps = 'screen lamp or none'
            frame_type = imtype.replace(' ', '')  # note banzai doesn't appear to include screen or solar flat keywords.
        else:  # 'light', 'experimental', 'autofocus probe', 'quick', 'test image', or any other image type
            imtypeb = True
            lamps = None
            if imtype.lower() in ('experimental', 'autofocus probe', 'auto_focus'):
                frame_type = 'experimental'
            else: frame_type = 'expose'

        area = optional_params.get('area', 150)
        # if area is None or area in['Full', 'full', 'chip', 'Chip']:   #  Temporary patch to deal with 'chip'
        #     area = 150
        sub_frame_fraction = optional_params.get('subframe', None)
        # Need to put in support for chip mode once we have implmented in-line bias correct and trim.
        try:
            if type(area) == str and area[-1] == '%':  #Re-use of variable is crappy coding
                area = int(area[0:-1])
            elif area in ('Sqr', 'sqr', '100%', 100):
                area = 100
            elif area in ('Full', 'full', '150%', 'Chip', 'chip', 150):
                area = 150
        except:
            area = 150     #was 100 in ancient times.

        if bin_y == 0 or self.camera_max_x_bin != self.camera_max_y_bin:
            self.bin_x = min(bin_x, self.camera_max_x_bin)
            self.cameraBinY = self.bin_y
        else:
            self.bin_x = min(bin_x, self.camera_max_x_bin)
            self.camera.BinX = self.bin_x
            self.bin_y = min(bin_y, self.camera_max_y_bin)
            self.camera.BinY = self.bin_y
        self.len_x = self.camera.CameraXSize//self.bin_x
        self.len_y = self.camera.CameraYSize//self.bin_y    #Unit is binned pixels.
        self.len_xs = 0  # THIS IS A HACK, indicating no overscan.
        # print(self.len_x, self.len_y)
        #  NB Area is just a series of subframes centered on the chip.
        # "area": ['100%', '71%', '50%',  '35%', '25%', '12%']

        if 72 < area <= 100:  #  This is completely incorrect, this section needs a total re-think 20201021 WER
            self.camera_num_x = self.len_x
            self.camera_start_x = 0
            self.camera_num_y = self.len_y
            self.camera_start_y = 0
            self.area = 100
        elif 70 <= area <= 72:  # This needs complete rework.
            self.camera_num_x = int(self.len_xs/1.4142)
            self.camera_start_x = int(self.len_xs/6.827)
            self.camera_num_y = int(self.len_y/1.4142)
            self.camera_start_y = int(self.len_y/6.827)
            self.area = 71
        elif area == 50:
            self.camera_num_x = self.len_x//2
            self.camera_start_x = self.len_x//4
            self.camera_num_y = self.len_y//2
            self.camera_start_y = self.len_y//4
            self.area = 50
        elif 33 <= area <= 37:
            self.camera_num_x = int(self.len_/2.829)
            self.camera_start_x = int(self.len_xx/3.093)
            self.camera_num_y = int(self.len_y/2.829)
            self.camera_start_y = int(self.len_y/3.093)
            self.area = 35
        elif area == 25:
            self.camera_num_x = self.len_xs//4
            self.camera_start_x = int(self.len_xs/2.667)
            self.camera_num_y = self.len_y//4
            self.camera_start_y = int(self.len_y/2.667)
            self.area = 25
        elif 11 <= area <= 13:
            self.camera_num_x = self.len_xs//4
            self.camera_start_x = int(self.len_xs/2.667)
            self.camera_num_y = self.len_y//4
            self.camera_start_y = int(self.len_y/2.667)
            self.area = 12
        else:
            self.camera_num_x = self.len_x
            self.camera_start_x = 0
            self.camera_num_y = self.len_y
            self.camera_start_y = 0
            self.area = 150
            print("Default area used = 100%, ie. the full chip:  ", self.len_x,self.len_y )

        #Next apply any subframe setting here.  Be very careful to keep fractional specs and pixel values disinguished.
        if self.area == self.previous_area and sub_frame_fraction is not None and \
                        (sub_frame_fraction != self.previous_image_name):
            sub_frame_fraction_xw = abs(float(sub_frame_fraction['x1']) -float( sub_frame_fraction['x0']))
            if sub_frame_fraction_xw < 1/32.:
                sub_frame_fraction_xw = 1/32.
            else:
                pass   #Adjust to center position of sub-size frame
            sub_frame_fraction_yw = abs(float(sub_frame_fraction['y1']) - float(sub_frame_fraction['y0']))
            if sub_frame_fraction_yw < 1/32.:
                sub_frame_fraction_yw = 1/32.
            else:
                pass
            sub_frame_fraction_x = min(sub_frame_fraction['x0'], sub_frame_fraction['x1'])
            sub_frame_fraction_y = min(sub_frame_fraction['y0'], sub_frame_fraction['y1'])
            num_x = int(self.previous_num_fraction_x*sub_frame_fraction_xw*self.previous_num_x)
            num_y = int(self.previous_num_fraction_y*sub_frame_fraction_yw*self.previous_num_y)
            #Clamp subframes to a minimum size
            if num_x < 32:
                num_x = 32
            if num_y < 32:
                num_y = 32
            dist_x = int(self.previous_start_x + self.previous_num_x*float(sub_frame_fraction_x))
            dist_y = int(self.previous_start_y +self.previous_num_y*float(sub_frame_fraction_y))
            self.camera_start_x= dist_x
            self.camera_start_y= dist_y
            self.camera_num_x= num_x
            self.camera_num_y= num_y
            self.previous_image_name = sub_frame_fraction['definedOnThisFile']
            self.previous_start_x = dist_x
            self.previous_start_y = dist_y
            self.previous_num_x = num_x
            self.previous_num_y = num_y
            self.bpt_flag = False
        elif self.area == self.previous_area and sub_frame_fraction is not None and \
                          (sub_frame_fraction['definedOnThisFile'] == self.previous_image_name):
            #Here we repeat the previous subframe and do not re-enter and make smaller
            self.camera_start_x = self.previous_start_x
            self.camera_start_y = self.previous_start_y
            dist_x = self.previous_start_x
            dist_y = self.previous_start_y
            self.camera_num_x= self.previous_num_x
            self.cameraNumY= self.previous_num_y
            self.bpt_flag  = True

        elif sub_frame_fraction is None:
            self.previous_start_x = self.camera_start_x  #These are the subframe values for the new area exposure.
            self.previous_start_y = self.camera_start_y
            dist_x = self.previous_start_x
            dist_y = self.previous_start_y
            self.previous_num_x = self.camera_num_x
            self.previous_num_y = self.camera_num_y
            self.previous_num_fraction_x = 1.0
            self.previous_num_fraction_y = 1.0
            self.previous_area = self.area
            self.bpt_flag = False
        #  NB Important: None of above code talks to the camera!
        result = {}  #  This is a default return just in case
        num_retries = 0
        for seq in range(count):
            #  SEQ is the outer repeat loop and takes count images; those individual exposures are wrapped in a
            #  retry-3-times framework with an additional timeout included in it.

            if g_dev['obs'].stop_all_activity:  #This should kill a long loop of identical exposures
                result['stopped'] =  True
                g_dev['obs'].stop_all_activity = False
                print("Camera Count loop terminated by Cancel Exposure")
                self.exposure_busy = False
                return
            if seq > 0:
                g_dev['obs'].update_status()

            self.pre_mnt = []
            self.pre_rot = []
            self.pre_foc = []
            self.pre_ocn = []
            #time_out = time.time()

            try:
                #Check here for filter, guider, still moving  THIS IS A CLASSIC
                #case where a timeout is a smart idea.
                #Wait for external motion to cease before exposing.  Note this precludes satellite tracking.
                st = ""
 
                if g_dev['enc'].is_dome:
                    try:
                        enc_slewing = g_dev['enc'].status['dome_slewing']
                    except:
                        print("enclosure SLEWING threw an exception.")
                else:
                     enc_slewing = False

                while g_dev['foc'].focuser.IsMoving or g_dev['rot'].rotator.IsMoving or \
                      g_dev['mnt'].mount.Slewing: #or enc_slewing:   #Filter is moving??
                    if g_dev['foc'].focuser.IsMoving: st += 'f>'
                    if g_dev['rot'].rotator.IsMoving: st += 'r>'
                    if g_dev['mnt'].mount.Slewing:
                        st += 'm>  ' + str(round(time.time() - g_dev['mnt'].move_time, 1))
                    #if enc_slewing:
                        #st += 'd>' + str(round(time.time() - g_dev['mnt'].move_time, 1))
                    print(st)
                    if round(time.time() - g_dev['mnt'].move_time, 1) >=75:
                       print("|n\n DOME OR MOUNT HAS TIMED OUT!|n|n")
                       break
                      
                    st = ""
                    time.sleep(0.2)
                    if seq > 0:
                        g_dev['obs'].update_status()
                    #Refresh the probe of the dome status
                    if g_dev['enc'].is_dome:
                        try:
                            enc_slewing = g_dev['enc'].status['dome_slewing']
                        except:
                            print("enclosure SLEWING threw an exception.")
                    else:
                         enc_slewing = False

            except:
                pass
               # print("Motion check faulted.")
            if seq > 0:
                g_dev['obs'].update_status()   # NB Make sure this routine has a fault guard.
            self.retry_camera = 3
            self.retry_camera_start_time = time.time()
            while self.retry_camera > 0:

                #NB Here we enter Phase 2
                if g_dev['obs'].stop_all_activity:
                    result['stopped'] =  True
                    g_dev['obs'].stop_all_activity = False
                    print("Camera retry loop stopped by Cancel Exposure")
                    return
                try:
                    self.t1 = time.time()
                    self.exposure_busy = True
                    #print('First Entry to inner Camera loop:  ')  #  Do not reference camera, self.camera.StartX, self.camera.StartY, self.camera.NumX, self.camera.NumY, exposure_time)
                    #First lets verify we are connected or try to reconnect.   #Consider uniform ests in a routine, start with reading CoolerOn
                    try:
                        probe = self._cooler_on()
                        if not probe:
                            print('Found cooler off.')
                            try:
                                self._connect(False)
                                self._connect(True)
                                self._set_cooler_on()
                            except:
                                print('Camera reconnect failed @ expose camera entry.')

                                g_dev['cam_retry_doit'] = True
                    except Exception as e:
                        print("\n\nCamera was not connected @ expose camera retry:  ", e, '\n\n')

                        try:
                            self._connect(False)
                            self._connect(True)
                            self._set_cooler_on()
                        except:
                            print('Camera reconnect failed @ expose camera retry.')

                            g_dev['cam_retry_doit'] = True
                    #  At this point we really should be connected!!

                    if self.maxim or self.ascom:
                        #print('Link Enable check:  ', self._connected())
                        g_dev['ocn'].get_quick_status(self.pre_ocn)
                        g_dev['foc'].get_quick_status(self.pre_foc)
                        g_dev['rot'].get_quick_status(self.pre_rot)
                        g_dev['mnt'].get_quick_status(self.pre_mnt)
                        ldr_handle_time = None
                        # try:
                        #     os.remove(self.camera_path + 'newest.fits')
                        # except:
                        #     pass   #  print ("File newest.fits not found, this is probably OK")                        self.t2 = time.time()
                        ldr_handle_high_time = None  #  This is not maxim-specific

                        #print('Filter number is:  ', self.camera.Filter)
                        try:
                            for file_path in glob.glob('D:*.fit'):
                                #os.remove(file_path)
                                pass
                        except:
                            pass
                        if self.darkslide and imtypeb:
                            self.darkslide_instance.openDarkslide()
                            self.darkslide_open = True
                            time.sleep(0.1)
                        elif self.darkslide and not imtypeb:
                            self.darkslide_instance.closeDarkslide()
                            self.darkslide_open = False
                            time.sleep(0.1)
                        else:
                            pass
                        if self.use_file_mode:
                            if imtypeb:
                                img_type = 0
                            if frame_type == 'bias':
                                img_type = 1
                            if frame_type == 'dark':
                                img_type = 2
                            if frame_type in ('flat', 'screenflat', 'skyflat'):
                                img_type = 3
                            #  This is a Maxim-only technique. Does not work with ASCOM Camera driver
                            self.create_simple_autosave(exp_time=exposure_time, img_type=img_type, \
                                                   filter_name=self.current_filter, binning=bin_x, \
                                                   repeat=lcl_repeat)
                            for file_path in glob.glob(self.file_mode_path + '*.f*t*'):
                                os.remove(file_path)
                            self.t2 = time.time()
                            self.camera.StartSequence(self.camera_path + 'seq/ptr_mrc.seq')
                            print("Starting autosave  at:  ", self.t2)
                        else:
                            #This is the standard call to Maxim
                            self.pre_mnt = []
                            self.pre_rot = []
                            self.pre_foc = []
                            self.pre_ocn = []
                            try:
                                name = g_dev['mnt'].object
                            except:
                                name = 'Unspecified'
                            g_dev['obs'].send_to_user("Starting:  " + name, p_level='INFO')
                            g_dev['ocn'].get_quick_status(self.pre_ocn)   #NB NB WEMA must be running or this may fault.
                            g_dev['foc'].get_quick_status(self.pre_foc)
                            g_dev['rot'].get_quick_status(self.pre_rot)
                            g_dev['mnt'].get_quick_status(self.pre_mnt)  #Should do this close to the exposure
                            if imtypeb:
                                imtypeb = 1
                            else:
                                imtypeb = 0
                            self.t2 = time.time()

                            self._expose (exposure_time, imtypeb)
                    else:
                        print("Something terribly wrong, driver not recognized.!")
                        result = {}
                        result['error': True]

                        if g_dev['obs'].stop_all_activity:
                            result['stopped'] =  True
                            g_dev['obs'].stop_all_activity = False
                        return result
                    self.t9 = time.time()
                    #We go here to keep this subroutine a reasonable length, Basically still in Phase 2
                    result = self.finish_exposure(exposure_time,  frame_type, count - seq, \
                                         gather_status, do_sep, no_AWS, dist_x, dist_y, \
                                         quick=quick, low=ldr_handle_time, \
                                         high=ldr_handle_high_time, \
                                         script=self.script, opt=opt, solve_it=solve_it)  #  NB all these parameters are crazy!
                    self.exposure_busy = False
                    self.t10 = time.time()
                    #  self._stop_expose()
                    #print("\nInner expose of a group took:  ", round(self.t10 - self.t0 , 2), ' returned:  ', result)
                    self.retry_camera = 0
                    break
                except Exception as e:
                    print('Exception in camera so attempt 3 retries:  ', e)
                    self.retry_camera -= 1
                    num_retries += 1
                    self.exposure_busy = False
                    continue
        #  This is the loop point for the seq count loop
        self.t11 = time.time()
        #print("\nFull expose of a group took:  ", round(self.t11 - self.t0 , 2), ' Retries;  ', num_retries, 'Average: ', round((self.t11 - self.t0)/count, 2),  ' Returning:  ', result, '\n\n')
        try:
            #print(' 0 sec cycle time:  ', round((self.t11 - self.t0)/count - exposure_time , 2) )
            pass
        except:
            pass

        result = {}
        if g_dev['obs'].stop_all_activity:
            result['stopped'] =  True
            g_dev['obs'].stop_all_activity = False
            self.exposure_busy = False
        return result

    def stop_command(self, required_params, optional_params):
        ''' Stop the current exposure and return the camera to Idle state. '''
        #  NB NB This routine needs work!
        self.exposure_busy = False
        self.exposure_halted = True

    def finish_exposure(self, exposure_time, frame_type, counter, seq, \
                        gather_status=True, do_sep=False, no_AWS=False, start_x=None, start_y=None, quick=False, \
                        low=0, high=0, script='False', opt=None, solve_it=False):
        print("Finish exposure Entered:  ", exposure_time, frame_type, 'to go: ', counter, \
              gather_status, do_sep, no_AWS, start_x, start_y, opt['area'])
        self.status_time = time.time() + 10
        self.post_mnt = []
        self.post_rot = []
        self.post_foc = []
        self.post_ocn = []
        counter = 0
        if self.bin == 1:
            self.completion_time = self.t2 + exposure_time + 1
        else:
            self.completion_time = self.t2 + exposure_time + 1

        result = {'error': False}
<<<<<<< HEAD
  
        while not g_dev['obs'].stop_all_activity:    #This loop really needs a timeout.
=======

        while True:    #This loop really needs a timeout.
>>>>>>> 157e575b
            self.post_mnt = []
            self.post_rot = []
            self.post_foc = []
            self.post_ocn = []
            g_dev['mnt'].get_quick_status(self.post_mnt)   #Need to pick which pass was closest to image completion
            g_dev['rot'].get_quick_status(self.post_rot)
            g_dev['foc'].get_quick_status(self.post_foc)
            g_dev['ocn'].get_quick_status(self.post_ocn)
            if time.time() > self.status_time:
                g_dev['obs'].update_status()
                self.status_time = time.time() + 15
            if time.time() < self.completion_time:   #  NB Testing here if glob too early is delaying readout.
                time.sleep(.5)
                continue
            incoming_image_list = []   #glob.glob(self.file_mode_path + '*.f*t*')
            self.t4 = time.time()
            if (not self.use_file_mode and self.camera.ImageReady) or (self.use_file_mode and len(incoming_image_list) >= 1):   #   self.camera.ImageReady:
                #print("reading out camera, takes ~6 seconds.")
                if self.use_file_mode:
                    time.sleep(3)
                    tries = 0
                    delay = 1
                    while True and tries <10:
                        try:
                            new_image = fits.open(incoming_image_list[-1])  #  Sometimes glob picks up a file not yet fully formed.
                            print("Read new image no exception thrown.")
                            time.sleep(delay)
                        except Exception as e:
                            tries += 1
                            print('In except: ', e)
                            time.sleep(delay)
                            new_image.close()
                            continue
                        self.img = new_image[0].data   #  NB We could pick up Maxim header info here
                        #self.img = np.array(self.img).transpose()
                        iy, ix = self.img.shape        #FITS open fixes C ordering to Fortran
                        new_image.close()
                        if len(self.img)*len(self.img[0]) != iy*ix:
                            continue
                        break
                    print ('Grab took :  ', tries*delay, ' sec')
                else:
                    time.sleep(0.1)   #  This delay appears to be necessary. 20200804 WER
                    self.t4p4 = time.time()
                    ####self.img_safe = self.camera.ImageArray
                    #NB NB Do not try to print ImageArray!!!!
                    self.img = np.array(self.camera.ImageArray)
                    self.img = self.img.astype('int32')
                    self.t4p5 = time.time()#As read, this is a Windows Safe Array of Longs
                    print("\n\nMedian of incoming image:  ", np.median(self.img), '\n\n')

                    ###self.img = np.array(self.img_safe) # _untransposed   incoming is (4800,3211) for QHY600Pro 2:2 Bin
                    #print(self.img_untransposed.shape)
                    #self.img = self.img_untransposed    #   .transpose()  Only use this if Maxim has changed orientation.
                    #  print('incoming shape:  ', self.img.shape)
                self.t5 = time.time()
                pier_side = g_dev['mnt'].mount.sideOfPier    #0 = Tel Looking West, is flipped.
                # print('setup took:  ', round(self.t2 - self.t0))
                # print('time to first readout try: ', round(self.t4 - self.t2, 2), ' sec,')
                # print('to get safearray: ', round(self.t4p5 - self.t2, 2), ' sec,')
                # print('readout took: ', round(self.t5 - self.t4, 2), ' sec,')
                # print('it all took: ', round(self.t5 - self.t2, 2), ' sec,')

                #  NB NB  Be very careful this is the exact code used in build_master and calibration  modules.
                #  NB Note this is QHY600 specific code.  Needs to be supplied in camera config as sliced regions.
                pedastal = 100
                ix, iy = self.img.shape





                # if ix == 9600:
                #     overscan = int((np.median(self.img[32:, -33:]) + np.median(self.img[0:29, :]))/2) - 1
                #     trimmed = self.img[32:, :-34].astype('int32') + pedastal - overscan
                #     if opt['area'] in [150, 'Full', 'full']:
                #         square = trimmed
                #     else:
                #         square = trimmed[1590:1590 + 6388, :]
                # elif ix == 4800:
                #     overscan = int((np.median(self.img[16:, -17:]) + np.median(self.img[0:14, :]))/2) -1
                #     trimmed = self.img[16:, :-17].astype('int32') + pedastal - overscan
                #     if opt['area'] in [150, 'Full', 'full']:
                #         square = trimmed
                #     else:
                #         square = trimmed[795:795 + 3194, :]
                # else:
                #     print("Incorrect chip size or bin specified.")


                #This image shift code needs to be here but it is troubling.
                #QHY 600Pro and 367

                if ix == 9600:
                    # if self.img[22, -34] == 0:

                    self.overscan = int((np.median(self.img[24:, -33:]) + np.median(self.img[0:21, :]))/2) - 1
                    trimmed = self.img[24:-8, :-34].astype('int32') + pedastal - self.overscan

                    # elif self.img[30, -34] == 0:
                    #     self.overscan = int((np.median(self.img[32:, -33:]) + np.median(self.img[0:29, :]))/2) - 1
                    #     trimmed = self.img[32:, :-34].astype('int32') + pedastal - self.overscan

                    # else:
                    #     print("Image shift is incorrect, absolutely fatal error.")
                        
                    #     pass

                    # if full:
                    #     square = trimmed
                    # else:
                    #     square = trimmed[1590:1590 + 6388, :]
                elif ix == 4800:
                    #Shift error needs documenting!
                    #breakpoint()
                    #if self.img[11, -18] == 0:   #This is the normal incoming image
                    self.overscan = int((np.median(self.img[12:, -17:]) + np.median(self.img[0:10, :]))/2) - 1
                    trimmed = self.img[12:-4, :-17].astype('int32') + pedastal - self.overscan

                        #print("Shift 1", self.overscan, square.mean())
                    # elif self.img[15, -18] == 0:     #This rarely occurs.  Neyle's Qhy600
                    #     self.overscan = int((np.median(self.img[16:, -17:]) + np.median(self.img[0:14, :]))/2) -1
                    #     trimmed = self.img[16:, :-17].astype('int32') + pedastal - self.overscan

                    #     print("Rare error, Shift 2", self.overscan, trimmed.mean())

                    # else:
                    #     print("Image shift is incorrect, absolutely fatal error", self.img[0:20, -18])


                        #pass

                
                #mrc2    Testing comment change, did this push to GitHub?
                elif ix == 4096 and iy == 4096:   #MRC@
     
                    trimmed = self.img.astype('int32') - 913.   #20211128 Cooler = -35C
                    self.overscan = 0

                elif ix ==2048 and iy == 2048:   #MRC@
                    trimmed = self.img.astype('int32') - 1046.   #20211128 Cooler = -35C
                    self.overscan = 0
                #Bin 3 not possible for FLI camera
                    
                elif ix == 1024 and iy == 1024:   #MRC@
                    trimmed = self.img.astype('int32') - 1548.   #20211128 Cooler = -35C
                    self.overscan = 0

                #NBNB for cameras without proper overscan maybe we save the bias frame value vs chip
                #temp so we can do a better thermal compensation.  THis would generally mean taking
                #occasional biases.
                
                #FAT
                # elif ix == 4500 and iy == 3600:   #All this code needs to be driven from camera config.
                #     self.overscan =np.median(self.img) - pedastal
                #     trimmed = self.img.astype('int32') - 867.
                        
                # elif ix == 2250 and iy == 1800:   #All this code needs to be driven from camera config.
                #     self.overscan =np.median(self.img) - pedastal
                #     trimmed = self.img.astype('int32') - 614.
                #     #FAT
                elif ix == 4556 and iy == 3656:   #All this code needs to be driven from camera config.
                    #breakpoint()
                    self.overscan = (np.median(self.img[4520:4556, :3600]) + np.median(self.img[:4500, 3620:3643]))/2.0
                    minus_overscan = self.img - (np.median(self.img[4520:4556, :3600]) + np.median(self.img[:4500, 3620:3643]))/2.0
                    print("1_1 Offset:  ", -np.median(minus_overscan[:4500, :3600]))
                    minus_overscan += pedastal + 50
                    trimmed = minus_overscan[:4500, :3600].astype('int32')
                elif ix == 2278 and iy == 1828:   #All this code needs to be driven from camera config.
                    #breakpoint()
                    self.overscan = (np.median(self.img[2260:2278, :1800]) + np.median(self.img[2250, 1810:1821]))/2.0
                    minus_overscan = self.img - (np.median(self.img[2260:2278, :1800]) + np.median(self.img[2250, 1810:1821]))/2.0
                    minus_overscan += pedastal + 140
                    trimmed = minus_overscan[:2250, :1800].astype('int32')
                elif ix == 1518 and iy == 1218: 
                    #breakpoint()
                    self.overscan = (np.median(self.img[1506:1518, :1200]) + np.median(self.img[:1500, 1206:1214]))/2.0
                    minus_overscan = self.img - (np.median(self.img[1506:1518, :1200]) + np.median(self.img[:1500, 1206:1214]))/2.0
                    minus_overscan += pedastal + 211 
                    trimmed = minus_overscan[:1500, :1200].astype('int32')
                    
                elif ix == 1139 and iy == 914: 
                    self.overscan = (np.median(self.img[1130:1139, :900]) + np.median(self.img[:1125, 905:910]))/2.
                    minus_overscan = self.img - (np.median(self.img[1130:1139, :900]) + np.median(self.img[:1125, 905:910]))/2.0
                    print("4_4 Offset:  ", -np.median(minus_overscan[:1125, :900]))
                    minus_overscan += pedastal + 403
                    trimmed = minus_overscan[:1125, :900].astype('int32') 
                else:
                    print("UNSUPPORTED BINNING OR CAMERA!!", ix, iy)
                    trimmed = self.img
                    


                    #continue

                trimmed = trimmed.transpose()
                #This may need a re-think:   Maybe kill neg and anything really hot if there are only a few.
                #smin = np.where(square < 0)    # finds negative pixels  NB <0 where pedastal is 200. Useless!

                self.t77 = time.time()
                print('readout, transpose & Trim took:  ', round(self.t77 - self.t4, 1), ' sec,')# marks them as 0
                #Should we consider correcting the image right here with cached bias, dark and hot pixel
                #processing so downstream processing is reliable.  Maybe only do this for focus?
                g_dev['obs'].send_to_user("Camera has read-out image.", p_level='INFO')
                neg_pix = np.where(trimmed < 0)
                print("negative pixel length:  ", len(neg_pix[0]))

                trimmed[neg_pix] = 0
                self.img = trimmed.astype('uint16')
                
                print('\n\nMedian of overscan-removed image, minus pedastal:  ', np.median(self.img) - pedastal, '\n\n')
                ix, iy = self.img.shape
                test_saturated = np.array(self.img[ix//3:ix*2//3, iy//3:iy*2//3])  # 1/9th the chip area, but central.
                bi_mean = round((test_saturated.mean() + np.median(test_saturated))/2, 0)
                if frame_type[-4:] == 'flat':
                    if bi_mean >= self.config['camera'][self.name]['settings']['saturate']:
                        print("Flat rejected, too bright:  ", bi_mean)
                        g_dev['obs'].send_to_user("Flat rejected, too bright.", p_level='INFO')
                        result['error'] = True
                        result['patch'] = bi_mean

                        if g_dev['obs'].stop_all_activity:
                            result['stopped'] =  True
                            g_dev['obs'].stop_all_activity = False
                        self.exposure_busy = False
                        return result   # signals to flat routine image was rejected, prompt return
                g_dev['obs'].update_status()
                counter = 0

                avg_mnt = g_dev['mnt'].get_average_status(self.pre_mnt, self.post_mnt)
                avg_foc = g_dev['foc'].get_average_status(self.pre_foc, self.post_foc)
                avg_rot = g_dev['rot'].get_average_status(self.pre_rot, self.post_rot)
                avg_ocn = g_dev['ocn'].get_average_status(self.pre_ocn, self.post_ocn)
                if frame_type[-5:] in ['focus', 'probe', "ental"]:
                    if result is not None:
                        result = {}

                    self.img = self.img + 100   #maintain a + pedestal for sep  THIS SHOULD not be needed for a raw input file.
                    self.img = self.img.astype("float")
                    #print(self.img.flags)
                    self.img = self.img.copy(order='C')   #  NB Should we move this up to where we read the array?
                    bkg = sep.Background(self.img)
                    self.img -= bkg
                    sources = sep.extract(self.img, 4.5, err=bkg.globalrms, minarea=15)  # Minarea should deal with hot pixels.
                    sources.sort(order = 'cflux')
                    print('No. of detections:  ', len(sources))

                    ix, iy = self.img.shape
                    r0 = 0
                    """
                    ToDo here:  1) do not deal with a source nearer than 5% to an edge.
                    2) do not pick any saturated sources.
                    3) form a histogram and then pick the median winner
                    4) generate data for a report.
                    5) save data and image for engineering runs.
                    """
                    border_x = int(ix*0.05)
                    border_y = int(iy*0.05)
                    r0 = []

                    for sourcef in sources:
                        if border_x < sourcef['x'] < ix - border_x and \
                            border_y < sourcef['y'] < iy - border_y and \
                            sourcef['peak']  < 55000 and sourcef['cpeak'] < 55000:  #Consider a lower bound
                            a0 = sourcef['a']
                            b0 = sourcef['b']
                            r0.append(round(math.sqrt(a0*a0 + b0*b0), 2))

                    scale = self.config['camera'][self.name]['settings']['pix_scale'][self.camera.BinX -1]
                    result['FWHM'] = round(np.median(r0)*scale, 3)   #@0210524 was 2x larger but a and b are diameters not radii
                    result['mean_focus'] =  avg_foc[1]
                    try:
                        valid =  0.0 <= result['FWHM']<= 20. and 100 < result['mean_focus'] < 12600
                        result['error'] = False
                    except:
                        result['error'] = True    # NB NB NB These are quick placeholders and need to be changed
                        result['FWHM']  = 3.456
                        result['mean_focus'] =  6543

                    focus_image = True
                else:
                    focus_image = False

                    #return result   #Used if focus not saved in calibs.
                try:
                    hdu = fits.PrimaryHDU(self.img)
                    self.img = None    #  Does this free up any resource?
                    # assign the keyword values and comment of the keyword as a tuple to write both to header.

                    hdu.header['BUNIT']    = ('adu', 'Unit of array values')
                    hdu.header['CCDXPIXE'] = (self.camera.PixelSizeX, '[um] Size of unbinned pixel, in X')  # DEH maybe change config units to meters or convert to m?
                    hdu.header['CCDYPIXE'] = (self.camera.PixelSizeY, '[um] Size of unbinned pixel, in Y')
                    hdu.header['XPIXSZ']   = (round(float(self.camera.PixelSizeX*self.camera.BinX), 3), '[um] Size of binned pixel')
                    hdu.header['YPIXSZ']   = (round(float(self.camera.PixelSizeY*self.camera.BinY), 3), '[um] Size of binned pixel')
                    try:
                        hdu.header['XBINING'] = (self.camera.BinX, 'Pixel binning in x direction')
                        hdu.header['YBINING'] = (self.camera.BinY, 'Pixel binning in y direction')
                    except:
                        hdu.header['XBINING'] = (1, 'Pixel binning in x direction')
                        hdu.header['YBINING'] = (1, 'Pixel binning in y direction')
                    hdu.header['CCDSUM']   = (self.ccd_sum, 'Sum of chip binning')
                    # DEH pulls from config; master config will need to include keyword, or this line will need to change
                    
                    hdu.header['RDMODE'] = (self.config['camera'][self.name]['settings']['read_mode'], 'Camera read mode')
                    hdu.header['RDOUTM'] = (self.config['camera'][self.name]['settings']['readout_mode'], 'Camera readout mode')
                    hdu.header['RDOUTSP'] = (self.config['camera'][self.name]['settings']['readout_speed'], '[FPS] Readout speed')
                    if self.maxim:

                        hdu.header['CCDSTEMP'] = (round(self.camera.TemperatureSetpoint, 3), '[deg C] CCD set temperature')
                        hdu.header['CCDATEMP'] = (round(self.camera.Temperature, 3), '[deg C] CCD actual temperature')
                        
                    if self.ascom:
                        hdu.header['CCDSTEMP'] = (round(self.camera.SetCCDTemperature, 3), '[deg C] CCD set temperature')
                        hdu.header['CCDATEMP'] = (round(self.camera.CCDTemperature, 3), '[deg C] CCD actual temperature')
                    hdu.header['COOLERON'] = self._cooler_on()
                    hdu.header['INSTRUME'] = (self.camera_model, 'Instrument used')
                    hdu.header['CAMNAME']  = (self.alias, 'Name of camera')
                    hdu.header['DETECTOR'] = (self.config['camera'][self.name]['detector'], 'Name of camera detector')
                    hdu.header['CAMMANUF'] = (self.config['camera'][self.name]['manufacturer'], 'Name of camera manufacturer')
                    hdu.header['GAIN']     = (self.config['camera'][self.name]['settings']['reference_gain'][self.camera.BinX - 1], '[e-/ADU] Pixel gain')
                    hdu.header['RDNOISE']  = (self.config['camera'][self.name]['settings']['reference_noise'][self.camera.BinX - 1], '[e-/pixel] Read noise')
                    hdu.header['CMOSCAM']  = (self.is_cmos, 'Is CMOS camera')
                    hdu.header['FULLWELL'] = (self.config['camera'][self.name]['settings']['fullwell_capacity'][self.camera.BinX - 1], 'Full well capacity')
                    hdu.header['CMOSGAIN']  = (0, 'CMOS Camera System Gain')
                    hdu.header['CMOSOFFS']  = (10, 'CMOS Camera offset')
                    hdu.header['CAMOFFS']  = (10, 'Camera offset')
                    hdu.header['CAMGAIN']  = (0, 'Camera gain')
                    hdu.header['CAMUSBT']  = (60, 'Camera USB traffic')
                    hdu.header['TIMESYS']  = ('UTC', 'Time system used')
                    hdu.header['DATE'] = (datetime.date.strftime(datetime.datetime.utcfromtimestamp(self.t2),'%Y-%m-%d'), 'Date FITS file was written')
                    hdu.header['DATE-OBS'] = (datetime.datetime.isoformat(datetime.datetime.utcfromtimestamp(self.t2)), \
                                              'Start date and time of observation')
                    hdu.header['DAY-OBS'] = (g_dev['day'], 'Date at start of observing night')
                    hdu.header['MJD-OBS'] = (Time(self.t2, format='unix').mjd, '[UTC days] Modified Julian Date start date/time')
                    hdu.header['JD-START'] = (Time(self.t2 , format='unix').jd, '[UTC days] Julian Date at start of exposure')
                    #hdu.header['JD-HELIO'] = 'bogus'       # Heliocentric Julian Date at exposure midpoint
                    hdu.header['OBSTYPE'] = (frame_type.upper(), 'Observation type')   #This report is fixed and it should vary...NEEDS FIXING!
                    hdu.header['EXPTIME']  = (exposure_time, '[s] Requested exposure length')   # This is the exposure in seconds specified by the user
                    hdu.header['BUNIT']    = 'adu'
                    hdu.header['DATE-OBS'] = datetime.datetime.isoformat(datetime.datetime.utcfromtimestamp(self.t2))
                    hdu.header['EXPTIME']  = exposure_time   #This is the exposure in seconds specified by the user
                    hdu.header['EXPOSURE'] = exposure_time   #Ideally this needs to be calculated from actual times
                    hdu.header['FILTER ']  = self.current_filter  # NB this should read from the wheel!
                    hdu.header['FILTEROF'] = self.current_offset
                    #hdu.header['EXPOSURE'] = (self.t?-self.t2, '[s] Actual exposure length')   # Calculated from actual times
                    hdu.header['FILTER']  = (self.current_filter, 'Filter type')  # NB this should read from the wheel!
                    hdu.header['FILTEROF'] = (self.current_offset, 'Filer offset')
                    hdu.header['FILTRNUM'] = ('PTR_ADON_HA_0023',  'An index into a DB')  #Get a number from the hardware or via Maxim.
                    if g_dev['scr'] is not None and frame_type == 'screenflat':
                        hdu.header['SCREEN']   = (int(g_dev['scr'].bright_setting), 'Screen brightness setting')
                        
# =============================================================================
#                     #WER:  Darren these values are nominal with respect to a raw chip and then delineate which
#                     #zones of the chip are what.  In our case we are only entering this region with Trimmed
#                     #Data  The Biassec and Trimsec are essentially zero and detsec = datasec.  This is not 
#                     #always the case.  This all needs re-thinking if we are going to Run BANSAI at site.
#                         
#                     # DEH finish these keywords, for BANZAI. all of these should be a string of format '[x1:x2,y1:y2]'
#                     # biassec needs to change, the overscan can be a region larger than 1-pixel-wide column.
#                     # detsec also needs to be changed appropriately.
#
# =============================================================================
                    
                    hdu.header['BIASSEC'] = ('['+str(int(self.overscan_x/self.bin_x))+':'+str(int(self.overscan_x/self.bin_x + 1))+','+ \
                                             str(int(self.overscan_y/self.bin_y))+':'+str(self.camera.NumY)+']', \
                                             '[binned pixel] Section of bias/overscan data')
                    hdu.header['DATASEC'] = ('['+str(self.camera_start_x+1)+':'+str(self.camera.NumX)+','+ \
                                             str(self.camera_start_y+1)+':'+str(self.camera.NumY)+']', '[binned pixel] Data section')
                    hdu.header['DETSEC'] = (hdu.header['DATASEC'], '[binned pixel] Section of useful data')
                    hdu.header['TRIMSEC'] = ('', '[binned pixel] Section of useful data')
                    hdu.header['SATURATE'] = (float(self.config['camera'][self.name]['settings']['saturate']), '[ADU] Saturation level')  # will come from config(?)
                    hdu.header['MAXLIN'] = (float(self.config['camera'][self.name]['settings']['max_linearity']), '[ADU] Non-linearity level')

                    if self.pane is not None:
                        hdu.header['MOSAIC'] = (True, 'Is mosaic')
                        hdu.header['PANE'] = self.pane
                    hdu.header['TELESCOP'] = (self.config['telescope']['telescope1']['desc'], 'Name of the telescope')
                    hdu.header['FOCAL']    = (round(float(self.config['telescope']['telescope1']['focal_length']), 2), \
                                              '[mm] Telescope focal length')
                    hdu.header['APR-DIA']  = (round(float(self.config['telescope']['telescope1']['aperture']), 2), \
                                              '[mm] Telescope aperture')
                    hdu.header['APR-AREA'] = (round(float(self.config['telescope']['telescope1']['collecting_area']), 1), \
                                              '[mm^2] Telescope collecting area')
                    hdu.header['LATITUDE']  = (round(float(self.config['latitude']), 6), '[Deg N] Telescope Latitude')
                    hdu.header['LONGITUD'] = (round(float(self.config['longitude']), 6), '[Deg E] Telescope Longitude')
                    hdu.header['HEIGHT'] = (round(float(self.config['elevation']), 2), '[m] Altitude of Telescope above sea level')
                    hdu.header['MPC-CODE'] = (self.config['mpc_code'], 'Site code')       # This is made up for now.
                    hdu.header['OBJECT']   = (g_dev['mnt'].object, 'Object name')
                    #hdu.header['RA']  = (g_dev['mnt'].current_icrs_ra, '[deg] Telescope right ascension')
                    #hdu.header['DEC'] = (g_dev['mnt'].current_icrs_dec, '[deg] Telescope declination')
                    hdu.header['RA'] = (ptr_utility.hToH_MS(g_dev['mnt'].current_icrs_ra), '[HH MM SS sss] Telescope right ascension')
                    hdu.header['DEC'] = (ptr_utility.dToD_MS(g_dev['mnt'].current_icrs_dec), '[sDD MM SS ss] Telescope declination')
                    hdu.header['TARG-CHK'] = (g_dev['mnt'].current_icrs_ra + g_dev['mnt'].current_icrs_dec, '[deg] Sum of RA and dec')
                    hdu.header['CATNAME']  = (g_dev['mnt'].object, 'Catalog object name')
                    hdu.header['CAT-RA']   = (g_dev['mnt'].current_icrs_ra, '[deg] Catalog RA of object')
                    hdu.header['CAT-DEC']  = (g_dev['mnt'].current_icrs_dec, '[deg] Catalog Dec of object')
                    hdu.header['TARGRA']  = g_dev['mnt'].current_icrs_ra
                    hdu.header['TARGDEC'] = g_dev['mnt'].current_icrs_dec

                    hdu.header['SID-TIME'] = (self.pre_mnt[3], '[deg] Sidereal time')
                    hdu.header['OBJCTRA']  = (self.pre_mnt[1], '[deg] Object RA')
                    hdu.header['OBJCTDEC'] = (self.pre_mnt[2], '[deg] Object dec')
                    #hdu.header['OBJCTRA2'] = (self.pre_mnt[1], '[deg] Object RA 2')
                    #hdu.header['OBJCDEC2'] = (self.pre_mnt[2], '[deg] Object dec 2')
                    #hdu.header['OBRARATE'] = self.pre_mnt[4]
                    #hdu.header['OBDECRAT'] = self.pre_mnt[5]
                    try:
                        hdu.header['OBSERVER'] = (self.user_name, 'Observer name')  # userid
                    except:
                        hdu.header['OBSERVER'] = ("kilroy visited", 'Observer name')  # userid
                    hdu.header['OBSNOTE']  = self.hint[0:54]            #Needs to be truncated.
                    if self.maxim:
                        hdu.header['FLIPSTAT'] = 'None'   # This is a maxim camera setup, not a flip status
                    #hdu.header['SEQCOUNT'] = (int(counter), 'Image sequence counter')
                    hdu.header['DITHER']   = (0, '[] Dither')
                    hdu.header['OPERATOR'] = ("WER", 'Site operator')
                    hdu.header['ENCLOSUR'] = (self.config['enclosure']['enclosure1']['name'], 'Enclosure description')   # "Clamshell"   #Need to document shutter status, azimuth, internal light.
                    #NB NB NB Need to add other dome status reports
                    if g_dev['enc'].is_dome:
                        hdu.header['DOMEAZ'] = (g_dev['enc'].status['dome_azimuth'], 'Dome azimuth')
                    #else:
                    #     hdu.header['ENCAZ']    = ("", '[deg] Enclosure azimuth')   #Need to document shutter status, azimuth, internal light.
                    hdu.header['ENCLIGHT'] = ("Off/White/Red/NIR", 'Enclosure lights')
                    hdu.header['ENCRLIGT'] = ("", 'Enclosure red lights state')
                    hdu.header['ENCWLIGT'] = ("", 'Enclosure white lights state')
                    if g_dev['enc'] is not None:
                        try:
                            
                            hdu.header['ENC1STAT'] = g_dev['enc'].status['shutter_status']  #['shutter_status'], 'Shutter status')   #"Open/Closed" enclosure 1 status
                        except:
                            pass

                    #  if gather_status:
                    hdu.header['MNT-SIDT'] = (avg_mnt['sidereal_time'], '[deg] Mount sidereal time')
                    hdu.header['MNT-RA']   = (avg_mnt['right_ascension'], '[deg] Mount RA')
                    ha = avg_mnt['sidereal_time'] - avg_mnt['right_ascension']
                    while ha >= 12:
                        ha -= 24.
                    while ha < -12:
                        ha += 24.
                    hdu.header['MNT-HA']   = (round(ha, 5), '[deg] Average mount hour angle')  #Note these are average mount observed values.
                    g_dev['ha'] = round(ha, 5)
                    hdu.header['MNT-DEC']  = (avg_mnt['declination'], '[deg] Average mount declination')
                    hdu.header['MNT-RAV']  = (avg_mnt['tracking_right_ascension_rate'], '[] Mount tracking RA rate')
                    hdu.header['MNT-DECV'] = (avg_mnt['tracking_declination_rate'], '[] Mount tracking dec rate')
                    hdu.header['AZIMUTH '] = (avg_mnt['azimuth'], '[deg] Azimuth axis positions')
                    hdu.header['ALTITUDE'] = (avg_mnt['altitude'], '[deg] Altitude axis position')
                    hdu.header['ZENITH'] = (avg_mnt['zenith_distance'], '[deg] Zenith')
                    hdu.header['AIRMASS'] = (avg_mnt['airmass'], 'Effective mean airmass')
                    g_dev['airmass'] = float(avg_mnt['airmass'])
                    hdu.header['REFRACT'] = (round(g_dev['mnt'].refraction_rev, 3),'asec')
                    hdu.header['MNTRDSYS'] = (avg_mnt['coordinate_system'], 'Mount coordinate system')
                    hdu.header['POINTINS'] = (avg_mnt['instrument'], '')
                    hdu.header['MNT-PARK'] = (avg_mnt['is_parked'], 'Mount is parked')
                    hdu.header['MNT-SLEW'] = (avg_mnt['is_slewing'], 'Mount is slewing')
                    hdu.header['MNT-TRAK'] = (avg_mnt['is_tracking'], 'Mount is tracking')
                    #if self.config['site'] == 'mrc':
                    if pier_side == 0:
                        hdu.header['PIERSIDE'] = 'Look West'
                        pier_string = 'lw-'
                    elif pier_side == 1:
                        hdu.header['PIERSIDE'] = 'Look East'
                        pier_string = 'le-'
                    else:
                        hdu.header['PIERSIDE'] = 'Undefined'
                        pier_string = ''
                    hdu.header['HACORR'] = (g_dev['mnt'].ha_corr, '[deg] Hour angle correction')    #Should these be averaged?
                    hdu.header['DECCORR'] = (g_dev['mnt'].dec_corr, '[deg] Declination correction')
                    hdu.header['IMGFLIP'] = (False, 'Is flipped')
                    hdu.header['OTA'] = ""
                    hdu.header['SELECTEL'] = "tel1"
                    hdu.header['ROTATOR']  = (self.config['rotator']['rotator1']['name'], 'Rotator name')
                    hdu.header['ROTANGLE'] = (avg_rot[1], '[deg] Rotator angle')
                    hdu.header['ROTMOVNG'] = (avg_rot[2], 'Rotator is moving')
                    hdu.header['FOCUS'] = (self.config['focuser']['focuser1']['name'], 'Focuser name')
                    hdu.header['FOCUSPOS'] = (avg_foc[1], '[um] Focuser position')
                    hdu.header['FOCUSTMP'] = (avg_foc[2], '[deg C] Focuser temperature')
                    hdu.header['FOCUSMOV'] = (avg_foc[3], 'Focuser is moving')
                    
                    hdu.header['WXSTATE'] = (g_dev['ocn'].wx_is_ok, 'Weather system state')
                    hdu.header['SKY-TEMP'] = (avg_ocn[1], '[deg C] Sky temperature')
                    hdu.header['AIR-TEMP'] = (avg_ocn[2], '[deg C] External temperature')
                    hdu.header['HUMIDITY'] = (avg_ocn[3], '[%] Percentage humidity')
                    hdu.header['DEWPOINT'] = (avg_ocn[4], '[deg C] Dew point')
                    hdu.header['WINDSPEE'] = (avg_ocn[5], '[km/h] Wind speed')
                    hdu.header['PRESSURE'] = (avg_ocn[6], '[mbar] Atmospheric pressure')
                    hdu.header['CALC-LUX'] = (avg_ocn[7], '[mag/arcsec^2] Expected sky brightness')
                    hdu.header['SKYMAG']  = (avg_ocn[8], '[mag/arcsec^2] Measured sky brightness')

                    self.pix_ang = (self.camera.PixelSizeX*self.camera.BinX/(float(self.config['telescope'] \
                                              ['telescope1']['focal_length'])*1000.))
                    hdu.header['PIXSCALE'] = (round(math.degrees(math.atan(self.pix_ang))*3600., 4), '[arcsec/pixel] Nominal pixel scale on sky')
                    hdu.header['REQNUM']   = ('00000001', 'Request number')                  
                    hdu.header['ISMASTER'] = (False, 'Is master image')

                    current_camera_name = self.alias
                    next_seq = next_sequence(current_camera_name)
                    hdu.header['FRAMENUM'] = (int(next_seq), 'Running frame number')                                        
                    # DEH I need to understand these keywords better before writing header comments.
                    hdu.header['PEDASTAL'] = (-pedastal,  'adu, add this for zero based image.')
                    hdu.header['ERRORVAL'] = 0
                    hdu.header['PATCH']    = bi_mean - pedastal    #  A crude value for the central exposure
                    hdu.header['IMGAREA' ] = opt['area']
                    hdu.header['XORGSUBF'] = self.camera_start_x    #This makes little sense to fix...  NB ALL NEEDS TO COME FROM CONFIG!!
                    hdu.header['YORGSUBF'] = self.camera_start_y
                    #hdu.header['BLKUID']   = ('None', 'Group type')
                    #hdu.header['BLKSDATE'] = ('None', 'Group unique ID

                    try:
                        hdu.header['USERNAME'] = self.user_name
                        hdu.header ['USERID']  = self.user_id
                    except:

                        hdu.header['USERNAME'] = self.last_user_name
                        hdu.header ['USERID']  = self.last_user_id
                        #print("User_name or id not found, using prior.")  #Insert last user nameand ID here if they are not supplied.
                    
                    # NB This needs more development
                    im_type = 'EX'   #or EN for engineering....
                    f_ext = ""
                    if frame_type in ('bias', 'dark', 'lampflat', 'skyflat', 'screenflat', 'solarflat', 'arc'):
                        f_ext = "-"
                        if opt['area'] == 150:
                            f_ext += 'f'
                        if frame_type[0:4] in ('bias', 'dark'):
                            f_ext += frame_type[0] + "_" + str(self.camera.BinX)
                        if frame_type in ('lampflat', 'skyflat',' screenflat',  'solarflat', 'arc', 'expose'):
                            f_ext += frame_type[:2] + "_" + str(self.camera.BinX) + '_' + str(self.current_filter)
                    # if frame_type[-4:] == 'flat':
                    #     f_ext = '-' + str(self.current_filter)    #Append flat string to local image name
                    cal_name = self.config['site'] + '-' + current_camera_name + '-' + g_dev['day'] + '-' + \
                                                next_seq  + f_ext + '-'  + im_type + '00.fits'
                    raw_name00 = self.config['site'] + '-' + current_camera_name + '-' + g_dev['day'] + '-' + \
                        next_seq  + '-' + im_type + '00.fits'
                    red_name01 = self.config['site'] + '-' + current_camera_name + '-' + g_dev['day'] + '-' + \
                        next_seq  + '-' + im_type + '01.fits'
                    red_name01_lcl = red_name01[:-9]+ pier_string + self.current_filter +"-" + red_name01[-9:]
                    if self.pane is not None:
                        red_name01_lcl = red_name01_lcl[:-9] + pier_string + 'p' + str(abs(self.pane)) + "-" + red_name01_lcl[-9:]
                    #Cal_ and raw_ names are confusing
                    i768sq_name = self.config['site'] + '-' + current_camera_name + '-' + g_dev['day'] + '-' + \
                        next_seq  + '-' + im_type + '10.fits'
                    jpeg_name = self.config['site'] + '-' + current_camera_name + '-' + g_dev['day'] + '-' + \
                        next_seq  + '-' + im_type + '10.jpg'
                    text_name = self.config['site'] + '-' + current_camera_name + '-' + g_dev['day'] + '-' + \
                        next_seq  + '-' +  im_type + '00.txt'
                    im_path_r = self.camera_path

                    #lng_path = self.lng_path

                    hdu.header['FILEPATH'] = str(im_path_r) +'to_AWS/'
                    hdu.header['FILENAME'] = str(raw_name00)

                    try: #  NB relocate this to Expose entry area.  Fill out except.  Might want to check on available space.
                        im_path_r = self.camera_path
                        os.makedirs(im_path_r + g_dev['day'] + '/to_AWS/', exist_ok=True)
                        os.makedirs(im_path_r + g_dev['day'] + '/raw/', exist_ok=True)
                        os.makedirs(im_path_r + g_dev['day'] + '/calib/', exist_ok=True)
                        os.makedirs(im_path_r + g_dev['day'] + '/reduced/', exist_ok=True)
                        im_path   = im_path_r + g_dev['day'] + '/to_AWS/'
                        raw_path  = im_path_r + g_dev['day'] + '/raw/'
                        cal_path  = im_path_r +  g_dev['day'] +'/calib/'
                        red_path  = im_path_r + g_dev['day'] + '/reduced/'

                    except:
                        pass

                    text = open(im_path + text_name, 'w')  #This is needed by AWS to set up database.
                    text.write(str(hdu.header))
                    text.close()
                    text_data_size = min(len(str(hdu.header)) - 4096, 2048)
                    paths = {'im_path':  im_path,
                             'raw_path':  raw_path,
                             'cal_path':  cal_path,
                             'red_path':  red_path,
                             'red_path_aux':  None,
                             'cal_name':  cal_name,
                             'raw_name00': raw_name00,
                             'red_name01': red_name01,
                             'red_name01_lcl': red_name01_lcl,
                             'i768sq_name10': i768sq_name,
                             'i768sq_name11': i768sq_name,
                             'jpeg_name10': jpeg_name,
                             'jpeg_name11': jpeg_name,
                             'text_name00': text_name,
                             'text_name10': text_name,
                             'text_name11': text_name,
                             'frame_type':  frame_type
                             }
                    if  self.config['site'] == 'saf':
                        os.makedirs(self.alt_path +  g_dev['day'] + '/reduced/', exist_ok=True)
                        red_path_aux = self.alt_path +  g_dev['day'] + '/reduced/'
                        paths['red_path_aux'] = red_path_aux
                    #script = None
                    '''
                    self.enqueue_image(text_data_size, im_path, text_name)
                    self.enqueue_image(jpeg_data_size, im_path, jpeg_name)
                    if not quick:
                        self.enqueue_image(db_data_size, im_path, db_name)
                        self.enqueue_image(raw_data_size, im_path, raw_name01)
                    '''

                    if focus_image and not solve_it:
                        #Note we do not reduce focus images, except above in focus processing.
                        cal_name = cal_name[:-9] + 'F012' + cal_name[-7:]  # remove 'EX' add 'FO'   Could add seq to this
                        hdu.writeto(cal_path + cal_name, overwrite=True)
                        focus_image = False

                        result = {}
                        if g_dev['obs'].stop_all_activity:
                            result['stopped'] =  True
                            g_dev['obs'].stop_all_activity = False
                        return result
                    if focus_image and solve_it :

                        cal_name = cal_name[:-9] + 'FF' + cal_name[-7:]  # remove 'EX' add 'FO'   Could add seq to this
                        hdu.writeto(cal_path + cal_name, overwrite=True)
                        focus_image = False
                        try:
                            #wpath = 'C:/000ptr_saf/archive/sq01/20210528/reduced/saf-sq01-20210528-00019785-le-w-EX01.fits'
                            time_now = time.time()
                            solve = platesolve.platesolve(cal_path + cal_name, 1.06) #hdu.header['PIXSCALE'])
                            print("PW Solves: " ,solve['ra_j2000_hours'], solve['dec_j2000_degrees'])
                            TARGRA  = g_dev['mnt'].current_icrs_ra
                            TARGDEC = g_dev['mnt'].current_icrs_dec
                            RAJ2000 = solve['ra_j2000_hours']
                            DECJ2000 = solve['dec_j2000_degrees']
                            err_ha = TARGRA - RAJ2000
                            err_dec = TARGDEC - DECJ2000
                            print("err ra, dec:  ", err_ha, err_dec)
                            g_dev['mnt'].set_last_reference(err_ha, err_dec, time_now)

                            result = {}
                            if g_dev['obs'].stop_all_activity:
                                result['stopped'] =  True
                                g_dev['obs'].stop_all_activity = False
                            self.exposure_busy = False
                            return result
                        except:
                            print(cal_path + cal_name, "  was not solved, marking to skip in future, sorry!")
                            #g_dev['mnt'].reset_last_reference()

                            result = {}
                            if g_dev['obs'].stop_all_activity:
                                result['stopped'] =  True
                                g_dev['obs'].stop_all_activity = False
                            self.exposure_busy = False
                            return result
                           #Return to classic processing
                       
                        

                    # if  not script in ('True', 'true', 'On', 'on'):   #  not quick and    #Was moved 20201022 for grid
                    #     if not quick:
                    self.enqueue_for_AWS(text_data_size, im_path, text_name)
                    self.to_reduce((paths, hdu))
                    hdu.writeto(raw_path + raw_name00, overwrite=True)   #Save full raw file locally
                    g_dev['obs'].send_to_user("Raw image saved locally. ", p_level='INFO')

                    if frame_type in ('bias', 'dark', 'screenflat', 'skyflat'):
                        if not self.hint[0:54] == 'Flush':
                            hdu.writeto(cal_path + cal_name, overwrite=True)
                        else:
                            pass
                        try:
                            os.remove(self.camera_path + 'newest.fits')
                        except:
                            pass    #  print ("File newest.fits not found, this is probably OK")
                        result = {'patch': bi_mean,
                                'calc_sky': 0}  #avg_ocn[7]}
                        self.exposure_busy = False
                        return result #  Note we are not calibrating. Just saving the file.
                    # elif frame_type in ['light']:
                    #     self.enqueue_for_AWS(reduced_data_size, im_path, red_name01)

                   #print("\n\Finish-Exposure is complete, saved:  " + raw_name00)#, raw_data_size, '\n')
                    g_dev['obs'].update_status()
                    result['mean_focus'] = avg_foc[1]
                    result['mean_rotation'] = avg_rot[1]
                    if not focus_image:
                        result['FWHM'] = None
                    result['half_FD'] = None
                    result['patch'] = bi_mean - self.overscan
                    result['calc_sky'] = 0 #avg_ocn[7]
                    result['temperature'] = 0 #avg_foc[2]
                    # print('GAIN: ', result['patch'], avg_ocn[7], exposure_time, 'g: ', \
                    #      g := round(result['patch']/avg_ocn[7]/exposure_time, 6))

                    result['gain'] = 0
                    result['filter'] = self.current_filter
                    result['error'] == False
                    g_dev['obs'].send_to_user("Expose cycle completed.", p_level='INFO')
                    self.exposure_busy = False
                    if g_dev['obs'].stop_all_activity:
                        result['stopped'] =  True
                        g_dev['obs'].stop_all_activity = False
                    self.exposure_busy = False
                    return result
                except Exception as e:
                    print('Header assembly block failed: ', e)
                    try:
                        hdu = None
                    except:
                        pass
                    # try:
                    #     hdu1 = None
                    # except:
                    #     pass
                    self.t7 = time.time()
                    result = {'error': True}
                self.exposure_busy = False

                result = {}
                if g_dev['obs'].stop_all_activity:
                    result['stopped'] =  True
                    g_dev['obs'].stop_all_activity = False
                self.exposure_busy = False
                return result
            else:
                time.sleep(1)
                #g_dev['obs'].update_status()
                self.t7 = time.time()
                remaining = round(self.completion_time - self.t7, 1)
                print("Readout time remaining:  " + str(remaining))
                g_dev['obs'].send_to_user("Exposure time remaining:  " + str(remaining), p_level='INFO')
                if remaining < -30:
                    print("Camera timed out, not connected")
                    result = {'error': True}
                    self.exposure_busy = False
<<<<<<< HEAD
                if g_dev['obs'].stop_all_activity:
                    result['stopped':  True]
                    g_dev['obs'].stop_all_activity = False
                #return result  #This causes a crash.
=======
                # if g_dev['obs'].stop_all_activity:
                #     result['stopped'] =  True
                #     g_dev['obs'].stop_all_activity = False
                # return result

>>>>>>> 157e575b


                #it takes about 15 seconds from AWS to get here for a bias.
        # except Exception as e:
        #     breakpoint()
        #     counter += 1
        #     time.sleep(.01)
        #     print('Was waiting for exposure end, arriving here is bad news:  ', e)

        # result = {'error': True}
        # return  result
    def enqueue_for_AWS(self, priority, im_path, name):
        image = (im_path, name)
        g_dev['obs'].aws_queue.put((priority, image), block=False)

    def to_reduce(self, to_red):
        #print('Passed to to_reduce:  ', to_red[0], to_red[1].data.shape, to_red[1].header['FILTER'])
        g_dev['obs'].reduce_queue.put(to_red, block=False)<|MERGE_RESOLUTION|>--- conflicted
+++ resolved
@@ -1128,13 +1128,9 @@
             self.completion_time = self.t2 + exposure_time + 1
 
         result = {'error': False}
-<<<<<<< HEAD
   
+
         while not g_dev['obs'].stop_all_activity:    #This loop really needs a timeout.
-=======
-
-        while True:    #This loop really needs a timeout.
->>>>>>> 157e575b
             self.post_mnt = []
             self.post_rot = []
             self.post_foc = []
@@ -1864,19 +1860,10 @@
                     print("Camera timed out, not connected")
                     result = {'error': True}
                     self.exposure_busy = False
-<<<<<<< HEAD
                 if g_dev['obs'].stop_all_activity:
                     result['stopped':  True]
                     g_dev['obs'].stop_all_activity = False
                 #return result  #This causes a crash.
-=======
-                # if g_dev['obs'].stop_all_activity:
-                #     result['stopped'] =  True
-                #     g_dev['obs'].stop_all_activity = False
-                # return result
-
->>>>>>> 157e575b
-
 
                 #it takes about 15 seconds from AWS to get here for a bias.
         # except Exception as e:
