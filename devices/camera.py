"""
Created on Tue Apr 20 22:19:25 2021

@author: obs, wer, dhunt

"""

import copy
import datetime
import os
import math
import shelve
import time
import traceback
import ephem

from astropy.io import fits, ascii
from astropy.time import Time
from astropy.utils.data import check_download_cache
from astropy.coordinates import SkyCoord
from astropy.table import Table
import glob
import numpy as np
import sep
from skimage.io import imsave
from skimage.transform import resize
from auto_stretch.stretch import Stretch
import win32com.client
from planewave import platesolve


from devices.darkslide import Darkslide
import ptr_utility
from global_yard import g_dev
from ptr_utility import plog


"""
Camera note 20210131.  IF the QHY ASCOM driver is reloaded or updated use ASCOM
Diagnostics to reesablish the camera binding.
Camera note 20200427.
The goal is refactor this module so we use class attributes more and do not carry them
as parameters in various calls.  Try to use keywords as 'instructions' for processing steps
downstream.  When returning from calls use a dictionary to report results.  Support
synchronous and async reductions.  If the ccd has overscan, incorporate that step into
the immediate processing with trim
Camera Note 20200510.
Beating on camera waiting for long exposures causes Maxim to disconnect.  So instead we
will not look for ImageReady until 'exptime + nominal readout delay - 1 second.'
However every 30 seconds during that wait we will check the camera is connected. if it
drops out we setup the wait and report a failed exposure.
Next add an exposure retry loop: for now retry three times then fail up the call chain.
Reporting camera status should NOT normally provoke the camera when it is exposing. Instead
just report the % complete or estimated time to completion.
The camera operates in  Phase_1:  Setup Exposure, then Phase 2 Take the exposure, then Phase 3
fill out fits headers and save the exposure.  Phase 2, and maybe  Phase 3, are wrapped in the retry-three-
times framework. Next is Phase 4 -- local calibrate and analyze, then Phase 5 -- send to AWS.
Hwere is a Maxim Header with the telescope attached. Note the various keywords which
need to be there  to use Maxim Pinpoint or Visual Pinpoint efficiently.
SIMPLE  	= T
BITPIX  	= -32 /8 unsigned int, 16 & 32 int, -32 & -64 real
NAXIS   	= 2 /number of axes
NAXIS1  	= 4800 /fastest changing axis
NAXIS2  	= 3211 /next to fastest changing axis
BSCALE  	= 1.0000000000000000 /physical = BZERO + BSCALE*array_value
BZERO   	= 0.00000000000000000 /physical = BZERO + BSCALE*array_value
DATE-OBS	= '2021-03-27T18:38:08' /YYYY-MM-DDThh:mm:ss observation, UT
EXPTIME 	= 1.0000000000000000 /Exposure time in seconds
EXPOSURE	= 1.0000000000000000 /Exposure time in seconds
SET-TEMP	= -10.000000000000000 /CCD temperature setpoint in C
CCD-TEMP	= -10.100000000000000 /CCD temperature at start of exposure in C
XPIXSZ  	= 7.5199999999999996 /Pixel Width in microns (after binning)
YPIXSZ  	= 7.5199999999999996 /Pixel Height in microns (after binning)
XBINNING	= 2 /Binning factor in width
YBINNING	= 2 /Binning factor in height
XORGSUBF	= 0 /Subframe X position in binned pixels
YORGSUBF	= 0 /Subframe Y position in binned pixels
READOUTM	= 'Normal  ' /          Readout mode of image
FILTER  	= 'w       ' /          Filter used when taking image
IMAGETYP	= 'Light Frame' /       Type of image
FOCALLEN	= 2700.0000000000000 /Focal length of telescope in mm
APTDIA  	= 300.00000000000000 /Aperture diameter of telescope in mm
APTAREA 	= 59376.102805137634 /Aperture area of telescope in mm^2
EGAIN   	= 1.0000000000000000 /Electronic gain in e-/ADU
SBSTDVER	= 'SBFITSEXT Version 1.0' /Version of SBFITSEXT standard in effect
SWCREATE	= 'MaxIm DL Version 6.24 200613 23VP3' /Name of software
SWSERIAL	= '23VP3-SPE3X-YT5E3-3MX1C-3FVM0-CM' /Software serial number
OBJCTRA 	= '23 55 15' /          Nominal Right Ascension of center of image
OBJCTDEC	= '-54 34 51' /         Nominal Declination of center of image
OBJCTALT	= ' -0.0003' /          Nominal altitude of center of image
OBJCTAZ 	= '180.0056' /          Nominal azimuth of center of image
OBJCTHA 	= '  0.0006' /          Nominal hour angle of center of image
PIERSIDE	= 'EAST    ' /          Side of pier telescope is on
SITELAT 	= '35 32 16' /          Latitude of the imaging location
SITELONG	= '-105 52 13' /        Longitude of the imaging location
JD      	= 2459301.2764814813 /Julian Date at start of exposure
JD-HELIO	= 2459301.2734088539 /Heliocentric Julian Date at exposure midpoint
AIRMASS 	= 31.739008469971399 /Relative optical path length through atmosphere
OBJECT  	= '        '
TELESCOP	= '        ' /          telescope used to acquire this image
INSTRUME	= 'QHYCCD-Cameras-Capture'
OBSERVER	= '        '
NOTES   	= '        '
ROWORDER	= 'TOP-DOWN' /          Image write order, BOTTOM-UP or TOP-DOWN
FLIPSTAT	= '        '
"""
dgs = "°"
# These should eventually be in a utility module
def next_sequence(pCamera):
    global SEQ_Counter
    camShelf = shelve.open(g_dev["cam"].site_path + "ptr_night_shelf/" + pCamera)
    sKey = "Sequence"
    try:
        seq = camShelf[sKey]  # get an 8 character string
    except:
        print ("Failed to get seq key, starting from zero again")
        seq=1
    seqInt = int(seq)
    seqInt += 1
    seq = ("0000000000" + str(seqInt))[-8:]
    camShelf["Sequence"] = seq
    camShelf.close()
    SEQ_Counter = seq
    return seq


def test_sequence(pCamera):
    global SEQ_Counter
    camShelf = shelve.open(g_dev["cam"].site_path + "ptr_night_shelf/" + pCamera)
    sKey = "Sequence"
    seq = camShelf[sKey]  # get an 8 character string
    camShelf.close()
    SEQ_Counter = seq
    return seq


def reset_sequence(pCamera):
    try:
        camShelf = shelve.open(
            g_dev["cam"].site_path + "ptr_night_shelf/" + str(pCamera)
        )
        seqInt = int(-1)
        seqInt += 1
        seq = ("0000000000" + str(seqInt))[-8:]
        plog("Making new seq: ", pCamera, seq)
        camShelf["Sequence"] = seq
        camShelf.close()
        return seq
    except:
        plog("Nothing on the cam shelf in reset_sequence")
        return None
    # seq = camShelf['Sequence']      # a 9 character string


# Default filter needs to be pulled from site camera or filter config


class Camera:
    """A camera instrument.

    See http://ascom-standards.org/Help/Developer/html/T_ASCOM_DriverAccess_Camera.htm

    The filter, focuser, rotator must be set up prior to camera.
    Since this is a class definition we need to pre-enter with a list of classes
    to be created by a camera factory.
    """

    def __init__(self, driver: str, name: str, config: dict):
        """
        Added monkey patches to make ASCOM/Maxim differences
        go away from the bulk of the in-line code.
        Try to be more consistent about use of filter names rather than
        numbers.

        Outline: if there is a selector then iterate over it for cameras
        and ag's to create.  Name instances cam or ag_<tel>_<sel-port>'.
        Once this is done g_dev['cam'] refers to the selected instance.
        """

        self.name = name
        g_dev[name + "_cam_retry_driver"] = driver
        g_dev[name + "_cam_retry_name"] = name
        g_dev[name + "_cam_retry_config"] = config
        g_dev[name + "_cam_retry_doit"] = False
        g_dev[name] = self
        if name == "camera_1_1":  # NBDefaults sets up Selected 'cam'
            g_dev["cam"] = self
        self.config = config
        self.alias = config["camera"][self.name]["name"]
        win32com.client.pythoncom.CoInitialize()
        plog(driver, name)
        self.camera = win32com.client.Dispatch(driver)

        plog("loading flash dark frame and bias frame if available")

        try:
            self.biasframe = fits.open(
                self.config["archive_path"]
                + "calibmasters/"
                + self.alias
                + "/BIAS_master.fits"
            )
            self.biasframe = np.asarray(self.biasframe[0].data, dtype=np.int16)
        except:
            plog("Bias frame not available")
            self.biasframe = [0]
        try:
            self.darkframe = fits.open(
                self.config["archive_path"]
                + "calibmasters/"
                + self.alias
                + "/DARK_master.fits"
            )
            self.darkframe = np.asarray(self.darkframe[0].data, dtype=np.float32)
        except:
            plog("Dark frame not available")
            self.darkframe = [0]

        try:
            plog("Arranging dictionary of flat frames if available")
            fileList = glob.glob(
                self.config["archive_path"]
                + "calibmasters/"
                + self.alias
                + "/masterFlat*.npy"
            )
            self.flatFiles = {}
            for file in fileList:
                self.flatFiles.update({file.split("_")[1]: file})
            # To supress occasional flatfield div errors
            np.seterr(divide="ignore")
        except:
            plog("Flat frames not loaded or available")

        plog("Connecting to:  ", driver)

        if driver[:5].lower() == "ascom":
            plog("ASCOM camera is initializing.")
            # Monkey patch in ASCOM specific methods.
            self._connected = self._ascom_connected
            self._connect = self._ascom_connect
            self._set_setpoint = self._ascom_set_setpoint
            self._setpoint = self._ascom_setpoint
            self._temperature = self._ascom_temperature
            self._cooler_on = self._ascom_cooler_on
            self._set_cooler_on = self._ascom_set_cooler_on
            self._expose = self._ascom_expose
            self._stop_expose = self._ascom_stop_expose
            self._imageavailable = self._ascom_imageavailable
            self._getImageArray = self._ascom_getImageArray
            self.description = "ASCOM"
            self.maxim = False
            self.ascom = True
            self.theskyx = False
            plog("ASCOM is connected:  ", self._connect(True))
            plog("Control is ASCOM camera driver.")

            try:
                actions = self.camera.SupportedActions
                if "EnableFullSensor" in actions:
                    self.camera.Action("EnableFullSensor", "enable")
                    plog("Chip size expanded to 4132 x 4117")
            except:
                plog("Chip size not expanded.")
        elif driver == "CCDSoft2XAdaptor.ccdsoft5Camera":
            plog("Connecting to the Sky")
            self._connected = self._theskyx_connected
            self._connect = self._theskyx_connect
            self._set_setpoint = self._theskyx_set_setpoint
            self._setpoint = self._theskyx_setpoint
            self._temperature = self._theskyx_temperature
            self._cooler_on = self._theskyx_cooler_on
            self._set_cooler_on = self._theskyx_set_cooler_on
            self._expose = self._theskyx_expose
            self._stop_expose = self._theskyx_stop_expose
            self._imageavailable = self._theskyx_imageavailable
            self._getImageArray = self._theskyx_getImageArray
            self.camera.Connect()
            self.camera.AutoSaveOn = 1
            self.description = "TheSkyX"
            self.maxim = False
            self.ascom = False
            self.theskyx = True
            plog("TheSkyX is connected:  ")
            self.app = win32com.client.Dispatch("CCDSoft2XAdaptor.ccdsoft5Camera")

        else:
            plog("Maxim camera is initializing.")
            # Monkey patch in Maxim specific methods.
            self._connected = self._maxim_connected
            self._connect = self._maxim_connect
            self._set_setpoint = self._maxim_set_setpoint
            self._setpoint = self._maxim_setpoint
            self._temperature = self._maxim_temperature
            self._cooler_on = self._maxim_cooler_on
            self._set_cooler_on = self._maxim_set_cooler_on
            self._expose = self._maxim_expose
            self._stop_expose = self._maxim_stop_expose
            self._imageavailable = self._maxim_imageavailable
            self._getImageArray = self._maxim_getImageArray

            self.description = "MAXIM"
            self.maxim = True
            self.ascom = False
            self.theskyx = False
            plog("Maxim is connected:  ", self._connect(True))
            self.app = win32com.client.Dispatch("Maxim.Application")
            plog(self.camera)
            self.camera.SetFullFrame()
            self.camera.SetFullFrame

            plog("Control is via Maxim camera interface, not ASCOM.")
            plog("Please note telescope is NOT connected to Maxim.")

        # NB NB Consider starting at low end of cooling and then gradually increasing it
        plog("Cooler started @:  ", self._setpoint())
        setpoint = float(self.config["camera"][self.name]["settings"]["temp_setpoint"])
        self._set_setpoint(setpoint)
        plog("Cooler setpoint is now:  ", setpoint)
        if self.config["camera"][self.name]["settings"][
            "cooler_on"
        ]:  # NB NB why this logic, do we mean if not cooler found on, then turn it on and take the delay?
            self._set_cooler_on()
        plog("Cooler Cooling beginning @:  ", self._temperature())
        time.sleep(5)
        if self.maxim == True:
            plog("TEC  % load:  ", self._maxim_cooler_power())
        self.use_file_mode = (
            False  # NB NB NB this is obsolte, clear out file mode from code
        )
        self.current_filter = (
            0  # W in Apache Ridge case. #This should come from config, filter section
        )
        self.exposure_busy = False
        self.cmd_in = None
        self.t7 = None
        self.camera_message = "-"
        self.site_path = self.config["client_path"]
        self.archive_path = self.config["archive_path"] + "archive/"
        self.camera_path = self.archive_path + self.alias + "/"
        self.alt_path = self.config[
            "alt_path"
        ]  # NB NB this should come from config file, it is site dependent.
        self.autosave_path = self.camera_path + "autosave/"
        self.lng_path = self.camera_path + "lng/"
        self.seq_path = self.camera_path + "seq/"
        self.file_mode_path = self.config["camera"][self.name]["file_mode_path"]
        if (
            self.config["camera"]["camera_1_1"]["driver"]
            == "CCDSoft2XAdaptor.ccdsoft5Camera"
        ):
            self.camera.AutoSavePath = (
                self.config["archive_path"]
                + "archive/"
                + datetime.datetime.strftime(datetime.datetime.now(), "%Y%m%d")
            )
            try:
                os.mkdir(
                    self.config["archive_path"]
                    + "archive/"
                    + datetime.datetime.strftime(datetime.datetime.now(), "%Y%m%d")
                )
            except:
                plog("Couldn't make autosave directory")

        try:
            for file_path in glob.glob(self.file_mode_path + "*.f*t*"):
                os.remove(file_path)
        except:
            plog("Temporary *.fits files not found, this is normally OK.")
        if self.config["camera"][self.name]["settings"]["is_cmos"] == True:
            self.is_cmos = True
        else:
            self.is_cmos = False
        self.camera_model = self.config["camera"][self.name]["desc"]
        # NB We are reading from the actual camera or setting as the case may be. For initial setup,
        # we pull from config for some of the various settings.
        # NB NB There is a differenc between normal cameras and the QHY when it is set to Bin2.
        try:
            self.camera.BinX = int(
                self.config["camera"][self.name]["settings"]["default_bin"][0]
            )  # = 1
            self.camera.BinY = int(
                self.config["camera"][self.name]["settings"]["default_bin"][-1]
            )  # = 1
            # NB we need to be sure AWS picks up this default.config.site_config['camera'][self.name]['settings']['default_bin'])
        except:
            plog("Camera only accepts Bins = 1.")
            self.camera.BinX = 1
            self.camera.BinY = 1
        self.overscan_x = int(
            self.config["camera"][self.name]["settings"]["overscan_x"]
        )
        self.overscan_y = int(
            self.config["camera"][self.name]["settings"]["overscan_y"]
        )
        try:
            self.camera_x_size = self.camera.CameraXSize  #unbinned values. QHY returns 2
            self.camera_y_size = self.camera.CameraYSize  #unbinned
        except:
            self.camera_x_size = self.config['camera'][self.name]['settings']['CameraXSize']  #unbinned values. QHY returns 2
            self.camera_y_size = self.config['camera'][self.name]['settings']['CameraYSize']  #unbinned
        self.camera_max_x_bin = self.config["camera"][self.name]["settings"]["MaxBinX"]
        self.camera_max_y_bin = self.config["camera"][self.name]["settings"][
            "MaxBinY"
        ]  # NB NB Overriding 511 for FLI cam
        self.camera_start_x = self.config["camera"][self.name]["settings"]["StartX"]
        self.camera_start_y = self.config["camera"][self.name]["settings"]["StartY"]
        self.camera_num_x = int(
            self.camera_x_size / self.camera.BinX
        )  # These are affected binned values.
        self.camera_num_y = int(self.camera_y_size / self.camera.BinY)
        self.previous_start_fraction_x = (
            0.0  # These are the subframe **fraction** values for the previous exposure.
        )
        self.previous_start_fraction_y = 0.0
        self.previous_num_fraction_x = 1.0
        self.previous_num_fraction_y = 1.0
        self.previous_start_x = (
            0.0  # These are the subframe **pixel** values for the previous exposure.
        )
        self.previous_start_y = 0.0
        self.previous_num_x = 1.0
        self.previous_num_y = 1.0
        self.previous_image_name = ""
        self.previous_area = 100
        self.af_mode = False
        self.af_step = -1
        self.f_spot_dia = []
        self.f_positions = []
        self.overscan_bin_1 = None  # Remember last overscan if we take a subframe
        self.overscan_bin_2 = None
        self.hint = None
        self.focus_cache = None
        self.darkslide = False
        if self.config["camera"][self.name]["settings"]["has_darkslide"]:
            self.darkslide = True
            com_port = self.config["camera"][self.name]["settings"]["darkslide_com"]
            self.darkslide_instance = Darkslide(
                com_port
            )  #  NB eventually default after reboot should be closed.
            # self.darkslide_instance.closeDarkslide()   #  Consider turing off IR Obsy light at same time..
            # self.darkslide_open = False
            plog("Darkslide unknown on camera startup.")
        self.last_user_name = "Tobor"
        self.last_user_id = "Tobor"
        try:
            seq = test_sequence(self.alias)
        except:
            reset_sequence(self.alias)

    # Patchable methods   NB These could be default ASCOM
    def _connected(self):
        plog("This is un-patched _connected method")
        return False

    def _connect(self, p_connect):
        plog("This is un-patched _connect method:  ", p_connect)
        return False

    def _setpoint(self):
        plog("This is un-patched cooler _setpoint method")
        return

    # The patches. Note these are essentially getter-setter/property constructs.

    def _theskyx_set_setpoint(self, p_temp):
        plog("NOT SURE HOW TO SET TEMP POINT IN THE SKY YET")
        self.camera.TemperatureSetPoint = float(p_temp)
        return self.camera.TemperatureSetPoint

    def _theskyx_connected(self):
        return self.camera.LinkEnabled

    def _theskyx_connect(self, p_connect):
        self.camera.LinkEnabled = p_connect
        return self.camera.LinkEnabled

    def _theskyx_temperature(self):
        return self.camera.Temperature

    def _theskyx_cooler_power(self):
        return self.camera.CoolerPower

    def _theskyx_heatsink_temp(self):
        return self.camera.HeatSinkTemperature

    def _theskyx_cooler_on(self):
        plog("I am not sure what this function is asking for")
        return True  # NB NB NB This would be a good place to put a warming protector

    def _theskyx_set_cooler_on(self):
        self.camera.RegulateTemperature = True
        plog("3s wait for cooler to start up.")
        time.sleep(3)
        return (
            self.camera.RegulateTemperature
        )  # NB NB NB This would be a good place to put a warming protector

    def _theskyx_set_setpoint(self, p_temp):
        self.camera.TemperatureSetpoint = float(p_temp)
        return self.camera.TemperatureSetpoint

    def _theskyx_setpoint(self):
        return self.camera.TemperatureSetpoint

    def _theskyx_expose(self, exposure_time, imtypeb):
        self.camera.ExposureTime = exposure_time
        self.camera.TakeImage()

    def _theskyx_stop_expose(self):
        self.camera.AbortExposure()

    def _theskyx_imageavailable(self):
        plog(self.camera.IsExposureComplete)
        return self.camera.IsExposureComplete

    def _theskyx_getImageArray(self):
        return fits.open(self.camera.LastImageFileName)[0].data

    def _maxim_connected(self):
        return self.camera.LinkEnabled

    def _maxim_connect(self, p_connect):
        self.camera.LinkEnabled = p_connect
        return self.camera.LinkEnabled

    def _maxim_temperature(self):
        return self.camera.Temperature

    def _maxim_cooler_power(self):
        return self.camera.CoolerPower

    def _maxim_heatsink_temp(self):
        return self.camera.HeatSinkTemperature

    def _maxim_cooler_on(self):
        return (
            self.camera.CoolerOn
        )  # NB NB NB This would be a good place to put a warming protector

    def _maxim_set_cooler_on(self):
        self.camera.CoolerOn = True
        plog("3s wait for cooler to start up.")
        time.sleep(3)
        return (
            self.camera.CoolerOn
        )  # NB NB NB This would be a good place to put a warming protector

    def _maxim_set_setpoint(self, p_temp):
        self.camera.TemperatureSetpoint = float(p_temp)
        return self.camera.TemperatureSetpoint

    def _maxim_setpoint(self):
        return self.camera.TemperatureSetpoint

    def _maxim_expose(self, exposure_time, imtypeb):
        self.camera.Expose(exposure_time, imtypeb)

    def _maxim_stop_expose(self):
        self.camera.AbortExposure()

    def _maxim_imageavailable(self):
        return self.camera.ImageReady

    def _maxim_getImageArray(self):
        return self.camera.ImageArray

    def _ascom_connected(self):
        return self.camera.Connected

    def _ascom_imageavailable(self):
        return self.camera.ImageReady

    def _ascom_connect(self, p_connect):
        self.camera.Connected = p_connect
        return self.camera.Connected

    def _ascom_temperature(self):
        return self.camera.CCDTemperature

    def _ascom_cooler_on(self):
        return (
            self.camera.CoolerOn
        )  # NB NB NB This would be a good place to put a warming protector

    def _ascom_set_cooler_on(self):
        self.camera.CoolerOn = True
        return self.camera.CoolerOn

    def _ascom_set_setpoint(self, p_temp):
        if self.camera.CanSetCCDTemperature:
            self.camera.SetCCDTemperature = float(p_temp)
            return self.camera.SetCCDTemperature
        else:
            plog("Camera cannot set cooling temperature.")
            return p_temp

    def _ascom_setpoint(self):
        if self.camera.CanSetCCDTemperature:
            return self.camera.SetCCDTemperature
        else:
            plog("Camera cannot set cooling temperature: Using 10.0C")
            return 10.0

    def _ascom_expose(self, exposure_time, imtypeb):
        self.camera.StartExposure(exposure_time, imtypeb)

    def _ascom_stop_expose(self):
        self.camera.StopExposure()  # ASCOM also has an AbortExposure method.

    def _ascom_getImageArray(self):
        return self.camera.ImageArray

    def create_simple_autosave(
        self,
        exp_time=0,
        img_type=0,
        speed=0,
        suffix="",
        repeat=1,
        readout_mode="Normal",
        filter_name="W",
        enabled=1,
        binning=1,
        binmode=0,
        column=1,
    ):
        # Creates a valid Maxium Autosave file.
        exp_time = round(abs(float(exp_time)), 3)
        if img_type > 3:
            img_type = 0
        repeat = abs(int(repeat))
        if repeat < 1:
            repeat = 1
        binning = abs(int(binning))
        if binning > 24:
            binning = 2
        if filter_name == "":
            filter_name = "w"
        proto_file = open(self.camera_path + "seq/ptr_proto.seq")
        proto = proto_file.readlines()
        proto_file.close()

        if column == 1:
            proto[51] = proto[51][:9] + str(img_type) + proto[51][10:]
            proto[50] = proto[50][:9] + str(exp_time) + proto[50][12:]
            proto[48] = proto[48][:12] + str(suffix) + proto[48][12:]
            proto[47] = proto[47][:10] + str(speed) + proto[47][11:]
            proto[31] = proto[31][:11] + str(repeat) + proto[31][12:]
            proto[29] = proto[29][:17] + readout_mode + proto[29][23:]
            proto[13] = proto[13][:12] + filter_name + proto[13][13:]
            proto[10] = proto[10][:12] + str(enabled) + proto[10][13:]
            proto[1] = proto[1][:12] + str(binning) + proto[1][13:]
        seq_file = open(self.camera_path + "seq/ptr_mrc.seq", "w")
        for item in range(len(proto)):
            seq_file.write(proto[item])
        seq_file.close()

    def get_status(self):
        status = {}
        status["active_camera"] = self.name
        if self.config["camera"][self.name]["settings"]["has_darkslide"]:
            status["darkslide"] = g_dev["drk"].slideStatus
        else:
            status["darkslide"] = "unknown"
        if self.exposure_busy:
            status["busy_lock"] = True
        else:
            status["busy_lock"] = False
        if self.maxim:
            cam_stat = "Not implemented yet"  #
        if self.ascom:
            cam_stat = "ASCOM camera not implemented yet"  # self.camera.CameraState
        if self.theskyx:
            cam_stat = "TheSkyX camera not implemented yet"  # self.camera.CameraState
        status[
            "status"
        ] = cam_stat  # The state could be expanded to be more meaningful.
        return status

    def parse_command(self, command):
        #plog("Camera Command incoming:  ", command)
        req = command["required_params"]
        opt = command["optional_params"]
        action = command["action"]
        self.user_id = command["user_id"]
        if self.user_id != self.last_user_id:
            self.last_user_id = self.user_id
        self.user_name = command["user_name"]

        #plog(opt)
        if (
            "object_name" in opt
        ):  # this is the worlds laziest bit of code... it is just until some javascript is updated. remove try except >Oct22
            if opt["object_name"] == "":
                opt["object_name"] = "Unspecified"
            plog("Target Name:  ", opt["object_name"])
        else:
            opt["object_name"] = "Unspecified"
            plog("Target Name:  ", opt["object_name"])
        if self.user_name != self.last_user_name:
            self.last_user_name = self.user_name
        if action == "expose" and not self.exposure_busy:
            self.expose_command(req, opt, do_sep=True, quick=False)
            self.exposure_busy = False  # Hangup needs to be guarded with a timeout.
            self.active_script = None

        elif action == "expose" and self.exposure_busy:
            plog("Cannot expose, camera is currently busy")

        elif action == "darkslide_close":

            g_dev["drk"].closeDarkslide()
            plog("Closing the darkslide.")
        elif action == "darkslide_open":

            g_dev["drk"].openDarkslide()
            plog("Opening the darkslide.")
        elif action == "stop":
            self.stop_command(req, opt)
            self.exposure_busy = False
            plog("STOP  STOP  STOP received.")
        else:

            plog(f"Command <{action}> not recognized.")

    ###############################
    #       Camera Commands       #
    ###############################

    """'
    Each time an expose is entered we need to look and see if the filter
    and or focus is different.  If  filter change is required, do it and look up
    the new filter offet.  Apply that as well.  Possibly this step also includes
    a temperature compensation cycle.
    Do we let focus 'float' or do we pin to a reference?  I think the latter.
    ref = actual - offset(filter): ref + offset(f) = setpoint.  At end of AF
    cycle the reference is updated logging in the filter used and the temperature.
    The old value is appended to a list which can be analysed to find the temp
    comp parameter.  It is assumed we ignore the diffuser condition when saving
    or autofocusing.  Basically use a MAD regression and expect a correlation
    value > 0.6 or so.  Store the primary temp via PWI3 and use the Wx temp
    for ambient.  We need a way to log the truss temp until we can find which
    temp best drives the compensation.
    We will assume that the default filter is a wide or lum with a nominal offset
    of 0.000  All other filter offsets are with respect to the default value.
    I.e., an autofocus of the reference filter results in the new focal position
    becoming the reference.
    The system boots up and selects the reference filter and reference focus.
    """

    def expose_command(
        self,
        required_params,
        optional_params,
        gather_status=True,
        do_sep=True,
        no_AWS=False,
        quick=False,
        solve_it=False,
    ):
        """
        This is Phase 1:  Setup the camera.
        Apply settings and start an exposure.
        Quick=True is meant to be fast.  We assume the ASCOM/Maxim imageBuffer is the source of data in that mode,
        not the slower File Path.  THe mode used for focusing or other operations where we do not want to save any
        image data.
        """
        try:
            self.user_name
        except:
            self.user_name = "kilroy_was_here"
        self.t0 = time.time()
        # Force a reseek //eventually dither//
        try:
            if (
                g_dev["mnt"].last_seek_time < self.t0 - 180
            ):  # NB Consider upping this to 300 to 600 sec.
                plog("re_seeking")
                g_dev["mnt"].re_seek(
                    0
                )  # is a placeholder for a dither value being passed.
        except:
            pass

        try:
            probe = self._cooler_on()
            if not probe:
                self._set_cooler_on()
                plog("Found cooler off.")
                try:
                    self._connect(False)
                    self._connect(True)
                    self._set_cooler_on()
                except:
                    plog("Camera reconnect failed @ expose entry.")
        except Exception as e:
            plog("\n\nCamera was not connected @ expose entry:  ", e, "\n\n")
            try:
                self._connect(False)
                self._connect(True)
                self._set_cooler_on()
            except:
                plog("Camera reconnect failed 2nd time @ expose entry.")

        opt = optional_params
        self.hint = optional_params.get("hint", "")
        self.script = required_params.get("script", "None")
        self.smartstack = required_params.get('smartstack', 'yes')
        self.longstack = required_params.get('longstackswitch', 'no')
        print (self.smartstack)
        print (self.longstack)
        if self.longstack == 'no':
            LongStackID ='no'
        elif not 'longstackname' in required_params:
            LongStackID=(datetime.datetime.now().strftime("%d%m%y%H%M%S"))
        else:
            LongStackID = required_params['longstackname']


        self.blockend = required_params.get('block_end', "None")


        self.pane = optional_params.get("pane", None)


        bin_x = optional_params.get(
            "bin", self.config["camera"][self.name]["settings"]["default_bin"]
        )  # NB this should pick up config default.

        if bin_x == '"optimal"':
            bin_x = self.config["camera"][self.name]["settings"]["default_bin"]

        if bin_x == '"maximum"':
            bin_x = self.config["camera"][self.name]["settings"]["maximum_bin"]

        if bin_x in [
            "4 4",
            4,
            "4, 4",
            "4,4",
            [4, 4],
            (4, 4),
        ]:  # For now this is the highest level of binning supported.
            bin_x = 4
            self.ccd_sum = "4 4"
        elif bin_x in [
            "3 3",
            3,
            "3, 3",
            "3,3",
            [3, 3],
            (3, 3),
        ]:  # replace with in and various formats or strip spaces.
            bin_x = 3
            self.ccd_sum = "3 3"
        elif bin_x in [
            "2 2",
            2,
            "2, 2",
            "2,2",
            [2, 2],
            (2, 2),
        ]:  # The bin spec is too convoluted. This needs a deep clean.
            bin_x = 2
            self.ccd_sum = "2 2"
        elif bin_x in [
            "0 0",
            0,
            "0, 0",
            "0,0",
            [0, 0],
            (0, 0),
        ]:  # 0,0 is an indicator for selecting the default binning
            bin_x = self.config["camera"][self.name]["settings"]["default_bin"][0]
            self.ccd_sum = str(bin_x) + " " + str(bin_x)
        else:
            bin_x = self.config['camera'][self.name]['settings']['default_bin'][0]
            self.ccd_sum = str(bin_x) + ' ' + str(bin_x)

        bin_y = bin_x  # NB This needs fixing someday!
        self.bin = bin_x
        self.camera.BinX = bin_x
        self.camera.BinY = bin_y
        try:
            self.camera.NumX = int(self.camera_x_size / self.camera.BinX)
            self.camera.NumY = int(self.camera_y_size / self.camera.BinY)
        except:
            plog("this camera cannot set NumX")

        readout_time = float(
            self.config["camera"][self.name]["settings"]["cycle_time"][bin_x - 1]
        )
        exposure_time = float(
            required_params.get("time", 0.0001)
        )  #  0.0 may be the best default.  Use QHY min spec?  Config item?
        exposure_time = min(exposure_time, 1440.0)
        self.estimated_readtime = (
            exposure_time + readout_time
        )  #  3 is the outer retry loop maximum.

        imtype = required_params.get("image_type", "light")
        # if imtype.lower() in ["experimental"]:
        #     g_dev["enc"].wx_test = not g_dev[
        #         "enc"
        #     ].wx_test  # NB NB NB What is this for?
        #     return
        count = int(
            optional_params.get("count", 1)
        )  # For now Repeats are external to full expose command.
        lcl_repeat = 1
        if count < 1:
            count = 1  # Hence frame does not repeat unless count > 1

        # Here we set up the filter, and later on possibly rotational composition.
        try:
            requested_filter_name = str(
                optional_params.get(
                    "filter",
                    self.config["filter_wheel"]["filter_wheel1"]["settings"][
                        "default_filter"
                    ],
                )
            )  # Default DOES come from config.
            self.current_filter = requested_filter_name
            self.current_filter = g_dev["fil"].set_name_command(
                {"filter": requested_filter_name}, {}
            )
            if self.current_filter == "none":
                plog("skipping exposure as no adequate filter match found")
                return
        except Exception as e:
            plog("Camera filter setup:  ", e)
            plog(traceback.format_exc())

        self.current_offset = g_dev[
            "fil"
        ].filter_offset  # TEMP   NBNBNB This needs fixing

        # Here we adjust for focus temp and filter offset
        #if not imtype.lower() in ["auto_focus", "focus", "autofocus probe"]:
        #    g_dev["foc"].adjust_focus()

        no_AWS, self.toss = True if imtype.lower() == "test image" else False, False
        quick = True if imtype.lower() == "quick" else False
        # clearly define which frames do not do_sep, the rest default to do_sep.  NBNB this is obsolete and needs rework 20221002 WER
        if imtype.lower() in (
            "quick",
            "bias",
            "dark",
            "screen flat",
            "sky flat",
            "near flat",
            "thor flat",
            "arc flat",
            "lamp flat",
            "solar flat",
        ):
            do_sep = False
        else:
            do_sep = True

        if imtype.lower() in ("bias", "dark", "lamp flat"):
            if imtype.lower() == "bias":
                exposure_time = 0.0
            imtypeb = False  # don't open the shutter.
            lamps = "turn on led+tungsten lamps here, if lampflat"
            frame_type = imtype.replace(" ", "")
        elif imtype.lower() in ("near flat", "thor flat", "arc flat"):
            imtypeb = False
            lamps = "turn on ThAr or NeAr lamps here"
            frame_type = "arc"
        elif imtype.lower() in ("sky flat", "screen flat", "solar flat"):
            imtypeb = True  # open the shutter.
            lamps = "screen lamp or none"
            frame_type = imtype.replace(
                " ", ""
            )  # note banzai doesn't appear to include screen or solar flat keywords.
        elif imtype.lower() == "focus":
            frame_type = "focus"
            imtypeb = True
            lamps = None
        else:  # 'light', 'experimental', 'autofocus probe', 'quick', 'test image', or any other image type
            imtypeb = True
            lamps = None
            if imtype.lower() in ("experimental", "autofocus probe", "auto_focus"):
                frame_type = "experimental"
            else:
                frame_type = "expose"

        #area = optional_params.get("area", 150)
        # if area is None or area in['Full', 'full', 'chip', 'Chip']:   #  Temporary patch to deal with 'chip'
        #     area = 150

        # Need to put in support for chip mode once we have implmented in-line bias correct and trim.

        try:
            if (
                type(area) == str and area[-1] == "%"
            ):  # NB NB NB Re-use of variable is crappy coding
                # The whole area implementation needs rework for anything specified larger that the full chip.
                # Subframes are more logical to specify as fractionals of the base chip.
                area = int(area[0:-1])
            elif area in ("Sqr", "sqr", "100%", 100):
                area = 100
            elif area in ("Full", "full", "150%", "Chip", "chip", 150):
                area = 150
        except:
            area = 150  # was 100 in ancient times.

        if bin_y == 0 or self.camera_max_x_bin != self.camera_max_y_bin:
            self.bin_x = min(bin_x, self.camera_max_x_bin)
            self.cameraBinY = self.bin_y
        else:
            self.bin_x = min(bin_x, self.camera_max_x_bin)
            self.camera.BinX = self.bin_x
            self.bin_y = min(bin_y, self.camera_max_y_bin)
            self.camera.BinY = self.bin_y

        self.len_x = self.camera_x_size // self.bin_x
        self.len_y = self.camera_y_size // self.bin_y  # Unit is binned pixels.
        self.len_xs = 0  # THIS IS A HACK, indicating no overscan.




        result = {}  #  This is a default return just in case
        num_retries = 0
        for seq in range(count):
            # SEQ is the outer repeat loop and takes count images; those individual exposures are wrapped in a
            # retry-3-times framework with an additional timeout included in it.
            if seq > 0:
                g_dev["obs"].update_status()

            ## Vital Check : Has end of observing occured???
            ## Need to do this, SRO kept taking shots til midday without this
            #print (g_dev['events']['Observing Begins'])
            #print (ephem.Date(ephem.now()+ (exposure_time *ephem.second)))
            #loadingprint (g_dev['events']['Observing Ends'])
            if imtype.lower() in ["light"] or imtype.lower() in ["expose"]:
                if g_dev['events']['Observing Ends'] < ephem.Date(ephem.now()+ (exposure_time *ephem.second)):
                    print ("Sorry, exposures are outside of night time.")
                    break

            #print (endOfExposure)
            #print (now_date_timeZ)
            #print (self.blockend)
            #print (ephem.now() + exposure_time)
            #print (g_dev['events']['Observing Ends'])
            #print (ephem.Date(ephem.now()+ (exposure_time *ephem.second)))

            self.pre_mnt = []
            self.pre_rot = []
            self.pre_foc = []
            self.pre_ocn = []

            # Within each count - which is a single requested exposure, IF it is a smartstack
            # Then we divide each count up into individual smartstack exposures.
            ssExp=self.config["camera"][self.name]["settings"]['smart_stack_exposure_time']
            if self.current_filter.lower() in ['ha', 'o3', 's2', 'n2', 'y', 'up', 'u']:
                ssExp = ssExp * 3.0 # For narrowband and low throughput filters, increase base exposure time.
            if not imtype.lower() in ["light"]:
                Nsmartstack=1
                SmartStackID='no'
            elif (self.smartstack == 'yes' or self.smartstack == True) and (exposure_time > 3*ssExp):
                Nsmartstack=np.ceil(exposure_time / ssExp)
                exposure_time=ssExp
                SmartStackID=(datetime.datetime.now().strftime("%d%m%y%H%M%S"))

            else:
                Nsmartstack=1
                SmartStackID='no'


            try:
                # Check here for filter, guider, still moving  THIS IS A CLASSIC
                # case where a timeout is a smart idea.
                # Wait for external motion to cease before exposing. Note this precludes satellite tracking.
                st = ""

                if g_dev["enc"].is_dome:
                    try:
                        enc_slewing = g_dev["enc"].status["dome_slewing"]
                    except:
                        plog("enclosure SLEWING threw an exception.")
                else:
                    enc_slewing = False

                while (
                    g_dev["foc"].focuser.IsMoving
                    or g_dev["rot"].rotator.IsMoving
                    or g_dev["mnt"].mount.Slewing
                ):  # or enc_slewing:   #Filter is moving??
                    if g_dev["foc"].focuser.IsMoving:
                        st += "f>"
                    if g_dev["rot"].rotator.IsMoving:
                        st += "r>"
                    if g_dev["mnt"].mount.Slewing:
                        st += "m>  " + str(
                            round(time.time() - g_dev["mnt"].move_time, 1)
                        )
                    # if enc_slewing:
                    # st += 'd>' + str(round(time.time() - g_dev['mnt'].move_time, 1))
                    plog(st)
                    if round(time.time() - g_dev["mnt"].move_time, 1) >= 75:
                        plog("|n\n DOME OR MOUNT HAS TIMED OUT!|n|n")
                        break

                    st = ""
                    time.sleep(0.2)
                    if seq > 0:
                        g_dev["obs"].update_status()
                    # Refresh the probe of the dome status
                    if g_dev["enc"].is_dome:
                        try:
                            enc_slewing = g_dev["enc"].status["dome_slewing"]
                        except:
                            plog("enclosure SLEWING threw an exception.")
                    else:
                        enc_slewing = False

            except:
                pass

            if seq > 0:
                g_dev[
                    "obs"
                ].update_status()  # NB Make sure this routine has a fault guard.
            self.retry_camera = 3
            self.retry_camera_start_time = time.time()

            #Repeat camera acquisition loop to collect all smartstacks necessary
            #The variable Nsmartstacks defaults to 1 - e.g. normal functioning
            #When a smartstack is not requested.
            for sskcounter in range(int(Nsmartstack)):
                if Nsmartstack > 1 :
                    print ("Smartstack " + str(sskcounter+1) + " out of " + str(Nsmartstack))
                self.retry_camera = 3
                self.retry_camera_start_time = time.time()
                while self.retry_camera > 0:
                    if g_dev["obs"].stop_all_activity:
                        print("Camera retry loop stopped by Cancel Exposure")
                        self.exposure_busy = False
                        g_dev["obs"].stop_all_activity = False
                        return


                    # Check that the block isn't ending during normal observing time (don't check while biasing, flats etc.)
                    if not 'None' in self.blockend: # Only do this check if a block end was provided.
                        # Check that the exposure doesn't go over the end of a block
                        endOfExposure = datetime.datetime.now() + datetime.timedelta(seconds=exposure_time)
                        now_date_timeZ = endOfExposure.isoformat().split('.')[0] +'Z'
                        blockended = now_date_timeZ  >= self.blockend
                        #blockendedafterexposure  = now_date_timeZ + (exposure_time *ephem.second) >= self.blockend

                        #print (endOfExposure)
                        #print (now_date_timeZ)
                        #print (self.blockend)
                        #print (ephem.now() + exposure_time)
                        #print (g_dev['events']['Observing Ends'])
                        #print (ephem.Date(ephem.now()+ (exposure_time *ephem.second)))

                        if blockended or ephem.Date(ephem.now()+ (exposure_time *ephem.second)) >= g_dev['events']['End Morn Bias Dark']:
                            print ("Exposure overlays the end of a block or the end of observing. Skipping Exposure.")

                            print ("Waiting until block ended.")

                            return
                    # NB Here we enter Phase 2
                    try:
                        self.t1 = time.time()
                        self.exposure_busy = True

                        # First lets verify we are connected or try to reconnect.
                        # Consider uniform ests in a routine, start with reading CoolerOn
                        try:
                            probe = self._cooler_on()
                            if not probe:
                                plog("Found cooler off.")
                                try:
                                    self._connect(False)
                                    self._connect(True)
                                    self._set_cooler_on()
                                except:
                                    plog("Camera reconnect failed @ expose camera entry.")

                                    g_dev["cam_retry_doit"] = True
                        except Exception as e:
                            plog(
                                "\n\nCamera was not connected @ expose camera retry:  ",
                                e,
                                "\n\n",
                            )

                            try:
                                self._connect(False)
                                self._connect(True)
                                self._set_cooler_on()
                            except:
                                plog("Camera reconnect failed @ expose camera retry.")

                                g_dev["cam_retry_doit"] = True
                        # At this point we really should be connected!!

                        if self.maxim or self.ascom or self.theskyx:

                            try:
                                g_dev["ocn"].get_quick_status(self.pre_ocn)
                            except:
                                plog("Enclosure quick status failed")
                            g_dev["foc"].get_quick_status(self.pre_foc)
                            try:
                                g_dev["rot"].get_quick_status(self.pre_rot)
                            except:
                                plog("Rotator quick status failed")
                            try:
                                g_dev["mnt"].get_quick_status(self.pre_mnt)
                            except:
                                plog("ra_cal_offset is an issue")
                            ldr_handle_time = None
                            ldr_handle_high_time = None  #  This is not maxim-specific

                            if self.darkslide and imtypeb:
                                self.darkslide_instance.openDarkslide()
                                self.darkslide_open = True
                                time.sleep(0.1)
                            elif self.darkslide and not imtypeb:
                                self.darkslide_instance.closeDarkslide()
                                self.darkslide_open = False
                                time.sleep(0.1)
                            else:
                                pass
                            if self.use_file_mode:
                                if imtypeb:
                                    img_type = 0
                                if frame_type == "bias":
                                    img_type = 1
                                if frame_type == "dark":
                                    img_type = 2
                                if frame_type in ("flat", "screenflat", "skyflat"):
                                    img_type = 3
                                # This is a Maxim-only technique. Does not work with ASCOM Camera driver
                                self.camera.SetFullFrame()
                                self.create_simple_autosave(
                                    exp_time=exposure_time,
                                    img_type=img_type,
                                    filter_name=self.current_filter,
                                    enabled=1,
                                    binning=bin_x,
                                    repeat=lcl_repeat,
                                )
                                for file_path in glob.glob(self.file_mode_path + "*.f*t*"):
                                    os.remove(file_path)
                                self.t2 = time.time()
                                self.camera.StartSequence(
                                    self.camera_path + "seq/ptr_mrc.seq"
                                )
                                plog("Starting autosave  at:  ", self.t2)
                            else:
                                # This is the standard call to Maxim
                                self.pre_mnt = []
                                self.pre_rot = []
                                self.pre_foc = []
                                self.pre_ocn = []
                                if frame_type in (
                                    "flat",
                                    "screenflat",
                                    "skyflat",
                                    "dark",
                                    "bias",
                                ):
                                    g_dev["obs"].send_to_user(
                                        "Starting "
                                        + str(exposure_time)
                                        + "s "
                                        + str(frame_type)
                                        + " calibration exposure.",
                                        p_level="INFO",
                                    )
                                elif frame_type in ("focus", "auto_focus"):
                                    g_dev["obs"].send_to_user(
                                        "Starting "
                                        + str(exposure_time)
                                        + "s "
                                        + str(frame_type)
                                        + " exposure.",
                                        p_level="INFO",
                                    )
                                else:
                                    if "object_name" in opt:
                                        g_dev["obs"].send_to_user(
                                            "Starting "
                                            + str(exposure_time)
                                            + "s exposure of "
                                            + str(opt["object_name"])
                                            + " by user: "
                                            + str(self.user_name),
                                            p_level="INFO",
                                        )
                                    else:
                                        g_dev["obs"].send_to_user(
                                            "Starting an unnamed frame by user: "
                                            + str(self.user_name),
                                            p_level="INFO",
                                        )
                                try:
                                    g_dev["ocn"].get_quick_status(
                                        self.pre_ocn
                                    )  # NB NB WEMA must be running or this may fault.
                                except:
                                    plog(
                                        "Failed to collect quick status on observing conditions"
                                    )
                                g_dev["foc"].get_quick_status(self.pre_foc)
                                try:
                                    g_dev["rot"].get_quick_status(self.pre_rot)
                                except:
                                    plog("There is perhaps no rotator")

                                g_dev["mnt"].get_quick_status(
                                    self.pre_mnt
                                )  # Should do this close to the exposure

                                if imtypeb:
                                    imtypeb = 1
                                else:
                                    imtypeb = 0
                                self.t2 = time.time()

                                self._expose(exposure_time, imtypeb)
                        else:
                            plog("Something terribly wrong, driver not recognized.!")
                            result = {}
                            result["error":True]
                            return result
                        self.t9 = time.time()
                        # We go here to keep this subroutine a reasonable length, Basically still in Phase 2
                        # None used to be dist_x and dist_y but they are only used for subframes that we are no longer supporting


                        result = self.finish_exposure(
                            exposure_time,
                            frame_type,
                            count - seq,
                            gather_status,
                            do_sep,
                            no_AWS,
                            None,
                            None,
                            quick=quick,
                            low=ldr_handle_time,
                            high=ldr_handle_high_time,
                            script=self.script,
                            opt=opt,
                            solve_it=solve_it,
                            smartstackid=SmartStackID,
                            longstackid=LongStackID,
                            sskcounter=sskcounter,
                            Nsmartstack=Nsmartstack
                        )  # NB all these parameters are crazy!
                        self.exposure_busy = False
                        #self.t10 = time.time()

                        self.retry_camera = 0
                        break
                    except Exception as e:
                        plog("Exception in camera retry loop:  ", e)
                        plog(traceback.format_exc())
                        self.retry_camera -= 1
                        num_retries += 1
                        self.exposure_busy = False
                        continue
        #  This is the loop point for the seq count loop
        #self.t11 = time.time()

        return result

    def stop_command(self, required_params, optional_params):
        """Stop the current exposure and return the camera to Idle state."""
        #self.exposure_busy = False  #These shouuld not be needed
        #self.exposure_halted = True
        pass

    def finish_exposure(
        self,
        exposure_time,
        frame_type,
        counter,
        seq,
        gather_status=True,
        do_sep=False,
        no_AWS=False,
        start_x=None,
        start_y=None,
        quick=False,
        low=0,
        high=0,
        script="False",
        opt=None,
        solve_it=False,
        smartstackid='no',
        longstackid='no',
        sskcounter=0,
        Nsmartstack=1
    ):
        plog(
            "Finish exposure Entered:  " + str(exposure_time) + "sec.;   # of ",
            frame_type,
            "to go: ",
            counter,
        )



        print ("Smart Stack ID: " + smartstackid)
        g_dev["obs"].send_to_user(
            "Starting Exposure: "
            + str(exposure_time)
            + " sec.;   # of "
            + frame_type
            + " frames. Remaining: "
            + str(counter),
            p_level="INFO",
        )
        # , gather_status, do_sep, no_AWS, start_x, start_y, opt['area'])
        self.status_time = time.time() + 10
        self.post_mnt = []
        self.post_rot = []
        self.post_foc = []
        self.post_ocn = []
        counter = 0

        cycle_time = (
            float(self.config["camera"][self.name]["settings"]["readout_seconds"])
            + exposure_time
        )

        self.completion_time = self.t2 + cycle_time
        result = {"error": False}
        notifyReadOutOnlyOnce = 0
        quartileExposureReport = 0
        while True:  # This loop really needs a timeout.
            self.post_mnt = []
            self.post_rot = []
            self.post_foc = []
            self.post_ocn = []
            try:
                g_dev["mnt"].get_quick_status(
                    self.post_mnt
                )  # Need to pick which pass was closest to image completion
            except:
                plog("need to get this mount status done")
            try:
                g_dev["rot"].get_quick_status(self.post_rot)
            except:
                plog("There is no rotator?")
            g_dev["foc"].get_quick_status(self.post_foc)
            try:
                g_dev["ocn"].get_quick_status(self.post_ocn)
            except:
                plog("OCN status not quick updated")
            if time.time() > self.status_time:
                # NB NB THis call causes a hang for the first bias of a bias dark sequence 20221119 WER
                g_dev["obs"].update_status(bpt=False)
                self.status_time = time.time() + 10
            if (
                time.time() < self.completion_time
            ):  # NB Testing here if glob too early is delaying readout.
                time.sleep(2)
                self.t7b = time.time()
                remaining = round(self.completion_time - self.t7b, 1)
                if remaining > 0:
                    if g_dev['obs'].stop_all_activity:
                        self. camera.AbortExposure()
                        result['stopped'] = True
                        result['error'] = False
                        self.exposure_busy = False
                        return result
                    plog(
                        '||  ' + str(round(remaining, 1)) + "sec.",
                        str(round(100 * remaining / cycle_time, 1)) + "%",
                    )  #|| used to flag this line in plog().
                    if (
                        quartileExposureReport == 0
                    ):  # Silly daft but workable exposure time reporting by MTF
                        initialRemaining = remaining
                        quartileExposureReport = quartileExposureReport + 1
                    if (
                        quartileExposureReport == 1
                        and remaining < initialRemaining * 0.75
                        and initialRemaining > 30
                    ):
                        quartileExposureReport = quartileExposureReport + 1
                        g_dev["obs"].send_to_user(
                            "Exposure 25% complete. Remaining: "
                            + str(remaining)
                            + " sec.",
                            p_level="INFO",
                        )
                    if (
                        quartileExposureReport == 2
                        and remaining < initialRemaining * 0.50
                        and initialRemaining > 30
                    ):
                        quartileExposureReport = quartileExposureReport + 1
                        g_dev["obs"].send_to_user(
                            "Exposure 50% complete. Remaining: "
                            + str(remaining)
                            + " sec.",
                            p_level="INFO",
                        )
                    if (
                        quartileExposureReport == 3
                        and remaining < initialRemaining * 0.25
                        and initialRemaining > 30
                    ):
                        quartileExposureReport = quartileExposureReport + 1
                        g_dev["obs"].send_to_user(
                            "Exposure 75% complete. Remaining: "
                            + str(remaining)
                            + " sec.",
                            p_level="INFO",
                        )
                continue

            incoming_image_list = []
            self.t4 = time.time()
            try:
                pier_side = g_dev["mnt"].mount.sideOfPier
            except:
                plog("Mount doesn't use pierside")

            if (not self.use_file_mode and self._imageavailable()):  # orself.use_file_mode and len(incoming_image_list) >= 1):

                imageCollected = 0
                retrycounter = 0
                if g_dev['obs'].stop_all_activity:
                    self. camera.AbortExposure()
                    result['stopped'] = True
                    result['error'] = False
                    self.exposure_busy = False
                    return result
                    
                while imageCollected != 1:
                    if retrycounter == 8:
                        result = {"error": True}
                        plog("Retried 8 times and didn't get an image, giving up.")
                        return result

                    try:
                        self.img = np.array(self._getImageArray()).astype("uint16")
                        imageCollected = 1
                    except Exception as e:
                        plog(e)
                        if "Image Not Available" in str(e):
                            plog("Still waiting for file to arrive: ", e)
                        time.sleep(3)
                        retrycounter = retrycounter + 1

                time.sleep(0.1)
                self.t4p4 = time.time()

                self.img = np.array(self._getImageArray()).astype("uint16")
                self.t4p5 = (
                    time.time()
                )  # As read, this is a Windows Safe Array of Longs
                if frame_type in ["bias", "dark"]:
                    plog(
                        "Median of full area bias or dark  image:  ",
                        np.median(self.img),
                    )

                pedastal = 0
                self.overscan = 0
                self.t4p4 = time.time()
                self.t4p5 = time.time()
                self.t5 = time.time()
                try:
                    pier_side = g_dev[
                        "mnt"
                    ].mount.sideOfPier  # 0 == Tel Looking West, is flipped.
                except:
                    plog("This mount doesn't report sideofpier")

                ix, iy = self.img.shape
                self.t77 = time.time()

                neg_pix = np.where(self.img < 0)
                if len(neg_pix[0]) > 0:
                    plog("No. of negative pixels fixed:  ", len(neg_pix[0]))
                self.img[neg_pix] = 0
                pos_pix = np.where(self.img > 65535)
                if len(pos_pix[0]) > 0:
                    plog("No. of overflow pixels fixed:  ", len(pos_pix[0]))
                self.img[pos_pix] = 65535
                test_saturated = np.array(
                    self.img[ix // 3 : ix * 2 // 3, iy // 3 : iy * 2 // 3]
                )  # 1/9th the chip area, but central.
                bi_mean = round(
                    (test_saturated.mean() + np.median(test_saturated)) / 2, 1
                )
                if frame_type[-4:] == "flat":  # NB use in operator
                    if (
                        bi_mean
                        >= self.config["camera"][self.name]["settings"]["saturate"]
                    ):
                        plog("Flat rejected, center is too bright:  ", bi_mean)
                        g_dev["obs"].send_to_user(
                            "Flat rejected, too bright.", p_level="INFO"
                        )
                        result["error"] = True
                        result["patch"] = bi_mean
                        return result  # signals to flat routine image was rejected, prompt return
                g_dev["obs"].update_status()
                counter = 0

                avg_mnt = g_dev["mnt"].get_average_status(self.pre_mnt, self.post_mnt)
                avg_foc = g_dev["foc"].get_average_status(self.pre_foc, self.post_foc)
                try:
                    avg_rot = g_dev["rot"].get_average_status(
                        self.pre_rot, self.post_rot
                    )
                except:
                    plog("No Rotator")
                try:
                    avg_ocn = g_dev["ocn"].get_average_status(
                        self.pre_ocn, self.post_ocn
                    )
                except:
                    plog("no ocn")

                try:

                    hdu = fits.PrimaryHDU(
                        self.img.transpose()
                    )  # THis needs to be done to keep fits "traditional." 0,0 upper left.
                    self.img = None

                    # assign the keyword values and comment of the keyword as a tuple to write both to header.

                    hdu.header["BUNIT"] = ("adu", "Unit of array values")
                    hdu.header["CCDXPIXE"] = (
                        self.config["camera"][self.name]["settings"]["x_pixel"],
                        "[um] Size of unbinned pixel, in X",
                    )
                    hdu.header["CCDYPIXE"] = (
                        self.config["camera"][self.name]["settings"]["y_pixel"],
                        "[um] Size of unbinned pixel, in Y",
                    )
                    hdu.header["XPIXSZ"] = (
                        round(float(hdu.header["CCDXPIXE"] * self.camera.BinX), 3),
                        "[um] Size of binned pixel",
                    )
                    hdu.header["YPIXSZ"] = (
                        round(float(hdu.header["CCDYPIXE"] * self.camera.BinY), 3),
                        "[um] Size of binned pixel",
                    )
                    try:
                        hdu.header["XBINING"] = (
                            self.camera.BinX,
                            "Pixel binning in x direction",
                        )
                        hdu.header["YBINING"] = (
                            self.camera.BinY,
                            "Pixel binning in y direction",
                        )
                    except:
                        hdu.header["XBINING"] = (1, "Pixel binning in x direction")
                        hdu.header["YBINING"] = (1, "Pixel binning in y direction")

                    hdu.header["DOCOSMIC"] = (
                        self.config["camera"][self.name]["settings"]["cosmics_at_default"],
                        "Header item to indicate whether to do cosmic ray removal",
                    )

                    hdu.header["CCDSUM"] = (self.ccd_sum, "Sum of chip binning")

                    hdu.header["RDMODE"] = (
                        self.config["camera"][self.name]["settings"]["read_mode"],
                        "Camera read mode",
                    )
                    hdu.header["RDOUTM"] = (
                        self.config["camera"][self.name]["settings"]["readout_mode"],
                        "Camera readout mode",
                    )
                    hdu.header["RDOUTSP"] = (
                        self.config["camera"][self.name]["settings"]["readout_speed"],
                        "[FPS] Readout speed",
                    )
                    if self.maxim:

                        hdu.header["CCDSTEMP"] = (
                            round(self.camera.TemperatureSetpoint, 3),
                            "[C] CCD set temperature",
                        )
                        hdu.header["CCDATEMP"] = (
                            round(self.camera.Temperature, 3),
                            "[C] CCD actual temperature",
                        )

                    if self.ascom:
                        hdu.header["CCDSTEMP"] = (
                            round(self.camera.SetCCDTemperature, 3),
                            "[C] CCD set temperature",
                        )
                        hdu.header["CCDATEMP"] = (
                            round(self.camera.CCDTemperature, 3),
                            "[C] CCD actual temperature",
                        )
                    hdu.header["COOLERON"] = self._cooler_on()
                    hdu.header["SITEID"] = (
                        self.config["site_id"].replace("-", "").replace("_", "")
                    )
                    hdu.header["TELID"] = self.config["telescope"]["telescope1"][
                        "telescop"
                    ][:4]
                    hdu.header["PTRTEL"] = self.config["telescope"]["telescope1"][
                        "ptrtel"
                    ]
                    hdu.header["TELESCOP"] = (
                        self.config["telescope"]["telescope1"]["desc"],
                        "Name of the telescope",
                    )  # 20220901 Deleted ['desc'] WER
                    hdu.header["PROPID"] = "ptr-" + self.config["site_id"] + "-001-0001"
                    hdu.header["BLKUID"] = (
                        "1234567890",
                        "Just a placeholder right now. WER",
                    )
                    hdu.header["INSTRUME"] = (self.alias, "Name of camera")
                    hdu.header["CAMNAME"] = (self.camera_model, "Instrument used")
                    hdu.header["DETECTOR"] = (
                        self.config["camera"][self.name]["detector"],
                        "Name of camera detector",
                    )
                    hdu.header["CAMMANUF"] = (
                        self.config["camera"][self.name]["manufacturer"],
                        "Name of camera manufacturer",
                    )
                    hdu.header["GAIN"] = (
                        self.config["camera"][self.name]["settings"]["reference_gain"][
                            self.camera.BinX - 1
                        ],
                        "[e-/ADU] Pixel gain",
                    )
                    hdu.header["RDNOISE"] = (
                        self.config["camera"][self.name]["settings"]["reference_noise"][
                            self.camera.BinX - 1
                        ],
                        "[e-/pixel] Read noise",
                    )
                    hdu.header["CMOSCAM"] = (self.is_cmos, "Is CMOS camera")
                    hdu.header["FULLWELL"] = (
                        self.config["camera"][self.name]["settings"][
                            "fullwell_capacity"
                        ][self.camera.BinX - 1],
                        "Full well capacity",
                    )
                    hdu.header["CMOSGAIN"] = (0, "CMOS Camera System Gain")
                    hdu.header["CMOSOFFS"] = (10, "CMOS Camera offset")
                    hdu.header["CAMOFFS"] = (10, "Camera offset")
                    hdu.header["CAMGAIN"] = (0, "Camera gain")
                    hdu.header["CAMUSBT"] = (60, "Camera USB traffic")
                    hdu.header["TIMESYS"] = ("UTC", "Time system used")
                    hdu.header["DATE"] = (
                        datetime.date.strftime(
                            datetime.datetime.utcfromtimestamp(self.t2), "%Y-%m-%d"
                        ),
                        "Date FITS file was written",
                    )
                    hdu.header["DATE-OBS"] = (
                        datetime.datetime.isoformat(
                            datetime.datetime.utcfromtimestamp(self.t2)
                        ),
                        "Start date and time of observation",
                    )
                    hdu.header["DAY-OBS"] = (
                        g_dev["day"],
                        "Date at start of observing night",
                    )
                    hdu.header["MJD-OBS"] = (
                        Time(self.t2, format="unix").mjd,
                        "[UTC days] Modified Julian Date start date/time",
                    )  # NB NB NB Needs to be fixed, mid-exposure dates as well.
                    yesterday = datetime.datetime.now() - datetime.timedelta(1)
                    hdu.header["L1PUBDAT"] = datetime.datetime.strftime(
                        yesterday, "%Y-%m-%dT%H:%M:%S.%fZ"
                    )  # IF THIS DOESN"T WORK, subtract the extra datetime ...
                    hdu.header["JD-START"] = (
                        Time(self.t2, format="unix").jd,
                        "[UTC days] Julian Date at start of exposure",
                    )
                    hdu.header["OBSTYPE"] = (
                        frame_type.upper(),
                        "Observation type",
                    )  # This report is fixed and it should vary...NEEDS FIXING!
                    hdu.header["IMAGETYP"] = (frame_type.upper(), "Observation type")
                    hdu.header["EXPTIME"] = (
                        exposure_time,
                        "[s] Requested exposure length",
                    )  # This is the exposure in seconds specified by the user
                    hdu.header["BUNIT"] = "adu"
                    hdu.header["DATE-OBS"] = datetime.datetime.isoformat(
                        datetime.datetime.utcfromtimestamp(self.t2)
                    )
                    hdu.header[
                        "EXPTIME"
                    ] = exposure_time  # This is the exposure in seconds specified by the user
                    hdu.header[
                        "EXPOSURE"
                    ] = exposure_time  # Ideally this needs to be calculated from actual times
                    hdu.header["FILTER"] = (
                        self.current_filter,
                        "Filter type",
                    )  # NB this should read from the wheel!

                    hdu.header["FILTEROF"] = (self.current_offset, "Filer offset")
                    hdu.header["FILTRNUM"] = (
                        "PTR_ADON_HA_0023",
                        "An index into a DB",
                    )  # Get a number from the hardware or via Maxim.  NB NB why not cwl and BW instead, plus P
                    if g_dev["scr"] is not None and frame_type == "screenflat":
                        hdu.header["SCREEN"] = (
                            int(g_dev["scr"].bright_setting),
                            "Screen brightness setting",
                        )

                    if self.bin == 1:
                        hdu.header["DATASEC"] = self.config["camera"][self.name][
                            "settings"
                        ]["data_sec"][0]
                        hdu.header["DETSEC"] = self.config["camera"][self.name][
                            "settings"
                        ]["det_sec"][0]
                        hdu.header["BIASSEC"] = self.config["camera"][self.name][
                            "settings"
                        ]["bias_sec"][0]
                        hdu.header["TRIMSEC"] = self.config["camera"][self.name][
                            "settings"
                        ]["trim_sec"][0]
                    elif self.bin == 2:
                        hdu.header["DATASEC"] = self.config["camera"][self.name][
                            "settings"
                        ]["data_sec"][1]
                        hdu.header["DETSEC"] = self.config["camera"][self.name][
                            "settings"
                        ]["det_sec"][1]
                        hdu.header["BIASSEC"] = self.config["camera"][self.name][
                            "settings"
                        ]["bias_sec"][1]
                        hdu.header["TRIMSEC"] = self.config["camera"][self.name][
                            "settings"
                        ]["trim_sec"][1]
                    elif self.bin == 3:
                        hdu.header["DATASEC"] = self.config["camera"][self.name][
                            "settings"
                        ]["data_sec"][2]
                        hdu.header["DETSEC"] = self.config["camera"][self.name][
                            "settings"
                        ]["det_sec"][2]
                        hdu.header["BIASSEC"] = self.config["camera"][self.name][
                            "settings"
                        ]["bias_sec"][2]
                        hdu.header["TRIMSEC"] = self.config["camera"][self.name][
                            "settings"
                        ]["trim_sec"][2]
                    else:  # self.bin == 4:
                        hdu.header["DATASEC"] = self.config["camera"][self.name][
                            "settings"
                        ]["data_sec"][3]
                        hdu.header["DETSEC"] = self.config["camera"][self.name][
                            "settings"
                        ]["det_sec"][3]
                        hdu.header["BIASSEC"] = self.config["camera"][self.name][
                            "settings"
                        ]["bias_sec"][3]
                        hdu.header["TRIMSEC"] = self.config["camera"][self.name][
                            "settings"
                        ]["trim_sec"][3]

                    hdu.header["SATURATE"] = (
                        float(self.config["camera"][self.name]["settings"]["saturate"]),
                        "[ADU] Saturation level",
                    )  # will come from config(?)
                    hdu.header["MAXLIN"] = (
                        float(
                            self.config["camera"][self.name]["settings"][
                                "max_linearity"
                            ]
                        ),
                        "[ADU] Non-linearity level",
                    )
                    if self.pane is not None:
                        hdu.header["MOSAIC"] = (True, "Is mosaic")
                        hdu.header["PANE"] = self.pane

                    hdu.header["FOCAL"] = (
                        round(
                            float(
                                self.config["telescope"]["telescope1"]["focal_length"]
                            ),
                            2,
                        ),
                        "[mm] Telescope focal length",
                    )
                    hdu.header["APR-DIA"] = (
                        round(
                            float(self.config["telescope"]["telescope1"]["aperture"]), 2
                        ),
                        "[mm] Telescope aperture",
                    )
                    hdu.header["APR-AREA"] = (
                        round(
                            float(
                                self.config["telescope"]["telescope1"][
                                    "collecting_area"
                                ]
                            ),
                            1,
                        ),
                        "[mm^2] Telescope collecting area",
                    )
                    hdu.header["LATITUDE"] = (
                        round(float(self.config["latitude"]), 6),
                        "[Deg N] Telescope Latitude",
                    )
                    hdu.header["LONGITUD"] = (
                        round(float(self.config["longitude"]), 6),
                        "[Deg E] Telescope Longitude",
                    )
                    hdu.header["HEIGHT"] = (
                        round(float(self.config["elevation"]), 2),
                        "[m] Altitude of Telescope above sea level",
                    )
                    hdu.header["MPC-CODE"] = (
                        self.config["mpc_code"],
                        "Site code",
                    )  # This is made up for now.

                    if "object_name" in opt:
                        if (
                            opt["object_name"] != "Unspecified"
                            and opt["object_name"] != ""
                        ):
                            hdu.header["OBJECT"] = opt["object_name"]
                            hdu.header["OBJSPECF"] = "yes"
                    elif (
                        g_dev["mnt"].object != "Unspecified"
                        or g_dev["mnt"].object != "empty"
                    ):
                        hdu.header["OBJECT"] = (g_dev["mnt"].object, "Object name")
                        hdu.header["OBJSPECF"] = "yes"
                    else:
                        RAtemp = g_dev["mnt"].current_icrs_ra
                        DECtemp = g_dev["mnt"].current_icrs_dec
                        RAstring = f"{RAtemp:.1f}".replace(".", "h")
                        DECstring = f"{DECtemp:.1f}".replace("-", "n").replace(".", "d")
                        hdu.header["OBJECT"] = RAstring + "ra" + DECstring + "dec"
                        hdu.header["OBJSPECF"] = "no"

                    if frame_type in (
                        "bias",
                        "dark",
                        "lampflat",
                        "skyflat",
                        "screenflat",
                        "solarflat",
                        "arc",
                    ):
                        hdu.header["OBJECT"] = frame_type
                    if not any("OBJECT" in s for s in hdu.header.keys()):
                        RAtemp = g_dev["mnt"].current_icrs_ra
                        DECtemp = g_dev["mnt"].current_icrs_dec
                        RAstring = f"{RAtemp:.1f}".replace(".", "h")
                        DECstring = f"{DECtemp:.1f}".replace("-", "n").replace(".", "d")
                        hdu.header["OBJECT"] = RAstring + "ra" + DECstring + "dec"
                        hdu.header["OBJSPECF"] = "no"


                    tempRAdeg = float(g_dev["mnt"].current_icrs_ra) * 15
                    tempDECdeg = g_dev["mnt"].current_icrs_dec



                    tempointing = SkyCoord(tempRAdeg, tempDECdeg, unit='deg')
                    tempointing=tempointing.to_string("hmsdms").split(' ')

                    hdu.header["RA"] = (
                        tempRAdeg,
                        "[deg] Telescope right ascension",
                    )
                    hdu.header["DEC"] = (
                        tempDECdeg,
                        "[deg] Telescope declination",
                    )
                    hdu.header["ORIGRA"] = hdu.header["RA"]
                    hdu.header["ORIGDEC"] = hdu.header["DEC"]
                    hdu.header["RAhrs"] = (
                        g_dev["mnt"].current_icrs_ra,
                        "[hrs] Telescope right ascension",
                    )
                    hdu.header["RA-hms"] = tempointing[0]
                    hdu.header["DEC-dms"] = tempointing[1]

                    hdu.header["TARG-CHK"] = (
                        (g_dev["mnt"].current_icrs_ra * 15)
                        + g_dev["mnt"].current_icrs_dec,
                        "[deg] Sum of RA and dec",
                    )
                    hdu.header["CATNAME"] = (g_dev["mnt"].object, "Catalog object name")
                    hdu.header["CAT-RA"] = (
                        tempointing[0],
                        "[hms] Catalog RA of object",
                    )
                    hdu.header["CAT-DEC"] = (
                        tempointing[1],
                        "[dms] Catalog Dec of object",
                    )

                    hdu.header["TARGRA"] = float(g_dev["mnt"].current_icrs_ra) * 15
                    hdu.header["TARGDEC"] = g_dev["mnt"].current_icrs_dec
                    try:
                        hdu.header["SID-TIME"] = (
                            self.pre_mnt[3],
                            "[deg] Sidereal time",
                        )
                        hdu.header["OBJCTRA"] = (
                            float(self.pre_mnt[1]) * 15,
                            "[deg] Object RA",
                        )
                        hdu.header["OBJCTDEC"] = (self.pre_mnt[2], "[deg] Object dec")
                    except:
                        plog("problem with the premount?")

                    try:
                        hdu.header["OBSERVER"] = (
                            self.user_name,
                            "Observer name",
                        )
                    except:
                        hdu.header["OBSERVER"] = (
                            "kilroy visited",
                            "Observer name",
                        )
                    hdu.header["OBSNOTE"] = self.hint[0:54]  # Needs to be truncated.
                    if self.maxim:
                        hdu.header[
                            "FLIPSTAT"
                        ] = "None"  # This is a maxim camera setup, not a flip status
                    hdu.header["DITHER"] = (0, "[] Dither")
                    hdu.header["OPERATOR"] = ("WER", "Site operator")
                    hdu.header["ENCLOSUR"] = (
                        self.config["enclosure"]["enclosure1"]["name"],
                        "Enclosure description",
                    )  # "Clamshell"   #Need to document shutter status, azimuth, internal light.
                    if g_dev["enc"].is_dome:
                        hdu.header["DOMEAZ"] = (
                            g_dev["enc"].status["dome_azimuth"],
                            "Dome azimuth",
                        )
                    hdu.header["ENCLIGHT"] = ("Off/White/Red/NIR", "Enclosure lights")
                    hdu.header["ENCRLIGT"] = ("", "Enclosure red lights state")
                    hdu.header["ENCWLIGT"] = ("", "Enclosure white lights state")
                    if g_dev["enc"] is not None:
                        try:

                            hdu.header["ENC1STAT"] = g_dev["enc"].status[
                                "shutter_status"
                            ]  # "Open/Closed" enclosure 1 status
                        except:
                            pass

                    hdu.header["MNT-SIDT"] = (
                        avg_mnt["sidereal_time"],
                        "[hrs] Mount sidereal time",
                    )
                    hdu.header["MNT-RA"] = (
                        float(avg_mnt["right_ascension"]) * 15,
                        "[deg] Mount RA",
                    )
                    ha = avg_mnt["sidereal_time"] - avg_mnt["right_ascension"]
                    while ha >= 12:
                        ha -= 24.0
                    while ha < -12:
                        ha += 24.0
                    hdu.header["MNT-HA"] = (
                        round(ha, 5),
                        "[hrs] Average mount hour angle",
                    )  # Note these are average mount observed values.
                    g_dev["ha"] = round(ha, 5)
                    hdu.header["MNT-DEC"] = (
                        avg_mnt["declination"],
                        "[deg] Average mount declination",
                    )
                    hdu.header["MNT-RAV"] = (
                        avg_mnt["tracking_right_ascension_rate"],
                        "[] Mount tracking RA rate",
                    )
                    hdu.header["MNT-DECV"] = (
                        avg_mnt["tracking_declination_rate"],
                        "[] Mount tracking dec rate",
                    )
                    hdu.header["AZIMUTH "] = (
                        avg_mnt["azimuth"],
                        "[deg] Azimuth axis positions",
                    )
                    hdu.header["ALTITUDE"] = (
                        avg_mnt["altitude"],
                        "[deg] Altitude axis position",
                    )
                    hdu.header["ZENITH"] = (avg_mnt["zenith_distance"], "[deg] Zenith")
                    hdu.header["AIRMASS"] = (
                        avg_mnt["airmass"],
                        "Effective mean airmass",
                    )
                    g_dev["airmass"] = float(avg_mnt["airmass"])
                    hdu.header["REFRACT"] = (
                        round(g_dev["mnt"].refraction_rev, 3),
                        "asec",
                    )
                    hdu.header["MNTRDSYS"] = (
                        avg_mnt["coordinate_system"],
                        "Mount coordinate system",
                    )
                    hdu.header["POINTINS"] = (avg_mnt["instrument"], "")
                    hdu.header["MNT-PARK"] = (avg_mnt["is_parked"], "Mount is parked")
                    hdu.header["MNT-SLEW"] = (avg_mnt["is_slewing"], "Mount is slewing")
                    hdu.header["MNT-TRAK"] = (
                        avg_mnt["is_tracking"],
                        "Mount is tracking",
                    )
                    try:
                        if pier_side == 0:
                            hdu.header["PIERSIDE"] = ("Look West", "Pier on  East side")
                            hdu.header["IMGFLIP"] = (True, "Is flipped")
                            pier_string = "lw-"
                        elif pier_side == 1:
                            hdu.header["PIERSIDE"] = ("Look East", "Pier on West side")
                            hdu.header["IMGFLIP"] = (False, "Is flipped")
                            pier_string = "le-"
                    except:
                        hdu.header["PIERSIDE"] = "Undefined"
                        pier_string = ""
                    hdu.header["HACORR"] = (
                        g_dev["mnt"].ha_corr,
                        "[deg] Hour angle correction",
                    )  # Should these be averaged?
                    hdu.header["DECCORR"] = (
                        g_dev["mnt"].dec_corr,
                        "[deg] Declination correction",
                    )
                    hdu.header["OTA"] = "Main"
                    hdu.header["SELECTEL"] = ("tel1", "Nominted OTA for pointing")
                    try:
                        hdu.header["ROTATOR"] = (
                            self.config["rotator"]["rotator1"]["name"],
                            "Rotator name",
                        )
                        hdu.header["ROTANGLE"] = (avg_rot[1], "[deg] Rotator angle")
                        hdu.header["ROTMOVNG"] = (avg_rot[2], "Rotator is moving")
                    except:
                        plog("have to have no rotator header itesm when no rotator")

                    try:
                        hdu.header["FOCUS"] = (
                            self.config["focuser"]["focuser1"]["name"],
                            "Focuser name",
                        )
                        hdu.header["FOCUSPOS"] = (avg_foc[1], "[um] Focuser position")
                        hdu.header["FOCUSTMP"] = (avg_foc[2], "[C] Focuser temperature")
                        hdu.header["FOCUSMOV"] = (avg_foc[3], "Focuser is moving")
                    except:
                        plog("There is something fishy in the focuser routine")
                    try:
                        hdu.header["WXSTATE"] = (
                            g_dev["ocn"].wx_is_ok,
                            "Weather system state",
                        )
                        hdu.header["SKY-TEMP"] = (avg_ocn[1], "[C] Sky temperature")
                        hdu.header["AIR-TEMP"] = (
                            avg_ocn[2],
                            "[C] External temperature",
                        )
                        hdu.header["HUMIDITY"] = (avg_ocn[3], "[%] Percentage humidity")
                        hdu.header["DEWPOINT"] = (avg_ocn[4], "[C] Dew point")
                        hdu.header["WINDSPEE"] = (avg_ocn[5], "[km/h] Wind speed")
                        hdu.header["PRESSURE"] = (
                            avg_ocn[6],
                            "[mbar] Atmospheric pressure",
                        )
                        hdu.header["CALC-LUX"] = (
                            avg_ocn[7],
                            "[mag/arcsec^2] Expected sky brightness",
                        )
                        hdu.header["SKYMAG"] = (
                            avg_ocn[8],
                            "[mag/arcsec^2] Measured sky brightness",
                        )
                    except:
                        plog("have to not have ocn header items when no ocn")

                    hdu.header["PIXSCALE"] = (
                        self.config["camera"][self.name]["settings"]["pix_scale"][
                            self.camera.BinX - 1
                        ],
                        "[arcsec/pixel] Nominal pixel scale on sky",
                    )
                    pixscale = float(hdu.header["PIXSCALE"])
                    hdu.header["REQNUM"] = ("00000001", "Request number")
                    hdu.header["ISMASTER"] = (False, "Is master image")
                    current_camera_name = self.alias

                    next_seq = next_sequence(current_camera_name)
                    hdu.header["FRAMENUM"] = (int(next_seq), "Running frame number")
                    hdu.header["SMARTSTK"] = smartstackid # ID code for an individual smart stack group

                    hdu.header["LONGSTK"] = longstackid # Is this a member of a longer stack - to be replaced by longstack code soon

                    if pedastal is not None:
                        hdu.header["PEDESTAL"] = (
                            -pedastal,
                            "adu, add this for zero based image.",
                        )
                        hdu.header["PATCH"] = (
                            bi_mean - pedastal
                        )  # A crude value for the central exposure - pedastal
                    else:
                        hdu.header["PEDESTAL"] = (0.0, "Dummy value for a raw image")
                        hdu.header[
                            "PATCH"
                        ] = bi_mean  # A crude value for the central exposure
                    hdu.header["ERRORVAL"] = 0
                    hdu.header["IMGAREA"] = opt["area"]
                    hdu.header[
                        "XORGSUBF"
                    ] = (
                        self.camera_start_x
                    )  # This makes little sense to fix...  NB ALL NEEDS TO COME FROM CONFIG!!
                    hdu.header["YORGSUBF"] = self.camera_start_y
                    try:
                        hdu.header["USERNAME"] = self.user_name
                        hdu.header["USERID"] = (
                            str(self.user_id).replace("-", "").replace("|", "")
                        )
                    except:

                        hdu.header["USERNAME"] = self.last_user_name
                        hdu.header["USERID"] = (
                            str(self.last_user_id).replace("-", "").replace("|", "")
                        )

                    im_type = "EX"  # or EN for engineering....
                    f_ext = ""

                    if frame_type in (
                        "bias",
                        "dark",
                        "lampflat",
                        "skyflat",
                        "screenflat",
                        "solarflat",
                        "arc",
                    ):
                        f_ext = "-"
                        if opt["area"] == 150:
                            f_ext += "f"
                        if frame_type[0:4] in ("bias", "dark"):
                            f_ext += frame_type[0] + "_" + str(self.camera.BinX)
                        if frame_type in (
                            "lampflat",
                            "skyflat",
                            " screenflat",
                            "solarflat",
                            "arc",
                            "expose",
                        ):
                            f_ext += (
                                frame_type[:2]
                                + "_"
                                + str(self.camera.BinX)
                                + "_"
                                + str(self.current_filter)
                            )
                    cal_name = (
                        self.config["site"]
                        + "-"
                        + current_camera_name
                        + "-"
                        + g_dev["day"]
                        + "-"
                        + next_seq
                        + f_ext
                        + "-"
                        + im_type
                        + "00.fits"
                    )
                    raw_name00 = (
                        self.config["site"]
                        + "-"
                        + current_camera_name
                        + "-"
                        + g_dev["day"]
                        + "-"
                        + next_seq
                        + "-"
                        + im_type
                        + "00.fits"
                    )
                    red_name01 = (
                        self.config["site"]
                        + "-"
                        + current_camera_name
                        + "-"
                        + g_dev["day"]
                        + "-"
                        + next_seq
                        + "-"
                        + im_type
                        + "01.fits"
                    )
                    red_name01_lcl = (
                        red_name01[:-9]
                        + pier_string
                        + self.current_filter
                        + "-"
                        + red_name01[-9:]
                    )
                    if self.pane is not None:
                        red_name01_lcl = (
                            red_name01_lcl[:-9]
                            + pier_string
                            + "p"
                            + str(abs(self.pane))
                            + "-"
                            + red_name01_lcl[-9:]
                        )
                    i768sq_name = (
                        self.config["site"]
                        + "-"
                        + current_camera_name
                        + "-"
                        + g_dev["day"]
                        + "-"
                        + next_seq
                        + "-"
                        + im_type
                        + "10.fits"
                    )
                    jpeg_name = (
                        self.config["site"]
                        + "-"
                        + current_camera_name
                        + "-"
                        + g_dev["day"]
                        + "-"
                        + next_seq
                        + "-"
                        + im_type
                        + "10.jpg"
                    )
                    text_name = (
                        self.config["site"]
                        + "-"
                        + current_camera_name
                        + "-"
                        + g_dev["day"]
                        + "-"
                        + next_seq
                        + "-"
                        + im_type
                        + "00.txt"
                    )
                    im_path_r = self.camera_path

                    hdu.header["FILEPATH"] = str(im_path_r) + "to_AWS/"
                    hdu.header["FILENAME"] = str(raw_name00 + ".fz")

                    try:  #  NB relocate this to Expose entry area.  Fill out except.  Might want to check on available space.
                        im_path_r = self.camera_path
                        os.makedirs(
                            im_path_r + g_dev["day"] + "/to_AWS/", exist_ok=True
                        )
                        os.makedirs(im_path_r + g_dev["day"] + "/raw/", exist_ok=True)
                        os.makedirs(im_path_r + g_dev["day"] + "/calib/", exist_ok=True)
                        os.makedirs(
                            im_path_r + g_dev["day"] + "/reduced/", exist_ok=True
                        )
                        im_path = im_path_r + g_dev["day"] + "/to_AWS/"
                        raw_path = im_path_r + g_dev["day"] + "/raw/"
                        cal_path = im_path_r + g_dev["day"] + "/calib/"
                        red_path = im_path_r + g_dev["day"] + "/reduced/"

                    except:
                        pass

                    text = open(
                        im_path + text_name, "w"
                    )  # This is needed by AWS to set up database.
                    text.write(str(hdu.header))
                    text.close()
                    paths = {
                        "im_path": im_path,
                        "raw_path": raw_path,
                        "cal_path": cal_path,
                        "red_path": red_path,
                        "red_path_aux": None,
                        "cal_name": cal_name,
                        "raw_name00": raw_name00,
                        #'fzraw_name00': fzraw_name00,
                        "red_name01": red_name01,
                        "red_name01_lcl": red_name01_lcl,
                        "i768sq_name10": i768sq_name,
                        "i768sq_name11": i768sq_name,
                        "jpeg_name10": jpeg_name,
                        "jpeg_name11": jpeg_name,
                        "text_name00": text_name,
                        "text_name10": text_name,
                        "text_name11": text_name,
                        "frame_type": frame_type,
                    }

                    if frame_type[-5:] in ["focus", "probe", "ental"]:
                        focus_image = True
                    else:
                        focus_image = False

                    # This command uploads the text file information at high priority to AWS. No point sending if part of a smartstack
                    if focus_image == False:
                        self.enqueue_for_fastAWS(10, im_path, text_name)

                    # Make a copy of the raw file to hold onto while the flash reductions are happening.
                    # It will be saved once the jpg has been quickly created.
                    hduraw = copy.deepcopy(
                        hdu
                    )  # This is realistically just a name change to help understand which hdu is which
                    del hdu

                    # If the file isn't a calibration frame, then undertake a flash reduction quickly
                    # To make a palatable jpg AS SOON AS POSSIBLE to send to AWS
                    if not frame_type.lower() in (
                        "bias",
                        "dark",
                        "flat",
                        "screenflat",
                        "skyflat",
                    ):  # Don't process jpgs or small fits for biases and darks

                        # Make a copy of hdu to use as jpg and small fits as well as a local raw used file for planewave solves
                        hdusmall = copy.deepcopy(hduraw)
                        hdusmall.data = hdusmall.data.astype("float32")
                        # Quick flash bias and dark frame
                        try:
                            if len(self.biasframe) > 10:
                                hdusmall.data = hdusmall.data - self.biasframe
                            if len(self.darkframe) > 10:
                                hdusmall.data = hdusmall.data - (
                                    self.darkframe * exposure_time
                                )
                        except Exception as e:
                            plog("debias/darking light frame failed: ", e)
                        # Quick flat flat frame
                        try:
                            tempFlatFrame = np.load(self.flatFiles[self.current_filter])

                            hdusmall.data = np.divide(hdusmall.data, tempFlatFrame)
                            del tempFlatFrame
                        except Exception as e:
                            plog("flatting light frame failed", e)

                        # Crop unnecessary rough edges off preview images that unnecessarily skew the scaling
                        # This is particularly necessary for SRO, but I've seen many cameras where cropping
                        # Needs to happen.
                        if (
                            self.config["camera"][self.name]["settings"]["crop_preview"]
                            == True
                        ):
                            yb = self.config["camera"][self.name]["settings"][
                                "crop_preview_ybottom"
                            ]
                            yt = self.config["camera"][self.name]["settings"][
                                "crop_preview_ytop"
                            ]
                            xl = self.config["camera"][self.name]["settings"][
                                "crop_preview_xleft"
                            ]
                            xr = self.config["camera"][self.name]["settings"][
                                "crop_preview_xright"
                            ]
                            hdusmall.data = hdusmall.data[yb:-yt, xl:-xr]
                            hdusmall.header["NAXIS1"] = hdusmall.data.shape[0]
                            hdusmall.header["NAXIS2"] = hdusmall.data.shape[1]
<<<<<<< HEAD
                        
                        
                        
                        # At this stage of the proceedings, if the image is just a focus image, then it wants
                        # the FWHM and then it wants to get out back to the focus script. So lets let it do
                        # that here. In future, we can make other interesteding jpg products showing a
                        # graphical representation of the focus or something... but for now, it just sends back the FWHM
                        # Most of this could be in it's own function, but it is here for now
=======

                        # Every Image gets SEP'd and gets it's catalogue sent up pronto ahead of the big fits
                        # Focus images use it for focus, Normal images also report their focus.
>>>>>>> d495d8bf

                        hdufocus = copy.deepcopy(hdusmall)
                        hdufocus.data = hdufocus.data.astype("float32")

                        focusimg = np.asarray(
                            hdufocus.data
                        )  # + 100   #maintain a + pedestal for sep  THIS SHOULD not be needed for a raw input file.
                        focusimg = focusimg.astype("float")
                        focusimg = focusimg.copy(
                            order="C"
                        )  # NB Should we move this up to where we read the array?

                        try:
                            # Some of these are liberated from BANZAI
                            bkg = sep.Background(focusimg)
                            focusimg -= bkg
                            ix, iy = focusimg.shape
                            border_x = int(ix * 0.05)
                            border_y = int(iy * 0.05)
                            sep.set_extract_pixstack(int(ix*iy -1))
                            sources = sep.extract(
                                focusimg, 4.5, err=bkg.globalrms, minarea=15
                            )
                            sources = Table(sources)
                            sources = sources[sources['flag'] < 8]
                            sources = sources[sources["peak"] < 0.9* float(self.config["camera"][self.name]["settings"]["saturate"])]
                            sources = sources[sources["cpeak"] < 0.9 * float(self.config["camera"][self.name]["settings"]["saturate"])]
                            sources = sources[sources["peak"] > 500]
                            sources = sources[sources["cpeak"] > 500]
                            sources = sources[sources["x"] < ix - border_x]
                            sources = sources[sources["x"] > border_x]
                            sources = sources[sources["y"] < iy - border_y]
                            sources = sources[sources["y"] > border_y]

                            # BANZAI prune nans from table
                            nan_in_row = np.zeros(len(sources), dtype=bool)
                            for col in sources.colnames:
                                nan_in_row |= np.isnan(sources[col])
                            sources = sources[~nan_in_row]

                            # Calculate the ellipticity (Thanks BANZAI)
                            sources['ellipticity'] = 1.0 - (sources['b'] / sources['a'])

                            # Calculate the kron radius (Thanks BANZAI)
                            kronrad, krflag = sep.kron_radius(focusimg, sources['x'], sources['y'],
                                                              sources['a'], sources['b'],
                                                              sources['theta'], 6.0)
                            sources['flag'] |= krflag
                            sources['kronrad'] = kronrad

                            # Calculate uncertainty of image (thanks BANZAI)
                            uncertainty = float(hdufocus.header["RDNOISE"]) * np.ones(hdufocus.data.shape, dtype=hdufocus.data.dtype) / float(hdufocus.header["RDNOISE"])

                            # Calcuate the equivilent of flux_auto (Thanks BANZAI)
                            # This is the preferred best photometry SEP can do.
                            flux, fluxerr, flag = sep.sum_ellipse(focusimg, sources['x'], sources['y'],
                                                                  sources['a'], sources['b'],
                                                                  np.pi / 2.0, 2.5 * kronrad,
                                                                  subpix=1, err=uncertainty)
                            sources['flux'] = flux
                            sources['fluxerr'] = fluxerr
                            sources['flag'] |= flag

                            plog("No. of detections:  ", len(sources))

<<<<<<< HEAD
                            ix, iy = focusimg.shape
                            r0 = 0
                            """
                            ToDo here:  1) do not deal with a source nearer than 5% to an edge.
                            2) do not pick any saturated sources.
                            3) form a histogram and then pick the median winner
                            4) generate data for a report.
                            5) save data and image for engineering runs.
                            """
                            border_x = int(ix * 0.05)
                            border_y = int(iy * 0.05)
                            r0 = []
                            xcoords=[]
                            ycoords=[]
                            acoords=[]
                            for sourcef in sources:
                                if (
                                    border_x < sourcef["x"] < ix - border_x
                                    and border_y < sourcef["y"] < iy - border_y
                                    and 1000 < sourcef["peak"] < 35000
                                    and 1000 < sourcef["cpeak"] < 35000
                                ):  # Consider a lower bound
                                    a0 = sourcef["a"]
                                    b0 = sourcef["b"]
                                    r0.append(round(math.sqrt(a0 * a0 + b0 * b0)*2, 3))
                                    xcoords.append(sourcef["x"])
                                    ycoords.append(sourcef["y"])
                                    acoords.append(sourcef["a"])

                            rfr, _ = sep.flux_radius(focusimg, xcoords, ycoords, acoords, 0.5, subpix=5)
                            rfr = np.median(rfr * 2) * pixscale
                            print("This image has a FWHM of " + str(rfr))

                            #scale = self.config["camera"][self.name]["settings"][
                            #    "pix_scale"
                            #][self.camera.BinX - 1]
                            #scale=pixscale
                            #result["FWHM"] = round(
                            #    np.median(r0) * scale, 2
                            #)  # was 2x larger but a and b are diameters not radii -20221111   Duh Homer!, Wrong.

                            result["FWHM"] = rfr
                            result["mean_focus"] = avg_foc[1]
                            try:
                                valid = (
                                    0.0 <= result["FWHM"] <= 20.0
                                    and 100 < result["mean_focus"] < 12600
                                )
                                result["error"] = False
=======
>>>>>>> d495d8bf

                            #ascii.write(sources, im_path + text_name.replace('.txt', '.sep'), format='csv')




                            if len(sources) < 12:
                                print ("not enough sources to estimate a reliable focus")
                                result["error"]=True
                                result["FWHM"] = np.nan
                                sources['FWHM'] = [np.nan] * len(sources)

<<<<<<< HEAD
                            print ("This image has a FWHM of " + str(result["FWHM"]))
                            # write the focus image out
                            hdufocus.writeto(cal_path + cal_name, overwrite=True)                            
                            pixscale=hdufocus.header['PIXSCALE']
                            #hdufocus.close()  #NB NB faulted. we do not close a header
=======
                            else:
                                # Get halflight radii
                                sources['FWHM'], _ = sep.flux_radius(focusimg, sources['x'], sources['y'], sources['a'], 0.5, subpix=5)
                                sources['FWHM'] = sources['FWHM'] * 2
                                rfp = np.median(sources['FWHM'])
                                rfr = np.median(sources['FWHM']) * pixscale
                                print("This image has a FWHM of " + str(rfr))

                                result["FWHM"] = rfr
                                result["mean_focus"] = avg_foc[1]
                                try:
                                    valid = (
                                        0.0 <= result["FWHM"] <= 20.0
                                        and 100 < result["mean_focus"] < 12600
                                    )
                                    result["error"] = False

                                except:
                                    result[
                                        "error"

                                    ] = True
                                    result["FWHM"] = np.nan
                                    result["mean_focus"] = np.nan


                                if focus_image != True :
                                    # Focus tracker code. This keeps track of the focus and if it drifts
                                    # Then it triggers an autofocus.
                                    g_dev["foc"].focus_tracker.pop(0)
                                    g_dev["foc"].focus_tracker.append(rfr)
                                    print("Last ten FWHM : ")
                                    print(g_dev["foc"].focus_tracker)
                                    print("Median last ten FWHM")
                                    print(np.nanmedian(g_dev["foc"].focus_tracker))
                                    print("Last solved focus FWHM")
                                    print(g_dev["foc"].last_focus_fwhm)

                                    # If there hasn't been a focus yet, then it can't check it, so make this image the last solved focus.
                                    if g_dev["foc"].last_focus_fwhm == None:
                                        g_dev["foc"].last_focus_fwhm = rfr
                                    else:
                                        # Very dumb focus slip deteector
                                        if (
                                            np.nanmedian(g_dev["foc"].focus_tracker)
                                            > g_dev["foc"].last_focus_fwhm
                                            + self.config["focus_trigger"]
                                        ):
                                            g_dev["foc"].focus_needed = True
                                            g_dev["obs"].send_to_user(
                                                "Focus has drifted to "
                                                + str(np.nanmedian(g_dev["foc"].focus_tracker))
                                                + " from "
                                                + str(g_dev["foc"].last_focus_fwhm)
                                                + ". Autofocus triggered for next exposures.",
                                                p_level="INFO",
                                            )
                        except:
                            print ("something failed in the SEP calculations for exposure. This could be an overexposed image")
                            print (traceback.format_exc())
                            sources = [0]
                        source_delete=['thresh','npix','tnpix','xmin','xmax','ymin','ymax','x2','y2','xy','errx2','erry2','errxy','a','b','theta','cxx','cyy','cxy','cflux','cpeak','xcpeak','ycpeak']
                        #for sourcedel in source_delete:
                        #    breakpoint()
                        sources.remove_columns(source_delete)

                        sources.write(im_path + text_name.replace('.txt', '.sep'), format='csv', overwrite=True)
                        plog("Saved SEP catalogue")
                        if focus_image == False:

                            try:
                                self.enqueue_for_fastAWS(200, im_path, text_name.replace('.txt', '.sep'))
                                plog("Sent SEP up")
                            except:
                                plog("Failed to send SEP up for some reason")

                        # If this is a focus image, save focus image, estimate pointing, and estimate pointing
                        # We want to estimate pointing in the main thread so it has enough time to correct the
                        # pointing during focus, not when it quickly moves back to the target. Takes longer
                        # during focussing, but reduces the need for pointing nudges and bounces on
                        # target images.
                        if focus_image == True :
                            cal_name = (
                                cal_name[:-9] + "F012" + cal_name[-7:]
                            )
                            hdufocus.writeto(cal_path + cal_name, overwrite=True)
                            pixscale=hdufocus.header['PIXSCALE']
                            try:
                                hdufocus.close()
                            except:
                                pass
>>>>>>> d495d8bf
                            del hdufocus
                            focus_image = False


                            # Use the focus image for pointing purposes
                            try:
                                time.sleep(1) # A simple wait to make sure file is saved
                                solve = platesolve.platesolve(
                                    cal_path + cal_name, pixscale
                                )
                                plog(
                                    "PW Solves: ",
                                    solve["ra_j2000_hours"],
                                    solve["dec_j2000_degrees"],
                                )
                                target_ra = g_dev["mnt"].current_icrs_ra
                                target_dec = g_dev["mnt"].current_icrs_dec
                                solved_ra = solve["ra_j2000_hours"]
                                solved_dec = solve["dec_j2000_degrees"]
                                solved_arcsecperpixel = solve["arcsec_per_pixel"]
                                solved_rotangledegs = solve["rot_angle_degs"]
                                err_ha = target_ra - solved_ra
                                err_dec = target_dec - solved_dec
                                solved_arcsecperpixel = solve["arcsec_per_pixel"]
                                solved_rotangledegs = solve["rot_angle_degs"]
                                plog(
                                    " coordinate error in ra, dec:  (asec) ",
                                    round(err_ha * 15 * 3600, 2),
                                    round(err_dec * 3600, 2),
                                )  # NB WER changed units 20221012

                                # We do not want to reset solve timers during a smartStack
                                self.last_solve_time = datetime.datetime.now()
                                self.images_since_last_solve = 0

                                # NB NB NB this needs rethinking, the incoming units are hours in HA or degrees of dec
                                if (
                                    err_ha * 15 * 3600 > 1200
                                    or err_dec * 3600 > 1200
                                    or err_ha * 15 * 3600 < -1200
                                    or err_dec * 3600 < -1200
                                ) and self.config["mount"]["mount1"][
                                    "permissive_mount_reset"
                                ] == "yes":
                                    g_dev["mnt"].reset_mount_reference()
                                    plog("I've  reset the mount_reference 1")
                                    g_dev["mnt"].current_icrs_ra = solve[
                                        "ra_j2000_hours"
                                    ]
                                    g_dev["mnt"].current_icrs_dec = solve[
                                        "dec_j2000_hours"
                                    ]
                                    err_ha = 0
                                    err_dec = 0

                                if (
                                    err_ha * 15 * 3600
                                    > self.config["threshold_mount_update"]
                                    or err_dec * 3600
                                    > self.config["threshold_mount_update"]
                                ):
                                    try:
                                        if g_dev["mnt"].pier_side_str == "Looking West":
                                            g_dev["mnt"].adjust_mount_reference(
                                                err_ha, err_dec
                                            )
                                        else:
                                            g_dev["mnt"].adjust_flip_reference(
                                                err_ha, err_dec
                                            )  # Need to verify signs
                                    except:
                                        plog("This mount doesn't report pierside")

                            except Exception as e:
                                plog(
                                    "Image: did not platesolve; this is usually OK. ", e
                                )

                            return result

                        # This is holding the flash reduced fits file waiting to be saved
                        # AFTER the jpeg has been sent up to AWS.
                        hdureduced = copy.deepcopy(hdusmall)

                        # Making cosmetic adjustments to the image array ready for jpg stretching
                        hdusmall.data = np.asarray(hdusmall.data)
                        hdusmall.data[
                            hdusmall.data
                            > self.config["camera"][self.name]["settings"]["saturate"]
                        ] = self.config["camera"][self.name]["settings"]["saturate"]
                        hdusmall.data[hdusmall.data < -100] = -100
                        hdusmall.data = hdusmall.data - np.min(hdusmall.data)

                        # Resizing the array to an appropriate shape for the jpg and the small fits
                        iy, ix = hdusmall.data.shape
                        if iy == ix:
                            hdusmall.data = resize(
                                hdusmall.data, (1280, 1280), preserve_range=True
                            )
                        else:
                            hdusmall.data = resize(
                                hdusmall.data,
                                (int(1536 * iy / ix), 1536),
                                preserve_range=True,
                            )  #  We should trim chips so ratio is exact.

                        # At this stage, the small fits is created ready to be saved, but not saved
                        # until after the jpg has gone up.
                        #hdusmallfits = fits.CompImageHDU(
                        #    np.asarray(
                        #        resize(
                        #            hdureduced.data,
                        #            (int(1536 * iy / ix), 1536),
                        #            preserve_range=True,
                        #        ),
                        #        dtype=np.float32,
                        #    ),
                        #    hdusmall.header,
                        #)

                        # Code to stretch the image to fit into the 256 levels of grey for a jpeg
                        stretched_data_float = Stretch().stretch(hdusmall.data+1000)
                        del hdusmall  # Done with this fits image, so delete
                        stretched_256 = 255 * stretched_data_float
                        hot = np.where(stretched_256 > 255)
                        cold = np.where(stretched_256 < 0)
                        stretched_256[hot] = 255
                        stretched_256[cold] = 0
                        stretched_data_uint8 = stretched_256.astype("uint8")
                        hot = np.where(stretched_data_uint8 > 255)
                        cold = np.where(stretched_data_uint8 < 0)
                        stretched_data_uint8[hot] = 255
                        stretched_data_uint8[cold] = 0

                        # Try saving the jpeg to disk and quickly send up to AWS to present for the user
                        # GUI
                        if smartstackid == 'no':
                            try:
                                imsave(
                                    paths["im_path"] + paths["jpeg_name10"],
                                    stretched_data_uint8,
                                )
                                if not no_AWS:
                                    g_dev["cam"].enqueue_for_fastAWS(
                                        100, paths["im_path"], paths["jpeg_name10"]
                                    )
                                    g_dev["obs"].send_to_user(
                                        "A preview image of the single image has been sent to the GUI.",
                                        p_level="INFO",
                                    )
                            except:
                                plog(
                                    "there was an issue saving the preview jpg. Pushing on though"
                                )
                        else:
                            print ("Jpg uploaded delayed due to smartstack.")

                        # # Save the small fits to disk and to AWS
                        # hdusmallfits.verify("fix")
                        # try:
                        #     hdusmallfits.writeto(
                        #         paths["im_path"] + paths["i768sq_name10"] + ".fz"
                        #     )
                        #     # TEMPORARILY DISABLE SSMALL FITS - MTF 2nd Nov 22
                        #     #if not no_AWS and self.config['send_files_at_end_of_night'] == 'no':
                        #     #    g_dev["cam"].enqueue_for_AWS(
                        #     #        1000,
                        #     #        paths["im_path"],
                        #     #        paths["i768sq_name10"] + ".fz",
                        #     #    )
                        # except:
                        #     plog(
                        #         "there was an issue saving the small fits. Pushing on though"
                        #     )
                        # del hdusmallfits

                    # Now that the jpeg has been sent up pronto,
                    # We turn back to getting the bigger raw, reduced and fz files dealt with


                    # Set up RA and DEC headers for BANZAI

                    tempRAdeg = float(g_dev["mnt"].current_icrs_ra) * 15
                    tempDECdeg = g_dev["mnt"].current_icrs_dec



                    tempointing = SkyCoord(tempRAdeg, tempDECdeg, unit='deg')
                    tempointing=tempointing.to_string("hmsdms").split(' ')

                    hduraw.header["RA"] = (
                        tempointing[0],
                        "[hms] Telescope right ascension",
                    )
                    hduraw.header["DEC"] = (
                        tempointing[1],
                        "[dms] Telescope declination",
                    )
                    hduraw.header["ORIGRA"] = hduraw.header["RA"]
                    hduraw.header["ORIGDEC"] = hduraw.header["DEC"]
                    hduraw.header["RAhrs"] = (
                        g_dev["mnt"].current_icrs_ra,
                        "[hrs] Telescope right ascension",
                    )
                    hduraw.header["RA-deg"] = tempRAdeg
                    hduraw.header["DEC-deg"] = tempDECdeg

                    hduraw.header["TARG-CHK"] = (
                        (g_dev["mnt"].current_icrs_ra * 15)
                        + g_dev["mnt"].current_icrs_dec,
                        "[deg] Sum of RA and dec",
                    )
                    hduraw.header["CATNAME"] = (g_dev["mnt"].object, "Catalog object name")
                    hduraw.header["CAT-RA"] = (
                        tempointing[0],
                        "[hms] Catalog RA of object",
                    )
                    hduraw.header["CAT-DEC"] = (
                        tempointing[1],
                        "[dms] Catalog Dec of object",
                    )
                    hduraw.header["OFST-RA"] = (
                        tempointing[0],
                        "[hms] Catalog RA of object (for BANZAI only)",
                    )
                    hduraw.header["OFST-DEC"] = (
                        tempointing[1],
                        "[dms] Catalog Dec of object",
                    )


                    hduraw.header["TPT-RA"] = (
                        tempointing[0],
                        "[hms] Catalog RA of object (for BANZAI only",
                    )
                    hduraw.header["TPT-DEC"] = (
                        tempointing[1],
                        "[dms] Catalog Dec of object",
                    )

                    hduraw.header["CRVAL1"] = tempRAdeg
                    hduraw.header["CRVAL2"] = tempDECdeg
                    hduraw.header["CRPIX1"] = float(hduraw.header["NAXIS1"])/2
                    hduraw.header["CRPIX2"] = float(hduraw.header["NAXIS2"])/2

                    if 'rfr' in locals():

                        hduraw.header["FWHM"] = ( rfp, 'FWHM in pixels')
                        hduraw.header["FWHMpix"] = ( rfp, 'FWHM in pixels')
                        hduraw.header["FWHMasec"] = ( rfr, 'FWHM in arcseconds')

                    # Create the fz file ready for BANZAI and the AWS/UI
                    # Note that even though the raw file is int16,
                    # The compression and a few pieces of software require float32
                    # BUT it actually compresses to the same size either way
                    hdufz = fits.CompImageHDU(
                        np.asarray(hduraw.data, dtype=np.float32), hduraw.header
                    )
                    hdufz.verify("fix")
                    hdufz.header[
                        "BZERO"
                    ] = 0  # Make sure there is no integer scaling left over
                    hdufz.header[
                        "BSCALE"
                    ] = 1  # Make sure there is no integer scaling left over




                    # This routine saves the file ready for uploading to AWS
                    # It usually works perfectly 99.9999% of the time except
                    # when there is an astropy cache error. It is likely that
                    # the cache will need to be cleared when it fails, but
                    # I am still waiting for it to fail again (rare)
                    saver = 0
                    saverretries = 0
                    while saver == 0 and saverretries < 10:
                        try:
                            hdufz.writeto(
                                raw_path + raw_name00 + ".fz", output_verify='fix', overwrite=True
                            )  # Save full fz file locally
                            saver = 1
                        except Exception as e:
                            plog("Failed to write raw fz file: ", e)
                            if "requested" in e and "written" in e:
                                plog(check_download_cache())
                            plog(traceback.format_exc())
                            time.sleep(10)
                            saverretries = saverretries + 1
                    del hdufz  # remove file from memory now that we are doing with it
                    # Send this file up to AWS (THIS WILL BE SENT TO BANZAI INSTEAD, SO THIS IS THE INGESTER POSITION)
                    if not no_AWS and self.config['send_files_at_end_of_night'] == 'no':
                        self.enqueue_for_AWS(
                            26000000, paths["raw_path"], paths["raw_name00"] + ".fz"
                        )
                        g_dev["obs"].send_to_user(
                            "An image has been readout from the camera and sent to the cloud.",
                            p_level="INFO",
                        )

                    # Similarly to the above. This saves the RAW file to disk
                    # it works 99.9999% of the time.
                    saver = 0
                    saverretries = 0
                    while saver == 0 and saverretries < 10:
                        try:
                            hduraw.writeto(
                                raw_path + raw_name00, overwrite=True
                            )  # Save full raw file locally
                            saver = 1
                        except Exception as e:
                            plog("Failed to write raw file: ", e)
                            if "requested" in e and "written" in e:
                                plog(check_download_cache())
                            plog(traceback.format_exc())
                            time.sleep(10)
                            saverretries = saverretries + 1

                    # Similarly to the above. This saves the REDUCED file to disk
                    # it works 99.9999% of the time.
                    if "hdureduced" in locals():
                        saver = 0
                        saverretries = 0
                        while saver == 0 and saverretries < 10:
                            try:
                                #hdureduced.data=np.asarray(hdureduced.data).astype(np.int16)
                                #hdureduced.header["BZERO"] = 0
                                #hdureduced.header["BSCALE"] = 1
                                hdureduced.writeto(
                                    red_path + red_name01, output_verify='fix', overwrite=True
                                )  # Save flash reduced file locally
                                saver = 1
                            except Exception as e:
                                plog("Failed to write raw file: ", e)
                                if "requested" in e and "written" in e:

                                    plog(check_download_cache())
                                plog(traceback.format_exc())
                                time.sleep(10)
                                saverretries = saverretries + 1

                    # For sites that have "save_to_alt_path" enabled, this routine
                    # Saves the raw and reduced fits files out to the provided directories
                    if self.config["save_to_alt_path"] == "yes":
                        os.makedirs(
                            self.alt_path + g_dev["day"] + "/raw/", exist_ok=True
                        )
                        os.makedirs(
                            self.alt_path + g_dev["day"] + "/reduced/", exist_ok=True
                        )
                        try:
                            hduraw.writeto(
                                self.alt_path + g_dev["day"] + "/raw/" + raw_name00,
                                overwrite=True,
                            )  # Save full raw file locally
                            if "hdureduced" in locals():
                                hdureduced.writeto(
                                    self.alt_path
                                    + g_dev["day"]
                                    + "/reduced/"
                                    + red_name01,
                                    overwrite=True,
                                )  # Save full raw file locally
                            saver = 1
                        except Exception as e:
                            plog("Failed to write raw file: ", e)
                            if "requested" in e and "written" in e:

                                plog(check_download_cache())
                            plog(traceback.format_exc())
                            time.sleep(10)
                            saverretries = saverretries + 1

                    # remove file from memory
                    del hduraw
                    if "hdureduced" in locals():
                        del hdureduced

                    # The paths to these saved files and the pixelscale are sent to the reduce queue
                    # Currently the reduce queue platesolves the images and monitors the focus.
                    # Soon it will also smartstack
                    if not frame_type.lower() in [
                        "bias",
                        "dark",
                        "flat",
                        "solar",
                        "lunar",
                        "skyflat",
                        "screen",
                        "spectrum",
                        "auto_focus",
                    ]:
                        self.to_reduce((paths, pixscale, smartstackid, sskcounter, Nsmartstack, sources))

                    g_dev["obs"].update_status()
                    result["mean_focus"] = avg_foc[1]
                    try:
                        result["mean_rotation"] = avg_rot[1]
                    except:
                        plog("we ain't got no rotator matey")
                    if not focus_image:
                        result["FWHM"] = None
                    result["half_FD"] = None
                    if self.overscan is not None:
                        result["patch"] = bi_mean - self.overscan
                    else:
                        result["patch"] = bi_mean
                    result["calc_sky"] = 0  # avg_ocn[7]
                    result["temperature"] = 0  # avg_foc[2]
                    result["gain"] = 0
                    result["filter"] = self.current_filter
                    result["error"] == False

                    self.exposure_busy = False
                    return result
                except Exception as e:
                    plog("Header assembly block failed: ", e)
                    plog(traceback.format_exc())
                    self.t7 = time.time()
                    result = {"error": True,
                              "stopped": False}
                self.exposure_busy = False
                return result
            else:
                time.sleep(1)

                self.t7 = time.time()
                remaining = round(self.completion_time - self.t7, 1)

                if remaining < 0 and notifyReadOutOnlyOnce == 0:
                    plog(
                        "Reading out image. Time remaining: "
                        + str(round(13 + remaining, 1)),
                        " sec",
                    )
                    g_dev["obs"].send_to_user(
                        "Reading out image. Time remaining: "
                        + str(round(13 + remaining, 1))
                        + " s.",
                        p_level="INFO",
                    )
                    notifyReadOutOnlyOnce = 1
                if remaining < -30 and not g_dev["obs"].stop_all_activity:
                    plog(
                        "Camera timed out; probably is no longer connected, resetting it now."
                    )
                    g_dev["obs"].send_to_user(
                        "Camera timed out; probably is no longer connected, resetting it now.",
                        p_level="INFO",
                    )
                    result = {"error": True}
                    result = {'stopped': False}
                    self.exposure_busy = False
                    return result
                if g_dev["obs"].stop_all_activity == True:
                    plog("Simple stop_all in camera loop.")
                    result = {'stopped': True}
                    result = {"error": False}
                    return result

    def enqueue_for_AWS(self, priority, im_path, name):
        image = (im_path, name)
        g_dev["obs"].aws_queue.put((priority, image), block=False)

    def enqueue_for_fastAWS(self, priority, im_path, name):
        image = (im_path, name)
        g_dev["obs"].fast_queue.put((priority, image), block=False)

    def to_reduce(self, to_red):
        g_dev["obs"].reduce_queue.put(to_red, block=False)<|MERGE_RESOLUTION|>--- conflicted
+++ resolved
@@ -1140,9 +1140,13 @@
                 self.retry_camera_start_time = time.time()
                 while self.retry_camera > 0:
                     if g_dev["obs"].stop_all_activity:
-                        print("Camera retry loop stopped by Cancel Exposure")
-                        self.exposure_busy = False
-                        g_dev["obs"].stop_all_activity = False
+
+                        if result != None and result != {}:
+                            if result["stopped"] is True:
+                                g_dev["obs"].stop_all_activity = False
+                                print("Camera retry loop stopped by Cancel Exposure")
+                                self.exposure_busy = False
+
                         return
 
 
@@ -1378,9 +1382,8 @@
 
     def stop_command(self, required_params, optional_params):
         """Stop the current exposure and return the camera to Idle state."""
-        #self.exposure_busy = False  #These shouuld not be needed
-        #self.exposure_halted = True
-        pass
+        self.exposure_busy = False
+        self.exposure_halted = True
 
     def finish_exposure(
         self,
@@ -1461,8 +1464,7 @@
             except:
                 plog("OCN status not quick updated")
             if time.time() > self.status_time:
-                # NB NB THis call causes a hang for the first bias of a bias dark sequence 20221119 WER
-                g_dev["obs"].update_status(bpt=False)
+                g_dev["obs"].update_status()
                 self.status_time = time.time() + 10
             if (
                 time.time() < self.completion_time
@@ -1471,12 +1473,6 @@
                 self.t7b = time.time()
                 remaining = round(self.completion_time - self.t7b, 1)
                 if remaining > 0:
-                    if g_dev['obs'].stop_all_activity:
-                        self. camera.AbortExposure()
-                        result['stopped'] = True
-                        result['error'] = False
-                        self.exposure_busy = False
-                        return result
                     plog(
                         '||  ' + str(round(remaining, 1)) + "sec.",
                         str(round(100 * remaining / cycle_time, 1)) + "%",
@@ -1531,17 +1527,11 @@
             except:
                 plog("Mount doesn't use pierside")
 
-            if (not self.use_file_mode and self._imageavailable()):  # orself.use_file_mode and len(incoming_image_list) >= 1):
-
+            if (not self.use_file_mode and self._imageavailable()) or (
+                self.use_file_mode and len(incoming_image_list) >= 1
+            ):
                 imageCollected = 0
                 retrycounter = 0
-                if g_dev['obs'].stop_all_activity:
-                    self. camera.AbortExposure()
-                    result['stopped'] = True
-                    result['error'] = False
-                    self.exposure_busy = False
-                    return result
-                    
                 while imageCollected != 1:
                     if retrycounter == 8:
                         result = {"error": True}
@@ -2489,20 +2479,9 @@
                             hdusmall.data = hdusmall.data[yb:-yt, xl:-xr]
                             hdusmall.header["NAXIS1"] = hdusmall.data.shape[0]
                             hdusmall.header["NAXIS2"] = hdusmall.data.shape[1]
-<<<<<<< HEAD
-                        
-                        
-                        
-                        # At this stage of the proceedings, if the image is just a focus image, then it wants
-                        # the FWHM and then it wants to get out back to the focus script. So lets let it do
-                        # that here. In future, we can make other interesteding jpg products showing a
-                        # graphical representation of the focus or something... but for now, it just sends back the FWHM
-                        # Most of this could be in it's own function, but it is here for now
-=======
 
                         # Every Image gets SEP'd and gets it's catalogue sent up pronto ahead of the big fits
                         # Focus images use it for focus, Normal images also report their focus.
->>>>>>> d495d8bf
 
                         hdufocus = copy.deepcopy(hdusmall)
                         hdufocus.data = hdufocus.data.astype("float32")
@@ -2568,58 +2547,6 @@
 
                             plog("No. of detections:  ", len(sources))
 
-<<<<<<< HEAD
-                            ix, iy = focusimg.shape
-                            r0 = 0
-                            """
-                            ToDo here:  1) do not deal with a source nearer than 5% to an edge.
-                            2) do not pick any saturated sources.
-                            3) form a histogram and then pick the median winner
-                            4) generate data for a report.
-                            5) save data and image for engineering runs.
-                            """
-                            border_x = int(ix * 0.05)
-                            border_y = int(iy * 0.05)
-                            r0 = []
-                            xcoords=[]
-                            ycoords=[]
-                            acoords=[]
-                            for sourcef in sources:
-                                if (
-                                    border_x < sourcef["x"] < ix - border_x
-                                    and border_y < sourcef["y"] < iy - border_y
-                                    and 1000 < sourcef["peak"] < 35000
-                                    and 1000 < sourcef["cpeak"] < 35000
-                                ):  # Consider a lower bound
-                                    a0 = sourcef["a"]
-                                    b0 = sourcef["b"]
-                                    r0.append(round(math.sqrt(a0 * a0 + b0 * b0)*2, 3))
-                                    xcoords.append(sourcef["x"])
-                                    ycoords.append(sourcef["y"])
-                                    acoords.append(sourcef["a"])
-
-                            rfr, _ = sep.flux_radius(focusimg, xcoords, ycoords, acoords, 0.5, subpix=5)
-                            rfr = np.median(rfr * 2) * pixscale
-                            print("This image has a FWHM of " + str(rfr))
-
-                            #scale = self.config["camera"][self.name]["settings"][
-                            #    "pix_scale"
-                            #][self.camera.BinX - 1]
-                            #scale=pixscale
-                            #result["FWHM"] = round(
-                            #    np.median(r0) * scale, 2
-                            #)  # was 2x larger but a and b are diameters not radii -20221111   Duh Homer!, Wrong.
-
-                            result["FWHM"] = rfr
-                            result["mean_focus"] = avg_foc[1]
-                            try:
-                                valid = (
-                                    0.0 <= result["FWHM"] <= 20.0
-                                    and 100 < result["mean_focus"] < 12600
-                                )
-                                result["error"] = False
-=======
->>>>>>> d495d8bf
 
                             #ascii.write(sources, im_path + text_name.replace('.txt', '.sep'), format='csv')
 
@@ -2632,13 +2559,6 @@
                                 result["FWHM"] = np.nan
                                 sources['FWHM'] = [np.nan] * len(sources)
 
-<<<<<<< HEAD
-                            print ("This image has a FWHM of " + str(result["FWHM"]))
-                            # write the focus image out
-                            hdufocus.writeto(cal_path + cal_name, overwrite=True)                            
-                            pixscale=hdufocus.header['PIXSCALE']
-                            #hdufocus.close()  #NB NB faulted. we do not close a header
-=======
                             else:
                                 # Get halflight radii
                                 sources['FWHM'], _ = sep.flux_radius(focusimg, sources['x'], sources['y'], sources['a'], 0.5, subpix=5)
@@ -2730,7 +2650,6 @@
                                 hdufocus.close()
                             except:
                                 pass
->>>>>>> d495d8bf
                             del hdufocus
                             focus_image = False
 
@@ -3010,7 +2929,7 @@
                     while saver == 0 and saverretries < 10:
                         try:
                             hdufz.writeto(
-                                raw_path + raw_name00 + ".fz", output_verify='fix', overwrite=True
+                                raw_path + raw_name00 + ".fz", overwrite=True
                             )  # Save full fz file locally
                             saver = 1
                         except Exception as e:
@@ -3056,11 +2975,8 @@
                         saverretries = 0
                         while saver == 0 and saverretries < 10:
                             try:
-                                #hdureduced.data=np.asarray(hdureduced.data).astype(np.int16)
-                                #hdureduced.header["BZERO"] = 0
-                                #hdureduced.header["BSCALE"] = 1
                                 hdureduced.writeto(
-                                    red_path + red_name01, output_verify='fix', overwrite=True
+                                    red_path + red_name01, overwrite=True
                                 )  # Save flash reduced file locally
                                 saver = 1
                             except Exception as e:
@@ -3143,15 +3059,13 @@
                     result["gain"] = 0
                     result["filter"] = self.current_filter
                     result["error"] == False
-
                     self.exposure_busy = False
                     return result
                 except Exception as e:
                     plog("Header assembly block failed: ", e)
                     plog(traceback.format_exc())
                     self.t7 = time.time()
-                    result = {"error": True,
-                              "stopped": False}
+                    result = {"error": True}
                 self.exposure_busy = False
                 return result
             else:
@@ -3173,7 +3087,7 @@
                         p_level="INFO",
                     )
                     notifyReadOutOnlyOnce = 1
-                if remaining < -30 and not g_dev["obs"].stop_all_activity:
+                if remaining < -30:
                     plog(
                         "Camera timed out; probably is no longer connected, resetting it now."
                     )
@@ -3182,13 +3096,7 @@
                         p_level="INFO",
                     )
                     result = {"error": True}
-                    result = {'stopped': False}
                     self.exposure_busy = False
-                    return result
-                if g_dev["obs"].stop_all_activity == True:
-                    plog("Simple stop_all in camera loop.")
-                    result = {'stopped': True}
-                    result = {"error": False}
                     return result
 
     def enqueue_for_AWS(self, priority, im_path, name):
