--- conflicted
+++ resolved
@@ -1342,11 +1342,7 @@
 
                     #return result   #Used if focus not saved in calibs.
                 try:
-<<<<<<< HEAD
-
-=======
                     #breakpoint()
->>>>>>> a379d286
                     hdu = fits.PrimaryHDU(self.img.transpose())   #THis needs to be done to keep fits "traditional." 0,0 upper left.
                     self.img = None    #  Does this free up any resource?
                     # assign the keyword values and comment of the keyword as a tuple to write both to header.
