import win32com.client
#import pythoncom
#import redis
import time
import datetime
import os
import math
import numpy as np
from astropy.io import fits
#from astropy.table import Table
#from astropy.utils.data import get_pkg_data_filename
import sep
import glob
import shelve

#from os.path import join, dirname, abspath

# from skimage import data, io, filters
# from skimage.transform import resize
# from skimage import img_as_float
# from skimage import exposure
# from skimage.io import imsave
# import matplotlib.pyplot as plt

# from PIL import Image
from global_yard import g_dev
#from processing.calibration import calibrate
#from devices.sequencer import Sequencer
from devices.darkslide import Darkslide

"""
Camera note 20200427.

The goal is refactor this module so we use class attributes more and do not carry them
as parameters in various calls.  Try to use keywords as 'instructions' for processing steps
downstream.  When returning from calls use a dictionary to report results.  Support
synchronous and async reductions.  If the ccd has overscan, incorporate that step into
the immediate processing with trim

Camera Note 20200510.

Beating on camera waiting for long exposures causes Maxim to disconnect.  So instead we
will not look for ImageReady until 'exptime + nominal readout delay - 1 second.'
However every 30 seconds during that wait we will check the camera is connected. if it
drops out we setup the wait and report a failed exposure.

Next add an exposure retry loop: for now retry three times then fail up the call chain.

Reporting camera status should NOT normally provoke the camera when it is exposing. Instead
just report the % complete or estimated time to completion.

The camera operates in  Phase_1:  Setup Exposure, then Phase 2 Take the exposure, then Phase 3
fill out fits headers and save the exposure.  Phase 2, and maybe  Phase 3, are wrapped in the retry-three-
times framework. Next is Phase 4 -- local calibrate and analyze, then Phase 5 -- send to AWS.

Note Camera at saf just set to hardware binning.


"""

#These should eventually be in a utility module
def next_sequence(pCamera):
    global SEQ_Counter
    camShelf = shelve.open(g_dev['cam'].site_path + 'ptr_night_shelf/' + pCamera)
    #print('Shelf:  ', camShelf)
    sKey = 'Sequence'
    #print(type(sKey), sKey)
    seq = camShelf[sKey]      #get an 8 character string
    seqInt = int(seq)
    seqInt += 1
    seq = ('0000000000'+str(seqInt))[-8:]
    #print(pCamera,seq)
    camShelf['Sequence'] = seq
    camShelf.close()
    SEQ_Counter = seq
    return seq

def reset_sequence(pCamera):
    camShelf = shelve.open(g_dev['cam'].site_path + 'ptr_night_shelf/' + str(pCamera))
    #seq = camShelf['Sequence']      # a 9 character string
    seqInt = int(-1)
    seqInt  += 1
    seq = ('0000000000'+str(seqInt))[-8:]
    print('Making new seq: ' , pCamera, seq)
    camShelf['Sequence'] = seq
    camShelf.close()
    return seq

# Default filter needs to be pulled from site camera or filter config

class Camera:

    """
    http://ascom-standards.org/Help/Developer/html/T_ASCOM_DriverAccess_Camera.htm
    """

    ###filter, focuser, rotator must be set up prior to camera.

    def __init__(self, driver: str, name: str, config: dict):
        """
        Added monkey patches to make ASCOM/Maxim differences
        go away from the bulk of the in-line code.

        Try to be more consistent about use of filter names rather than
        numbers.

        """

        self.name = name
        g_dev['cam'] = self
        self.config = config
        win32com.client.pythoncom.CoInitialize()
        self.camera = win32com.client.Dispatch(driver)
        #self.camera = win32com.client.Dispatch('ASCOM.FLI.Kepler.Camera')
        #Need logic here if camera denies connection.
        print("Connecting to:  ", driver)


        if driver[:5].lower() == 'ascom':
            print('ASCOM camera is initializing.')
            #Monkey patch in ASCOM specific methods.
            self._connected = self._ascom_connected
            self._connect = self._ascom_connect
            self._setpoint = self._ascom_setpoint
            self._temperature = self._ascom_temperature
            self._expose = self._ascom_expose
            self._stop_expose = self._ascom_stop_expose
            self.description = "ASCOM"
            self.maxim = False
            self.ascom = True
            print('ASCOM is connected:  ', self._connect(True))
            print('Control is ASCOM camera driver.')
        else:
            print('Maxim camera is initializing.')
            #Monkey patch in Maxim specific methods.
            self._connected = self._maxim_connected
            self._connect = self._maxim_connect
            self._setpoint = self._maxim_setpoint
            self._temperature = self._maxim_temperature
            self._expose = self._maxim_expose
            self._stop_expose = self._maxim_stop_expose
            self.description = 'MAXIM'
            self.maxim = True
            self.ascom = False
            print('Maxim is connected:  ', self._connect(True))
            self.app = win32com.client.Dispatch("Maxim.Application")
            self.app.TelescopeConnected = True
            print("Maxim Telescope Connected: ", self.app.TelescopeConnected)
            print('Control is Maxim camera interface.')
        print('Cooler Setpoint:  ', self._setpoint(float(self.config['camera']['camera1']['settings']['temp_setpoint'])))
        print(self._temperature())
        cooler_on = self.config['camera']['camera1'] 
        print('Maxim is connected:  ', self._connect(True))

        print('Setpoint:  ', self._setpoint(float(self.config['camera']['camera1']['settings']['temp_setpoint'])))
        print('Chip Temperature:  ', self._temperature())
        cooler_on = self.config['camera']['camera1'] \
                               ['settings']['cooler_on']    #   in ['True', 'true', 'Yes', 'yes', 'On', 'on']
        self.camera.CoolerOn = cooler_on
        self.use_file_mode = self.config['camera']['camera1']['use_file_mode']
        # NB Should get and report cooer power
        self.current_filter = 0    #W in Apache Ridge case. #This should come from congig, filter section
        self.exposure_busy = False
        self.cmd_in = None
        self.t7 = None
        self.camera_message = '-'
        self.alias = self.config['camera']['camera1']['name']
        self.site_path = self.config['site_path']
        self.archive_path = self.site_path +'archive/'
        self.camera_path = self.archive_path  + self.alias+ "/"
        self.autosave_path = self.camera_path +'autosave/'
        self.lng_path = self.camera_path + "lng/"
        self.seq_path = self.camera_path + "seq/"
        self.file_mode_path =  self.config['camera']['camera1']['file_mode_path']
        try:
            for file_path in glob.glob(self.file_mode_path + '*.f*t*'):
                os.remove(file_path)
        except:
            print ("*.fits files on D: not found, this is normally OK.")
        if self.config['camera']['camera1']['settings']['is_cmos']  == 'True':
            self.is_cmos = True
        else:
            self.is_cmos = False
        self.camera_model = self.config['camera']['camera1']['desc']
        #NB We are reading from the actual camera or setting as the case may be.  For initial setup,
        #   we pull from config for some of the various settings.
        try:
            self.camera.BinX = int(self.config['camera']['camera1']['settings']['default_bin'][0])
            self.camera.BinY = int(self.config['camera']['camera1']['settings']['default_bin'][1])
            #NB we need to be sure AWS picks up this default.config.site_config['camera']['camera1']['settings']['default_bin'])
        except:
            print('Camera only accepts Bins = 1.')
            self.camera.BinX = 1
            self.camera.BinY = 1
        self.overscan_x =  int(self.config['camera']['camera1']['settings']['overscan_x'])
        self.overscan_y =  int(self.config['camera']['camera1']['settings']['overscan_y'])
        self.camera_x_size = self.camera.CameraXSize  #unbinned values.
        self.camera_y_size = self.camera.CameraYSize  #unbinned
        self.camera_max_x_bin = self.camera.MaxBinX
        self.camera_max_y_bin = self.camera.MaxBinY
        self.camera_start_x = self.camera.StartX
        self.camera_start_y = self.camera.StartY
        self.camera_num_x = self.camera.NumX    #These are affected binned values.
        self.camera_num_y = self.camera.NumY
        self.previous_start_fraction_x = 0.   #These are the subframe **fraction** values for the previous exposure.
        self.previous_start_fraction_y = 0.
        self.previous_num_fraction_x = 1.
        self.previous_num_fraction_y = 1.
        self.previous_start_x = 0.   #These are the subframe **pixel** values for the previous exposure.
        self.previous_start_y = 0.
        self.previous_num_x = 1.
        self.previous_num_y = 1.
        self.previous_image_name = ''
        self.previous_area = 100
        self.af_mode = False
        self.af_step = -1
        self.f_spot_dia = []
        self.f_positions = []

        self.hint = None
        self.focus_cache = None
        self.darkslide = False
        if self.config['camera']['camera1']['settings']['has_darkslide'] == 'true':
            self.darkslide = True
            self.darkslide_instance = Darkslide()     #  NB eventually default after reboot should be closed.
            self.darkslide_instance.openDarkslide()   #  Consider turing off IR Obsy light at same time..
            self.darkslide_open = True
        #  NB  Shouldset up default filter @ default focus.


    #Patchable methods   NB These could be default ASCOM
    def _connected(self):
        print("This is un-patched _connected method")
        return False

    def _connect(self, p_connect):
        print("This is un-patched _connect method:  ", p_connect)
        return False

    def _setpoint(self):
        print("This is un-patched cooler _setpoint method")
        return

    #The patches.   Note these are essentially a getter-setter/property constructs.
    def _maxim_connected(self):
        return self.camera.LinkEnabled

    def _maxim_connect(self, p_connect):
        self.camera.LinkEnabled = p_connect
        return self.camera.LinkEnabled

    def _maxim_temperature(self):
        return self.camera.Temperature

    def _maxim_setpoint(self, p_temp):
        self.camera.TemperatureSetpoint = float(p_temp)
        return self.camera.TemperatureSetpoint

    def _maxim_expose(self, exposure_time, imtypeb):
        self.camera.Expose(exposure_time, imtypeb)

    def _maxim_stop_expose(self):
        self.camera.AbortExposure()

    def _ascom_connected(self):
        return self.camera.Connected

    def _ascom_connect(self, p_connect):
        self.camera.Connected = p_connect
        return self.camera.Connected

    def _ascom_temperature(self):
        return self.camera.CCDTemperature

    def _ascom_setpoint(self, p_temp):
        self.camera.SetCCDTemperature = float(p_temp)
        return self.camera.SetCCDTemperature

    def _ascom_expose(self, exposure_time, imtypeb):
            self.camera.StartExposure(exposure_time, imtypeb)

    def _ascom_stop_expose(self):
            self.camera.StopExposure()   #ASCOM also has an AbortExposure method.
    
    def create_simple_autosave(self, exp_time=0, img_type=0, speed=0, suffix='', \
                               repeat=1, readout_mode="Normal", filter_name='W', \
                               enabled=1, binning=1, binmode=0, column=1):
        exp_time = round(abs(float(exp_time)), 3)
        if img_type > 3:
            img_type = 0
        repeat = abs(int(repeat))
        if repeat < 1:
            repeat = 1
        binning = abs(int(binning))
        if binning > 24:
            binning = 2
        if filter_name == "":
            filter_name = 'w'
        proto_file = open(self.camera_path +'seq/ptr_proto.seq')
        proto = proto_file.readlines()
        proto_file.close()
        #print(proto, '\n\n')
        if column == 1:
            proto[51] = proto[51][:9]  + str(img_type) + proto[51][10:]
            proto[50] = proto[50][:9]  + str(exp_time) + proto[50][12:]
            proto[48] = proto[48][:12] + str(suffix)   + proto[48][12:]
            proto[47] = proto[47][:10] + str(speed)    + proto[47][11:]
            proto[31] = proto[31][:11] + str(repeat)   + proto[31][12:]
            proto[29] = proto[29][:17] + readout_mode  + proto[29][23:]
            proto[13] = proto[13][:12] + filter_name   + proto[13][13:]
            proto[10] = proto[10][:12] + str(enabled)  + proto[10][13:]
            proto[1]  = proto[1][:12]  + str(binning)  + proto[1][13:]
        seq_file = open(self.camera_path +'seq/ptr_wmd.seq', 'w')
        for item in range(len(proto)):
            seq_file.write(proto[item])
        seq_file.close()
       # print(proto)                binning=3, filter_name='air')


    def get_status(self):
        #status = {"type":"camera"}
        status = {}
        if self.exposure_busy:
            status['busy_lock'] = True
        else:
            status['busy_lock'] = False
        if self.maxim:
            cam_stat = 'Not implemented yet' #
            #print('AutoSave:  ', self.camera.SequenceRunning)
        if self.ascom:
            cam_stat = 'Not implemented yet' #self.camera.CameraState
        status['status'] = cam_stat  #The state could be expanded to be more meaningful.
        return status
#        if self.maxim:
#            status['ccd_temperature'] = str(round(self.camera.Temperature , 3))
#        if self.ascom:
#            status['ccd_temperature'] = str(round(self.camera.CCDTemperature , 3))




    def parse_command(self, command):
        #print("Camera Command incoming:  ", command)
        req = command['required_params']
        opt = command['optional_params']
        action = command['action']
        self.user_id = command['user_id']
        self.user_name = command['user_name']
        if action == "expose" and not self.exposure_busy :
            self.expose_command(req, opt, do_sep=True, quick=False)
            self.exposure_busy = False     #Hangup needs to be guarded with a timeout.
            self.active_script = None

#        elif action == "expose" and script_mode == 'make_superscreenflats':
#            self.screen_flat_script(req, opt)
#            self.exposure_busy = False
#            self.active_script = 'make_superscreenflats'
        elif action == "stop":
            self.stop_command(req, opt)
            self.exposure_busy = False
        else:

            print(f"Command <{action}> not recognized.")

    ###############################
    #       Camera Commands       #
    ###############################

    ''''
    Each time an expose is entered we need to look and see if the filter
    and or focus is different.  If  filter change is required, do it and look up
    the new filter offet.  Apply that as well.  Possibly this step also includes
    a temperature compensation cycle.

    Do we let focus 'float' or do we pin to a reference?  I think the latter.
    ref = actual - offset(filter): ref + offset(f) = setpoint.  At end of AF
    cycle the reference is updated logging in the filter used and the temperature.
    The old value is appended to a list which can be analysed to find the temp
    comp parameter.  It is assumed we ignore the diffuser condition when saving
    or autofocusing.  Basically use a MAD regression and expect a correlation
    value > 0.6 or so.  Store the primary temp via PWI3 and use the Wx temp
    for ambient.  We need a way to log the truss temp until we can find which
    temp best drives the compensation.

    We will assume that the default filter is a wide or lum with a nominal offset
    of 0.000  All other filter offsets are with respect to the default value.
    I.e., an autofocus of the reference filter results in the new focal position
    becoming the reference.

    The system boots up and selects the reference filter and reference focus.

    '''

    def expose_command(self, required_params, optional_params,  \
                       gather_status = True, do_sep=True, no_AWS=False, quick=False):
        '''
        This is Phase 1:  Setup the camera.
        Apply settings and start an exposure.
        Quick=True is meant to be fast.  We assume the ASCOM/Maxim imageBuffer is the source of data in that mode,
        not the slower File Path.  THe mode used for focusing or other operations where we do not want to save any
        image data.
        '''
        #print('Expose Entered.  req:  ', required_params, 'opt:  ', optional_params)
        #print("Checking if Maxim is still connected!")
        #  self.t7 is last time camera was read out
        #if self.t7 is not None and (time.time() - self.t7 > 30) and self.maxim:
        try:
            probe = self.camera.CoolerOn
            if not probe:
                self.camera.CoolerOn = True
                print('Found cooler off.')
                try:
                    self._connect(False)
                    self._connect(True)
                    self.camera.CoolerOn = True
                except:
                    print('Camera reconnect failed @ expose entry.')
        except Exception as e:
            print("\n\nCamera was not connected @ expose entry:  ", e, '\n\n')
            try:
                self._connect(False)
                self._connect(True)
                self.camera.CoolerOn = True
            except:
                print('Camera reconnect failed @ expose entry.')
        opt = optional_params
        self.t0 = time.time()
        self.hint = optional_params.get('hint', '')
        self.script = required_params.get('script', 'None')
        bin_x = optional_params.get('bin', self.config['camera']['camera1'] \
                                                      ['settings']['default_bin'])  #NB this should pick up config default.
        if bin_x == '4, 4':     # For now this is the highest level of binning supported.
            bin_x = 2
        elif bin_x == '3, 3':   # replace with in and various formats or strip spaces.
            bin_x = 2
        elif bin_x == '2, 2':
            bin_x = 2
            self.ccd_sum = '2 2'
        else:
            bin_x = 1
            self.ccd_sum = '1 1'
        bin_y = bin_x   #NB This needs fixing someday!
        self.bin = bin_x
        self.camera.BinX = bin_x
        self.camera.BinY = bin_y
        #gain = float(optional_params.get('gain', self.config['camera']['camera1'] \
        #                                              ['settings']['reference_gain'][bin_x - 1]))
        readout_time = float(self.config['camera']['camera1']['settings']['readout_time'][bin_x - 1])
        exposure_time = float(required_params.get('time', 0.0001))   #  0.0 may be the best default.  Use QHY min spec?  Config item?
        exposure_time = min(exposure_time, 1440.)
        self.estimated_readtime = (exposure_time + 2*readout_time)*1.25*3   #  3 is the outer retry loop maximum.
        #exposure_time = max(0.2, exposure_time)  #Saves the shutter, this needs qualify with imtype.
        imtype= required_params.get('image_type', 'Light')
        if imtype.lower() in ['experimental']:
            g_dev['enc'].wx_test = not g_dev['enc'].wx_test
            return
        count = int(optional_params.get('count', 1))   #  For now Repeats are external to full expose command.
        lcl_repeat = 1
        if count < 1:
            count = 1   #Hence frame does not repeat unless count > 1

        #  Here we set up the filter, and later on possibly rotational composition.
        try:    #20200716   FW throwing error (-4)
            requested_filter_name = str(optional_params.get('filter', 'w'))   #Default should come from config.
            self.current_filter = requested_filter_name
            g_dev['fil'].set_name_command({'filter': requested_filter_name}, {})
        except Exception as e:
            print(e)
            #breakpoint()
        #  NBNB Changing filter may cause a need to shift focus
        self.current_offset = '????'#g_dev['fil'].filter_offset  #TEMP   NBNBNB This needs fixing
        #  NB nothing being done here to get focus set properly. Where is this effected?

        sub_frame_fraction = optional_params.get('subframe', None)
        #  The following bit of code is convoluted.  Presumably when we get Autofocus working this will get cleaned up.
        self.toss = False
        self.do_sep = False
        if imtype.lower() in ('light', 'light frame', 'screen flat', 'sky flat', 'experimental', \
                              'test image', 'auto_focus', 'focus'):
                                 #here we might eventually turn on spectrograph lamps as needed for the imtype.
            imtypeb = True    #imtypeb will passed to open the shutter.
            frame_type = imtype.lower()
            do_sep = True
            self.do_sep = True
            if imtype.lower() in ('screen flat', 'sky flat', 'quick'):
                do_sep = False
                self.do_sep = False
            if imtype.lower() == 'test image':
                self.toss = True
        elif imtype.lower() == 'bias':
            exposure_time = 0.00001
            imtypeb = False
            frame_type = 'bias'
            no_AWS = False
            do_sep = False
            self.do_sep = False
            # Consider forcing filter to dark if such a filter exists.
        elif imtype.lower() == 'dark':
            imtypeb = False
            frame_type = 'dark'
            no_AWS = False
            do_sep = False
            self.do_sep = False
            # Consider forcing filter to dark if such a filter exists.
        elif imtype.lower() == 'screen flat':
            frame_type = 'screen flat'
        elif imtype.lower() == 'sky flat':
            frame_type = 'flat'
            self.do_sep = False
        elif imtype.lower() == 'quick':
            quick = True
            no_AWS = False   # Send only an informational JPEG??
            do_sep = False
            imtypeb = True
            frame_type = 'light'
        else:
            imtypeb = True
            do_sep = True
        # NBNB This area still needs work to cleanly define shutter, calibration, sep and AWS actions.

        area = optional_params.get('area', 100)
        if area is None or area == 'chip':   #  Temporary patch to deal with 'chip'
            area = 100
        sub_frame_fraction = optional_params.get('subframe', None)
        # Need to put in support for chip mode once we have implmented in-line bias correct and trim.
        try:
            if type(area) == str and area[-1] == '%':
                area = int(area[0:-1])
        except:
            area = 100
        if bin_y == 0 or self.camera_max_x_bin != self.camera_max_y_bin:
            self.bin_x = min(bin_x, self.camera_max_x_bin)
            self.cameraBinY = self.bin_y
        else:
            self.bin_x = min(bin_x, self.camera_max_x_bin)
            self.camera.BinX = self.bin_x
            self.bin_y = min(bin_y, self.camera_max_y_bin)
            self.camera.BinY = self.bin_y
        self.len_x = self.camera.CameraXSize//self.bin_x
        self.len_y = self.camera.CameraYSize//self.bin_y    #Unit is binned pixels.
        self.len_xs = 0  # THIS IS A HACK, indicating no overscan.
        # print(self.len_x, self.len_y)
        #  NB Area is just a series of subframes centered on the chip.
        # "area": ['100%', '71%', '50%',  '35%', '25%', '12%']

        if 72 < area <= 100:
            self.camera_num_x = self.len_x
            self.camera_start_x = 0
            self.camera_num_y = self.len_y
            self.camera_start_y = 0
            self.area = 100
        elif 70 <= area <= 72:
            self.camera_num_x = int(self.len_xs/1.4142)
            self.camera_start_x = int(self.len_xs/6.827)
            self.camera_num_y = int(self.len_y/1.4142)
            self.camera_start_y = int(self.len_y/6.827)
            self.area = 71
        elif area == 50:
            self.camera_num_x = self.len_x//2
            self.camera_start_x = self.len_x//4
            self.camera_num_y = self.len_y//2
            self.camera_start_y = self.len_y//4
            self.area = 50
        elif 33 <= area <= 37:
            self.camera_num_x = int(self.len_/2.829)
            self.camera_start_x = int(self.len_xx/3.093)
            self.camera_num_y = int(self.len_y/2.829)
            self.camera_start_y = int(self.len_y/3.093)
            self.area = 35
        elif area == 25:
            self.camera_num_x = self.len_xs//4
            self.camera_start_x = int(self.len_xs/2.667)
            self.camera_num_y = self.len_y//4
            self.camera_start_y = int(self.len_y/2.667)
            self.area = 25
        elif 11 <= area <= 13:
            self.camera_num_x = self.len_xs//4
            self.camera_start_x = int(self.len_xs/2.667)
            self.camera_num_y = self.len_y//4
            self.camera_start_y = int(self.len_y/2.667)
            self.area = 12
        else:
            self.camera_num_x = self.len_x
            self.camera_start_x = 0
            self.camera_num_y = self.len_y
            self.camera_start_y = 0
            self.area = 100
            print("Default area used. 100%")

        #Next apply any subframe setting here.  Be very careful to keep fractional specs and pixel values disinguished.
        if self.area == self.previous_area and sub_frame_fraction is not None and \
                        (sub_frame_fraction != self.previous_image_name):
            sub_frame_fraction_xw = abs(float(sub_frame_fraction['x1']) -float( sub_frame_fraction['x0']))
            if sub_frame_fraction_xw < 1/32.:
                sub_frame_fraction_xw = 1/32.
            else:
                pass   #Adjust to center position of sub-size frame
            sub_frame_fraction_yw = abs(float(sub_frame_fraction['y1']) - float(sub_frame_fraction['y0']))
            if sub_frame_fraction_yw < 1/32.:
                sub_frame_fraction_yw = 1/32.
            else:
                pass
            sub_frame_fraction_x = min(sub_frame_fraction['x0'], sub_frame_fraction['x1'])
            sub_frame_fraction_y = min(sub_frame_fraction['y0'], sub_frame_fraction['y1'])
            num_x = int(self.previous_num_fraction_x*sub_frame_fraction_xw*self.previous_num_x)
            num_y = int(self.previous_num_fraction_y*sub_frame_fraction_yw*self.previous_num_y)
            #Clamp subframes to a minimum size
            if num_x < 32:
                num_x = 32
            if num_y < 32:
                num_y = 32
            dist_x = int(self.previous_start_x + self.previous_num_x*float(sub_frame_fraction_x))
            dist_y = int(self.previous_start_y +self.previous_num_y*float(sub_frame_fraction_y))
            self.camera_start_x= dist_x
            self.camera_start_y= dist_y
            self.camera_num_x= num_x
            self.camera_num_y= num_y
            self.previous_image_name = sub_frame_fraction['definedOnThisFile']
            self.previous_start_x = dist_x
            self.previous_start_y = dist_y
            self.previous_num_x = num_x
            self.previous_num_y = num_y
            self.bpt_flag = False
        elif self.area == self.previous_area and sub_frame_fraction is not None and \
                          (sub_frame_fraction['definedOnThisFile'] == self.previous_image_name):
            #Here we repeat the previous subframe and do not re-enter and make smaller
            self.camera_start_x = self.previous_start_x
            self.camera_start_y = self.previous_start_y
            dist_x = self.previous_start_x
            dist_y = self.previous_start_y
            self.camera_num_x= self.previous_num_x
            self.cameraNumY= self.previous_num_y
            self.bpt_flag  = True

        elif sub_frame_fraction is None:
            self.previous_start_x = self.camera_start_x  #These are the subframe values for the new area exposure.
            self.previous_start_y = self.camera_start_y
            dist_x = self.previous_start_x
            dist_y = self.previous_start_y
            self.previous_num_x = self.camera_num_x
            self.previous_num_y = self.camera_num_y
            self.previous_num_fraction_x = 1.0
            self.previous_num_fraction_y = 1.0
            self.previous_area = self.area
            self.bpt_flag = False
        #  NB Important: None of above code talks to the camera!
        result = {}  #  This is a default return just in case
        for seq in range(count):
            #  SEQ is the outer repeat loop and takes count images; those individual exposures are wrapped in a
            #  retry-3-times framework with an additional timeout included in it.
            if seq > 0:
                g_dev['obs'].update_status()

            self.pre_mnt = []
            self.pre_rot = []
            self.pre_foc = []
            self.pre_ocn = []
            #time_out = time.time()
            try:
                #Check here for filter, guider, still moving  THIS IS A CLASSIC
                #case where a timeout is a smart idea.
                #Wait for external motion to cease before exposing.  Note this precludes satellite tracking.
                st = "" 
                while g_dev['foc'].focuser.IsMoving or g_dev['rot'].rotator.IsMoving or \
                      g_dev['mnt'].mount.Slewing or g_dev['enc'].enclosure.Slewing:   #Filter is moving??
                    if g_dev['foc'].focuser.IsMoving: st += 'f>'
                    if g_dev['rot'].rotator.IsMoving: st += 'r>'
                    if g_dev['mnt'].mount.Slewing: st += 'm>'
                    if g_dev['enc'].enclosure.Slewing: st += 'd>'
                    print(st)
                    st = ""
                    time.sleep(0.2)
                    if seq > 0:
                        g_dev['obs'].update_status()
            except:
                print("Motion check faulted.")
            if seq > 0:
                g_dev['obs'].update_status()   # NB Make sure this routine has a fault guard.
            self.retry_camera = 3
            self.retry_camera_start_time = time.time()

            while self.retry_camera > 0:
                #NB Here we enter Phase 2
                try:
                    self.t1 = time.time()
                    self.exposure_busy = True
                    #print('First Entry to inner Camera loop:  ')  #  Do not reference camera, self.camera.StartX, self.camera.StartY, self.camera.NumX, self.camera.NumY, exposure_time)
                    #First lets verify we are connected or try to reconnect.   #Consider uniform ests in a routine, start with reading CoolerOn
                    try:
                        probe = self.camera.CoolerOn
                        if not probe:
                            print('Found cooler off.')
                            try:
                                self._connect(False)
                                self._connect(True)
                                self.camera.CoolerOn = True
                            except:
                                print('Camera reconnect failed @ expose camera retry.')
                    except Exception as e:
                        print("\n\nCamera was not connected @ expose camera retry:  ", e, '\n\n')
                        try:
                            self._connect(False)
                            self._connect(True)
                            self.camera.CoolerOn = True
                        except:
                            print('Camera reconnect failed @ expose camera retry.')
                    #  At this point we really should be connected!!

                    if self.maxim or self.ascom:
                        #print('Link Enable check:  ', self._connected())
                        g_dev['ocn'].get_quick_status(self.pre_ocn)
                        g_dev['foc'].get_quick_status(self.pre_foc)
                        g_dev['rot'].get_quick_status(self.pre_rot)
                        g_dev['mnt'].get_quick_status(self.pre_mnt)
                        ldr_handle_time = None
                        # try:
                        #     os.remove(self.camera_path + 'newest.fits')
                        # except:
                        #     pass   #  print ("File newest.fits not found, this is probably OK")                        self.t2 = time.time()
                        ldr_handle_high_time = None  #  This is not maxim-specific

                        #print('Filter number is:  ', self.camera.Filter)
                        try:
                            for file_path in glob.glob('D:*.fit'): 
                                os.remove(file_path)
                        except:
                            pass
                        if self.darkslide and imtypeb:
                            self.darkslide_instance.openDarkslide()
                            self.darkslide_open = True
                            time.sleep(0.1)
                        elif self.darkslide and not imtypeb:
                            self.darkslide_instance.closeDarkslide()
                            self.darkslide_open = False
                            time.sleep(0.1)
                        else:
                            pass
                        if self.use_file_mode:
                            if imtypeb:
                                img_type = 0
                            if frame_type == 'bias':
                                img_type = 1
                            if frame_type == 'dark':
                                img_type = 2
                            if frame_type in ('flat', 'screen flat', 'sky flat'):
                                img_type = 3
                            self.create_simple_autosave(exp_time=exposure_time, img_type=img_type, \
                                                   filter_name=self.current_filter, binning=bin_x, \
                                                   repeat=lcl_repeat)
                            for file_path in glob.glob(self.file_mode_path + '*.f*t*'):
                                os.remove(file_path)
                            self.t2 = time.time()
                            self.camera.StartSequence(self.camera_path + 'seq/ptr_wmd.seq')
                            print("Starting autosave  at:  ", self.t2)
                        else:
                            #This is the standard call to Maxim
                            self.t2 = time.time()
                            self._expose (exposure_time, imtypeb)
                    else:
                        print("Something terribly wrong, driver not recognized.!")
                        breakpoint()
                        result = {}
                        result['error': True]
                        return result
                    self.t9 = time.time()
                    #We go here to keep this subroutine a reasonable length, Basically still in Phase 2
                    result = self.finish_exposure(exposure_time,  frame_type, count - seq, \
                                         gather_status, do_sep, no_AWS, dist_x, dist_y, \
                                         quick=quick, low=ldr_handle_time, \
                                         high=ldr_handle_high_time, \
                                         script=self.script, opt=opt)  #  NB all these parameters are crazy!
                    self.exposure_busy = False
                    self.t10 = time.time()
                    #  self._stop_expose()
                    #  print("inner expose took:  ", round(self.t10 - self.t0 , 2), ' returned:  ', result)
                    self.retry_camera = 0
                    break
                except Exception as e:
                    print('Exception in camera retry loop:  ', e)
                    self.retry_camera -= 1
                    continue
        #  This is the loop point for the seq count loop
        self.t11 = time.time()
        print("full expose seq took:  ", round(self.t11 - self.t0 , 2), 'returning:  ', result)
        return result

    def stop_command(self, required_params, optional_params):
        ''' Stop the current exposure and return the camera to Idle state. '''
        #  NB NB This routine needs work!
        self.exposure_busy = False

    def finish_exposure(self, exposure_time, frame_type, counter, \
                        gather_status=True, do_sep=False, no_AWS=False, start_x=None, start_y=None, quick=False, \
                        low=0, high=0, script='False', opt=None):
        print("Finish exposure Entered:  ", exposure_time, frame_type, counter, \
              gather_status, do_sep, no_AWS, start_x, start_y)
        self.post_mnt = []
        self.post_rot = []
        self.post_foc = []
        self.post_ocn = []
        counter = 0
        if self.bin == 1:
            self.completion_time = self.t2 + exposure_time + 14
        else:
            self.completion_time = self.t2 + exposure_time + 7.5
        result = {'error': False}
        while True:    #This loop really needs a timeout.
            g_dev['mnt'].get_quick_status(self.post_mnt)   #Need to pick which pass was closest to image completion
            g_dev['rot'].get_quick_status(self.post_rot)
            g_dev['foc'].get_quick_status(self.post_foc)
            g_dev['ocn'].get_quick_status(self.post_ocn)
            incoming_image_list = glob.glob(self.file_mode_path + '*.f*t*')
            self.t4 = time.time()
            try:
                probe = self.camera.CoolerOn
                if not probe:
                    print('Found cooler off.')
                    try:
                        self._connect(False)
                        self._connect(True)
                        self.camera.CoolerOn = True
                    except:
                        print('Camera reconnect failed @ Finish camera entry.')
            except Exception as e:
                print("\n\nCamera was not connected @ Finish camera entry:  ", e, '\n\n')
                try:
                    self._connect(False)
                    self._connect(True)
                    self.camera.CoolerOn = True
                except:
                    print('Camera reconnect failed @ expose camera retry.')
            #  At this point we really should be connected!!
            
            if (not self.use_file_mode and self.camera.ImageReady) or (self.use_file_mode and len(incoming_image_list) >= 1):   #   self.camera.ImageReady:
                #print("reading out camera, takes ~6 seconds.")
                if self.use_file_mode:
                    time.sleep(3)
                    tries = 0
                    delay = 1
                    while True and tries <10:
                        try:
                            new_image = fits.open(incoming_image_list[-1])  #  Sometimes glob picks up a file not yet fully formed.
                            print("Read new image no exception thrown.")
                            time.sleep(delay)
                        except Exception as e:
                            tries += 1
                            print('In except: ', e)
                            time.sleep(delay)
                            new_image.close()
                            continue
                        self.img = new_image[0].data   #  NB We could pick up Maxim header info here
                        #self.img = np.array(self.img).transpose()
                        iy, ix = self.img.shape        #FITS open fixes C ordering to Fortran
                        new_image.close()
                        if len(self.img)*len(self.img[0]) != iy*ix:   
                            continue
                        break
                    print ('Grab took :  ', tries*delay, ' sec')
                else:
                    time.sleep(0.1)   #  This delay appears to be necessary. 20200804 WER
                    self.img = self.camera.ImageArray   #As read this is a Windows Safe Array 
                    self.img = np.array(self.img).transpose()  #  .astype('int32')
                    iy, ix = self.img.shape                       
                self.t5 = time.time()         
                print('expose  took: ', round(self.t4 - self.t2, 2), ' sec,')
                print('readout took: ', round(self.t5 - self.t4, 2), ' sec,')
                pedastal = 200
<<<<<<< HEAD
                iy, ix = self.img.shape
                #  NB NB  Be very careful this is the exact code using in build_master and calibration  modules.
=======
>>>>>>> e285174b
                if ix == 9600:
                    overscan = int(np.median(self.img[-34:]))
                    #overscan = int(np.median(self.img[33:, -22:]))
                    trimed = self.img[36 :, : -26] + pedastal - overscan
                    square = trimed[121 : 121 + 6144, 1715 : 1715 + 6144]
                elif ix == 4800:
                    overscan = int(np.median(self.img[17:, -11:]))
                    trimed = self.img[18 :, : -13] + pedastal - overscan
                    square = trimed[61:61 + 3072, 857:857 + 3072]
                else:
                    print("Incorrect chip size or bin specified.")
                #smin = np.where(square < 0)    # finds negative pixels  NB <0 where pedastal is 200. Useless!
                #square[smin] = 0
                self.t77 = time.time()
                print('readout, transpose & Trim took:  ', round(self.t77 - self.t4, 1), ' sec,')# marks them as 0
                self.img = square.astype('uint16')
                test_saturated = np.array(self.img)[1536:4608, 1536:4608]
                bi_mean = round((test_saturated.mean() + np.median(test_saturated))/2, 0)
                if frame_type[-4:] == 'flat':
                    if bi_mean > 45000:
                        print("Flat rejected, too bright:  ", bi_mean)
                        result['error'] = True
                        result['patch'] = bi_mean
                        return result   # signals to flat routine image was rejected, prompt return                      
                g_dev['obs'].update_status()
                counter = 0
                avg_mnt = g_dev['mnt'].get_average_status(self.pre_mnt, self.post_mnt)
                avg_foc = g_dev['foc'].get_average_status(self.pre_foc, self.post_foc)
                avg_rot = g_dev['rot'].get_average_status(self.pre_rot, self.post_rot)
                avg_ocn = g_dev['ocn'].get_average_status(self.pre_ocn, self.post_ocn)
                if frame_type[-5:] =='focus':
                    # NB NB 20200908   Patch out dark correction.
                    # if self.focus_cache is None:
                    #     focus_img = fits.open(self.lng_path + 'fmd_5.fits')
                    #     self.focus_cache = focus_img[0].data
                    # self.img = self.img - self.focus_cache + 100   #maintain a + pedestal for sep
                    self.img = self.img + 100   #maintain a + pedestal for sep  THIS SHOULD not be needed for a raw input file.
                    
                    self.img = self.img.astype("float")
                    #Fix hot pixels here.
                    bkg = sep.Background(self.img)
                    self.img = self.img - bkg
                    sources = sep.extract(self.img, 4.5, err=bkg.globalrms, minarea=15)
                    sources.sort(order = 'cflux')
                    print('No. of detections:  ', len(sources))
                    for source in sources[-1:]:
                        a0 = source['a']
                        b0 = source['b']
                        r0 = math.sqrt(a0*a0 + b0*b0)
                        # NB note the following fails with 1:1 8inning!!!!!
                        r1 = math.sqrt((1536 - source['x'])**2 + (1536 - source['y'])**2)
                        #kr, kf = sep.kron_radius(self.img, source['x'], source['y'], source['a'], source['b'], source['theta'], 6.0)
                        print(source['x'], source['y'], r0, r1)  # , kr, kf)
                    result['FWHM'] = round(r0, 3)
                    result['mean_focus'] =  avg_foc[1]
                    result['center_dist'] = round(r1, 2)
                    result['center_flux'] = int(source['cflux'])
                    return result
                try:
                    time.sleep(2)
                    hdu = fits.PrimaryHDU(self.img)
                    self.img = None    #  Does this free up any resource?
                    hdu.header['BUNIT'] = 'adu'
                    hdu.header['DATE-OBS'] = datetime.datetime.isoformat(datetime.datetime.utcfromtimestamp(self.t2))
                    hdu.header['EXPTIME'] = exposure_time   #This is the exposure in seconds specified by the user
                    hdu.header['EXPOSURE'] = exposure_time   #Ideally this needs to be calculated from actual times
                    hdu.header['FILTER '] = self.current_filter  # NB this should read from the wheel!
                    hdu.header['FILTEROF'] = self.current_offset
                    hdu.header['IMAGETYP'] = frame_type   #This report is fixed and it should vary...NEEDS FIXING!
                    if g_dev['scr'] is not None and frame_type == 'screen flat':
                        hdu.header['SCREEN'] = int(g_dev['scr'].bright_setting)
                    #should replace with Monkey patched attributes.
                    if self.maxim:
                        hdu.header['SET-TEMP'] = round(self.camera.TemperatureSetpoint, 3)
                        hdu.header['CCD-TEMP'] = round(self.camera.Temperature, 3)
                    if self.ascom:
                        hdu.header['SET-TEMP'] = round(self.camera.SetCCDTemperature, 3)
                        hdu.header['CCD-TEMP'] = round(self.camera.CCDTemperature, 3)
                    hdu.header['XPIXSZ']   = round(float(self.camera.PixelSizeX*self.camera.BinX), 3)      #Should this adjust with binning?
                    hdu.header['YPIXSZ']   = round(float(self.camera.PixelSizeY*self.camera.BinY), 3)
                    try:
                        hdu.header['XBINING'] = self.camera.BinX
                        hdu.header['YBINING'] = self.camera.BinY
                    except:
                        hdu.header['XBINING'] = 1
                        hdu.header['YBINING'] = 1
                    hdu.header['PEDASTAL'] = -pedastal
                    hdu.header['ERRORVAL'] = 0
                    hdu.header['OVERSCAN'] = overscan
                    hdu.header['PATCH'] = bi_mean    #  A crude value for the central exposure
                    hdu.header['CCDSUM'] = self.ccd_sum
                    hdu.header['XORGSUBF'] = self.camera_start_x    #This makes little sense to fix...  NB ALL NEEDS TO COME FROM CONFIG!!
                    hdu.header['YORGSUBF'] = self.camera_start_y
                    hdu.header['READOUTM'] = 'Monochrome'    #NB this needs to be updated
                    hdu.header['TELESCOP'] = self.config['telescope']['telescope1']['desc']
                    hdu.header['FOCAL']    = round(float(self.config['telescope']['telescope1']['focal_length']), 2)
                    hdu.header['APR-DIA']  = round(float(self.config['telescope']['telescope1']['aperture']), 2)
                    hdu.header['APR-AREA'] = round(float(self.config['telescope']['telescope1']['collecting_area']), 1)
                    hdu.header['SITELAT']  = round(float(self.config['latitude']), 6)
                    hdu.header['SITE-LNG'] = round(float(self.config['longitude']), 6)
                    hdu.header['SITE-ELV'] = round(float(self.config['elevation']), 2)
                    hdu.header['MPC-CODE'] = 'zzzzz'       # This is made up for now.
                    hdu.header['JD-START'] = 'bogus'       # Julian Date at start of exposure
                    hdu.header['JD-HELIO'] = 'bogus'       # Heliocentric Julian Date at exposure midpoint
                    hdu.header['OBJECT']   = ''
                    hdu.header['SID-TIME'] = self.pre_mnt[3]
                    hdu.header['OBJCTRA']  = self.pre_mnt[1]
                    hdu.header['OBJCTDEC'] = self.pre_mnt[2]
                    hdu.header['OBRARATE'] = self.pre_mnt[4]
                    hdu.header['OBDECRAT'] = self.pre_mnt[5]
                    hdu.header['INSTRUME'] = self.camera_model
                    hdu.header['OBSERVER'] = 'WER DEV'
                    hdu.header['NOTE']     = self.hint[0:54]            #Needs to be truncated.
                    hdu.header['FLIPSTAT'] = 'None'
                    hdu.header['SEQCOUNT'] = int(counter)
                    hdu.header['DITHER']   = 0
                    hdu.header['OPERATOR'] = "WER"
                    hdu.header['ENCLOSE']  = "Clamshell"   #Need to document shutter status, azimuth, internal light.
                    hdu.header['DOMEAZ']  = "NA"   #Need to document shutter status, azimuth, internal light.
                    hdu.header['ENCLIGHT'] ="Off/White/Red/IR"
                    #  if gather_status:
                    hdu.header['MNT-SIDT'] = avg_mnt['sidereal_time']
                    ha = avg_mnt['right_ascension'] - avg_mnt['sidereal_time']
                    hdu.header['MNT-RA'] = avg_mnt['right_ascension']
                    while ha >= 12:
                        ha -= 24.
                    while ha < -12:
                        ha += 24.
                    hdu.header['MNT-HA'] = round(ha, 4)
                    hdu.header['MNT-DEC'] = avg_mnt['declination']
                    hdu.header['MNT-RAV'] = avg_mnt['tracking_right_ascension_rate']
                    hdu.header['MNT-DECV'] = avg_mnt['tracking_declination_rate']
                    hdu.header['AZIMUTH '] = avg_mnt['azimuth']
                    hdu.header['ALTITUDE'] = avg_mnt['altitude']
                    hdu.header['ZENITH  '] = avg_mnt['zenith_distance']
                    hdu.header['AIRMASS '] = avg_mnt['airmass']
                    hdu.header['MNTRDSYS'] = avg_mnt['coordinate_system']
                    hdu.header['POINTINS'] = avg_mnt['instrument']
                    hdu.header['MNT-PARK'] = avg_mnt['is_parked']
                    hdu.header['MNT-SLEW'] = avg_mnt['is_slewing']
                    hdu.header['MNT-TRAK'] = avg_mnt['is_tracking']
                    hdu.header['OTA'] = ""
                    hdu.header['SELECTEL'] = "tel1"
                    hdu.header['ROTATOR'] = ""
                    hdu.header['ROTANGLE'] = avg_rot[1]
                    hdu.header['ROTMOVNG'] = avg_rot[2]
                    hdu.header['FOCUS'] = ""
                    hdu.header['FOCUSPOS'] = avg_foc[1]
                    hdu.header['FOCUSTMP'] = avg_foc[2]
                    hdu.header['FOCUSMOV'] = avg_foc[3]
                    hdu.header['WX'] = ""
                    hdu.header['SKY-TEMP'] = avg_ocn[1]
                    hdu.header['AIR-TEMP'] = avg_ocn[2]
                    hdu.header['HUMIDITY'] = avg_ocn[3]
                    hdu.header['DEWPOINT'] = avg_ocn[4]
                    hdu.header['WIND'] = avg_ocn[5]
                    hdu.header['PRESSURE'] = avg_ocn[6]
                    hdu.header['CALC-LUX'] = avg_ocn[7]
                    hdu.header['SKY-LUX'] = avg_ocn[8]
                    if g_dev['enc'] is not None:
                        hdu.header['ROOF']  = g_dev['enc'].get_status()['shutter_status']   #"Open/Closed"
                    hdu.header['DETECTOR'] = self.config['camera']['camera1']['detector']
                    hdu.header['CAMNAME'] = self.config['camera']['camera1']['name']
                    hdu.header['CAMMANUF'] = self.config['camera']['camera1']['manufacturer']
                    hdu.header['GAINUNIT'] = 'e-/ADU'
                    hdu.header['GAIN'] = .584   #20190911   LDR-LDC mode set in ascom
                    hdu.header['RDNOISE'] = 3.5
                    hdu.header['CMOSCAM'] = self.is_cmos
                    hdu.header['CAMGAIN'] = 0
                    hdu.header['CAMBITS'] = 16
                    hdu.header['CAMOFFS'] = 10
                    hdu.header['CAMUSBT'] = 60
                    hdu.header['FULLWELL'] = 32767
                    hdu.header['SATURATE'] = int(self.config['camera']['camera1']['settings']['saturate'])
                    pix_ang = (self.camera.PixelSizeX*self.camera.BinX/(float(self.config['telescope'] \
                                              ['telescope1']['focal_length'])*1000.))
                    hdu.header['PIXSCALE'] = round(math.degrees(math.atan(pix_ang))*3600., 3)
                    current_camera_name = self.config['camera']['camera1']['name']
                    # NB This needs more deveopment
                    im_type = 'EX'   #or EN for engineering....
                    f_ext = ""
                    next_seq = next_sequence(current_camera_name)
                    if frame_type[-4:] == 'flat':
                        f_ext = '-' + str(self.current_filter)    #Append flat string to local image name
                    cal_name = self.config['site'] + '-' + current_camera_name + '-' + g_dev['day'] + '-' + \
                                                next_seq  + f_ext + '-'  + im_type + '00.fits'
                    raw_name00 = self.config['site'] + '-' + current_camera_name + '-' + g_dev['day'] + '-' + \
                        next_seq  + '-' + im_type + '00.fits'
                    red_name01 = self.config['site'] + '-' + current_camera_name + '-' + g_dev['day'] + '-' + \
                        next_seq  + '-' + im_type + '01.fits'
                    #Cal_ and raw_ names are confusing
                    i768sq_name = self.config['site'] + '-' + current_camera_name + '-' + g_dev['day'] + '-' + \
                        next_seq  + '-' + im_type + '10.fits'
                    jpeg_name = self.config['site'] + '-' + current_camera_name + '-' + g_dev['day'] + '-' + \
                        next_seq  + '-' + im_type + '10.jpg'
                    text_name = self.config['site'] + '-' + current_camera_name + '-' + g_dev['day'] + '-' + \
                        next_seq  + '-' +  im_type + '00.txt'
                    im_path_r = self.camera_path
                    #lng_path = self.lng_path
                    hdu.header['DAY-OBS'] = g_dev['day']
                    hdu.header['DATE'] = datetime.datetime.isoformat(datetime.datetime.utcfromtimestamp(self.t2))
                    hdu.header['ISMASTER'] = False
                    hdu.header['FILEPATH'] = str(im_path_r) +'to_AWS/'
                    hdu.header['FILENAME'] = str(raw_name00)
                    try:
                        hdu.header['USERNAME'] = self.user_name
                        hdu.header ['USERID'] = self.user_id
                    except:
                        print("User_name or id not found.")
                    hdu.header['REQNUM'] = '00000001'
                    hdu.header['BLKUID'] = 'None'
                    hdu.header['BLKSDATE'] = 'None'
                    hdu.header['MOLUID'] = 'None'
                    hdu.header['OBSTYPE'] = 'None'
                    try:    #NB relocate this to Expose entry area.  Fill out except.
                        im_path_r = self.camera_path
                        #lng_path = self.lng_path
                        os.makedirs(im_path_r + g_dev['day'] + '/to_AWS/', exist_ok=True)
                        os.makedirs(im_path_r + g_dev['day'] + '/raw/', exist_ok=True)
                        os.makedirs(im_path_r + g_dev['day'] + '/calib/', exist_ok=True)
                        os.makedirs(im_path_r + g_dev['day'] + '/reduced/', exist_ok=True)
                        #print('Created:  ',im_path + g_dev['day'] + '\\to_AWS\\' )
                        im_path = im_path_r + g_dev['day'] + '/to_AWS/'
                        raw_path = im_path_r + g_dev['day'] + '/raw/'
                        cal_path = im_path_r + g_dev['day'] + '/calib/'
                        red_path = im_path_r + g_dev['day'] + '/reduced/'
                    except:
                        pass

                    text = open(im_path + text_name, 'w')  #This is needed by AWS to set up database.
                    text.write(str(hdu.header))
                    text.close()
                    text_data_size = min(len(str(hdu.header)) - 4096, 2048)
                    paths = {'im_path':  im_path,
                             'raw_path':  raw_path,
                             'cal_path':  cal_path,
                             'red_path':  red_path,
                             'cal_name':  cal_name,
                             'raw_name00': raw_name00,
                             'red_name01': red_name01,
                             'i768sq_name10': i768sq_name,
                             'i768sq_name11': i768sq_name,
                             'jpeg_name10': jpeg_name,
                             'jpeg_name11': jpeg_name,
                             'text_name00': text_name,
                             'text_name10': text_name,
                             'text_name11': text_name,
                             'frame_type':  frame_type
                             }
                    script = None
                    '''
                    self.enqueue_image(text_data_size, im_path, text_name)
                    self.enqueue_image(jpeg_data_size, im_path, jpeg_name)
                    if not quick:
                        self.enqueue_image(db_data_size, im_path, db_name)
                        self.enqueue_image(raw_data_size, im_path, raw_name01)
                    '''
                    if not quick and not script in ('True', 'true', 'On', 'on'):
                        self.enqueue_for_AWS(text_data_size, im_path, text_name)
                        self.to_reduce((paths, hdu))
                        hdu.writeto(raw_path + raw_name00, overwrite=True)

                    if frame_type in ('bias', 'dark', 'screen_flat', 'sky_flat') or quick:
                        if not self.hint[0:54] == 'Flush':
                            hdu.writeto(cal_path + cal_name, overwrite=True)
                        else:
                            pass
                        try:
                            os.remove(self.camera_path + 'newest.fits')
                        except:
                            pass    #  print ("File newest.fits not found, this is probably OK")
                        result = {'patch': bi_mean,
                                'calc_sky': avg_ocn[7]}
                        return result#  Note we are not calibrating. Just saving the file.
                    print("\n\Finish-Exposure is complete, saved:  " + raw_name00)#, raw_data_size, '\n')
                    g_dev['obs'].update_status()
                    result['mean_focus'] = avg_foc[1]
                    result['mean_rotation'] = avg_rot[1]
                    result['FWHM'] = None
                    result['half_FD'] = None
                    result['patch'] = bi_mean
                    result['calc_sky'] = avg_ocn[7]
                    result['temperature'] = avg_foc[2]
                    result['gain'] = round(bi_mean/(avg_ocn[7]*exposure_time), 6)
                    result['filter'] = self.current_filter
                    result['error'] == False
                    return result
                except Exception as e:
                    print('Header assembly block failed: ', e)
                    try:
                        hdu = None
                    except:
                        pass
                    # try:
                    #     hdu1 = None
                    # except:
                    #     pass
                    self.t7 = time.time()
                    result = {'error': True}
                return result
            else:
                time.sleep(1)
                #g_dev['obs'].update_status()
                self.t7 = time.time()
                remaining = round(self.completion_time - self.t7, 1)
                print("Exposure time remaining:", remaining)
                if remaining < -30:
                    print("Camera timed out, not connected")
                    result = {'error': True}
                    return result
                    

                #it takes about 15 seconds from AWS to get here for a bias.
        # except Exception as e:
        #     breakpoint()
        #     counter += 1
        #     time.sleep(.01)
        #     print('Was waiting for exposure end, arriving here is bad news:  ', e)

        # result = {'error': True}
        # return  result
    def enqueue_for_AWS(self, priority, im_path, name):
        image = (im_path, name)
        g_dev['obs'].aws_queue.put((priority, image), block=False)

    def to_reduce(self, to_red):
        #print('Passed to to_reduce:  ', to_red[0], to_red[1].data.shape, to_red[1].header['FILTER'])
        g_dev['obs'].reduce_queue.put(to_red, block=False)

<|MERGE_RESOLUTION|>--- conflicted
+++ resolved
@@ -865,11 +865,8 @@
                 print('expose  took: ', round(self.t4 - self.t2, 2), ' sec,')
                 print('readout took: ', round(self.t5 - self.t4, 2), ' sec,')
                 pedastal = 200
-<<<<<<< HEAD
                 iy, ix = self.img.shape
                 #  NB NB  Be very careful this is the exact code using in build_master and calibration  modules.
-=======
->>>>>>> e285174b
                 if ix == 9600:
                     overscan = int(np.median(self.img[-34:]))
                     #overscan = int(np.median(self.img[33:, -22:]))
