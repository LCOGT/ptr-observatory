--- conflicted
+++ resolved
@@ -1824,10 +1824,7 @@
                             ra_at_time_of_exposure = g_dev["mnt"].current_icrs_ra
                             dec_at_time_of_exposure = g_dev["mnt"].current_icrs_dec
                             observer_user_name = self.user_name
-<<<<<<< HEAD
-                            observer_user_id ='googlysplat'
-                            
-=======
+
                             try:
                                 self.user_id = command["user_id"]
                                 if self.user_id != self.last_user_id:
@@ -1835,7 +1832,7 @@
                                 observer_user_id= self.user_id
                             except:
                                 observer_user_id= 'Tobor'
->>>>>>> c43ff30b
+
                             # Calculate current airmass now
                             try:
                                 rd = SkyCoord(ra=ra_at_time_of_exposure*u.hour, dec=dec_at_time_of_exposure*u.deg)            
