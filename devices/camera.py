
"""
Created on Tue Apr 20 22:19:25 2021

@author: obs, wer, dhunt

"""

import win32com.client
#import pythoncom
#import redis
import time
import datetime
import os
import math
import numpy as np
from astropy.io import fits
#from astropy.table import Table
#from astropy.utils.data import get_pkg_data_filename
import sep
from astropy.time import Time
import glob
import shelve
from pprint import pprint
import matplotlib.pyplot as plt
<<<<<<< HEAD
import traceback
=======
from auto_stretch.stretch import Stretch
from skimage.io import imsave
from skimage.transform import resize
>>>>>>> ab2727e4

#from devices.sequencer import Sequencer
from devices.darkslide import Darkslide
import ptr_utility
from planewave import platesolve
from global_yard import g_dev
from processing.calibration import calibrate
import copy
from os import getcwd
from pathlib import Path



#string  = \\HOUSE-COMPUTER\saf_archive_2\archive

"""
Camera note 20210131.  IF the QHY ASCOM driver is reloaded or updated use ASCOM
Diagnostics to reesablish the camera binding.
Camera note 20200427.
The goal is refactor this module so we use class attributes more and do not carry them
as parameters in various calls.  Try to use keywords as 'instructions' for processing steps
downstream.  When returning from calls use a dictionary to report results.  Support
synchronous and async reductions.  If the ccd has overscan, incorporate that step into
the immediate processing with trim
Camera Note 20200510.
Beating on camera waiting for long exposures causes Maxim to disconnect.  So instead we
will not look for ImageReady until 'exptime + nominal readout delay - 1 second.'
However every 30 seconds during that wait we will check the camera is connected. if it
drops out we setup the wait and report a failed exposure.
Next add an exposure retry loop: for now retry three times then fail up the call chain.
Reporting camera status should NOT normally provoke the camera when it is exposing. Instead
just report the % complete or estimated time to completion.
The camera operates in  Phase_1:  Setup Exposure, then Phase 2 Take the exposure, then Phase 3
fill out fits headers and save the exposure.  Phase 2, and maybe  Phase 3, are wrapped in the retry-three-
times framework. Next is Phase 4 -- local calibrate and analyze, then Phase 5 -- send to AWS.
Hwere is a Maxim Header with the telescope attached. Note the various keywords which
need to be there  to use Maxim Pinpoint or Visual Pinpoint efficiently.
SIMPLE  	= T
BITPIX  	= -32 /8 unsigned int, 16 & 32 int, -32 & -64 real
NAXIS   	= 2 /number of axes
NAXIS1  	= 4800 /fastest changing axis
NAXIS2  	= 3211 /next to fastest changing axis
BSCALE  	= 1.0000000000000000 /physical = BZERO + BSCALE*array_value
BZERO   	= 0.00000000000000000 /physical = BZERO + BSCALE*array_value
DATE-OBS	= '2021-03-27T18:38:08' /YYYY-MM-DDThh:mm:ss observation, UT
EXPTIME 	= 1.0000000000000000 /Exposure time in seconds
EXPOSURE	= 1.0000000000000000 /Exposure time in seconds
SET-TEMP	= -10.000000000000000 /CCD temperature setpoint in C
CCD-TEMP	= -10.100000000000000 /CCD temperature at start of exposure in C
XPIXSZ  	= 7.5199999999999996 /Pixel Width in microns (after binning)
YPIXSZ  	= 7.5199999999999996 /Pixel Height in microns (after binning)
XBINNING	= 2 /Binning factor in width
YBINNING	= 2 /Binning factor in height
XORGSUBF	= 0 /Subframe X position in binned pixels
YORGSUBF	= 0 /Subframe Y position in binned pixels
READOUTM	= 'Normal  ' /          Readout mode of image
FILTER  	= 'w       ' /          Filter used when taking image
IMAGETYP	= 'Light Frame' /       Type of image
FOCALLEN	= 2700.0000000000000 /Focal length of telescope in mm
APTDIA  	= 300.00000000000000 /Aperture diameter of telescope in mm
APTAREA 	= 59376.102805137634 /Aperture area of telescope in mm^2
EGAIN   	= 1.0000000000000000 /Electronic gain in e-/ADU
SBSTDVER	= 'SBFITSEXT Version 1.0' /Version of SBFITSEXT standard in effect
SWCREATE	= 'MaxIm DL Version 6.24 200613 23VP3' /Name of software
SWSERIAL	= '23VP3-SPE3X-YT5E3-3MX1C-3FVM0-CM' /Software serial number
OBJCTRA 	= '23 55 15' /          Nominal Right Ascension of center of image
OBJCTDEC	= '-54 34 51' /         Nominal Declination of center of image
OBJCTALT	= ' -0.0003' /          Nominal altitude of center of image
OBJCTAZ 	= '180.0056' /          Nominal azimuth of center of image
OBJCTHA 	= '  0.0006' /          Nominal hour angle of center of image
PIERSIDE	= 'EAST    ' /          Side of pier telescope is on
SITELAT 	= '35 32 16' /          Latitude of the imaging location
SITELONG	= '-105 52 13' /        Longitude of the imaging location
JD      	= 2459301.2764814813 /Julian Date at start of exposure
JD-HELIO	= 2459301.2734088539 /Heliocentric Julian Date at exposure midpoint
AIRMASS 	= 31.739008469971399 /Relative optical path length through atmosphere
OBJECT  	= '        '
TELESCOP	= '        ' /          telescope used to acquire this image
INSTRUME	= 'QHYCCD-Cameras-Capture'
OBSERVER	= '        '
NOTES   	= '        '
ROWORDER	= 'TOP-DOWN' /          Image write order, BOTTOM-UP or TOP-DOWN
FLIPSTAT	= '        '
"""

#These should eventually be in a utility module
def next_sequence(pCamera):
    global SEQ_Counter
    camShelf = shelve.open(g_dev['cam'].site_path + 'ptr_night_shelf/' + pCamera)
    #print('Shelf:  ', camShelf)
    sKey = 'Sequence'
    #print(type(sKey), sKey)
    seq = camShelf[sKey]      #get an 8 character string
    seqInt = int(seq)
    seqInt += 1
    seq = ('0000000000'+str(seqInt))[-8:]
    #print(pCamera,seq)
    camShelf['Sequence'] = seq
    camShelf.close()
    SEQ_Counter = seq
    return seq

def test_sequence(pCamera):
    global SEQ_Counter
    camShelf = shelve.open(g_dev['cam'].site_path + 'ptr_night_shelf/' + pCamera)
    #print('Shelf:  ', camShelf)
    sKey = 'Sequence'
    #print(type(sKey), sKey)
    seq = camShelf[sKey]      #get an 8 character string
    camShelf.close()
    SEQ_Counter = seq
    return seq

def reset_sequence(pCamera):
    #breakpoint()
    try:
        camShelf = shelve.open(g_dev['cam'].site_path + 'ptr_night_shelf/' + str(pCamera))
        seqInt = int(-1)
        seqInt  += 1
        seq = ('0000000000'+str(seqInt))[-8:]
        print('Making new seq: ' , pCamera, seq)
        camShelf['Sequence'] = seq
        camShelf.close()
        return seq
    except:
        print ("Nothing on the cam shelf in reset_sequence")
        return None
    #seq = camShelf['Sequence']      # a 9 character string



# Default filter needs to be pulled from site camera or filter config

def camera_factory(driver: str, name: str, config: dict):
    pass

class Camera:

    """
    http://ascom-standards.org/Help/Developer/html/T_ASCOM_DriverAccess_Camera.htm
    """

    ###filter, focuser, rotator must be set up prior to camera.
    #Since this is a class definition we need to pre-enter with a list of classes
    #to be created by a camera factory.

    def __init__(self, driver: str, name: str, config: dict):

        """
        Added monkey patches to make ASCOM/Maxim differences
        go away from the bulk of the in-line code.
        Try to be more consistent about use of filter names rather than
        numbers.
        """
        '''

        Outline: if there is a selector then iterate over it for cameras
        and ag's to create.  Name instances cam or ag_<tel>_<sel-port>'.
        Once this is done g_dev['cam'] refers to the selected instance.

        '''
        self.name = name
        g_dev[name + '_cam_retry_driver'] = driver
        g_dev[name + '_cam_retry_name'] = name
        g_dev[name + '_cam_retry_config'] = config
        g_dev[name + '_cam_retry_doit'] = False
        g_dev[name] = self

        if name == 'camera_1_1':     #NBDefaults sets up Selected 'cam'
            g_dev['cam'] = self
        self.config = config
        self.alias = config['camera'][self.name]['name']
        win32com.client.pythoncom.CoInitialize()
        print(driver, name)
        self.camera = win32com.client.Dispatch(driver)


        print ("loading flash dark frame and bias frame if available")

        #parentPath = Path(getcwd())
        #print ("Current Working Directory is: " + str(parentPath))
        #print (str(parentPath) + "\support_info\\tycho_mag_7.dat")
        try:
            self.biasframe = fits.open(self.config['archive_path'] + 'calibmasters/' + self.alias +'/BIAS_master.fits')
            self.biasframe = np.asarray(self.biasframe[0].data, dtype=np.int16)
        except:
            print ("Bias frame not available")
            self.biasframe = [0]
        #    print ("Bias")
        try:
            self.darkframe = fits.open(self.config['archive_path'] + 'calibmasters/' + self.alias +'/DARK_master.fits')
            self.darkframe = np.asarray(self.darkframe[0].data, dtype=np.float32)
        except:
            print ("Dark frame not available")
            self.darkframe = [0]

        #self.camera = win32com.client.Dispatch('ASCOM.FLI.Kepler.Camera')
        #Need logic here if camera denies connection.
        print("Connecting to:  ", driver)


        if driver[:5].lower() == 'ascom':
            print('ASCOM camera is initializing.')
            #Monkey patch in ASCOM specific methods.
            self._connected = self._ascom_connected
            self._connect = self._ascom_connect
            self._set_setpoint = self._ascom_set_setpoint
            self._setpoint = self._ascom_setpoint
            self._temperature = self._ascom_temperature
            self._cooler_on = self._ascom_cooler_on
            self._set_cooler_on = self._ascom_set_cooler_on
            self._expose = self._ascom_expose
            self._stop_expose = self._ascom_stop_expose
            self._imageavailable = self._ascom_imageavailable
            self._getImageArray = self._ascom_getImageArray
            self.description = "ASCOM"
            self.maxim = False
            self.ascom = True
            print('ASCOM is connected:  ', self._connect(True))
            print('Control is ASCOM camera driver.')

            try:
                actions = self.camera.SupportedActions
                if 'EnableFullSensor' in actions:
                    self.camera.Action("EnableFullSensor", 'enable')
                    print("Chip size expanded to 4132 x 4117")
            except:
                print("Chip size not expanded.")
        elif driver == "CCDSoft2XAdaptor.ccdsoft5Camera":
            print ("Connecting to the Sky")
            self._connected = self._theskyx_connected
            self._connect = self._theskyx_connect
            self._set_setpoint = self._theskyx_set_setpoint
            self._setpoint = self._theskyx_setpoint
            self._temperature = self._theskyx_temperature
            self._cooler_on = self._theskyx_cooler_on
            self._set_cooler_on = self._theskyx_set_cooler_on
            self._expose = self._theskyx_expose
            self._stop_expose = self._theskyx_stop_expose
            self._imageavailable = self._theskyx_imageavailable
            self._getImageArray = self._theskyx_getImageArray
            self.camera.Connect()
            self.camera.AutoSaveOn =1
            self.description = 'TheSkyX'
            self.maxim = False
            self.ascom = False
            self.theskyx = True
            print('TheSkyX is connected:  ')
            self.app = win32com.client.Dispatch("CCDSoft2XAdaptor.ccdsoft5Camera") 
            
        else:
            print('Maxim camera is initializing.')
            #Monkey patch in Maxim specific methods.
            self._connected = self._maxim_connected
            self._connect = self._maxim_connect
            self._set_setpoint = self._maxim_set_setpoint
            self._setpoint = self._maxim_setpoint
            self._temperature = self._maxim_temperature
            self._cooler_on = self._maxim_cooler_on
            self._set_cooler_on = self._maxim_set_cooler_on
            self._expose = self._maxim_expose
            self._stop_expose = self._maxim_stop_expose
            self._imageavailable = self._maxim_imageavailable
            self._getImageArray = self._maxim_getImageArray
            
            self.description = 'MAXIM'
            self.maxim = True
            self.ascom = False
            print('Maxim is connected:  ', self._connect(True))
            self.app = win32com.client.Dispatch("Maxim.Application")        
            print (self.camera)
            self.camera.SetFullFrame()
            self.camera.SetFullFrame
            
            
            #self.app.TelescopeConnected = True
            #print("Maxim Telescope Connected: ", self.app.TelescopeConnected)
            print('Control is via Maxim camera interface, not ASCOM.')
            print('Please note telescope is NOT connected to Maxim.')
        ##  NB NB Consider starting at low end of cooling and then gradually increasing it
        print('Cooler started @:  ', self._setpoint())
        setpoint =(float(self.config['camera'][self.name]['settings']['temp_setpoint']))
        self._set_setpoint(setpoint)
        print('Cooler setpoint is now:  ', setpoint)
        if self.config['camera'][self.name]['settings']['cooler_on']:    #NB NB why this logic, do we mean if not cooler found on, then turn it on and take the delay?
            self._set_cooler_on()
        print('Cooler Cooling beginning @:  ', self._temperature())
        time.sleep(5)
        if self.maxim == True:
            print("TEC  % load:  ",  self._maxim_cooler_power())
        self.use_file_mode = False  #self.config['camera'][self.name]['use_file_mode']    #NB NB NB this is obsolte, clear nout file mode from code
        self.current_filter = 0    #W in Apache Ridge case. #This should come from config, filter section
        self.exposure_busy = False
        self.cmd_in = None
        self.t7 = None
        self.camera_message = '-'
        #self.alias = self.config['camera'][self.name]#
        self.site_path = self.config['client_path']
        self.archive_path = self.config['archive_path'] +'archive/'
        self.camera_path = self.archive_path  + self.alias + "/"
        self.alt_path = self.config['alt_path']    #NB NB this should come from config file, it is site dependent.
        self.autosave_path = self.camera_path +'autosave/'
        self.lng_path = self.camera_path + "lng/"
        self.seq_path = self.camera_path + "seq/"
        self.file_mode_path =  self.config['camera'][self.name]['file_mode_path']
        if self.config['camera']['camera_1_1']['driver'] == "CCDSoft2XAdaptor.ccdsoft5Camera":
            self.camera.AutoSavePath = self.config['archive_path'] +'archive/' + datetime.datetime.strftime(datetime.datetime.now(), '%Y%m%d')
            try:
                os.mkdir(self.config['archive_path'] +'archive/' + datetime.datetime.strftime(datetime.datetime.now(), '%Y%m%d'))
            except:
                print ("Couldn't make autosave directory")
        
        try:
            for file_path in glob.glob(self.file_mode_path + '*.f*t*'):
                os.remove(file_path)
        except:
            print ("Temporary *.fits files not found, this is normally OK.")
        if self.config['camera'][self.name]['settings']['is_cmos']  == True:
            self.is_cmos = True
        else:
            self.is_cmos = False
        self.camera_model = self.config['camera'][self.name]['desc']
        #NB We are reading from the actual camera or setting as the case may be.  For initial setup,
        #   we pull from config for some of the various settings.
        #NB NB There is a differenc between normal cameras and the QHY when it is set to Bin2.
        try:
            self.camera.BinX = int(self.config['camera'][self.name]['settings']['default_bin'][0]) # = 1
            self.camera.BinY = int(self.config['camera'][self.name]['settings']['default_bin'][-1]) # = 1
            #NB we need to be sure AWS picks up this default.config.site_config['camera'][self.name]['settings']['default_bin'])
        except:
            print('Camera only accepts Bins = 1.')
            self.camera.BinX = 1
            self.camera.BinY = 1
        self.overscan_x =  int(self.config['camera'][self.name]['settings']['overscan_x'])
        self.overscan_y =  int(self.config['camera'][self.name]['settings']['overscan_y'])
        # MUCH HERE NEEDS TO BE PUT IN THE CONFIG
        #self.camera_x_size = self.camera.CameraXSize  #unbinned values. QHY returns 2
        #self.camera_y_size = self.camera.CameraYSize  #unbinned
        #self.camera_max_x_bin = self.camera.MaxBinX
        #self.camera_max_y_bin = self.camera.MaxBinX   #NB NB Overriding 511 for FLI cam
        #self.camera_start_x = self.camera.StartX
        #self.camera_start_y = self.camera.StartY
        #self.camera.NumX = int(self.camera_x_size/self.camera.BinX)
        #self.camera.NumY = int(self.camera_y_size/self.camera.BinY)
        #self.camera_num_x = self.camera.NumX    #These are affected binned values.
        #self.camera_num_y = self.camera.NumY
        self.camera_x_size = self.config['camera'][self.name]['settings']['CameraXSize']  #unbinned values. QHY returns 2
        self.camera_y_size = self.config['camera'][self.name]['settings']['CameraYSize']  #unbinned
        self.camera_max_x_bin = self.config['camera'][self.name]['settings']['MaxBinX']
        self.camera_max_y_bin = self.config['camera'][self.name]['settings']['MaxBinY']   #NB NB Overriding 511 for FLI cam
        self.camera_start_x = self.config['camera'][self.name]['settings']['StartX']
        self.camera_start_y = self.config['camera'][self.name]['settings']['StartY']
        try:
            self.camera.NumX = int(self.camera_x_size/self.camera.BinX)
            self.camera.NumY = int(self.camera_y_size/self.camera.BinY)
        except:
            print ("cannot set NumX with this camera")
        self.camera_num_x = int(self.camera_x_size/self.camera.BinX)    #These are affected binned values.
        self.camera_num_y = int(self.camera_y_size/self.camera.BinY)
        self.previous_start_fraction_x = 0.   #These are the subframe **fraction** values for the previous exposure.
        self.previous_start_fraction_y = 0.
        self.previous_num_fraction_x = 1.
        self.previous_num_fraction_y = 1.
        self.previous_start_x = 0.   #These are the subframe **pixel** values for the previous exposure.
        self.previous_start_y = 0.
        self.previous_num_x = 1.
        self.previous_num_y = 1.
        self.previous_image_name = ''
        self.previous_area = 100
        self.af_mode = False
        self.af_step = -1
        self.f_spot_dia = []
        self.f_positions = []
        self.overscan_bin_1 = None   #Remember last overscan if we take a subframe
        self.overscan_bin_2 = None
        self.hint = None
        self.focus_cache = None
        self.darkslide = False
        if self.config['camera'][self.name]['settings']['has_darkslide']:
            self.darkslide = True
            com_port = self.config['camera'][self.name]['settings']['darkslide_com']
            self.darkslide_instance = Darkslide(com_port)     #  NB eventually default after reboot should be closed.
            #self.darkslide_instance.closeDarkslide()   #  Consider turing off IR Obsy light at same time..
            #self.darkslide_open = False
            print("Darkslide unknown on camera startup.")
        self.last_user_name = "Tobor"
        self.last_user_id ="Tobor"
        try:
            seq = test_sequence(self.alias)
        except:
            reset_sequence(self.alias)


        #  NB  Shouldset up default filter @ default focus.


    #Patchable methods   NB These could be default ASCOM
    def _connected(self):
        print("This is un-patched _connected method")
        return False

    def _connect(self, p_connect):
        print("This is un-patched _connect method:  ", p_connect)
        return False

    def _setpoint(self):
        print("This is un-patched cooler _setpoint method")
        return

    #The patches.   Note these are essentially  getter-setter/property constructs.
    
    def _theskyx_set_setpoint(self, p_temp):
        print ("NOT SURE HOW TO SET TEMP POINT IN THE SKY YET")
        self.camera.TemperatureSetPoint  = float(p_temp)
        return self.camera.TemperatureSetPoint
    
    def _theskyx_connected(self):
        return self.camera.LinkEnabled
        
    def _theskyx_connect(self, p_connect):
        self.camera.LinkEnabled = p_connect
        return self.camera.LinkEnabled

    def _theskyx_temperature(self):
        return self.camera.Temperature

    def _theskyx_cooler_power(self):
        return self.camera.CoolerPower

    def _theskyx_heatsink_temp(self):
        return self.camera.HeatSinkTemperature

    def _theskyx_cooler_on(self):
        print ("I am not sure what this function is asking for")
        return True   # NB NB NB This would be a good place to put a warming protector

    def _theskyx_set_cooler_on(self):
        self.camera.RegulateTemperature = True
        print("3s wait for cooler to start up.")
        time.sleep(3)
        return self.camera.RegulateTemperature   # NB NB NB This would be a good place to put a warming protector

    def _theskyx_set_setpoint(self, p_temp):
        self.camera.TemperatureSetpoint = float(p_temp)
        return self.camera.TemperatureSetpoint

    def _theskyx_setpoint(self):
        return self.camera.TemperatureSetpoint

    def _theskyx_expose(self, exposure_time, imtypeb):
        self.camera.ExposureTime = exposure_time
        self.camera.TakeImage()

    def _theskyx_stop_expose(self):
        self.camera.AbortExposure()
        
    def _theskyx_imageavailable(self):
        print (self.camera.IsExposureComplete)
        return (self.camera.IsExposureComplete)
    
    def _theskyx_getImageArray(self):        
        return (fits.open(self.camera.LastImageFileName)[0].data)
    
    
    
    
    def _maxim_connected(self):
        return self.camera.LinkEnabled
        
    def _maxim_connect(self, p_connect):
        self.camera.LinkEnabled = p_connect
        return self.camera.LinkEnabled

    def _maxim_temperature(self):
        return self.camera.Temperature

    def _maxim_cooler_power(self):
        return self.camera.CoolerPower

    def _maxim_heatsink_temp(self):
        return self.camera.HeatSinkTemperature

    def _maxim_cooler_on(self):
        return self.camera.CoolerOn   # NB NB NB This would be a good place to put a warming protector

    def _maxim_set_cooler_on(self):
        self.camera.CoolerOn = True
        print("3s wait for cooler to start up.")
        time.sleep(3)
        return self.camera.CoolerOn   # NB NB NB This would be a good place to put a warming protector

    def _maxim_set_setpoint(self, p_temp):
        self.camera.TemperatureSetpoint = float(p_temp)
        return self.camera.TemperatureSetpoint

    def _maxim_setpoint(self):
        return self.camera.TemperatureSetpoint

    def _maxim_expose(self, exposure_time, imtypeb):
        self.camera.Expose(exposure_time, imtypeb)

    def _maxim_stop_expose(self):
        self.camera.AbortExposure()
        
    def _maxim_imageavailable(self):
        return (self.camera.ImageReady)
        
    def _maxim_getImageArray(self):
        return (self.camera.ImageArray)
    
        

    def _ascom_connected(self):
        return self.camera.Connected
    
    def _ascom_imageavailable(self):
        return (self.camera.ImageReady)
    
    

    def _ascom_connect(self, p_connect):
        self.camera.Connected = p_connect
        return self.camera.Connected

    def _ascom_temperature(self):
        return self.camera.CCDTemperature

    def _ascom_cooler_on(self):
        return self.camera.CoolerOn   # NB NB NB This would be a good place to put a warming protector

    def _ascom_set_cooler_on(self):
        self.camera.CoolerOn = True
        return self.camera.CoolerOn

    def _ascom_set_setpoint(self, p_temp):
        if self.camera.CanSetCCDTemperature:
            self.camera.SetCCDTemperature = float(p_temp)
            return self.camera.SetCCDTemperature
        else:
            print ("Camera cannot set cooling temperature.")
            return p_temp

    def _ascom_setpoint(self):
        if self.camera.CanSetCCDTemperature:
            return self.camera.SetCCDTemperature
        else:
            print ("Camera cannot set cooling temperature: Using 10.0C")
            return 10.0

    def _ascom_expose(self, exposure_time, imtypeb):
            self.camera.StartExposure(exposure_time, imtypeb)

    def _ascom_stop_expose(self):
            self.camera.StopExposure()   #ASCOM also has an AbortExposure method.
            
    def _ascom_getImageArray(self):
        return (self.camera.ImageArray)        
    

    def create_simple_autosave(self, exp_time=0, img_type=0, speed=0, suffix='', \
                               repeat=1, readout_mode="Normal", filter_name='W', \
                               enabled=1, binning=1, binmode=0, column=1):
        '''
        Creates a valid Maxium Autosaave file.
        '''
        exp_time = round(abs(float(exp_time)), 3)
        if img_type > 3:
            img_type = 0
        repeat = abs(int(repeat))
        if repeat < 1:
            repeat = 1
        binning = abs(int(binning))
        if binning > 24:
            binning = 2
        if filter_name == "":
            filter_name = 'w'
        proto_file = open(self.camera_path +'seq/ptr_proto.seq')
        proto = proto_file.readlines()
        proto_file.close()
        #print(proto, '\n\n')
        if column == 1:
            proto[51] = proto[51][:9]  + str(img_type) + proto[51][10:]
            proto[50] = proto[50][:9]  + str(exp_time) + proto[50][12:]
            proto[48] = proto[48][:12] + str(suffix)   + proto[48][12:]
            proto[47] = proto[47][:10] + str(speed)    + proto[47][11:]
            proto[31] = proto[31][:11] + str(repeat)   + proto[31][12:]
            proto[29] = proto[29][:17] + readout_mode  + proto[29][23:]
            proto[13] = proto[13][:12] + filter_name   + proto[13][13:]
            proto[10] = proto[10][:12] + str(enabled)  + proto[10][13:]
            proto[1]  = proto[1][:12]  + str(binning)  + proto[1][13:]
        seq_file = open(self.camera_path +'seq/ptr_mrc.seq', 'w')
        for item in range(len(proto)):
            seq_file.write(proto[item])
        seq_file.close()
       # print(proto)                binning=3, filter_name='air')


    def get_status(self):
        #status = {"type":"camera"}
        status = {}
        status['active_camera'] = self.name
        if self.config['camera'][self.name]['settings']['has_darkslide']:
            #ds = self.darkslide_instance.slideStatus
            status['darkslide'] = g_dev['drk'].slideStatus
        else:
            status['darkslide']    = 'unknown'
        if self.exposure_busy:
            status['busy_lock'] = True
        else:
            status['busy_lock'] = False
        if self.maxim:
            cam_stat = 'Not implemented yet' #
            #print('AutoSave:  ', self.camera.SequenceRunning)
        if self.ascom:
            cam_stat = 'ASCOM camera not implemented yet' #self.camera.CameraState
        if self.theskyx:
            cam_stat = 'TheSkyX camera not implemented yet' #self.camera.CameraState
        status['status'] = cam_stat  #The state could be expanded to be more meaningful.
        return status
#        if self.maxim:
#            status['ccd_temperature'] = str(round(self.camera.Temperature , 3))
#        if self.ascom:
#            status['ccd_temperature'] = str(round(self.camera.CCDTemperature , 3))




    def parse_command(self, command):
        #print("Camera Command incoming:  ", command)
        req = command['required_params']
        opt = command['optional_params']
        action = command['action']
        self.user_id = command['user_id']
        if self.user_id != self.last_user_id:
            self.last_user_id = self.user_id
        self.user_name = command['user_name']

        #if self.object_name != '':
        #    self.object_name = opt['object_name']
        #else:
        #    self.object_name = False
        print (opt)
        if 'object_name' in opt:            # this is the worlds laziest bit of code... it is just until some javascript is updated. remove try except >Oct22
            if opt['object_name'] == '':
                opt['object_name']= 'Unspecified'
            print (opt['object_name'])
        else:
            opt['object_name']= 'Unspecified'
            print (opt['object_name'])
        if self.user_name != self.last_user_name:
            self.last_user_name = self.user_name
        if action == "expose" and not self.exposure_busy:
            self.expose_command(req, opt, do_sep=True, quick=False)
            self.exposure_busy = False     #Hangup needs to be guarded with a timeout.
            self.active_script = None

        elif action == "expose" and self.exposure_busy:
            print("Cannot expose, camera is currently busy")
#            self.screen_flat_script(req, opt)
#            self.exposure_busy = False
#            self.active_script = 'make_superscreenflats'
        elif action == "darkslide_close":
           # self.stop_command(req, opt)
           # self.exposure_busy = False
           g_dev['drk'].closeDarkslide()
           print("Closing the darkslide.")
        elif action == "darkslide_open":
           # self.stop_command(req, opt)
           # self.exposure_busy = False
           g_dev['drk'].openDarkslide()
           print("Opening the darkslide.")
        elif action == "stop":
            self.stop_command(req, opt)
            self.exposure_busy = False
            print("STOP  STOP  STOP received.")
        else:

            print(f"Command <{action}> not recognized.")

    ###############################
    #       Camera Commands       #
    ###############################

    ''''
    Each time an expose is entered we need to look and see if the filter
    and or focus is different.  If  filter change is required, do it and look up
    the new filter offet.  Apply that as well.  Possibly this step also includes
    a temperature compensation cycle.
    Do we let focus 'float' or do we pin to a reference?  I think the latter.
    ref = actual - offset(filter): ref + offset(f) = setpoint.  At end of AF
    cycle the reference is updated logging in the filter used and the temperature.
    The old value is appended to a list which can be analysed to find the temp
    comp parameter.  It is assumed we ignore the diffuser condition when saving
    or autofocusing.  Basically use a MAD regression and expect a correlation
    value > 0.6 or so.  Store the primary temp via PWI3 and use the Wx temp
    for ambient.  We need a way to log the truss temp until we can find which
    temp best drives the compensation.
    We will assume that the default filter is a wide or lum with a nominal offset
    of 0.000  All other filter offsets are with respect to the default value.
    I.e., an autofocus of the reference filter results in the new focal position
    becoming the reference.
    The system boots up and selects the reference filter and reference focus.
    '''


    def expose_command(self, required_params, optional_params,  \
                       gather_status = True, do_sep=True, no_AWS=False, quick=False, solve_it=False):
        '''
        This is Phase 1:  Setup the camera.
        Apply settings and start an exposure.
        Quick=True is meant to be fast.  We assume the ASCOM/Maxim imageBuffer is the source of data in that mode,
        not the slower File Path.  THe mode used for focusing or other operations where we do not want to save any
        image data.
        '''
        #print('Expose Entered.  req:  ', required_params, 'opt:  ', optional_params)
        #print("Checking if Maxim is still connected!")
        #  self.t7 is last time camera was read out
        #if self.t7 is not None and (time.time() - self.t7 > 30) and self.maxim:

        try:
            self.user_name
        except:
            self.user_name = "kilroy_was_here"
        self.t0 = time.time()
        #Force a reseek //eventually dither//
        try:
            if g_dev['mnt'].last_seek_time < self.t0 - 180:   #NB Consider upping this to 300 to 600 sec.
                print('re_seeking')
                g_dev['mnt'].re_seek(0)  #) is a placeholder for a dither value being passed.
        except:
            pass
              #print('Re_seek skipped; usualy becuase no prior seek this session.')
        try:

            probe = self._cooler_on()
            if not probe:
                self._set_cooler_on()
                print('Found cooler off.')
                try:
                    self._connect(False)
                    self._connect(True)
                    self._set_cooler_on()
                except:
                    print('Camera reconnect failed @ expose entry.')
        except Exception as e:
            print("\n\nCamera was not connected @ expose entry:  ", e, '\n\n')
            try:
                self._connect(False)
                self._connect(True)
                self._set_cooler_on()
            except:
                print('Camera reconnect failed 2nd time @ expose entry.')
        opt = optional_params
        self.hint = optional_params.get('hint', '')
        self.script = required_params.get('script', 'None')
        self.pane = optional_params.get('pane', None)
        bin_x = optional_params.get('bin', self.config['camera'][self.name] \
                                                      ['settings']['default_bin'])  #NB this should pick up config default.

        try:
            bin_x = eval(bin_x)[:2]   #This is meant to strip off the Pixel size when it comes in from aws.
        except:
            print('Bin eval did not work, no harm usually.')
        if bin_x in ['4 4', 4, '4, 4', '4,4', [4, 4], (4, 4)]:     # For now this is the highest level of binning supported.
            bin_x = 4
            self.ccd_sum = '4 4'
        elif bin_x in ['3 3', 3, '3, 3', '3,3', [3, 3], (3, 3)]:   # replace with in and various formats or strip spaces.
            bin_x = 3
            self.ccd_sum = '3 3'
        elif bin_x in ['2 2', 2, '2, 2', '2,2', [2, 2], (2, 2)]:   #The bin spec is too convoluted. This needs a deep clean.
            bin_x = 2
            self.ccd_sum = '2 2'
        elif bin_x in ['0 0', 0, '0, 0', '0,0', [0, 0], (0, 0)]:   # 0,0 is an indicator for selecting the default binning
            bin_x = self.config['camera'][self.name]['settings']['default_bin'][0]
            self.ccd_sum = str(bin_x) + ' ' + str(bin_x)
        else:
            bin_x = 1
            self.ccd_sum = '1 1'

        bin_y = bin_x   #NB This needs fixing someday!
        self.bin = bin_x
        self.camera.BinX = bin_x
        self.camera.BinY = bin_y
        try:
            self.camera.NumX = int(self.camera_x_size/self.camera.BinX)
            self.camera.NumY = int(self.camera_y_size/self.camera.BinY)
        except:
            print ("this camera cannot set NumX")
        #gain = float(optional_params.get('gain', self.config['camera'][name] \
        #                                              ['settings']['reference_gain'][bin_x - 1]))
        readout_time = float(self.config['camera'][self.name]['settings']['cycle_time'][bin_x - 1])
        exposure_time = float(required_params.get('time', 0.0001))   #  0.0 may be the best default.  Use QHY min spec?  Config item?
        exposure_time = min(exposure_time, 1440.)
        self.estimated_readtime = (exposure_time + readout_time)   #  3 is the outer retry loop maximum.
        #exposure_time = max(0.2, exposure_time)  #Saves the shutter, this needs qualify with imtype.
        imtype= required_params.get('image_type', 'light')
        if imtype.lower() in ['experimental']:
            g_dev['enc'].wx_test = not g_dev['enc'].wx_test   #NB NB NB What is this for?
            return
        count = int(optional_params.get('count', 1))   #  For now Repeats are external to full expose command.
        lcl_repeat = 1
        if count < 1:
            count = 1   #Hence frame does not repeat unless count > 1
        #breakpoint()
        #  Here we set up the filter, and later on possibly rotational composition.
        try:    #20200716   FW throwing error (-4)
            #requested_filter_name = str(optional_params.get('filter', 'w'))   #Default should come from config.
            requested_filter_name = str(optional_params.get('filter', self.config['filter_wheel']['filter_wheel1']['settings']['default_filter']))   #Default DOES come from config.

            self.current_filter = requested_filter_name
            self.current_filter = g_dev['fil'].set_name_command({'filter': requested_filter_name}, {})
            if self.current_filter == 'none':
                print ("skipping exposure as no adequate filter match found")
                return
        except Exception as e:
            print("Camera filter setup:  ", e)
            #breakpoint()
        #  NBNB Changing filter may cause a need to shift focus
        self.current_offset = g_dev['fil'].filter_offset  #TEMP   NBNBNB This needs fixing
        # Here we adjust for focus temp and filter offset
        if not imtype.lower() in ['auto_focus', 'focus', 'autofocus probe']:
            g_dev['foc'].adjust_focus(loud=True)
        sub_frame_fraction = optional_params.get('subframe', None)

        #  The following bit of code is convoluted.  Presumably when we get Autofocus working this will get cleaned up.
        # self.toss = False
        # self.do_sep = False

        # if imtype.lower() in ('light', 'light frame', 'experimental', 'screen flat', 'sky flat', \
        #                       'test image', 'auto_focus', 'focus', 'autofocus probe'):
        #                         #here we might eventually turn on spectrograph lamps as needed for the imtype.
        #     imtypeb = True      #imtypeb will passed to open the shutter.
        #     frame_type = imtype.lower()
        #     do_sep = True
        #     self.do_sep = True
        #     if imtype.lower() in ('screen flat', 'sky flat', 'quick'):
        #         do_sep = False
        #         self.do_sep = False
        #     if imtype.lower() == 'test image':
        #         self.toss = True
        # elif imtype.lower() == 'bias':
        #     exposure_time = 0.00001    #Can QHY take 0.0??
        #     imtypeb = False
        #     frame_type = 'BIAS'
        #     no_AWS = False
        #     do_sep = False
        #     self.do_sep = False
        #     # Consider forcing filter to dark if such a filter exists.
        # elif imtype.lower() == 'dark':
        #     imtypeb = False
        #     frame_type = 'DARK'
        #     no_AWS = False
        #     do_sep = False
        #     self.do_sep = False
        #     # Consider forcing filter to dark if such a filter exists.
        # elif imtype.lower() == 'screen flat':
        #     frame_type = 'screen flat'
        # elif imtype.lower() == 'sky flat':
        #     frame_type = 'SKYFLAT'
        #     self.do_sep = False
        # elif imtype.lower() == 'quick':
        #     quick = True
        #     no_AWS = False   # Send only an informational JPEG??
        #     do_sep = False
        #     imtypeb = True
        #     frame_type = 'EXPOSE'
        # elif imtype.lower() == 'lamp flat':
        #     no_AWS = False
        #     do_sep = False
        #     frame_type = 'LAMPFLAT'
        # elif imtype.lower() in ('NeAr flat', 'ThAr flat', 'arc flat'):
        #     no_AWS = False
        #     do_sep = False
        #     frame_type = 'ARC'
        # else:
        #     imtypeb = True
        #     do_sep = True
        # NBNB This area still needs work to cleanly define shutter, calibration, sep and AWS actions.

        # ---- DEH changes to frame_type for banzai compliance and clarity ----
        # send everything except test images to AWS.

        no_AWS, self.toss = True if imtype.lower() == 'test image' else False, False
        quick = True if imtype.lower() == 'quick' else False
        # clearly define which frames do not do_sep, the rest default to do_sep.  NBNB this is obsolete and needs rework 20221002 WER
        if imtype.lower() in ('quick', 'bias', 'dark', 'screen flat', 'sky flat', 'near flat', 'thor flat', \
                                'arc flat', 'lamp flat', 'solar flat'):
            do_sep = False
        else:
            do_sep = True
        # shutter open/close status, turn on lamps, frames: ARC, BIAS, BPM, DARK, DOUBLE(2 lit fib.),
        # EXPERIMENTAL(autofocus), EXPOSE(obj), GUIDE, LAMPFLAT, SKYFLAT, STANDARD, TARGET(Obj+ThAr)
        if imtype.lower() in ('bias', 'dark', 'lamp flat'):
            if imtype.lower() == 'bias':
                exposure_time = 0.0
            # else:
            #     exposure_time = self.config['camera'][self.name]['settings']['min_exposure']
            imtypeb = False  # don't open the shutter.
            lamps = 'turn on led+tungsten lamps here, if lampflat'
            frame_type = imtype.replace(' ', '')
        elif imtype.lower() in ('near flat', 'thor flat', 'arc flat'):
            imtypeb = False
            lamps = 'turn on ThAr or NeAr lamps here'
            frame_type = 'arc'
        elif imtype.lower() in ('sky flat', 'screen flat','solar flat'):
            imtypeb = True  # open the shutter.
            lamps = 'screen lamp or none'
            frame_type = imtype.replace(' ', '')  # note banzai doesn't appear to include screen or solar flat keywords.
        elif imtype.lower() == 'focus':
            frame_type = 'focus'
            imtypeb = True
            lamps = None
        else:  # 'light', 'experimental', 'autofocus probe', 'quick', 'test image', or any other image type
            imtypeb = True
            lamps = None
            if imtype.lower() in ('experimental', 'autofocus probe', 'auto_focus'):
                frame_type = 'experimental'
            else: frame_type = 'expose'

        area = optional_params.get('area', 150)
        # if area is None or area in['Full', 'full', 'chip', 'Chip']:   #  Temporary patch to deal with 'chip'
        #     area = 150
        sub_frame_fraction = optional_params.get('subframe', None)
        # Need to put in support for chip mode once we have implmented in-line bias correct and trim.
        try:
            if type(area) == str and area[-1] == '%':  #NB NB NB Re-use of variable is crappy coding
                #The whole area implementation needs rework for anything specified larger that the full chip.
                #Subframes are more logical to specify as fractionals of the base chip.
                area = int(area[0:-1])
            elif area in ('Sqr', 'sqr', '100%', 100):
                area = 100
            elif area in ('Full', 'full', '150%', 'Chip', 'chip', 150):
                area = 150
        except:
            area = 150     #was 100 in ancient times.

        if bin_y == 0 or self.camera_max_x_bin != self.camera_max_y_bin:
            self.bin_x = min(bin_x, self.camera_max_x_bin)
            self.cameraBinY = self.bin_y
        else:
            self.bin_x = min(bin_x, self.camera_max_x_bin)
            self.camera.BinX = self.bin_x
            self.bin_y = min(bin_y, self.camera_max_y_bin)
            self.camera.BinY = self.bin_y
        
        self.len_x = self.camera_x_size//self.bin_x
        self.len_y = self.camera_y_size//self.bin_y    #Unit is binned pixels.
        self.len_xs = 0  # THIS IS A HACK, indicating no overscan.
        # print(self.len_x, self.len_y)
        #  NB Area is just a series of subframes centered on the chip.
        # "area": ['100%', '71%', '50%',  '35%', '25%', '12%']

        if 72 < area <= 100:  #  This is completely incorrect, this section needs a total re-think 20201021 WER
            self.camera_num_x = self.len_x
            self.camera_start_x = 0
            self.camera_num_y = self.len_y
            self.camera_start_y = 0
            self.area = 100
        elif 70 <= area <= 72:  # This needs complete rework.
            self.camera_num_x = int(self.len_xs/1.4142)
            self.camera_start_x = int(self.len_xs/6.827)
            self.camera_num_y = int(self.len_y/1.4142)
            self.camera_start_y = int(self.len_y/6.827)
            self.area = 71
        elif area == 50:
            self.camera_num_x = self.len_x//2
            self.camera_start_x = self.len_x//4
            self.camera_num_y = self.len_y//2
            self.camera_start_y = self.len_y//4
            self.area = 50
        elif 33 <= area <= 37:
            self.camera_num_x = int(self.len_/2.829)
            self.camera_start_x = int(self.len_xx/3.093)
            self.camera_num_y = int(self.len_y/2.829)
            self.camera_start_y = int(self.len_y/3.093)
            self.area = 35
        elif area == 25:
            self.camera_num_x = self.len_xs//4
            self.camera_start_x = int(self.len_xs/2.667)
            self.camera_num_y = self.len_y//4
            self.camera_start_y = int(self.len_y/2.667)
            self.area = 25
        elif 11 <= area <= 13:
            self.camera_num_x = self.len_xs//4
            self.camera_start_x = int(self.len_xs/2.667)
            self.camera_num_y = self.len_y//4
            self.camera_start_y = int(self.len_y/2.667)
            self.area = 12
        else:
            self.camera_num_x = self.len_x
            self.camera_start_x = 0
            self.camera_num_y = self.len_y
            self.camera_start_y = 0
            self.area = 150
           #print("Default area used = 100%, ie. the full chip:  ", self.len_x,self.len_y )

        #Next apply any subframe setting here.  Be very careful to keep fractional specs and pixel values disinguished.
        if self.area == self.previous_area and sub_frame_fraction is not None and \
                        (sub_frame_fraction != self.previous_image_name):
            sub_frame_fraction_xw = abs(float(sub_frame_fraction['x1']) -float( sub_frame_fraction['x0']))
            if sub_frame_fraction_xw < 1/32.:
                sub_frame_fraction_xw = 1/32.
            else:
                pass   #Adjust to center position of sub-size frame
            sub_frame_fraction_yw = abs(float(sub_frame_fraction['y1']) - float(sub_frame_fraction['y0']))
            if sub_frame_fraction_yw < 1/32.:
                sub_frame_fraction_yw = 1/32.
            else:
                pass
            sub_frame_fraction_x = min(sub_frame_fraction['x0'], sub_frame_fraction['x1'])
            sub_frame_fraction_y = min(sub_frame_fraction['y0'], sub_frame_fraction['y1'])
            num_x = int(self.previous_num_fraction_x*sub_frame_fraction_xw*self.previous_num_x)
            num_y = int(self.previous_num_fraction_y*sub_frame_fraction_yw*self.previous_num_y)
            #Clamp subframes to a minimum size
            if num_x < 32:
                num_x = 32
            if num_y < 32:
                num_y = 32
            dist_x = int(self.previous_start_x + self.previous_num_x*float(sub_frame_fraction_x))
            dist_y = int(self.previous_start_y +self.previous_num_y*float(sub_frame_fraction_y))
            self.camera_start_x= dist_x
            self.camera_start_y= dist_y
            self.camera_num_x= num_x
            self.camera_num_y= num_y
            self.previous_image_name = sub_frame_fraction['definedOnThisFile']
            self.previous_start_x = dist_x
            self.previous_start_y = dist_y
            self.previous_num_x = num_x
            self.previous_num_y = num_y
            self.bpt_flag = False
        elif self.area == self.previous_area and sub_frame_fraction is not None and \
                          (sub_frame_fraction['definedOnThisFile'] == self.previous_image_name):
            #Here we repeat the previous subframe and do not re-enter and make smaller
            self.camera_start_x = self.previous_start_x
            self.camera_start_y = self.previous_start_y
            dist_x = self.previous_start_x
            dist_y = self.previous_start_y
            self.camera_num_x= self.previous_num_x
            self.cameraNumY= self.previous_num_y
            self.bpt_flag  = True

        elif sub_frame_fraction is None:
            self.previous_start_x = self.camera_start_x  #These are the subframe values for the new area exposure.
            self.previous_start_y = self.camera_start_y
            dist_x = self.previous_start_x
            dist_y = self.previous_start_y
            self.previous_num_x = self.camera_num_x
            self.previous_num_y = self.camera_num_y
            self.previous_num_fraction_x = 1.0
            self.previous_num_fraction_y = 1.0
            self.previous_area = self.area
            self.bpt_flag = False
        #  NB Important: None of above code talks to the camera!
        result = {}  #  This is a default return just in case
        num_retries = 0
        for seq in range(count):
            #  SEQ is the outer repeat loop and takes count images; those individual exposures are wrapped in a
            #  retry-3-times framework with an additional timeout included in it.
            if seq > 0:
                g_dev['obs'].update_status()

            self.pre_mnt = []
            self.pre_rot = []
            self.pre_foc = []
            self.pre_ocn = []
            #time_out = time.time()

            try:
                #Check here for filter, guider, still moving  THIS IS A CLASSIC
                #case where a timeout is a smart idea.
                #Wait for external motion to cease before exposing.  Note this precludes satellite tracking.
                st = ""

                if g_dev['enc'].is_dome:
                    try:
                        enc_slewing = g_dev['enc'].status['dome_slewing']
                    except:
                        print("enclosure SLEWING threw an exception.")
                else:
                     enc_slewing = False

                while g_dev['foc'].focuser.IsMoving or g_dev['rot'].rotator.IsMoving or \
                      g_dev['mnt'].mount.Slewing: #or enc_slewing:   #Filter is moving??
                    if g_dev['foc'].focuser.IsMoving: st += 'f>'
                    if g_dev['rot'].rotator.IsMoving: st += 'r>'
                    if g_dev['mnt'].mount.Slewing:
                        st += 'm>  ' + str(round(time.time() - g_dev['mnt'].move_time, 1))
                    #if enc_slewing:
                        #st += 'd>' + str(round(time.time() - g_dev['mnt'].move_time, 1))
                    print(st)
                    if round(time.time() - g_dev['mnt'].move_time, 1) >=75:
                       print("|n\n DOME OR MOUNT HAS TIMED OUT!|n|n")
                       break

                    st = ""
                    time.sleep(0.2)
                    if seq > 0:
                        g_dev['obs'].update_status()
                    #Refresh the probe of the dome status
                    if g_dev['enc'].is_dome:
                        try:
                            enc_slewing = g_dev['enc'].status['dome_slewing']
                        except:
                            print("enclosure SLEWING threw an exception.")
                    else:
                         enc_slewing = False

            except:
                pass
               # print("Motion check faulted.")
            if seq > 0:
                g_dev['obs'].update_status()   # NB Make sure this routine has a fault guard.
            self.retry_camera = 3
            self.retry_camera_start_time = time.time()

            while self.retry_camera > 0:

                #NB Here we enter Phase 2
                try:
                    self.t1 = time.time()
                    self.exposure_busy = True
                    #print('First Entry to inner Camera loop:  ')  #  Do not reference camera, self.camera.StartX, self.camera.StartY, self.camera.NumX, self.camera.NumY, exposure_time)
                    #First lets verify we are connected or try to reconnect.   #Consider uniform ests in a routine, start with reading CoolerOn
                    try:
                        probe = self._cooler_on()
                        if not probe:
                            print('Found cooler off.')
                            try:
                                self._connect(False)
                                self._connect(True)
                                self._set_cooler_on()
                            except:
                                print('Camera reconnect failed @ expose camera entry.')

                                g_dev['cam_retry_doit'] = True
                    except Exception as e:
                        print("\n\nCamera was not connected @ expose camera retry:  ", e, '\n\n')

                        try:
                            self._connect(False)
                            self._connect(True)
                            self._set_cooler_on()
                        except:
                            print('Camera reconnect failed @ expose camera retry.')

                            g_dev['cam_retry_doit'] = True
                    #  At this point we really should be connected!!

                    if self.maxim or self.ascom or self.theskyx:
                        #print('Link Enable check:  ', self._connected())
                        try:
                            g_dev['ocn'].get_quick_status(self.pre_ocn)
                        except:
                            print ("ECO enclosure on exposure fail, line 1020")
                        g_dev['foc'].get_quick_status(self.pre_foc)
                        try: 
                            g_dev['rot'].get_quick_status(self.pre_rot)
                        except:
                            print ("ECO Don't have no rotator 1025")
                        try:
                            g_dev['mnt'].get_quick_status(self.pre_mnt)
                        except: 
                            print ("ra_cal_offset is an issue")
                        ldr_handle_time = None
                        # try:
                        #     os.remove(self.camera_path + 'newest.fits')
                        # except:
                        #     pass   #  print ("File newest.fits not found, this is probably OK")                        self.t2 = time.time()
                        ldr_handle_high_time = None  #  This is not maxim-specific

                        #print('Filter number is:  ', self.camera.Filter)
                        #try:
                        #    for file_path in glob.glob('D:*.fit'):
                        #        #os.remove(file_path)
                        #        pass
                        #except:
                        #    pass
                        if self.darkslide and imtypeb:
                            self.darkslide_instance.openDarkslide()
                            self.darkslide_open = True
                            time.sleep(0.1)
                        elif self.darkslide and not imtypeb:
                            self.darkslide_instance.closeDarkslide()
                            self.darkslide_open = False
                            time.sleep(0.1)
                        else:
                            pass
                        if self.use_file_mode:
                            if imtypeb:
                                img_type = 0
                            if frame_type == 'bias':
                                img_type = 1
                            if frame_type == 'dark':
                                img_type = 2
                            if frame_type in ('flat', 'screenflat', 'skyflat'):
                                img_type = 3
                            #  This is a Maxim-only technique. Does not work with ASCOM Camera driver
                            #self.create_simple_autosave(exp_time=exposure_time, img_type=img_type, \
                            #                       filter_name=self.current_filter, binning=bin_x, \
                            #                       repeat=lcl_repeat)
                            self.camera.SetFullFrame()
                            self.create_simple_autosave(exp_time=exposure_time, img_type=img_type, \
                                                   filter_name=self.current_filter, enabled=1, binning=bin_x, \
                                                   repeat=lcl_repeat)
                            for file_path in glob.glob(self.file_mode_path + '*.f*t*'):
                                os.remove(file_path)
                            self.t2 = time.time()
                            self.camera.StartSequence(self.camera_path + 'seq/ptr_mrc.seq')
                            print("Starting autosave  at:  ", self.t2)
                        else:
                            #This is the standard call to Maxim
                            self.pre_mnt = []
                            self.pre_rot = []
                            self.pre_foc = []
                            self.pre_ocn = []
                            if frame_type in ('flat', 'screenflat', 'skyflat', 'dark', 'bias'):
                                g_dev['obs'].send_to_user("Starting " + str(exposure_time) + "s " + str(frame_type) + " calibration exposure.", p_level='INFO')
                            elif frame_type in ('focus', 'auto_focus'):
                                g_dev['obs'].send_to_user("Starting " + str(exposure_time) + "s "+ str(frame_type) + " exposure.", p_level='INFO')
                            else:
                                if 'object_name' in opt:
                                    g_dev['obs'].send_to_user("Starting " + str(exposure_time) + "s exposure of "+ str(opt['object_name']) + " by user: " + str(self.user_name), p_level='INFO')
                                else:
                                    g_dev['obs'].send_to_user("Starting an unnamed frame by user: " + str(self.user_name), p_level='INFO')
                            try:
                                g_dev['ocn'].get_quick_status(self.pre_ocn)   #NB NB WEMA must be running or this may fault.
                            except:
                                print ("ECO aint got ocn line 1087")
                            g_dev['foc'].get_quick_status(self.pre_foc)
                            try:
                                g_dev['rot'].get_quick_status(self.pre_rot)
                            except:
                                print ("ECO ain't got not rotator")
                            #try:
                            g_dev['mnt'].get_quick_status(self.pre_mnt)  #Should do this close to the exposure
                            #except:
                            #    print ("j,,,,hfgd")
                            if imtypeb:
                                imtypeb = 1
                            else:
                                imtypeb = 0
                            self.t2 = time.time()
                            
                            print ("We got here222")

                            self._expose (exposure_time, imtypeb)
                    else :
                        print("Something terribly wrong, driver not recognized.!")
                        result = {}
                        result['error': True]
                        return result
                    self.t9 = time.time()
                    #We go here to keep this subroutine a reasonable length, Basically still in Phase 2
                    print ("We got here")
                    result = self.finish_exposure(exposure_time,  frame_type, count - seq, \
                                         gather_status, do_sep, no_AWS, dist_x, dist_y, \
                                         quick=quick, low=ldr_handle_time, \
                                         high=ldr_handle_high_time, \
                                         script=self.script, opt=opt, solve_it=solve_it)  #  NB all these parameters are crazy!
                    self.exposure_busy = False
                    self.t10 = time.time()
                    #  self._stop_expose()
                    #print("\nInner expose of a group took:  ", round(self.t10 - self.t0 , 2), ' returned:  ', result)
                    self.retry_camera = 0
                    break
                except Exception as e:
                    print('Exception in camera retry loop:  ', e)
                    print(traceback.format_exc())
                    self.retry_camera -= 1
                    num_retries += 1
                    self.exposure_busy = False
                    continue
        #  This is the loop point for the seq count loop
        self.t11 = time.time()
        #print("\nFull expose of a group took:  ", round(self.t11 - self.t0 , 2), ' Retries;  ', num_retries, 'Average: ', round((self.t11 - self.t0)/count, 2),  ' Returning:  ', result, '\n\n')
        try:
            #print(' 0 sec cycle time:  ', round((self.t11 - self.t0)/count - exposure_time , 2) )
            pass
        except:
            pass
        return result

    def stop_command(self, required_params, optional_params):
        ''' Stop the current exposure and return the camera to Idle state. '''
        #  NB NB This routine needs work!
        self.exposure_busy = False
        self.exposure_halted = True

    def finish_exposure(self, exposure_time, frame_type, counter, seq, \
                        gather_status=True, do_sep=False, no_AWS=False, start_x=None, start_y=None, quick=False, \
                        low=0, high=0, script='False', opt=None, solve_it=False):
        print("Finish exposure Entered:  " + str(exposure_time) + 'sec.;   # of ', frame_type, 'to go: ', counter)
        g_dev['obs'].send_to_user("Starting Exposure: "+ str(exposure_time) + ' sec.;   # of ' + frame_type + ' frames. Remaining: ' + str(counter), p_level='INFO')
        #, gather_status, do_sep, no_AWS, start_x, start_y, opt['area'])
        self.status_time = time.time() + 10
        self.post_mnt = []
        self.post_rot = []
        self.post_foc = []
        self.post_ocn = []
        counter = 0
        if self.bin == 1:
            cycle_time = exposure_time + 15
        else:
            cycle_time = exposure_time + 12
        self.completion_time = self.t2 + cycle_time + 12
        result = {'error': False}
        notifyReadOutOnlyOnce=0
        quartileExposureReport=0
        while True:    #This loop really needs a timeout.
            self.post_mnt = []
            self.post_rot = []
            self.post_foc = []
            self.post_ocn = []
            try:
                g_dev['mnt'].get_quick_status(self.post_mnt)   #Need to pick which pass was closest to image completion
            except:
                print ("need to get this mount status done")
            try:
                g_dev['rot'].get_quick_status(self.post_rot)
            except:
                print ("ECO has no rotator")
            g_dev['foc'].get_quick_status(self.post_foc)
            try:
                g_dev['ocn'].get_quick_status(self.post_ocn)
            except:
                print ("ECO has no ocn yet")
            if time.time() > self.status_time:
                g_dev['obs'].update_status()
                self.status_time = time.time() + 10
            if time.time() < self.completion_time:   #  NB Testing here if glob too early is delaying readout.
                time.sleep(2)
                self.t7b = time.time()
                remaining = round(self.completion_time - self.t7b, 1)
                if remaining > 0:
                    print (str(round(remaining, 1))+'sec.', str(round(100*remaining/cycle_time, 1))+'%')
                    if quartileExposureReport==0:    # Silly daft but workable exposure time reporting by MTF
                        initialRemaining=remaining
                        quartileExposureReport=quartileExposureReport+1
                    if quartileExposureReport==1 and remaining < initialRemaining*.75 and initialRemaining > 30:
                        quartileExposureReport=quartileExposureReport+1
                        g_dev['obs'].send_to_user("Exposure 25% complete. Remaining: " + str(remaining) + ' sec.', p_level='INFO')
                    if quartileExposureReport==2 and remaining < initialRemaining*.50 and initialRemaining > 30:
                        quartileExposureReport=quartileExposureReport+1
                        g_dev['obs'].send_to_user("Exposure 50% complete. Remaining: " + str(remaining) + ' sec.', p_level='INFO')
                    if quartileExposureReport==3 and remaining < initialRemaining*.25 and initialRemaining > 30:
                        quartileExposureReport=quartileExposureReport+1
                        g_dev['obs'].send_to_user("Exposure 75% complete. Remaining: " + str(remaining) + ' sec.', p_level='INFO')


                continue
            incoming_image_list = []   #glob.glob(self.file_mode_path + '*.f*t*')
            self.t4 = time.time()
            try:
                pier_side = g_dev['mnt'].mount.sideOfPier
            except:
                print ("Mount doesn't use pierside")

            if (not self.use_file_mode and self._imageavailable) or (self.use_file_mode and len(incoming_image_list) >= 1):   #   self.camera.ImageReady:
                #print("reading out camera, takes ~6 seconds.")

                time.sleep(0.1)   #  This delay appears to be necessary. 20200804 WER
                self.t4p4 = time.time()
                ####self.img_safe = self.camera.ImageArray
                #NB NB Do not try to print ImageArray!!!!
                #breakpoint()
                #print (self.camera.LastImageFileName())
                #print (self.camera.AutoSavePath())
                #print (self._getImageArray())
                #breakpoint()
                self.img = np.array(self._getImageArray()).astype('uint16')
                self.t4p5 = time.time()#As read, this is a Windows Safe Array of Longs
                if frame_type in ['bias', 'dark']:
                    print("Median of full area bias or dark  image:  ", np.median(self.img),)
                #self.img = self.img.transpose()  #Need to Transpose so MIRA shows correct orientation, 0,0 lower left.
                #NB DO not do this, pass image through to AWS with as little touch as possible.

                pedastal = 0
                self.overscan = 0

                # if self.use_file_mode:
                #     time.sleep(3)
                #     tries = 0
                #     delay = 1
                #     while True and tries <10:
                #         try:
                #             new_image = fits.open(incoming_image_list[-1])  #  Sometimes glob picks up a file not yet fully formed.
                #             print("Read new image no exception thrown.")
                #             time.sleep(delay)
                #         except Exception as e:
                #             tries += 1
                #             print('In except: ', e)
                #             time.sleep(delay)
                #             new_image.close()
                #             continue
                #         self.img = new_image[0].data   #  NB We could pick up Maxim header info here
                #         #self.img = np.array(self.img).transpose()
                #         iy, ix = self.img.shape        #FITS open fixes C ordering to Fortran
                #         new_image.close()
                #         if len(self.img)*len(self.img[0]) != iy*ix:
                #             continue
                #         break
                #     print ('Grab took :  ', tries*delay, ' sec')
                # else:
                #time.sleep(0.1)   #  This delay appears to be necessary. 20200804 WER
                self.t4p4 = time.time()
                ####self.img_safe = self.camera.ImageArray
                #NB NB Do not try to print ImageArray!!!!
                #self.img = np.array(self.camera.ImageArray)
                #self.img = self.img.astype('int32')
                self.t4p5 = time.time()#As read, this is a Windows Safe Array of Longs
                #print("\n\nMedian of incoming image:  ", np.median(self.img), '\n\n')

                ###self.img = np.array(self.img_safe) # _untransposed   incoming is (4800,3211) for QHY600Pro 2:2 Bin
                #print(self.img_untransposed.shape)
                #self.img = self.img_untransposed    #   .transpose()  Only use this if Maxim has changed orientation.
                #  print('incoming shape:  ', self.img.shape)
                self.t5 = time.time()
                try:                    
                    pier_side = g_dev['mnt'].mount.sideOfPier    #0 == Tel Looking West, is flipped.
                except:
                    print ("This mount doesn't report sideofpier")
                # print('setup took:  ', round(self.t2 - self.t0))
                # print('time to first readout try: ', round(self.t4 - self.t2, 2), ' sec,')
                # print('to get safearray: ', round(self.t4p5 - self.t2, 2), ' sec,')
                # print('readout took: ', round(self.t5 - self.t4, 2), ' sec,')
                # print('it all took: ', round(self.t5 - self.t2, 2), ' sec,')

                #  NB NB  Be very careful this is the exact code used in build_master and calibration  modules.
                #  NB Note this is QHY600 specific code.  Needs to be supplied in camera config as sliced regions.
                pedastal = 0.0   #No Pedastal for a raw image.  SEP may need one though..
                ix, iy = self.img.shape
                #breakpoint()

                trimmed = self.img
                #This may need a re-think:   Maybe kill neg and anything really hot if there are only a few.
                #smin = np.where(square < 0)    # finds negative pixels  NB <0 where pedastal is 200. Useless!

                self.t77 = time.time()
               # print('readout, transpose & Trim took:  ', round(self.t77 - self.t4, 1), ' sec,')# marks them as 0

                # NB NB this funcion could be part of a night log usign the looger module.
                # g_dev['obs'].send_to_user("Camera has read-out image.", p_level='INFO')  # MTF - seeing if this is irrelevant info - If you know that the raw image is saved, then you also know the camera read out the image and the messages are always within seconds of each other

# =============================================================================
#                 neg_pix = np.where(trimmed < 0)
#                 print("negative pixel count:  ", len(neg_pix[0]))
#
#                 trimmed[neg_pix] = 0
#                 self.img = trimmed.astype('uint16')
#
#                 print('\n\nMedian of raw image, neg pixels removed:  ', np.median(self.img) , '\n\n')
# =============================================================================
                neg_pix = np.where(self.img < 0)
                if len(neg_pix[0]) >0: print("No. of negative pixels fixed:  ", len(neg_pix[0]))
                self.img[neg_pix] = 0
                pos_pix = np.where(self.img > 65535)
                if len(pos_pix[0]) > 0: print("No. of overflow pixels fixed:  ", len(pos_pix[0]))
                self.img[pos_pix] = 65535
                test_saturated = np.array(self.img[ix//3:ix*2//3, iy//3:iy*2//3])  # 1/9th the chip area, but central.
                bi_mean = round((test_saturated.mean() + np.median(test_saturated))/2, 1)
                if frame_type[-4:] == 'flat':   #NB use in operator
                    if bi_mean >= self.config['camera'][self.name]['settings']['saturate']:
                        print("Flat rejected, center is too bright:  ", bi_mean)
                        g_dev['obs'].send_to_user("Flat rejected, too bright.", p_level='INFO')
                        result['error'] = True
                        result['patch'] = bi_mean
                        return result   # signals to flat routine image was rejected, prompt return
                g_dev['obs'].update_status()
                counter = 0
                #Not self.post... was captured just before readout so it is accurate through the end of the exposure
                # try:
                #     avg_mnt = g_dev['mnt'].get_average_status(self.pre_mnt, self.post_mnt)
                # except:
                #     print ("Mountymcmountmount")
                avg_mnt = g_dev['mnt'].get_average_status(self.pre_mnt, self.post_mnt)
                avg_foc = g_dev['foc'].get_average_status(self.pre_foc, self.post_foc)
                try:
                    avg_rot = g_dev['rot'].get_average_status(self.pre_rot, self.post_rot)
                except:
                    print ("No Rotator")
                try:
                    avg_ocn = g_dev['ocn'].get_average_status(self.pre_ocn, self.post_ocn)
                except:
                    print ("no ocn")

                if frame_type[-5:] in ['focus', 'probe', "ental"]:

                    self.img = self.img #+ 100   #maintain a + pedestal for sep  THIS SHOULD not be needed for a raw input file.
                    self.img = self.img.astype("float")
                    #print(self.img.flags)
                    self.img = self.img.copy(order='C')   #  NB Should we move this up to where we read the array?
                    bkg = sep.Background(self.img)
                    self.img -= bkg
                    sources = sep.extract(self.img, 4.5, err=bkg.globalrms, minarea=15)  # Minarea should deal with hot pixels.
                    sources.sort(order = 'cflux')
                    print('No. of detections:  ', len(sources))

                    ix, iy = self.img.shape
                    r0 = 0
                    """
                    ToDo here:  1) do not deal with a source nearer than 5% to an edge.
                    2) do not pick any saturated sources.
                    3) form a histogram and then pick the median winner
                    4) generate data for a report.
                    5) save data and image for engineering runs.
                    """
                    border_x = int(ix*0.05)
                    border_y = int(iy*0.05)
                    r0 = []
                    for sourcef in sources:
                        if border_x < sourcef['x'] < ix - border_x and \
                            border_y < sourcef['y'] < iy - border_y and \
                            sourcef['peak']  < 35000 and sourcef['cpeak'] < 35000:  #Consider a lower bound
                            a0 = sourcef['a']
                            b0 = sourcef['b']
                            r0.append(round(math.sqrt(a0*a0 + b0*b0), 2))

                    scale = self.config['camera'][self.name]['settings']['pix_scale'][self.camera.BinX -1]
                    result['FWHM'] = round(np.median(r0)*scale, 3)   #@0210524 was 2x larger but a and b are diameters not radii
                    result['mean_focus'] =  avg_foc[1]
                    try:
                        valid =  0.0 <= result['FWHM']<= 20. and 100 < result['mean_focus'] < 12600
                        result['error'] = False
                    except:
                        result['error'] = True    # NB NB NB These are quick placeholders and need to be changed
                        result['FWHM']  = 3.456
                        result['mean_focus'] =  6543

                    focus_image = True
                else:
                    focus_image = False

                    #return result   #Used if focus not saved in calibs.
                print ("We got here")
                try:
                    #breakpoint()
                    hdu = fits.PrimaryHDU(self.img.transpose())   #THis needs to be done to keep fits "traditional." 0,0 upper left.
                    self.img = None    #  Does this free up any resource?
                    # assign the keyword values and comment of the keyword as a tuple to write both to header.

                    hdu.header['BUNIT']    = ('adu', 'Unit of array values')
                    hdu.header['CCDXPIXE'] = (self.config['camera'][self.name]['settings']['x_pixel'], '[um] Size of unbinned pixel, in X')  # DEH maybe change config units to meters or convert to m?
                    hdu.header['CCDYPIXE'] = (self.config['camera'][self.name]['settings']['y_pixel'], '[um] Size of unbinned pixel, in Y')
                    hdu.header['XPIXSZ']   = (round(float(hdu.header['CCDXPIXE']*self.camera.BinX), 3), '[um] Size of binned pixel')
                    hdu.header['YPIXSZ']   = (round(float(hdu.header['CCDYPIXE']*self.camera.BinY), 3), '[um] Size of binned pixel')
                    try:
                        hdu.header['XBINING'] = (self.camera.BinX, 'Pixel binning in x direction')
                        hdu.header['YBINING'] = (self.camera.BinY, 'Pixel binning in y direction')
                    except:
                        hdu.header['XBINING'] = (1, 'Pixel binning in x direction')
                        hdu.header['YBINING'] = (1, 'Pixel binning in y direction')
                    hdu.header['CCDSUM']   = (self.ccd_sum, 'Sum of chip binning')
                    # DEH pulls from config; master config will need to include keyword, or this line will need to change

                    hdu.header['RDMODE'] = (self.config['camera'][self.name]['settings']['read_mode'], 'Camera read mode')
                    hdu.header['RDOUTM'] = (self.config['camera'][self.name]['settings']['readout_mode'], 'Camera readout mode')
                    hdu.header['RDOUTSP'] = (self.config['camera'][self.name]['settings']['readout_speed'], '[FPS] Readout speed')
                    if self.maxim:

                        hdu.header['CCDSTEMP'] = (round(self.camera.TemperatureSetpoint, 3), '[C] CCD set temperature')
                        hdu.header['CCDATEMP'] = (round(self.camera.Temperature, 3), '[C] CCD actual temperature')

                    if self.ascom:
                        hdu.header['CCDSTEMP'] = (round(self.camera.SetCCDTemperature, 3), '[C] CCD set temperature')
                        hdu.header['CCDATEMP'] = (round(self.camera.CCDTemperature, 3), '[C] CCD actual temperature')
                    hdu.header['COOLERON'] = self._cooler_on()
                    hdu.header['SITEID'] = self.config['site_id'].replace('-','').replace('_','')
                    hdu.header['TELID'] = self.config['telescope']['telescope1']['telescop'][:4]
                    hdu.header['PTRTEL'] = self.config['telescope']['telescope1']['ptrtel']
                    #breakpoint()
                    hdu.header['TELESCOP'] = (self.config['telescope']['telescope1']['desc'], 'Name of the telescope')  #20220901 Deleted ['desc'] WER
                    hdu.header['PROPID'] = 'ptr-' + self.config['site_id'] + '-001-0001'
                    hdu.header['BLKUID']   = ('1234567890', 'Just a placeholder right now. WER')
                    hdu.header['INSTRUME'] = (self.alias, 'Name of camera')
                    hdu.header['CAMNAME']  = (self.camera_model, 'Instrument used')
                    hdu.header['DETECTOR'] = (self.config['camera'][self.name]['detector'], 'Name of camera detector')
                    hdu.header['CAMMANUF'] = (self.config['camera'][self.name]['manufacturer'], 'Name of camera manufacturer')
                    hdu.header['GAIN']     = (self.config['camera'][self.name]['settings']['reference_gain'][self.camera.BinX - 1], '[e-/ADU] Pixel gain')
                    hdu.header['RDNOISE']  = (self.config['camera'][self.name]['settings']['reference_noise'][self.camera.BinX - 1], '[e-/pixel] Read noise')
                    hdu.header['CMOSCAM']  = (self.is_cmos, 'Is CMOS camera')
                    hdu.header['FULLWELL'] = (self.config['camera'][self.name]['settings']['fullwell_capacity'][self.camera.BinX - 1], 'Full well capacity')
                    hdu.header['CMOSGAIN']  = (0, 'CMOS Camera System Gain')
                    hdu.header['CMOSOFFS']  = (10, 'CMOS Camera offset')
                    hdu.header['CAMOFFS']  = (10, 'Camera offset')
                    hdu.header['CAMGAIN']  = (0, 'Camera gain')
                    hdu.header['CAMUSBT']  = (60, 'Camera USB traffic')
                    hdu.header['TIMESYS']  = ('UTC', 'Time system used')
                    hdu.header['DATE'] = (datetime.date.strftime(datetime.datetime.utcfromtimestamp(self.t2),'%Y-%m-%d'), 'Date FITS file was written')
                    hdu.header['DATE-OBS'] = (datetime.datetime.isoformat(datetime.datetime.utcfromtimestamp(self.t2)), \
                                              'Start date and time of observation')
                    hdu.header['DAY-OBS'] = (g_dev['day'], 'Date at start of observing night')
                    hdu.header['MJD-OBS'] = (Time(self.t2, format='unix').mjd, '[UTC days] Modified Julian Date start date/time')    #NB NB NB Needs to be fixed, mid-exposure dates as well.
                    yesterday= datetime.datetime.now() - datetime.timedelta(1)
                    hdu.header['L1PUBDAT'] = datetime.datetime.strftime(yesterday, '%Y-%m-%dT%H:%M:%S.%fZ') # IF THIS DOESN"T WORK, subtract the extra datetime ...
                    hdu.header['JD-START'] = (Time(self.t2 , format='unix').jd, '[UTC days] Julian Date at start of exposure')
                    #hdu.header['JD-HELIO'] = 'bogus'       # Heliocentric Julian Date at exposure midpoint
                    hdu.header['OBSTYPE'] = (frame_type.upper(), 'Observation type')   #This report is fixed and it should vary...NEEDS FIXING!
                    hdu.header['IMAGETYP'] = (frame_type.upper(), 'Observation type')
                    hdu.header['EXPTIME']  = (exposure_time, '[s] Requested exposure length')   # This is the exposure in seconds specified by the user
                    hdu.header['BUNIT']    = 'adu'
                    hdu.header['DATE-OBS'] = datetime.datetime.isoformat(datetime.datetime.utcfromtimestamp(self.t2))
                    hdu.header['EXPTIME']  = exposure_time   #This is the exposure in seconds specified by the user
                    hdu.header['EXPOSURE'] = exposure_time   #Ideally this needs to be calculated from actual times
                    #hdu.header['FILTER ']  = self.current_filter  # NB this should read from the wheel!
                    #hdu.header['FILTEROF'] = self.current_offset
                    #hdu.header['EXPOSURE'] = (self.t?-self.t2, '[s] Actual exposure length')   # Calculated from actual times
                    hdu.header['FILTER']  = (self.current_filter, 'Filter type')  # NB this should read from the wheel!

                    hdu.header['FILTEROF'] = (self.current_offset, 'Filer offset')
                    hdu.header['FILTRNUM'] = ('PTR_ADON_HA_0023',  'An index into a DB')  #Get a number from the hardware or via Maxim.  NB NB why not cwl and BW instead, plus P
                    if g_dev['scr'] is not None and frame_type == 'screenflat':
                        hdu.header['SCREEN']   = (int(g_dev['scr'].bright_setting), 'Screen brightness setting')

# =============================================================================
#                     #WER:  Darren these values are nominal with respect to a raw chip and then delineate which
#                     #zones of the chip are what.  In our case we are only entering this region with Trimmed
#                     #Data  The Biassec and Trimsec are essentially zero and detsec = datasec.  This is not
#                     #always the case.  This all needs re-thinking if we are going to Run BANSAI at site.
#
#                     # DEH finish these keywords, for BANZAI. all of these should be a string of format '[x1:x2,y1:y2]'
#                     # biassec needs to change, the overscan can be a region larger than 1-pixel-wide column.
#
# =============================================================================
                    if self.bin == 1:
                        hdu.header['DATASEC'] = self.config['camera'][self.name]['settings']['data_sec'][0]
                        hdu.header['DETSEC']  = self.config['camera'][self.name]['settings']['det_sec' ][0]
                        hdu.header['BIASSEC'] = self.config['camera'][self.name]['settings']['bias_sec'][0]
                        hdu.header['TRIMSEC'] = self.config['camera'][self.name]['settings']['trim_sec'][0]
                    elif self.bin == 2:
                        hdu.header['DATASEC'] = self.config['camera'][self.name]['settings']['data_sec'][1]
                        hdu.header['DETSEC']  = self.config['camera'][self.name]['settings']['det_sec' ][1]
                        hdu.header['BIASSEC'] = self.config['camera'][self.name]['settings']['bias_sec'][1]
                        hdu.header['TRIMSEC'] = self.config['camera'][self.name]['settings']['trim_sec'][1]
                    elif self.bin == 3:
                        hdu.header['DATASEC'] = self.config['camera'][self.name]['settings']['data_sec'][2]
                        hdu.header['DETSEC']  = self.config['camera'][self.name]['settings']['det_sec' ][2]
                        hdu.header['BIASSEC'] = self.config['camera'][self.name]['settings']['bias_sec'][2]
                        hdu.header['TRIMSEC'] = self.config['camera'][self.name]['settings']['trim_sec'][2]
                    else:   # self.bin == 4:
                        hdu.header['DATASEC'] = self.config['camera'][self.name]['settings']['data_sec'][3]
                        hdu.header['DETSEC']  = self.config['camera'][self.name]['settings']['det_sec' ][3]
                        hdu.header['BIASSEC'] = self.config['camera'][self.name]['settings']['bias_sec'][3]
                        hdu.header['TRIMSEC'] = self.config['camera'][self.name]['settings']['trim_sec'][3]
                    print ("this is where we are")
                    #The above code sets up a proper, 0,0 lower left MIRA view of the raw image.  NB NB Should index by binning setting
                    hdu.header['SATURATE'] = (float(self.config['camera'][self.name]['settings']['saturate']), '[ADU] Saturation level')  # will come from config(?)
                    hdu.header['MAXLIN'] = (float(self.config['camera'][self.name]['settings']['max_linearity']), '[ADU] Non-linearity level')
                    if self.pane is not None:
                        hdu.header['MOSAIC'] = (True, 'Is mosaic')
                        hdu.header['PANE'] = self.pane


                    hdu.header['FOCAL']    = (round(float(self.config['telescope']['telescope1']['focal_length']), 2), \
                                              '[mm] Telescope focal length')
                    hdu.header['APR-DIA']  = (round(float(self.config['telescope']['telescope1']['aperture']), 2), \
                                              '[mm] Telescope aperture')
                    hdu.header['APR-AREA'] = (round(float(self.config['telescope']['telescope1']['collecting_area']), 1), \
                                              '[mm^2] Telescope collecting area')
                    hdu.header['LATITUDE']  = (round(float(self.config['latitude']), 6), '[Deg N] Telescope Latitude')
                    hdu.header['LONGITUD'] = (round(float(self.config['longitude']), 6), '[Deg E] Telescope Longitude')
                    hdu.header['HEIGHT'] = (round(float(self.config['elevation']), 2), '[m] Altitude of Telescope above sea level')
                    hdu.header['MPC-CODE'] = (self.config['mpc_code'], 'Site code')       # This is made up for now.


                    if 'object_name' in opt:
                        if opt['object_name'] != "Unspecified" and opt['object_name'] != '':
                            hdu.header['OBJECT'] = opt['object_name']
                            hdu.header['OBJSPECF']= "yes"
                    elif g_dev['mnt'].object != "Unspecified" or g_dev['mnt'].object != "empty" :
                        hdu.header['OBJECT']   = (g_dev['mnt'].object, 'Object name')
                        hdu.header['OBJSPECF']= "yes"
                    else:
                        RAtemp = g_dev['mnt'].current_icrs_ra
                        DECtemp = g_dev['mnt'].current_icrs_dec
                        RAstring = f'{RAtemp:.1f}'.replace('.','h')
                        DECstring = f'{DECtemp:.1f}'.replace('-','n').replace('.','d')
                        hdu.header['OBJECT'] = RAstring + "ra" + DECstring + "dec"
                        hdu.header['OBJSPECF']= "no"

                    if frame_type in ('bias', 'dark', 'lampflat', 'skyflat', 'screenflat', 'solarflat', 'arc'):
                        hdu.header['OBJECT'] = frame_type
                    if not any("OBJECT" in s for s in hdu.header.keys()):
                        RAtemp = g_dev['mnt'].current_icrs_ra
                        DECtemp = g_dev['mnt'].current_icrs_dec
                        RAstring = f'{RAtemp:.1f}'.replace('.','h')
                        DECstring = f'{DECtemp:.1f}'.replace('-','n').replace('.','d')
                        hdu.header['OBJECT'] = RAstring + "ra" + DECstring + "dec"
                        hdu.header['OBJSPECF']= "no"

                    ## 16 August 22: MTF - LCO (and many others) currently use decimal degrees for basically everything, so I've updated the fits header for that.
                    ## ALSO you reported that RA is in degrees, but provided it in hours anyway! I multiplied that by 15
                    hdu.header['RA']  = (float(g_dev['mnt'].current_icrs_ra) * 15, '[deg] Telescope right ascension')
                    hdu.header['DEC'] = (g_dev['mnt'].current_icrs_dec, '[deg] Telescope declination')

                    hdu.header['ORIGRA'] = hdu.header['RA']
                    hdu.header['ORIGDEC'] = hdu.header['DEC']

                    hdu.header['RAhrs']  = (g_dev['mnt'].current_icrs_ra, '[hrs] Telescope right ascension')
                    hdu.header['RA-HMS'] = (ptr_utility.hToH_MS(g_dev['mnt'].current_icrs_ra), '[HH MM SS sss] Telescope right ascension')
                    hdu.header['DEC-DMS'] = (ptr_utility.dToD_MS(g_dev['mnt'].current_icrs_dec), '[sDD MM SS ss] Telescope declination')


                    hdu.header['TARG-CHK'] = ((g_dev['mnt'].current_icrs_ra * 15) + g_dev['mnt'].current_icrs_dec, '[deg] Sum of RA and dec')
                    hdu.header['CATNAME']  = (g_dev['mnt'].object, 'Catalog object name')
                    hdu.header['CAT-RA']   = (float(g_dev['mnt'].current_icrs_ra) * 15, '[deg] Catalog RA of object')
                    hdu.header['CAT-DEC']  = (g_dev['mnt'].current_icrs_dec, '[deg] Catalog Dec of object')
                    hdu.header['TARGRA']  = float(g_dev['mnt'].current_icrs_ra) * 15
                    hdu.header['TARGDEC'] = g_dev['mnt'].current_icrs_dec
                    try:
                        hdu.header['SID-TIME'] = (self.pre_mnt[3], '[deg] Sidereal time')
                        hdu.header['OBJCTRA']  = (float(self.pre_mnt[1])*15, '[deg] Object RA')
                        hdu.header['OBJCTDEC'] = (self.pre_mnt[2], '[deg] Object dec')
                    except:
                        print ("problem with the premount?")
                    #hdu.header['OBJCTRA2'] = (self.pre_mnt[1], '[deg] Object RA 2')
                    #hdu.header['OBJCDEC2'] = (self.pre_mnt[2], '[deg] Object dec 2')
                    #hdu.header['OBRARATE'] = self.pre_mnt[4]
                    #hdu.header['OBDECRAT'] = self.pre_mnt[5]
                    try:
                        hdu.header['OBSERVER'] = (self.user_name, 'Observer name')  # userid
                    except:
                        hdu.header['OBSERVER'] = ("kilroy visited", 'Observer name')  # userid
                    hdu.header['OBSNOTE']  = self.hint[0:54]            #Needs to be truncated.
                    if self.maxim:
                        hdu.header['FLIPSTAT'] = 'None'   # This is a maxim camera setup, not a flip status



                    #hdu.header['SEQCOUNT'] = (int(counter), 'Image sequence counter')
                    hdu.header['DITHER']   = (0, '[] Dither')
                    hdu.header['OPERATOR'] = ("WER", 'Site operator')
                    hdu.header['ENCLOSUR'] = (self.config['enclosure']['enclosure1']['name'], 'Enclosure description')   # "Clamshell"   #Need to document shutter status, azimuth, internal light.
                    #NB NB NB Need to add other dome status reports
                    if g_dev['enc'].is_dome:
                        hdu.header['DOMEAZ'] = (g_dev['enc'].status['dome_azimuth'], 'Dome azimuth')
                    #else:
                    #     hdu.header['ENCAZ']    = ("", '[deg] Enclosure azimuth')   #Need to document shutter status, azimuth, internal light.
                    hdu.header['ENCLIGHT'] = ("Off/White/Red/NIR", 'Enclosure lights')
                    hdu.header['ENCRLIGT'] = ("", 'Enclosure red lights state')
                    hdu.header['ENCWLIGT'] = ("", 'Enclosure white lights state')
                    if g_dev['enc'] is not None:
                        try:

                            hdu.header['ENC1STAT'] = g_dev['enc'].status['shutter_status']  #['shutter_status'], 'Shutter status')   #"Open/Closed" enclosure 1 status
                        except:
                            pass

                    #  if gather_status:
                    hdu.header['MNT-SIDT'] = (avg_mnt['sidereal_time'], '[hrs] Mount sidereal time')
                    hdu.header['MNT-RA']   = (float(avg_mnt['right_ascension'])*15, '[deg] Mount RA')
                    ha = avg_mnt['sidereal_time'] - avg_mnt['right_ascension']
                    while ha >= 12:
                        ha -= 24.
                    while ha < -12:
                        ha += 24.
                    hdu.header['MNT-HA']   = (round(ha, 5), '[hrs] Average mount hour angle')  #Note these are average mount observed values.
                    g_dev['ha'] = round(ha, 5)
                    hdu.header['MNT-DEC']  = (avg_mnt['declination'], '[deg] Average mount declination')
                    hdu.header['MNT-RAV']  = (avg_mnt['tracking_right_ascension_rate'], '[] Mount tracking RA rate')
                    hdu.header['MNT-DECV'] = (avg_mnt['tracking_declination_rate'], '[] Mount tracking dec rate')
                    hdu.header['AZIMUTH '] = (avg_mnt['azimuth'], '[deg] Azimuth axis positions')
                    hdu.header['ALTITUDE'] = (avg_mnt['altitude'], '[deg] Altitude axis position')
                    hdu.header['ZENITH'] = (avg_mnt['zenith_distance'], '[deg] Zenith')
                    hdu.header['AIRMASS'] = (avg_mnt['airmass'], 'Effective mean airmass')
                    g_dev['airmass'] = float(avg_mnt['airmass'])
                    hdu.header['REFRACT'] = (round(g_dev['mnt'].refraction_rev, 3),'asec')
                    hdu.header['MNTRDSYS'] = (avg_mnt['coordinate_system'], 'Mount coordinate system')
                    hdu.header['POINTINS'] = (avg_mnt['instrument'], '')
                    hdu.header['MNT-PARK'] = (avg_mnt['is_parked'], 'Mount is parked')
                    hdu.header['MNT-SLEW'] = (avg_mnt['is_slewing'], 'Mount is slewing')
                    hdu.header['MNT-TRAK'] = (avg_mnt['is_tracking'], 'Mount is tracking')
                    #if self.config['site'] == 'mrc':
                    try:
                        if pier_side == 0:
                            hdu.header['PIERSIDE'] = ('Look West', 'Pier on  East side')
                            hdu.header['IMGFLIP'] = (True, 'Is flipped')
                            pier_string = 'lw-'
                        elif pier_side == 1:
                            hdu.header['PIERSIDE'] = ('Look East', 'Pier on West side')
                            hdu.header['IMGFLIP'] = (False, 'Is flipped')
                            pier_string = 'le-'
                    except:
                        hdu.header['PIERSIDE'] = 'Undefined'
                        pier_string = ''
                    hdu.header['HACORR'] = (g_dev['mnt'].ha_corr, '[deg] Hour angle correction')    #Should these be averaged?
                    hdu.header['DECCORR'] = (g_dev['mnt'].dec_corr, '[deg] Declination correction')

                    hdu.header['OTA'] = "Main"
                    hdu.header['SELECTEL'] = ("tel1", "Nominted OTA for pointing")
                    try:
                        hdu.header['ROTATOR']  = (self.config['rotator']['rotator1']['name'], 'Rotator name')
                        hdu.header['ROTANGLE'] = (avg_rot[1], '[deg] Rotator angle')
                        hdu.header['ROTMOVNG'] = (avg_rot[2], 'Rotator is moving')
                    except:
                        print ("have to have no rotator header itesm when no rotator")
                    
                    try:
                        hdu.header['FOCUS'] = (self.config['focuser']['focuser1']['name'], 'Focuser name')
                        hdu.header['FOCUSPOS'] = (avg_foc[1], '[um] Focuser position')
                        hdu.header['FOCUSTMP'] = (avg_foc[2], '[C] Focuser temperature')
                        hdu.header['FOCUSMOV'] = (avg_foc[3], 'Focuser is moving')
                    except:
                        print ("There is something fishy in the focuser routine")

                    
                    try:
                        hdu.header['WXSTATE'] = (g_dev['ocn'].wx_is_ok, 'Weather system state')
                        hdu.header['SKY-TEMP'] = (avg_ocn[1], '[C] Sky temperature')
                        hdu.header['AIR-TEMP'] = (avg_ocn[2], '[C] External temperature')
                        hdu.header['HUMIDITY'] = (avg_ocn[3], '[%] Percentage humidity')
                        hdu.header['DEWPOINT'] = (avg_ocn[4], '[C] Dew point')
                        hdu.header['WINDSPEE'] = (avg_ocn[5], '[km/h] Wind speed')
                        hdu.header['PRESSURE'] = (avg_ocn[6], '[mbar] Atmospheric pressure')
                        hdu.header['CALC-LUX'] = (avg_ocn[7], '[mag/arcsec^2] Expected sky brightness')
                        hdu.header['SKYMAG']  = (avg_ocn[8], '[mag/arcsec^2] Measured sky brightness')
                    except:
                        print ("have to not have ocn header items when no ocn")

                    self.pix_ang = (self.config['camera'][self.name]['settings']['x_pixel']*self.camera.BinX/(float(self.config['telescope'] \
                                              ['telescope1']['focal_length'])*1000.))
                    hdu.header['PIXSCALE'] = (round(math.degrees(math.atan(self.pix_ang))*3600., 4), '[arcsec/pixel] Nominal pixel scale on sky')
                    hdu.header['REQNUM']   = ('00000001', 'Request number')
                    hdu.header['ISMASTER'] = (False, 'Is master image')

                    current_camera_name = self.alias
                    next_seq = next_sequence(current_camera_name)
                    hdu.header['FRAMENUM'] = (int(next_seq), 'Running frame number')
                    # DEH I need to understand these keywords better before writing header comments.
                    if pedastal is not None:
                        hdu.header['PEDESTAL'] = (-pedastal,  'adu, add this for zero based image.')
                        hdu.header['PATCH']    = bi_mean - pedastal    #  A crude value for the central exposure - pedastal    #  A crude value for the central exposure
                    else:
                        hdu.header['PEDESTAL'] = (0.0, 'Dummy value for a raw image')
                        hdu.header['PATCH']    = bi_mean    #  A crude value for the central exposure
                    hdu.header['ERRORVAL'] = 0
                    hdu.header['IMGAREA' ] = opt['area']
                    hdu.header['XORGSUBF'] = self.camera_start_x    #This makes little sense to fix...  NB ALL NEEDS TO COME FROM CONFIG!!
                    hdu.header['YORGSUBF'] = self.camera_start_y


                    #hdu.header['BLKSDATE'] = ('None', 'Group unique ID

                    try:
                        hdu.header['USERNAME'] = self.user_name
                        hdu.header ['USERID']  = self.user_id
                    except:

                        hdu.header['USERNAME'] = self.last_user_name
                        hdu.header ['USERID']  = self.last_user_id
                        #print("User_name or id not found, using prior.")  #Insert last user nameand ID here if they are not supplied.

                    # NB This needs more development
                    im_type = 'EX'   #or EN for engineering....
                    f_ext = ""

                    print ("Maybe we are here?")

                    if frame_type in ('bias', 'dark', 'lampflat', 'skyflat', 'screenflat', 'solarflat', 'arc'):
                        f_ext = "-"
                        if opt['area'] == 150:
                            f_ext += 'f'
                        if frame_type[0:4] in ('bias', 'dark'):
                            f_ext += frame_type[0] + "_" + str(self.camera.BinX)
                        if frame_type in ('lampflat', 'skyflat',' screenflat',  'solarflat', 'arc', 'expose'):
                            f_ext += frame_type[:2] + "_" + str(self.camera.BinX) + '_' + str(self.current_filter)
                    # if frame_type[-4:] == 'flat':
                    #     f_ext = '-' + str(self.current_filter)    #Append flat string to local image name
                    cal_name = self.config['site'] + '-' + current_camera_name + '-' + g_dev['day'] + '-' + \
                                                next_seq  + f_ext + '-'  + im_type + '00.fits'
                    raw_name00 = self.config['site'] + '-' + current_camera_name + '-' + g_dev['day'] + '-' + \
                        next_seq  + '-' + im_type + '00.fits'
                    #fzraw_name00 = self.config['site'] + '-' + current_camera_name + '-' + g_dev['day'] + '-' + \
                    #    next_seq  + '-' + im_type + '00.fits.fz'
                    red_name01 = self.config['site'] + '-' + current_camera_name + '-' + g_dev['day'] + '-' + \
                        next_seq  + '-' + im_type + '01.fits'
                    red_name01_lcl = red_name01[:-9]+ pier_string + self.current_filter +"-" + red_name01[-9:]
                    if self.pane is not None:
                        red_name01_lcl = red_name01_lcl[:-9] + pier_string + 'p' + str(abs(self.pane)) + "-" + red_name01_lcl[-9:]
                    #Cal_ and raw_ names are confusing
                    i768sq_name = self.config['site'] + '-' + current_camera_name + '-' + g_dev['day'] + '-' + \
                        next_seq  + '-' + im_type + '10.fits'
                    jpeg_name = self.config['site'] + '-' + current_camera_name + '-' + g_dev['day'] + '-' + \
                        next_seq  + '-' + im_type + '10.jpg'
                    text_name = self.config['site'] + '-' + current_camera_name + '-' + g_dev['day'] + '-' + \
                        next_seq  + '-' +  im_type + '00.txt'
                    im_path_r = self.camera_path

                    #lng_path = self.lng_path

                    hdu.header['FILEPATH'] = str(im_path_r) +'to_AWS/'
                    hdu.header['FILENAME'] = str(raw_name00 + '.fz')

                    try: #  NB relocate this to Expose entry area.  Fill out except.  Might want to check on available space.
                        im_path_r = self.camera_path
                        os.makedirs(im_path_r + g_dev['day'] + '/to_AWS/', exist_ok=True)
                        os.makedirs(im_path_r + g_dev['day'] + '/raw/', exist_ok=True)
                        os.makedirs(im_path_r + g_dev['day'] + '/calib/', exist_ok=True)
                        os.makedirs(im_path_r + g_dev['day'] + '/reduced/', exist_ok=True)
                        im_path   = im_path_r + g_dev['day'] + '/to_AWS/'
                        raw_path  = im_path_r + g_dev['day'] + '/raw/'
                        cal_path  = im_path_r +  g_dev['day'] +'/calib/'
                        red_path  = im_path_r + g_dev['day'] + '/reduced/'

                    except:
                        pass

                    text = open(im_path + text_name, 'w')  #This is needed by AWS to set up database.
                    text.write(str(hdu.header))
                    text.close()
                    text_data_size = min(len(str(hdu.header)) - 4096, 2048)
                    paths = {'im_path':  im_path,
                             'raw_path':  raw_path,
                             'cal_path':  cal_path,
                             'red_path':  red_path,
                             'red_path_aux':  None,
                             'cal_name':  cal_name,
                             'raw_name00': raw_name00,
                             #'fzraw_name00': fzraw_name00,
                             'red_name01': red_name01,
                             'red_name01_lcl': red_name01_lcl,
                             'i768sq_name10': i768sq_name,
                             'i768sq_name11': i768sq_name,
                             'jpeg_name10': jpeg_name,
                             'jpeg_name11': jpeg_name,
                             'text_name00': text_name,
                             'text_name10': text_name,
                             'text_name11': text_name,
                             'frame_type':  frame_type
                             }
                    if  False and self.config['site'] == 'saf':    #ADD an owner specified request to do this save
                        os.makedirs(self.alt_path +  g_dev['day'] + '/reduced/', exist_ok=True)
                        red_path_aux = self.alt_path +  g_dev['day'] + '/reduced/'
                        paths['red_path_aux'] = red_path_aux
                    #script = None
                    '''
                    self.enqueue_image(text_data_size, im_path, text_name)
                    self.enqueue_image(jpeg_data_size, im_path, jpeg_name)
                    if not quick:
                        self.enqueue_image(db_data_size, im_path, db_name)
                        self.enqueue_image(raw_data_size, im_path, raw_name01)
                    '''

                    if focus_image:
                        if len(self.biasframe) > 10:
                            hdu.data=hdu.data-self.biasframe
                        #if self.darkframe == None:
                        #    print ("Skipping Bias Frame")
                        #else:
                            # Dark frame quick flash
                        if len(self.darkframe) > 10:
                            hdu.data=hdu.data-(self.darkframe*exposure_time)

                    if focus_image and not solve_it:
                        #Note we do not reduce focus images, except above in focus processing.
                        cal_name = cal_name[:-9] + 'F012' + cal_name[-7:]  # remove 'EX' add 'FO'   Could add seq to this

                        hdu.data=hdu.data.astype('float32')
                        hdu.writeto(cal_path + cal_name, overwrite=True)
                        focus_image = False
                        return result
                    if focus_image and solve_it :

                        cal_name = cal_name[:-9] + 'FS' + cal_name[-7:]  # remove 'EX' add 'FO'   Could add seq to this
                        hdu.data=hdu.data.astype('float32')
                        hdu.writeto(cal_path + cal_name, overwrite=True)
                        focus_image = False
                        try:
                            #wpath = 'C:/000ptr_saf/archive/sq01/20210528/reduced/saf-sq01-20210528-00019785-le-w-EX01.fits'
                            time_now = time.time()
                            solve = platesolve.platesolve(cal_path + cal_name, 1.10) #hdu.header['PIXSCALE'])
                            print (solve)
                            print("PW Solves: " +str(solve['ra_j2000_hours']) +str(solve['dec_j2000_degrees']))
                            TARGRA  = g_dev['mnt'].current_icrs_ra
                            TARGDEC = g_dev['mnt'].current_icrs_dec
                            RAJ2000 = solve['ra_j2000_hours']
                            DECJ2000 = solve['dec_j2000_degrees']
                            err_ha = round((TARGRA - RAJ2000)*15*3600, 1)
                            err_dec = round((TARGDEC - DECJ2000)*3600, 1)
                            print("Focus images error in ra, dec, asec:  ", err_ha, err_dec)
                            #g_dev['mnt'].set_last_reference(err_ha, err_dec, time_now)
                            if err_ha > 100 or err_dec > 100 or err_ha < -100 or err_dec < -100:
                                g_dev['mnt'].reset_mount_reference()
                                print ("I've reset the mount_reference")
                                g_dev['mnt'].current_icrs_ra = solve['ra_j2000_hours']
                                g_dev['mnt'].current_icrs_dec = solve['dec_j2000_hours']
                            elif g_dev['mnt'].pier_side_str == 'Looking West':
                                g_dev['mnt'].adjust_mount_reference(err_ha, err_dec)
                            else:
                                g_dev['mnt'].adjust_flip_reference(err_ha, err_dec)
                            #return result
                        except:
                            print(cal_path + cal_name, "  was not solved, sorry!")
                        ##    #g_dev['mnt'].reset_last_reference()
                            #return result
                           #Return to classic processing



                    # if  not script in ('True', 'true', 'On', 'on'):   #  not quick and    #Was moved 20201022 for grid
                    #     if not quick:
                    self.enqueue_for_AWS(text_data_size, im_path, text_name)
                    #### MTF - moving jpeg right up here so it gets sent as soon as humanly possible.

                    #

                    #if self.biasframe == None :
                    #    print ("Skipping Bias Frame")
                    #else:
                        # Bias frame quick flash
                    if not frame_type.lower() in ('bias', 'dark', 'flat'): # Don't process jpgs or small fits for biases and darks
                        hdusmall=copy.deepcopy(hdu)
                        hdusmall.data = hdusmall.data.astype('float32')

                        if len(self.biasframe) > 10:
                            hdusmall.data=hdusmall.data-self.biasframe
                        #if self.darkframe == None:
                        #    print ("Skipping Bias Frame")
                        #else:
                            # Dark frame quick flash
                        if len(self.darkframe) > 10:
                            hdusmall.data=hdusmall.data-(self.darkframe*exposure_time)
                        inputData=np.asarray(hdusmall.data)

                        inputData[inputData > self.config['camera'][self.name]['settings']['saturate']] = self.config['camera'][self.name]['settings']['saturate']
                        inputData[inputData < -100] = -100
                        inputData=inputData-np.min(inputData)
                        #inputData=np.nan_to_num(inputData)
                        hdusmall.data=inputData
                        # Getting the mode of the image.
                        #modeData =np.rint(inputData) # To do the mode properly it needs to be in integer steps - a float has too many potential values
                        #modeElement = np.argmax(mode(modeData[~np.isnan(modeData)])[1])
                        #imageMode = mode(modeData)[0][modeElement]


                        hdusmall.data = hdusmall.data.astype('int16')
                        iy, ix = hdusmall.data.shape
                        if iy == ix:
                            resized_a = resize(hdusmall.data, (1280, 1280), preserve_range=True)
                        else:
                            resized_a = resize(hdusmall.data, (int(1536*iy/ix), 1536), preserve_range=True)  #  We should trim chips so ratio is exact.
                        #print('New small fits size:  ', resized_a.shape)
                        hdusmall.data = resized_a.astype('int16')

                        # JPEG CODE
                        # New contrast scaling code:
                        stretched_data_float = Stretch().stretch(hdusmall.data)
                        stretched_256 = 255*stretched_data_float
                        hot = np.where(stretched_256 > 255)
                        cold = np.where(stretched_256 < 0)
                        stretched_256[hot] = 255
                        stretched_256[cold] = 0
                        #print("pre-unit8< hot, cold:  ", len(hot[0]), len(cold[0]))
                        stretched_data_uint8 = stretched_256.astype('uint8')  # Eliminates a user warning
                        hot = np.where(stretched_data_uint8 > 255)
                        cold = np.where(stretched_data_uint8 < 0)
                        stretched_data_uint8[hot] = 255
                        stretched_data_uint8[cold] = 0
                        #print("post-unit8< hot, cold:  ", len(hot[0]), len(cold[0]))
                        imsave(paths['im_path'] + paths['jpeg_name10'], stretched_data_uint8)
                        #img4 = stretched_data_uint8  # keep old name for compatibility

                        jpeg_data_size = abs(stretched_data_uint8.size - 1024)                # istd = np.std(hdu.data)
                        # JPEG CODE

                        # enqueue the jpeg quickly up.
                        if not no_AWS:
                            g_dev['cam'].enqueue_for_AWS(jpeg_data_size, paths['im_path'], paths['jpeg_name10'])

                        # assemble the small fits and send that up quickly.
                        i768sq_data_size = hdusmall.data.size
                        # print('ABOUT to print paths.')
                        # print('Sending to:  ', paths['im_path'])
                        # print('Also to:     ', paths['i768sq_name10'])

                        #hdu.writeto(paths['im_path'] + paths['i768sq_name10'], overwrite=True)
                        # This is the new fz file for the small fits, the above thing that gets bz2'ed will be deleted
                        hdufz=fits.CompImageHDU(np.asarray(hdusmall.data, dtype=np.float32), hdusmall.header)
                        hdufz.verify('fix')
                        hdufz.writeto(paths['im_path'] + paths['i768sq_name10'] +'.fz')

                        #hdu.data = resized_a.astype('float')
                        if not no_AWS:
                            g_dev['cam'].enqueue_for_AWS(i768sq_data_size, paths['im_path'], paths['i768sq_name10'] +'.fz')

                            g_dev['obs'].send_to_user("A preview image has been sent to the GUI.", p_level='INFO') ## MTF says that this isn't actuallytrue and isn't actually informative! Will comment out and see if anyone notices.....








                    hdu.writeto(raw_path + raw_name00, overwrite=False)   #Save full raw file locally
                    ## Need to make an FZ file here before things get changed below
                    print ("Making an fz file")
                    hdufz=fits.CompImageHDU(np.asarray(hdu.data, dtype=np.float32), hdu.header)
                    #hdufz.header['FILENAME']=raw_path + raw_name00 +'.fz'
                    hdufz.verify('fix')
                    hdufz.writeto(raw_path + raw_name00 +'.fz')
                    #print('Raw:  ', raw_path + raw_name00)
                    #calibrate(hdu, cal_path+cal_name)

                    self.to_reduce((paths, hdu))
                    #Here we should decimate and send big fits

                    #g_dev['obs'].send_to_user("Raw image saved at the observatory. ", p_level='INFO')
                    #Moved into Calibrate to eliminate race conditon is saving this.
                    # if frame_type in ('bias', 'dark', 'screenflat', 'skyflat'):
                    #     if not self.hint[0:54] == 'Flush':
                    #         hdu.writeto(cal_path + cal_name, overwrite=True)
                    #     else:
                    #         pass
                    #     try:
                    #         os.remove(self.camera_path + 'newest.fits')
                    #     except:
                    #         pass    #  print ("File newest.fits not found, this is probably OK")
                    #     result = {'patch': bi_mean,
                    #             'calc_sky': 0}  #avg_ocn[7]}
                    #     self.exposure_busy = False
                    #     return result #  Note we are not calibrating. Just saving the file.
                    # elif frame_type in ['light']:
                    #     self.enqueue_for_AWS(reduced_data_size, im_path, red_name01)

                   #print("\n\Finish-Exposure is complete, saved:  " + raw_name00)#, raw_data_size, '\n')
                    g_dev['obs'].update_status()
                    result['mean_focus'] = avg_foc[1]
                    try:                        
                        result['mean_rotation'] = avg_rot[1]
                    except:
                        print ("we ain't got no rotator matey")
                    if not focus_image:
                        result['FWHM'] = None
                    result['half_FD'] = None
                    if self.overscan is not None:
                        result['patch'] = bi_mean - self.overscan
                    else:
                       result['patch'] = bi_mean
                    result['calc_sky'] = 0 #avg_ocn[7]
                    result['temperature'] = 0 #avg_foc[2]
                    # print('GAIN: ', result['patch'], avg_ocn[7], exposure_time, 'g: ', \
                    #      g := round(result['patch']/avg_ocn[7]/exposure_time, 6))

                    result['gain'] = 0
                    result['filter'] = self.current_filter
                    result['error'] == False
                    #g_dev['obs'].send_to_user("Expose cycle completed.", p_level='INFO')    MTF -- I am commenting this out... this actually doesn't add information for the user, mayhaps for us but no use for the observer who has just been told the image was saved anyway
                    self.exposure_busy = False
                    return result
                except Exception as e:
                    print('Header assembly block failed: ', e)
                    try:
                        hdu = None
                    except:
                        pass
                    # try:
                    #     hdu1 = None
                    # except:
                    #     pass
                    self.t7 = time.time()
                    result = {'error': True}
                self.exposure_busy = False
                return result
            else:
                time.sleep(1)
                #g_dev['obs'].update_status()
                self.t7 = time.time()
                remaining = round(self.completion_time - self.t7, 1)
                # if remaining > 0:
                #     print (round(remaining, 1), round(100*remaining/self.expsoure, 1))

                if remaining < 0 and notifyReadOutOnlyOnce == 0:
                    print("Reading out image. Time remaining: " + str(round(13 + remaining, 1)), ' sec')
                    g_dev['obs'].send_to_user("Reading out image. Time remaining: " + str(round(13 + remaining, 1)) + ' s.', p_level='INFO')
                    notifyReadOutOnlyOnce=1
                if remaining < -30:
                    print("Camera timed out; probably is no longer connected, resetting it now.")
                    g_dev['obs'].send_to_user("Camera timed out; probably is no longer connected, resetting it now.", p_level='INFO')
                    result = {'error': True}
                    self.exposure_busy = False
                    return result


                #it takes about 15 seconds from AWS to get here for a bias.
        # except Exception as e:

        #     counter += 1
        #     time.sleep(.01)
        #     print('Was waiting for exposure end, arriving here is bad news:  ', e)

        # result = {'error': True}
        # return  result
    def enqueue_for_AWS(self, priority, im_path, name):
        image = (im_path, name)
        g_dev['obs'].aws_queue.put((priority, image), block=False)

    def to_reduce(self, to_red):
        #print('Passed to to_reduce:  ', to_red[0], to_red[1].data.shape, to_red[1].header['FILTER'])
        g_dev['obs'].reduce_queue.put(to_red, block=False)


    def mode(ndarray,axis=0):
        if ndarray.size == 1:
            return (ndarray[0],1)
        elif ndarray.size == 0:
            raise Exception('Attempted to find mode on an empty array!')
        try:
            axis = [i for i in range(ndarray.ndim)][axis]
        except IndexError:
            raise Exception('Axis %i out of range for array with %i dimension(s)' % (axis,ndarray.ndim))
        srt = np.sort(ndarray,axis=axis)
        dif = np.diff(srt,axis=axis)
        shape = [i for i in dif.shape]
        shape[axis] += 2
        indices = np.indices(shape)[axis]
        index = tuple([slice(None) if i != axis else slice(1,-1) for i in range(dif.ndim)])
        indices[index][dif == 0] = 0
        indices.sort(axis=axis)
        bins = np.diff(indices,axis=axis)
        location = np.argmax(bins,axis=axis)
        mesh = np.indices(bins.shape)
        index = tuple([slice(None) if i != axis else 0 for i in range(dif.ndim)])
        index = [mesh[i][index].ravel() if i != axis else location.ravel() for i in range(bins.ndim)]
        counts = bins[tuple(index)].reshape(location.shape)
        index[axis] = indices[tuple(index)]
        modals = srt[tuple(index)].reshape(location.shape)
        return (modals, counts)<|MERGE_RESOLUTION|>--- conflicted
+++ resolved
@@ -23,13 +23,13 @@
 import shelve
 from pprint import pprint
 import matplotlib.pyplot as plt
-<<<<<<< HEAD
+ 
 import traceback
-=======
+
 from auto_stretch.stretch import Stretch
 from skimage.io import imsave
 from skimage.transform import resize
->>>>>>> ab2727e4
+
 
 #from devices.sequencer import Sequencer
 from devices.darkslide import Darkslide
