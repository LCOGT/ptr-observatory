--- conflicted
+++ resolved
@@ -1761,13 +1761,6 @@
 
                 try:
 
-<<<<<<< HEAD
-                    hdu = fits.PrimaryHDU(
-                        self.img
-                    )  # THis needs to be done to keep fits "traditional." 0,0 upper left.
-                    #self.img = None
-                    del self.img
-=======
                     #This should print out  0,0 color pixel and plot it. Yellow is larger! 
                     self.tsp = self.img.transpose()
                     print(self.tsp[0:2, 24:26])
@@ -1793,7 +1786,7 @@
                         )  # THis needs to be done to keep fits "traditional." 0,0 upper left.
                         #self.img = None
                         del self.img
->>>>>>> a236d888
+
                     
 
                     # It is faster to store the current binning than keeping on asking ASCOM throughout this
