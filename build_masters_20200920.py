--- conflicted
+++ resolved
@@ -429,11 +429,7 @@
     #shuffle(file_list)
     #file_list = file_list[:9*3]   #Temporarily limit size of reduction.
     print("Pre cull:  ", len(file_list))
-<<<<<<< HEAD
-    breakpoint()
-    new_list = []
-=======
->>>>>>> f0c66cda
+
     for item in range(len(file_list)):
         candidate = fits.open(file_list[item], ignore_missing_end=True)
         if candidate[0].header['IMAGETYP'].lower() in ['bias', 'zero', 'bias frame'] \
@@ -446,7 +442,6 @@
             address = out_path + f_name[:-10] + bin_str + f_name[-10:]
             candidate.writeto(address, overwrite=True)
             candidate.close()
-<<<<<<< HEAD
         #if imtype != "bias": pop it out of list
     file_list = new_list    
     print('# of files:  ', len(file_list))
@@ -467,33 +462,7 @@
     chunked_list = chunkify(file_list, chunk)
     print(chunked_list)
     create_super_bias(chunked_list, lng_path, out_file )
-=======
-            try:
-                os.remove(file_list[item])
-            except:
-                pass
-            print(address)
-        if candidate[0].header['IMAGETYP'].lower() in ['dark', 'dark-frame', 'dark frame'] \
-                and candidate[0].header['NOTE'] != 'Flush':
-            exp = str(int(candidate[0].header['EXPTIME']))
-            if candidate[0].header['XBINING'] == 1:
-                bin_str = '-d_1_' + exp
-            else:
-                bin_str = '-d_2_' + exp
-            f_name = file_list[item].split('\\')[1]
-            address = out_path + f_name[:-10] + bin_str + f_name[-10:]
-            candidate.writeto(address, overwrite=True)
-            candidate.close()
-            try:
-                os.remove(file_list[item])
-            except:
-                pass
-            print(address)#if imtype != "bias": pop it out of list
-            
-        print('# of files:  ', len(file_list))
-        print(file_list)
-        breakpoint()
->>>>>>> f0c66cda
+
     
         # chunk = 5
         # chunked_list = chunkify(file_list, chunk)
@@ -679,8 +648,7 @@
         if  norm:
             pedastal = 0.0
         else:
-            pedastal = 100.0
-<<<<<<< HEAD
+            p<<<<<<< HEAD
         img.data = img.data.transpose()  #Do this for convenience of sorting trimming details.
         ix, iy = img.data.shape
         '''
@@ -705,19 +673,13 @@
             else:
                 p_else +=1
                 breakpoint()
-=======
-        img.data = img.data.transpose()
-        ix, iy = img.data.shape
-        if ix == 9600:
-            overscan = int((np.median(img.data[32:, -33:]) + np.median(img.data[0:29, :]))/2) - 1
-            trimmed = img.data[32:, :-34].astype('int32') + pedastal - overscan
->>>>>>> f0c66cda
+
             if full:
                 square = trimmed
             else:
                 square = trimmed[1590:1590 + 6388, :]
         elif ix == 4800:
-<<<<<<< HEAD
+
             if img.data[11, -18] == 0:
                 p22 += 1
                 overscan = int((np.median(img.data[12:, -17:]) + np.median(img.data[0:10, :]))/2) - 1 
@@ -733,10 +695,7 @@
             else:
                 p_else +=1
                 breakpoint()
-=======
-            overscan = int((np.median(img.data[16:, -17:]) + np.median(img.data[0:14, :]))/2) -1
-            trimmed = img.data[16:, :-17].astype('int32') + pedastal - overscan
->>>>>>> f0c66cda
+
             if full:
                 square = trimmed
             else:
@@ -1269,15 +1228,7 @@
     camera_name = 'sq01'  #  config.site_config['camera']['camera1']['name']
     #archive_path = "D:/000ptr_saf/archive/sq01/2020-06-13/"
     #archive_path = "D:/2020-06-19  Ha and O3 screen flats/"
-<<<<<<< HEAD
-    archive_path = "D:/archive/sq01/maxim/"
-    out_path = archive_path + 'trimmed/'
-    lng_path = "D:/archive/sq01/lng/"
-    #APPM_prepare_TPOINT()
-    #de_offset_and_trim(camera_name, archive_path, '*b_*f*t*', out_path, full=True, norm=False)
-    # prepare_tpoint(camera_name, archive_path, '*APPM*',lng_path, out_path)
-    make_master_bias(camera_name, out_path, lng_path, '*b_2*', 'fb_2.fits')
-=======
+
     archive_path = "D:/20201011 M31 W g r i/"
     #
     out_path = 'D:/m31 20201006  fourth/trimmed/'
@@ -1288,7 +1239,7 @@
     #organize_calib(camera_name, archive_path, out_path, lng_path, '1', 'fb_1-4.fits')
     #compute_sky_gains(camera_name, archive_path, out_path, lng_path, '1', 'fb_1-4.fits')
     #make_master_bias(camera_name, archive_path, out_path, lng_path, '*b_1*', 'fb_1-4.fits')
->>>>>>> f0c66cda
+
     # make_master_bias(camera_name, archive_path, lng_path, '*EX*', 'mb_2.fits')
     # ###  analyze_bias_stack(camera_name, archive_path, lng_path, '*EX*', 'mb_2.fits')
     # #make_master_bias(camera_name, archive_path, lng_path, '*b_3*', 'mb_3.fits')
@@ -1302,18 +1253,13 @@
     # make_master_flat(camera_name, archive_path, lng_path, filt, out_name, 'mb_1.fits', 'md_1.fits')
     # build_hot_map(camera_name, lng_path, "md_1_1080.fits", "hm_1")
     # build_hot_image(camera_name, lng_path, "md_1_1080.fits", "hm_1.fits")
-<<<<<<< HEAD
-    #archive_path = out_path
-    # archive_path = "D:/20200914 M33 second try/trimmed/"
-    # out_path = "D:/20200920 M27 Dumbell Nebula/reduced/"
-    # correct_image(camera_name, archive_path, '*M33*f*t*', lng_path, out_path)
-=======
+
     archive_path = 'D:/000ptr_saf/archive/sq01/20201010/raw/'
     # archive_path = "D:/20200914 M33 second try/trimmed/"
     out_path = 'Q:/M31 Moasic/20201002_BDH'
     #correct_image(camera_name, archive_path, '**f*t*', lng_path, out_path)
     annotate_image(camera_name, archive_path, '**f*t*', lng_path, out_path)
->>>>>>> f0c66cda
+
     # mod_correct_image(camera_name, archive_path, '*EX00*', lng_path, out_path)
     # archive_path = out_path
     # out_path =":D:/20200707 Bubble Neb NGC7635  Ha O3 S2/catalogs/"
