--- conflicted
+++ resolved
@@ -328,11 +328,9 @@
             'shutdown_script':  None,
             'ports': 1,
             'instruments':  ['Main_camera'], #, 'eShel_spect', 'planet_camera', 'UVEX_spect'],
-<<<<<<< HEAD
-            'cameras':  ['camera_1'], # , 'camera_1_2', None, 'camera_1_4'],
-=======
-            'cameras':  ['camera_1_!'], # , 'camera_1_2', None, 'camera_1_4'],
->>>>>>> cbcd551e
+
+            'cameras':  ['camera_1_1'], # , 'camera_1_2', None, 'camera_1_4'],
+>
             'guiders':  [None], # , 'guider_1_2', None, 'guide_1_4'],
             'default': 0
             },
