
# -*- coding: utf-8 -*-
'''
Created on Fri Feb 07,  11:57:41 2020
Updated 20200902 WER

@author: wrosing
'''
import json
import time
import ptr_events
#from pprint import pprint

#  NB NB  Json is not bi-directional with tuples (), use lists [], nested if tuples as needed, instead.
#  NB NB  My convention is if a value is naturally a float I add a decimal point even to 0.
g_dev = None
site_name = 'fat'

                    #\\192.168.1.57\SRO10-Roof  r:
                    #SRO-Weather (\\192.168.1.57) w:
                    #Username: wayne_rosingPW: 29yzpe

site_config = {
    'site': str(site_name.lower()),
    'debug_site_mode': False,
    'owner':  ['google-oauth2|112401903840371673242'],  # WER,  Or this can be 
                                                        # some aws handle.
    'owner_alias': ['WER'],
    'admin_aliases': [ "WER", "TB", "DH", "KVH", 'KC', "ANS", 'EC'],
    'agent_wms_enc_active':  False,    # True if an agent is used at a site.  
                                       # Fat is intended to be simple since 
                                       # there is so little to control.
    'redis_ip': None,   # None if no redis path present, localhost if redis is 
                        # self-contained
    'site_is_specific':  True,  # Indicates some special code for the site. 
                                 # Intention it is found in this file.
    
    'defaults': {
        'observing_conditions': 'observing_conditions1',  #  These are used as keys, may go away.
        'enclosure': 'enclosure1',
        'screen': 'screen1',
        'mount': 'mount1',
        'telescope': 'telescope1',     #How do we handle selector here, if at all?
        'focuser': 'focuser1',
        'rotator': 'rotator1',
        'selector': None,
        'filter_wheel': 'filter_wheel1',
        'camera': 'camera_1',
        'sequencer': 'sequencer1'
        },
    'device_types': [
<<<<<<< HEAD
    'observing_conditions',
    'enclosure',
    'mount',
    'telescope',
    #'screen',
    'rotator',
    'focuser',
    'selector',
    'filter_wheel',
    'camera',
    'sequencer',

        ],
=======
            'observing_conditions',
            'enclosure',
            'mount',
            'telescope',
            'screen',
            'rotator',
            'focuser',
            'selector',
            'filter_wheel',
            'camera',
            'sequencer',

            ],
    # This is used of there is a wema
>>>>>>> 54a8a987
    'short_status_devices':  [
            'enclosure',
            'mount',
            'telescope',
<<<<<<< HEAD
            #'screen',
=======
            'screen',
>>>>>>> 54a8a987
            'rotator',
            'focuser',
            'selector',
            'filter_wheel',
            'camera',
            'sequencer',
            ],
<<<<<<< HEAD
    'name': 'Mountain Ranch Camp Observatory 0m35f7.2',
    'airport_code': 'SBA',
    'telescope_description': '0m35 f7.2 Planewave CDK',
    'site_path': 'Q:/',     #Really important, this is where state and results are stored. Can be a NAS server.
    'location': 'Santa Barbara, Californa,  USA',
    'observatory_url': 'https://starz-r-us.sky/clearskies',
=======
    'name': 'PTR at Sierra Remote Observatory 0m305f3.8',
    'airport_code':  'FAT', 
    'location': 'Near Shaver Lake C,  USA',
    'site_path':  'F:/',    #  Path to where all Photon Ranch data and state are to be found
    'aux_archive_path':  None, # '//house-computer/saf_archive_2/archive/',  #  Path to auxillary backup disk not on this host.
    'observatory_url': 'https://starz-r-us.sky/clearskies2',   #  This is meant to be optional
>>>>>>> 54a8a987
    'description':  '''
                    Now is the time for all good persons
                    to get out and vote early and often lest
                    we lose charge of our democracy.
                    ''',    #  i.e, a multi-line text block supplied and formatted by the owner.
    'TZ_database_name':  'America/Los_Angeles',
    'mpc_code':  'ZZ23',    #  This is made up for now.
    'time_offset':  -8.0,   #  These two keys may be obsolete give the new TZ stuff 
    'timezone': 'PST',      #  This was meant to be coloquial Time zone abbreviation, alternate for "TX_data..."
    'latitude': 37.0701111,     #  Decimal degrees, North is Positive
    'longitude': -119.412417,   #  Decimal degrees, West is negative
    'elevation': 1405,    #  meters above sea level
    'reference_ambient':  [10],  #  Degrees Celsius.  Alternately 12 entries, one for every - mid month.
    'reference_pressure':  [867.254],    #mbar   A rough guess 20200315
    
    'site_in_automatic_default': "Automatic",   #  ["Manual", "Shutdown", "Automatic"]
    'automatic_detail_default': "Enclosure is initially set to Automatic mode.",
    'auto_eve_bias_dark': False,
    'auto_eve_sky_flat': False,
    'auto_morn_sky_flat': False,
    'auto_morn_bias_dark': False,
    're-calibrate_on_solve': True, 
    

    'observing_conditions' : {
        'observing_conditions1': {
            'parent': 'site',
            'ocn_is_specific':  True,  # Indicates some special site code. 
            # Intention it is found in this file.
            'name': 'SRO File',
            'driver': 'Windows.Share',  # Could be redis, ASCOM, ...
            'share_path_name': 'c:/blah/wx.txt',
            'driver_2':  None,   #' ASCOM.Boltwood.OkToOpen.SafetyMonitor',
            'driver_3':  None,    # 'ASCOM.Boltwood.OkToImage.SafetyMonitor'
            'ocn_has_unihedron':  False,
            'have_local_unihedron': False,     #  Need to add these to setups.
            'uni_driver': 'ASCOM.SQM.serial.ObservingConditions',
            'unihedron_port':  10    #  False, None or numeric of COM port.
        },
    },


    'enclosure': {
        'enclosure1': {
            'parent': 'site',
            'enc_is_specific':  True,  # Indicates some special site code. 
            'name': 'SRO File',
            'hostIP':  'NONE',
            'driver': None,  #'ASCOM.DigitalDomeWorks.Dome',  #  ASCOMDome.Dome',  #  ASCOM.DeviceHub.Dome',  #  ASCOM.DigitalDomeWorks.Dome',  #"  ASCOMDome.Dome',
            'has_lights':  False,
            'controlled_by': 'mount1',
			'is_dome': False,
            'mode': 'Automatic',
            
            'cool_down': 89.0,     #  Minutes prior to sunset.
            'settings': {
                'lights':  ['Auto', 'White', 'Red', 'IR', 'Off'],       #A way to encode possible states or options???
                                                                        #First Entry is always default condition.
                'roof_shutter':  ['Auto', 'Open', 'Close', 'Lock Closed', 'Unlock'],
            },
            'eve_bias_dark_dur':  2.0,   #  hours Duration, prior to next.
            'eve_screen_flat_dur': 1.0,   #  hours Duration, prior to next.
            'operations_begin':  -1.0,   #  - hours from Sunset
            'eve_cooldown_offset': -.99,   #  - hours beforeSunset
            'eve_sky_flat_offset':  0.5,   #  - hours beforeSunset 
            'morn_sky_flat_offset':  0.4,   #  + hours after Sunrise
            'morning_close_offset':  0.41,   #  + hours after Sunrise
            'operations_end':  0.42,
        },
    },



    'mount': {
        'mount1': {
            'parent': 'enclosure1',
            'name': 'safpier',
            'hostIP':  '10.0.0.140',     #Can be a name if local DNS recognizes it.
            'hostname':  'safpier',
            'desc':  'Planewave L500 AltAz',
            'driver': 'ASCOM.PWI4.Telescope',
            'alignment': 'Equatorial',
            'default_zenith_avoid': 0.0,   #degrees floating, 0.0 means do not apply this constraint.
            'has_paddle': False,      #paddle refers to something supported by the Python code, not the AP paddle.
            'pointing_tel': 'tel1',     #This can be changed to 'tel2'... by user.  This establishes a default.
            'west_ha_correction_r':  0.0, #-52*0.5751/3600/15,    #incoming unit is pixels, outgoing is min or degrees. 20201230
            'west_dec_correction_r': 0.0, #356*0.5751/3600,  #Altair was Low and right, so too South and too West.
            'settings': {
			    'latitude_offset': 0.0,     #Decimal degrees, North is Positive   These *could* be slightly different than site.
			    'longitude_offset': 0.0,   #Decimal degrees, West is negative  #NB This could be an eval( <<site config data>>))
			    'elevation_offset': 0.0,    # meters above sea level
                'home_park_altitude': 0.0,
                'home_park_azimuth': 270.,
                'horizon':  15.,    #  Meant to be a circular horizon. Or set to None if below is filled in.
                'horizon_detail': {  #  Meant to be something to draw on the Skymap with a spline fit.
                     '0.1': 10,
                     ' 90': 10,
                     '180': 10,
                     '270': 10,
                     '360': 10
                     },  #  We use a dict because of fragmented azimuth mesurements.
                'refraction_on': True, 
                'model_on': True, 
                'rates_on': True,
                'model': {
                    'IH': 0.0,
                    'ID': 0.0,
                    'WIH': 0.0,
                    'WID': 0.0,
                    'CH': 0.0,
                    'NP': 0.0,
                    'MA': 0.0,
                    'ME': 0.0,
                    'TF': 0.0,
                    'TX': 0.0,
                    'HCES': 0.0,
                    'HCEC': 0.0,
                    'DCES': 0.0,
                    'DCEC': 0.0,
                    }
            },
        },

    },

    'telescope': {                            #Note telescope == OTA  Optical Tube Assembly.
        'telescope1': {
            'parent': 'mount1',
            'name': 'Main OTA',
            'desc':  'AP 305mm F3.8 Ricarrdi Honders',
            'driver': None,                     #  Essentially this device is informational.  It is mostly about the optics.
            'collecting_area': 55390,
            'obscuration':  24.2,   #  %
            'aperture': 305,
            'focal_length': 1160, #1470,   #2697,   #  Converted to F9, measured 20200905  11.1C
            'has_dew_heater':  True,
            'screen_name': 'screen1',
            'focuser_name':  'focuser1',
            'rotator_name':  'rotator1',
            'has_instrument_selector': False,   #This is a default for a single instrument system
            'selector_positions': 1,            #Note starts with 1
            'instrument names':  ['camera1'],
            'instrument aliases':  ['SBIG16200'],
            'configuration': {
                 "position1": ["darkslide1", "filter_wheel1", "camera1"]
                 },
            'camera_name':  'camera1',
            'filter_wheel_name':  'filter_wheel1',
            'has_fans':  True,
            'has_cover':  False,
            'settings': {
                'fans': ['Auto','High', 'Low', 'Off'],
                'offset_collimation': 0.0,    #  If the mount model is current, these numbers are usually near 0.0
                                              #  for tel1.  Units are arcseconds.
                'offset_declination': 0.0,
                'offset_flexure': 0.0,
                'west_flip_ha_offset': 0.0,  #  new terms.
                'west_flip_ca_offset': 0.0,
                'west_flip_dec_offset': 0.0
            },



        },
    },

    'rotator': {
        'rotator1': {
            'parent': 'telescope1',
            'name': 'rotator',
            'desc':  'Opetc Gemini',
            'driver': 'ASCOM.OptecGemini.Rotator',
			'com_port':  'COM9',
            'minimum': -180.,
            'maximum': 360.0,
            'step_size':  0.0001,     #Is this correct?
            'backlash':  0.0,
            'unit':  'degree'    #  'steps'
        },
    },

    'screen': {
        'screen1': {
            'parent': 'telescope1',
            'name': 'screen',
            'desc':  'Optec Alnitak 16"',
            'driver': 'ASCOM.OptecAlnitak.CoverCalibrator', 
            'com_port': 'COM10',  #  This needs to be a 4 or 5 character string as in 'COM8' or 'COM22'
            'minimum': 5,   #  This is the % of light emitted when Screen is on and nominally at 0% bright.
            'saturate': 255,  #  Out of 0 - 255, this is the last value where the screen is linear with output.
                              #  These values have a minor temperature sensitivity yet to quantify.


        },
    },

    'focuser': {
        'focuser1': {
            'parent': 'telescope1',
            'name': 'focuser',
            'desc':  'Optec Gemini',
            'driver': 'ASCOM.OptecGemini.Focuser',
			'com_port':  'COM9',
            #F4.9 setup
            'reference': 7667,    #  20210313  Nominal at 10C Primary temperature
            'ref_temp':  6.33,    #  Update when pinning reference
            'coef_c': 0,   #  Negative means focus moves out as Primary gets colder
            'coef_0': 7667,  #  Nominal intercept when Primary is at 0.0 C. 
            'coef_date':  '2021208',    #This appears to be sensible result 44 points -13 to 3C'reference':  6431,    #  Nominal at 10C Primary temperature
            # #F9 setup
            # 'reference': 4375,    #   Guess 20210904  Nominal at 10C Primary temperature
            # 'ref_temp':  27.,    #  Update when pinning reference
            # 'coef_c': -78.337,   #  negative means focus moves out as Primary gets colder
            # 'coef_0': 5969,  #  Nominal intercept when Primary is at 0.0 C. 
            # 'coef_date':  '20210903',    #  SWAG  OLD: This appears to be sensible result 44 points -13 to 3C
            'minimum': 0,     #  NB this area is confusing steps and microns, and need fixing.
            'maximum': 12600,   #12672 actually
            'step_size': 1,
            'backlash': 0,
            'unit': 'micron',
            'unit_conversion': 9.09090909091,
            'has_dial_indicator': False
        },

    },

    'selector': {
        'selector1': {
            'parent': 'telescope1',
            'name': 'None',
            'desc':  'Null Changer',
            'driver': 'Null',
            'com_port': None,
            'startup_script':  None,
            'recover_script':  None,
            'shutdown_script':  None,
            'ports': 1,
            'instruments':  ['Main_camera'], #, 'eShel_spect', 'planet_camera', 'UVEX_spect'],
            'cameras':  ['camera_1'], # , 'camera_1_2', None, 'camera_1_4'],
            'guiders':  [None], # , 'guider_1_2', None, 'guide_1_4'],
            'default': 0
            },

    },
    
    'filter_wheel': {
        "filter_wheel1": {
            "parent": "telescope1",
            "name": "SBIG 8-position wheel" ,  #"LCO filter wheel FW50_001d",
            'service_date': '20180101',
            "driver":   "Maxim.CCDCamera",   #"LCO.dual",  #  'ASCOM.FLI.FilterWheel', 
            'ip_string': None,
            "dual_wheel": False,
            'settings': {
                'filter_count': 8,
                'home_filter':  0,
                'default_filter': "PL",
                'filter_reference': 0,   #  We choose to use W as the default filter.  Gains taken at F9, Ceravolo 300mm
                'filter_data': [['filter', 'filter_index', 'filter_offset', 'sky_gain', 'screen_gain', 'generic'],
                        

                        ['PL',   [0,  0],    0, 72.7, [1.00 ,  72], 'PL'],    #0.
                        ['PR',   [1,  1],    0, 11.0, [1.00 , 119], 'PB'],    #1.
                        ['PG',   [2,  2],    0, 18.6, [1.00 , 113], 'PG'],    #2.
                        ['PB',   [3,  3],    0, 42.3, [0.80 ,  97], 'PR'],    #3.
                        ['HA',   [4,  4],    0, .400, [5.00 , 200], 'HA'],    #4.
                        ['O3',   [5,  5],    0, 1.84, [4.00 , 200], 'O3'],    #5.
                        ['S2',   [6,  6],    0, .221, [10.0,  200], 'S2'],    #6.
                        ['air',  [7,  7],    0, 100., [1.00,   70], 'AI'],    #7.
                        ['dark', [6,  6],    0, .221, [   0,    0], 'DK']],   #8.


                'filter_screen_sort':  [7, 0, 3, 2, 1, 5, 4, 6],   #  don't use narrow yet,  8, 10, 9], useless to try.
                
                
                'filter_sky_sort': [6, 4, 5, 1, 2, 3, 0, 7]    #No diffuser based filters
                #'filter_sky_sort': [7, 19, 2, 13, 18, 5, 15,\
                #                    12, 4, 11, 16, 10, 9, 17, 3, 14, 1, 0]    #basically no diffuser based filters
                #[32, 8, 22, 21, 20, 23, 31, 6, 7, 19, 27, 2, 37, 13, 18, 30, 5, 15, 36, 12,\
                 #                   29, 4, 35, 34, 11, 16, 10, 33, 9, 17, 28, 3, 26, 14, 1, 0]                   

                                    
            },
        },
    },
        
    'lamp_box': {
        'lamp_box1': {
            'parent': 'camera_1',  # Parent is camera for the spectrograph
            'name': 'None',  # "UVEX Calibration Unit", 'None'
            'desc': 'None', #'eshel',  # "uvex", 'None'
            'spectrograph': 'None', #'echelle', 'uvex'; 'None'
            'driver': 'None', # ASCOM.Spox.Switch; 'None'; Note change to correct COM port used for the eShel calibration unit at mrc2
            'switches': "None"  # A string of switches/lamps the box has for the FITS header. # 'None'; "Off,Mirr,Tung,NeAr" for UVEX
        },
    },
    
    'camera': {
        'camera_1': {
            'parent': 'telescope1',
            'name': 'kb001',      #  Important because this points to a server file structure by that name.
            'desc':  'SBIG16200',
            'service_date': '20211111',
            'driver': "Maxim.CCDCamera",  # "ASCOM.QHYCCD.Camera", ##  'ASCOM.FLI.Kepler.Camera',
            'detector':  'KAF16200',
            'manufacturer':  'On Semi',
            'use_file_mode':  False,
            'file_mode_path':  'G:/000ptr_saf/archive/sq01/autosaves/',

            'settings': {
                'temp_setpoint': -35,
                'calib_setpoints': [-30, -25, -20, -15, -10 ],  #  Should vary with season? by day-of-year mod len(list)
                'day_warm': False,
                'cooler_on': True,
                'x_start':  0,
                'y_start':  0,
                'x_width':  4500,   #  NB Should be set up with overscan, which this camera is!  20200315 WER
                'y_width':  3600,
                'x_chip':  4500,   #  NB Should specify the active pixel area.   20200315 WER
                'y_chip':  3600,
                'x_trim_offset':  0,   #  NB these four entries are guesses.
                'y_trim_offset':  0,
                'x_bias_start':  4501,
                'y_bias_start' : 3601,
                'x_active': 4500,
                'y_active': 3600,
                'x_pixel':  6,
                'y_pixel':  6,
                'pix_scale': 1.0668,     #_22*4499,     #  asec/pixel F9   0.5751  , F4.9  1.0481         
                'x_field_deg': 1.3333,   #   round(4784*1.0481/3600, 4),
                'y_field_deg': 1.0665,   #  round(3194*1.0481/3600, 4),
                'overscan_x': 24,
                'overscan_y': 3,
                'north_offset': 0.0,    #  These three are normally 0.0 for the primary telescope
                'east_offset': 0.0,     #  Not sure why these three are even here.
                'rotation': 0.0,        #  Probably remove.
                'min_exposure': 0.2,
                'max_exposure': 3600,
                'can_subframe':  True,
                'min_subframe':  [128, 128],       
                'bin_modes':  [[1, 1, 1.07], [2, 2, 2.13]], #[3, 3, 3.20], [4, 4, 4.27]],   #Meaning no binning choice if list has only one entry, default should be first.
                'default_bin':  [1, 1, 1.07],    #  Matched to seeing situation by owner
                'cycle_time':  [30, 20, 15, 12],  # 3x3 requires a 1, 1 reaout then a software bin, so slower.
                'rbi_delay':  0.,      #  This being zero says RBI is not available, eg. for SBIG.
                'is_cmos':  False,
                'is_color':  False,
                'bayer_pattern':  None,    #  Need to verify R as in RGGB is pixel x=0, y=0, B is x=1, y = 1
                'can_set_gain':  True,
                'reference_gain': [10., 10., 10., 10.],     #  One val for each binning.
                'reference_noise': [1.1, 1.1, 1.1, 1.1],    #  All SWAGs right now
                'reference_dark': [0.0, 0.0, 0.0, 0.0],     #  Might these best be pedastal values?
                                    #hdu.header['RDMODE'] = (self.config['camera'][self.name]['settings']['read_mode'], 'Camera read mode')
                    #hdu.header['RDOUTM'] = (self.config['camera'][self.name]['readout_mode'], 'Camera readout mode')
                    #hdu.header['RDOUTSP'] = (self.config['camera'][self.name]['settings']['readout_speed'], '[FPS] Readout speed')
                'read_mode':  'Normal',
                'readout_mode':  'Normal',
                'readout_speed': 0.4,
                'saturate':  40000,
                'max_linearity': 27000,
                'fullwell_capacity': 40000.,
                'areas_implemented': ["600%", "500%", "450%", "300%", "220%", "150%", "133%", "Full", "Sqr", '71%', '50%',  '35%', '25%', '12%'],
                'default_area':  "Full",
                'has_darkslide':  False,
                'darkslide_com':  None,
                'has_screen': True,
                'screen_settings':  {
                    'screen_saturation':  157.0,   #  This reflects WMD setting and needs proper values.
                    'screen_x4':  -4E-12,  #  'y = -4E-12x4 + 3E-08x3 - 9E-05x2 + 0.1285x + 8.683     20190731'
                    'screen_x3':  3E-08,
                    'screen_x2':  -9E-05,
                    'screen_x1':  .1258,
                    'screen_x0':  8.683
                },
            },
        },

    },

    'sequencer': {
        'sequencer1': {
            'parent': 'site',
            'name': 'Sequencer',
            'desc':  'Automation Control',
            'driver': None,


        },
    },

    #  I am not sure AWS needs this, but my configuration code might make use of it.
    'server': {
        'server1': {
            'name': None,
            'win_url': None,
            'redis':  '(host=none, port=6379, db=0, decode_responses=True)'
        },
    },
}
    
def linearize_unihedron(uni_value):
    #  Based on 20180811 data   --- Highly suspect.  Need to re-do 20210807
    uni_value = float(uni_value)
    if uni_value < -1.9:
        uni_corr = 2.5**(-5.85 - uni_value)
    elif uni_value < -3.8:
        uni_corr = 2.5**(-5.15 - uni_value)
    elif uni_value <= -12:
        uni_corr = 2.5**(-4.88 - uni_value)
    else:
        uni_corr = 6000
    return uni_corr
 
def f_to_c(f):
    return round(5*(f - 32)/9, 2)

def get_ocn_status(g_dev):
    if site_config['site'] == 'fat':   #  Belts and suspenders.
        try:
            wx = open('W:/sroweather.txt', 'r')
            wx_line = wx.readline()
            wx.close
            #print(wx_line)
            wx_fields = wx_line.split()
            skyTemperature = f_to_c(float( wx_fields[4]))
            temperature = f_to_c(float(wx_fields[5]))
            windspeed = round(float(wx_fields[7])/2.237, 2)
            humidity =  float(wx_fields[8])
            dewpoint = f_to_c(float(wx_fields[9]))
            #timeSinceLastUpdate = wx_fields[13]
            open_ok = wx_fields[19]
            #g_dev['o.redis_sever.set("focus_temp", temperature, ex=1200)
            #self.focus_temp = temperature
            g_dev['las_good_wx_fields'] = wx_fields
        except:
            time.sleep(5)
            try:

                wx = open('W:/sroweather.txt', 'r')
                wx_line = wx.readline()
                wx.close
                #print(wx_line)
                wx_fields = wx_line.split()
                skyTemperature = f_to_c(float( wx_fields[4]))
                temperature = f_to_c(float(wx_fields[5]))
                windspeed = round(float(wx_fields[7])/2.237, 2)
                humidity =  float(wx_fields[8])
                dewpoint = f_to_c(float(wx_fields[9]))
                #timeSinceLastUpdate = wx_fields[13]
                open_ok = wx_fields[19]
                #g_dev['o.redis_sever.set("focus_temp", temperature, ex=1200)
                #self.focus_temp = temperature
                #g_dev['las_good_wx_fields'] = wx_fields
            except:
                print('SRO Weather source problem, 2nd try.')
                time.sleep(5)
                try:

                    wx = open('W:/sroweather.txt', 'r')
                    wx_line = wx.readline()
                    wx.close
                    #print(wx_line)
                    wx_fields = wx_line.split()
                    skyTemperature = f_to_c(float( wx_fields[4]))
                    temperature = f_to_c(float(wx_fields[5]))
                    windspeed = round(float(wx_fields[7])/2.237, 2)
                    humidity =  float(wx_fields[8])
                    dewpoint = f_to_c(float(wx_fields[9]))
                    #timeSinceLastUpdate = wx_fields[13]
                    open_ok = wx_fields[19]
                    #g_dev['o.redis_sever.set("focus_temp", temperature, ex=1200)
                    #self.focus_temp = temperature

                except:
                    try:

                        wx = open('W:/sroweather.txt', 'r')
                        wx_line = wx.readline()
                        wx.close
                        #print(wx_line)
                        wx_fields = wx_line.split()
                        skyTemperature = f_to_c(float( wx_fields[4]))
                        temperature = f_to_c(float(wx_fields[5]))
                        windspeed = round(float(wx_fields[7])/2.237, 2)
                        humidity =  float(wx_fields[8])
                        dewpoint = f_to_c(float(wx_fields[9]))
                        #timeSinceLastUpdate = wx_fields[13]
                        open_ok = wx_fields[19]
                        #g_dev['o.redis_sever.set("focus_temp", temperature, ex=1200)
                        #self.focus_temp = temperature
                    except:
                        print('SRO Weather source problem, 3nd try.')
                        wx_fields = g_dev['last_good_wx_fields']
                        wx_fields = wx_line.split()
                        skyTemperature = f_to_c(float( wx_fields[4]))
                        temperature = f_to_c(float(wx_fields[5]))
                        windspeed = round(float(wx_fields[7])/2.237, 2)
                        humidity =  float(wx_fields[8])
                        dewpoint = f_to_c(float(wx_fields[9]))
                        #timeSinceLastUpdate = wx_fields[13]
                        open_ok = wx_fields[19]
        #self.last_weather =   NB found this fragment
        try:
            daily= open('W:/daily.txt', 'r')
            daily_lines = daily.readlines()
            daily.close()
            pressure = round(33.846*float(daily_lines[-3].split()[1]), 2)
            self.last_good_daily_lines = daily_lines
        except:
            time.sleep(5)
            try:
                daily= open('W:/daily.txt', 'r')
                daily_lines = daily.readlines()
                daily.close()
                self.last_good_daily_lines = daily_lines
                pressure = round(33.846*float(daily_lines[-3].split()[1]), 2)
            except:
                try:
                    daily= open('W:/daily.txt', 'r')
                    daily_lines = daily.readlines()
                    daily.close()
                    pressure = round(33.846*float(daily_lines[-3].split()[1]), 2)
                except:
                    print('SRO Daily source problem, 3nd try')
                    pressure = round(33.846*float(self.last_good_daily_lines[-3].split()[1]), 2)

        illum, mag = g_dev['evnt'].illuminationNow()

        if illum > 100:
            illum = int(illum)
        calc_HSI_lux = illum
        # NOte criterian below can now vary with the site config file.
        dew_point_gap = not (temperature  - dewpoint) < 2
        temp_bounds = not (temperature < -10) or (temperature > 40)
        # NB NB NB Thiseeds to go into a config entry.
        wind_limit = windspeed < 60/2.235   #sky_monitor reports m/s, Clarity may report in MPH
        sky_amb_limit  = skyTemperature < -20
        humidity_limit =humidity < 85
        rain_limit = True #r ainRate <= 0.001
        wx_is_ok = dew_point_gap and temp_bounds and wind_limit and sky_amb_limit and \
                        humidity_limit and rain_limit
        #  NB  wx_is_ok does not include ambient light or altitude of the Sun
        if wx_is_ok:
            wx_str = "Yes"
        else:
            wx_str = "No"   #Ideally we add the dominant reason in priority order.
        # Now assemble the status dictionary.
        status = {"temperature_C": round(temperature, 2),
                      "pressure_mbar": pressure,
                      "humidity_%": humidity,
                      "dewpoint_C": dewpoint,
                      "sky_temp_C": round(skyTemperature,2),
                      "last_sky_update_s":  round(10, 2),
                      "wind_m/s": abs(round(windspeed, 2)),
                      'rain_rate': 0.0, # rainRate,
                      'solar_flux_w/m^2': None,
                      'cloud_cover_%': 0.0, #str(cloudCover),
                      "calc_HSI_lux": illum,
                      "calc_sky_mpsas": round((mag - 20.01),2),    #  Provenance of 20.01 is dubious 20200504 WER
                      "wx_ok": wx_str,  #str(self.sky_monitor_oktoimage.IsSafe),
                      "open_ok": open_ok,  #T his is the special bit in the 
                                           # Boltwood for a roof close relay
                      #'wx_hold': wx_hold, # THis is added by the OCN Manager
                      'hold_duration': 0.0,
                      'meas_sky_mpsas': 22   # THis is a plug.  NB NB NB
                      #"image_ok": str(self.sky_monitor_oktoimage.IsSafe)
                      }
        return status
    else:
        breakpoint()       #  Debug bad place.

def get_enc_status(g_dev):
    if site_config['site'] == 'fat':   #  Belts and suspenders.
        try:
            enc = open('R:/Roof_Status.txt')
            enc_text = enc.readline()
            enc.close
            enc_list = enc_text.split()
        except:
            try:
                enc = open('R:/Roof_Status.txt')
                enc_text = enc.readline()
                enc.close
                enc_list = enc_text.split()
            except:
                print("Second read of roof status file failed")
                try:
                    enc = open('R:/Roof_Status.txt')
                    enc_text = enc.readline()
                    enc.close
                    enc_list = enc_text.split()
                except:
                    print("Third read of roof status file failed")
                    enc_list = [1, 2, 3, 4, 'Error']
        if len(enc_list) == 5:
            if enc_list[4] in ['OPEN', 'Open', 'open', 'OPEN\n']:
                shutter_status = 0  #Numbering is correct
                stat_string = "Open"
            elif enc_list[4] in ['OPENING']:  #SRO Does not report this.
                shutter_status = 2
                stat_string = "Open"
            elif enc_list[4] in ['CLOSED', 'Closed', 'closed', "CLOSED\n"]:
                shutter_status = 1
                stat_string = "Closed"
            elif enc_list[4] in ['CLOSING']:  # SRO Does not report this.
                shutter_status = 3
                stat_string = "Closed"
            elif enc_list[4] in ['Error']:  # SRO Does not report this.
                shutter_status = 4
                stat_string = "Fault"  #Do not know if SRO supports this.
        else:
            shutter_status = 4
            stat_string = "Fault"
        g_dev['enc'].status = shutter_status   # NB SHould use dict!
        g_dev['enc'].stat_string = stat_string
        if shutter_status in [2, 3]:
            g_dev['enc'].moving = True
        else:
            g_dev['enc'].moving = False
        status = {'shutter_status': stat_string,
                  'enclosure_synchronized': True,
                  'dome_azimuth': 360,
                  'dome_slewing': False,
                  'enclosure_mode': g_dev['enc'].mode,
                  'enclosure_message':  ''
                 }
        return status
    else:
        breakpoint()     #  Debug bad place.
if __name__ == '__main__':
    j_dump = json.dumps(site_config)
    site_unjasoned = json.loads(j_dump)
    if str(site_config)  == str(site_unjasoned):
        print('Strings matched.')
    if site_config == site_unjasoned:
        print('Dictionaries matched.')
        
        

<|MERGE_RESOLUTION|>--- conflicted
+++ resolved
@@ -49,21 +49,6 @@
         'sequencer': 'sequencer1'
         },
     'device_types': [
-<<<<<<< HEAD
-    'observing_conditions',
-    'enclosure',
-    'mount',
-    'telescope',
-    #'screen',
-    'rotator',
-    'focuser',
-    'selector',
-    'filter_wheel',
-    'camera',
-    'sequencer',
-
-        ],
-=======
             'observing_conditions',
             'enclosure',
             'mount',
@@ -78,16 +63,11 @@
 
             ],
     # This is used of there is a wema
->>>>>>> 54a8a987
     'short_status_devices':  [
             'enclosure',
             'mount',
             'telescope',
-<<<<<<< HEAD
-            #'screen',
-=======
             'screen',
->>>>>>> 54a8a987
             'rotator',
             'focuser',
             'selector',
@@ -95,21 +75,12 @@
             'camera',
             'sequencer',
             ],
-<<<<<<< HEAD
-    'name': 'Mountain Ranch Camp Observatory 0m35f7.2',
-    'airport_code': 'SBA',
-    'telescope_description': '0m35 f7.2 Planewave CDK',
-    'site_path': 'Q:/',     #Really important, this is where state and results are stored. Can be a NAS server.
-    'location': 'Santa Barbara, Californa,  USA',
-    'observatory_url': 'https://starz-r-us.sky/clearskies',
-=======
     'name': 'PTR at Sierra Remote Observatory 0m305f3.8',
     'airport_code':  'FAT', 
     'location': 'Near Shaver Lake C,  USA',
     'site_path':  'F:/',    #  Path to where all Photon Ranch data and state are to be found
     'aux_archive_path':  None, # '//house-computer/saf_archive_2/archive/',  #  Path to auxillary backup disk not on this host.
     'observatory_url': 'https://starz-r-us.sky/clearskies2',   #  This is meant to be optional
->>>>>>> 54a8a987
     'description':  '''
                     Now is the time for all good persons
                     to get out and vote early and often lest
