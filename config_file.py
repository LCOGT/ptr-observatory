--- conflicted
+++ resolved
@@ -29,17 +29,6 @@
                                                         # some aws handle.
     'owner_alias': ['WER'],
     'admin_aliases': [ "WER", "TB", "DH", "KVH", 'KC', "ANS", 'EC'],
-<<<<<<< HEAD
-        'owner_alias': ['WER'],
-    'admin_aliases': ["ANS", "WER", "TB", "DH", "KVH", "KC"],
-    'wema_is_active':  True,    #True if the split computers used at a site.
-                                      #MRC is the model redis site
-    'wema_hostname':  ['MRC-WMS-ENC', 'MRC'],  #  Prefer the shorter version
-    'redis_ip': '10.15.0.109',  #'127.0.0.1', None if no redis path present, 
-                                #localhost if redis is self-contained
-    'site_is_specific':  False,  # Indicates some special code for the site.
-
-=======
     'wema_is_active':  False,    #True if the split computers used at a site.
                                       #MRC is the model redis site
     'wema_hostname':  ['FAT-0m30'],  #  Prefer the shorter version
@@ -47,7 +36,6 @@
                                 #localhost if redis is self-contained
     'site_is_specific':  True,  # Indicates some special code for the site.
     
->>>>>>> b80992a9
     'defaults': {
         'observing_conditions': 'observing_conditions1',  #  These are used as keys, may go away.
         'enclosure': 'enclosure1',
@@ -534,7 +522,7 @@
             open_ok = wx_fields[19]
             #g_dev['o.redis_sever.set("focus_temp", temperature, ex=1200)
             #self.focus_temp = temperature
-            g_dev['last_good_wx_fields'] = wx_fields
+            g_dev['las_good_wx_fields'] = wx_fields
         except:
             time.sleep(5)
             try:
@@ -553,7 +541,7 @@
                 open_ok = wx_fields[19]
                 #g_dev['o.redis_sever.set("focus_temp", temperature, ex=1200)
                 #self.focus_temp = temperature
-                #g_dev['last_good_wx_fields'] = wx_fields
+                #g_dev['las_good_wx_fields'] = wx_fields
             except:
                 print('SRO Weather source problem, 2nd try.')
                 time.sleep(5)
