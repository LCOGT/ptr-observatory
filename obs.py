""""
IMPORTANT TODOs:

WER 20211211

Simplify. No site specific if statements in main code if possible.
Sort out when rotator is not installed and focus temp when no probe
is in the Gemini.

Abstract away Redis, Memurai, and local shares for IPC.
"""

import bz2
from datetime import datetime, timedelta
import json
<<<<<<< HEAD
=======
import astropy
import numpy as np
>>>>>>> 3ea69060
import math
import os
import threading
import time
import queue
import shelve
<<<<<<< HEAD
import socket

from astropy.io import fits
import numpy as np
import redis  # Client, can work with Memurai
import requests
import sep
from skimage.io import imsave
from skimage.transform import resize

from api_calls import API_calls
from auto_stretch.stretch import Stretch
=======
#import datetime
#import sys
#import argparse
from pprint import pprint
from api_calls import API_calls
from skimage.transform import resize
#from skimage import data, io, filters
#from skimage import img_as_float
#from skimage import exposure
#from PIL import Image
from skimage.io import imsave
#import matplotlib.pyplot as plt
import sep
from astropy import wcs
from astropy.io import fits
from planewave import platesolve
import bz2
import httplib2
from auto_stretch.stretch import Stretch

import ptr_events
import socket
import traceback
import datetime
# import PTR related classes:
>>>>>>> 3ea69060
import config
from devices.camera import Camera
from devices.filter_wheel import FilterWheel
from devices.focuser import Focuser
from devices.enclosure import Enclosure
from devices.mount import Mount
from devices.telescope import Telescope
from devices.observing_conditions import ObservingConditions
from devices.rotator import Rotator
from devices.selector import Selector
from devices.screen import Screen
from devices.sequencer import Sequencer
<<<<<<< HEAD
from global_yard import g_dev
from planewave import platesolve
from processing.calibration import calibrate
import ptr_events
=======
#from processing.calibration import calibrate
from global_yard import g_dev  # g-dev is a place where it is easy to
                               # monkey-patch whole devices.

#import ssl

#  THIS code flushes the SSL Certificate cache which sometimes fouls up updating
#  the astropy time scales.

# try:
#     _create_unverified_https_context = ssl._create_unverified_context
# except AttributeError:
# # Legacy Python that doesn't verify HTTPS certificates by default
#     pass
# else:
#     # Handle target environment that doesn't support HTTPS verification
#     ssl._create_default_https_context = _create_unverified_https_context
>>>>>>> 3ea69060


# TODO: move this and the next function to a better location and add to fz
def to_bz2(filename, delete=False):
    """Compresses a FITS file to bz2."""

    try:
        uncomp = open(filename, "rb")
        comp = bz2.compress(uncomp.read())
        uncomp.close()
        if delete:
            os.remove(filename)
        target = open(filename + ".bz2", "wb")
        target.write(comp)
        target.close()
        return True
    except OSError:
        print("to_bz2 failed.")
        return False


# Move this function to a better location
def from_bz2(filename, delete=False):
    """Decompresses a bz2 file."""

    try:
        comp = open(filename, "rb")
        uncomp = bz2.decompress(comp.read())
        comp.close()
        if delete:
            os.remove(filename)
        target = open(filename[0:-4], "wb")
        target.write(uncomp)
        target.close()
        return True
    except OSError:
        print("from_bz2 failed.")
        return False


def send_status(obsy, column, status_to_send):
    """Sends an update to the status endpoint."""

    uri_status = f"https://status.photonranch.org/status/{obsy}/status/"
    # None of the strings can be empty. Otherwise this put faults.
    payload = {"statusType": str(column), "status": status_to_send}
    data = json.dumps(payload)
    response = requests.post(uri_status, data=data)

    if response.ok:
        print("Status sent successfully.")
    else:
        print(
            'self.api.authenticated_request("PUT", uri, status):  Failed! ',
            response.status_code,
        )


class Observatory:
    """Docstring here"""

    def __init__(self, name, config):
        # This is the ayneclass through which we can make authenticated api calls.
        self.api = API_calls()

<<<<<<< HEAD
        self.command_interval = 0  # seconds between polls for new commands
        self.status_interval = 0  # NOTE THESE IMPLEMENTED AS A DELTA NOT A RATE.
=======

        self.command_interval = 0   # seconds between polls for new commands
        self.status_interval = 0    # NOTE THESE IMPLEMENTED AS A DELTA NOT A RATE.
>>>>>>> 3ea69060

        self.name = name  # NB NB NB Names needs a once-over.
        self.site_name = name
        self.config = config
        self.site = config["site"]

        if self.config["wema_is_active"]:
            self.hostname = socket.gethostname()
            if self.hostname in self.config["wema_hostname"]:
                self.is_wema = True
                g_dev["wema_share_path"] = config["wema_write_share_path"]
                self.wema_path = g_dev["wema_share_path"]
            else:
                # This host is a client
                self.is_wema = False  # This is a client.
                self.site_path = config["client_path"]
                g_dev["site_path"] = self.site_path
                g_dev["wema_share_path"] = config[
                    "client_write_share_path"
                ]  # Just to be safe.
                self.wema_path = g_dev["wema_share_path"]
        else:
            self.is_wema = False  # This is a client.
            self.site_path = config["client_path"]
            g_dev["site_path"] = self.site_path
            g_dev["wema_share_path"] = self.site_path  # Just to be safe.
            self.wema_path = g_dev["wema_share_path"]

        if self.config["site_is_specific"]:
            self.site_is_specific = True
        else:
            self.site_is_specific = False

        self.last_request = None
        self.stopped = False
        self.status_count = 0
        self.stop_all_activity = False
<<<<<<< HEAD
        self.site_message = "-"
        self.all_device_types = config["device_types"]  # May not be needed
        self.device_types = config["device_types"]  # config['short_status_devices']
        self.wema_types = config["wema_types"]
        self.enc_types = None  # config['enc_types']
        self.short_status_devices = (
            None  # config['short_status_devices']  # May not be needed for no wema obsy
        )
        self.observing_status_timer = datetime.datetime.now() - datetime.timedelta(
            days=1
        )
        self.observing_check_period = self.config[
            "observing_check_period"
        ]  # How many minutes between observing conditions check
        self.enclosure_status_timer = datetime.datetime.now() - datetime.timedelta(
            days=1
        )
        self.enclosure_check_period = self.config[
            "enclosure_check_period"
        ]  # How many minutes between enclosure check
=======
        self.site_message = '-'
        self.all_device_types = config['device_types']  #May not be needed
        self.device_types = config['device_types']  #config['short_status_devices']
        self.wema_types = config['wema_types']
        self.enc_types = None #config['enc_types']
        self.short_status_devices = None #config['short_status_devices']  #May not be needed for no wema obsy
        self.observing_status_timer= datetime.datetime.now() - datetime.timedelta(days=1)
        self.observing_check_period = self.config['observing_check_period'] # How many minutes between observing conditions check
        self.enclosure_status_timer= datetime.datetime.now() - datetime.timedelta(days=1)
        self.enclosure_check_period = self.config['enclosure_check_period'] # How many minutes between enclosure check
>>>>>>> 3ea69060

        # Instantiate the helper class for astronomical events
        # Soon the primary event / time values can come from AWS.
        self.astro_events = ptr_events.Events(self.config)
        self.astro_events.compute_day_directory()

        self.astro_events.display_events()

        # Define a redis server if needed.
        redis_ip = config["redis_ip"]
        if redis_ip is not None:
            self.redis_server = redis.StrictRedis(
                host=redis_ip, port=6379, db=0, decode_responses=True
            )
            self.redis_wx_enabled = True
            g_dev["redis"] = self.redis_server  # I think IPC needs to be a class.
        else:
            self.redis_wx_enabled = False
            g_dev["redis"] = None  # a placeholder.

        # Send the config to AWS. TODO This has faulted.
        self.update_config()

<<<<<<< HEAD
        # Use the configuration to instantiate objects for all devices.
        self.create_devices()
=======


        # Use the configuration to instantiate objects for all devices.
        self.create_devices(config)

        # clear up astropy cache
        # astropy.utils.data.clear_download_cache()   This command fixes the cache when it is broken, needs to be moved to catch this error
        if not os.path.exists(g_dev['cam'].site_path + 'astropycache'):

            os.makedirs(g_dev['cam'].site_path + 'astropycache')
        astropy.config.set_temp_cache(g_dev['cam'].site_path + 'astropycache')


>>>>>>> 3ea69060
        self.loud_status = False
        g_dev["obs"] = self
        site_str = config["site"]
        g_dev["site"]: site_str
        self.g_dev = g_dev

        # Check directory system has been constructed
        # for new sites or changed directories in configs.
        if not os.path.exists(g_dev["cam"].site_path + "ptr_night_shelf"):
            os.makedirs(g_dev["cam"].site_path + "ptr_night_shelf")
        if not os.path.exists(g_dev["cam"].site_path + "archive"):
            os.makedirs(g_dev["cam"].site_path + "archive")

        self.time_last_status = time.time() - 3
        # Build the to-AWS Try again, reboot, verify dome nad tel and start a thread.

        self.aws_queue = queue.PriorityQueue(maxsize=0)
        self.aws_queue_thread = threading.Thread(target=self.send_to_AWS, args=())
        self.aws_queue_thread.start()

        # Set up command_queue for incoming jobs
<<<<<<< HEAD
        self.cmd_queue = queue.Queue(
            maxsize=30
        )  # Note this is not a thread but a FIFO buffer
        self.stop_all_activity = False  # This is used to stop the camera or sequencer
=======
        self.cmd_queue = queue.Queue(maxsize = 30)  #Note this is not a thread but a FIFO buffer
        self.stop_all_activity = False   #  THis is used to stop the camera or sequencer
>>>>>>> 3ea69060

        # =============================================================================
        # Here we set up the reduction Queue and Thread:
        # =============================================================================
<<<<<<< HEAD
        self.reduce_queue = queue.Queue(
            maxsize=0
        )  # Why do we want a maximum size and lose files?
=======
        #self.reduce_queue = queue.Queue(maxsize=50)
        self.reduce_queue = queue.Queue(maxsize=0) # Why do we want a maximum size and lose files?
>>>>>>> 3ea69060
        self.reduce_queue_thread = threading.Thread(target=self.reduce_image, args=())
        self.reduce_queue_thread.start()
        self.blocks = None
        self.projects = None
        self.events_new = None
        self.reset_last_reference()
<<<<<<< HEAD

    def set_last_reference(self, delta_ra, delta_dec, last_time):
        mnt_shelf = shelve.open(self.site_path + "ptr_night_shelf/" + "last")
        mnt_shelf["ra_cal_offset"] = delta_ra
        mnt_shelf["dec_cal_offset"] = delta_dec
        mnt_shelf["time_offset"] = last_time
=======
        if self.config['mount']['mount1']['permissive_mount_reset'] == 'yes':
           g_dev['mnt'].reset_mount_reference()
        self.last_solve_time = datetime.datetime.now() - datetime.timedelta(days=1)
        self.images_since_last_solve = 10000


        # Build the site (from-AWS) Queue and start a thread.
        # self.site_queue = queue.SimpleQueue()
        # self.site_queue_thread = threading.Thread(target=self.get_from_AWS, args=())
        # self.site_queue_thread.start()

        # # Pointing Calibration on Startup
        # if self.config['pointing_calibration_on_startup'] == True:
        #     g_dev['mnt'].mount.SlewToAltAzAsync(270, 75)
        #     g_dev['mnt'].mount.Tracking = True
        #     g_dev['obs'].send_to_user("Slewing to Pointing Calibration Area.")
        #     time.sleep(30)
        #     g_dev['obs'].send_to_user("Running a Pointing Calibration Exposure.")
        #     print ("Pointing Run ")
        #     req = {'time': 20,  'alias':  str(self.config['camera']['camera_1_1']['name']), 'image_type': 'auto_focus'}   #  NB Should pick up filter and constats from config
        #     #opt = {'area': 150, 'count': 1, 'bin': '2, 2', 'filter': 'focus'}
        #     opt = {'area': 150, 'count': 1, 'bin': 'default', 'filter': 'Lum'}
        #     result = g_dev['cam'].expose_command(req, opt, no_AWS=True, solve_it=True)
        #     print ("Waiting for solve")
        #     time.sleep(15)



    def set_last_reference(self,  delta_ra, delta_dec, last_time):
        mnt_shelf = shelve.open(self.site_path + 'ptr_night_shelf/' + 'last')
        mnt_shelf['ra_cal_offset'] = delta_ra
        mnt_shelf['dec_cal_offset'] = delta_dec
        mnt_shelf['time_offset']= last_time
>>>>>>> 3ea69060
        mnt_shelf.close()
        return

    def get_last_reference(self):
        mnt_shelf = shelve.open(self.site_path + "ptr_night_shelf/" + "last")
        delta_ra = mnt_shelf["ra_cal_offset"]
        delta_dec = mnt_shelf["dec_cal_offset"]
        last_time = mnt_shelf["time_offset"]
        mnt_shelf.close()
        return delta_ra, delta_dec, last_time

    def reset_last_reference(self):
        mnt_shelf = shelve.open(self.site_path + "ptr_night_shelf/" + "last")
        mnt_shelf["ra_cal_offset"] = None
        mnt_shelf["dec_cal_offset"] = None
        mnt_shelf["time_offset"] = None
        mnt_shelf.close()
        return

    def create_devices(self):
        """Dictionary to store created devices, subcategorized by device type."""

        self.all_devices = {}
        # Create device objects by type, going through the config by type.
        for dev_type in self.all_device_types:
            self.all_devices[dev_type] = {}
            # Get the names of all the devices from each dev_type.
            devices_of_type = self.config.get(dev_type, {})
            device_names = devices_of_type.keys()

            # Instantiate each device object based on its type
            for name in device_names:
                print(name)
                driver = devices_of_type[name]["driver"]
                settings = devices_of_type[name].get("settings", {})

                if dev_type == "observing_conditions":
                    device = ObservingConditions(
                        driver, name, self.config, self.astro_events
                    )
                elif dev_type == "enclosure":
                    device = Enclosure(driver, name, self.config, self.astro_events)
                elif dev_type == "mount":
                    device = Mount(
                        driver, name, settings, self.config, self.astro_events, tel=True
                    )  # NB this needs to be straightened out.
                elif dev_type == "telescope":  # order of attaching is sensitive
                    device = Telescope(driver, name, settings, self.config, tel=True)
                elif dev_type == "rotator":
                    device = Rotator(driver, name, self.config)
                elif dev_type == "focuser":
                    device = Focuser(driver, name, self.config)
                elif dev_type == "screen":
                    device = Screen(driver, name, self.config)
                elif dev_type == "filter_wheel":
                    device = FilterWheel(driver, name, self.config)
                elif dev_type == "selector":
                    device = Selector(driver, name, self.config)
                elif dev_type == "camera":
                    device = Camera(driver, name, self.config)
                elif dev_type == "sequencer":
                    device = Sequencer(driver, name, self.config, self.astro_events)
                    print(f"Unknown device: {name}")
                # Add the instantiated device to the collection of all devices.
                self.all_devices[dev_type][name] = device
        print("Finished creating devices.")

    def update_config(self):
        """Sends the config to AWS."""

        uri = f"https://api.photonranch.org/dev/{self.name}/config/"
        self.config["events"] = g_dev["events"]
        response = self.api.authenticated_request("PUT", uri, self.config)
        if response.ok:
            print("Config uploaded successfully.")

<<<<<<< HEAD
    def scan_requests(self, cancel_check=False):
        """Gets commands from AWS, and post a STOP/Cancel flag.

        This function will be a Thread. We limit the
=======
    def scan_requests(self, mount, cancel_check=False):
        '''
        Outline of change 20200323 WER
        Get commands from AWS, and post a STOP/Cancel flag
        This function will be a Thread. we will limit the
>>>>>>> 3ea69060
        polling to once every 2.5 - 3 seconds because AWS does not
        appear to respond any faster. When we poll, we parse
        the action keyword for 'stop' or 'cancel' and post the
        existence of the timestamp of that command to the
        respective device attribute <self>.cancel_at. Then we
        enqueue the incoming command as well.

        When a device is status scanned, if .cancel_at is not
        None, the device takes appropriate action and sets
        cancel_at back to None.

        NB at this time we are preserving one command queue
        for all devices at a site. This may need to change when we
        have parallel mountings or independently controlled cameras.
<<<<<<< HEAD
        """

        # This stopping mechanism allows for threads to close cleanly.
        while not self.stopped:

            if not g_dev["seq"].sequencer_hold:
=======
        '''
        # This stopping mechanism allows for threads to close cleanly.
        while not self.stopped:

            if not g_dev['seq'].sequencer_hold:
                #print("Reading AWS command buffer.")
>>>>>>> 3ea69060
                url_job = "https://jobs.photonranch.org/jobs/getnewjobs"
                body = {"site": self.name}
                cmd = {}
                # Get a list of new jobs to complete (this request
                # marks the commands as "RECEIVED")
<<<<<<< HEAD
                unread_commands = requests.request(
                    "POST", url_job, data=json.dumps(body)
                ).json()
=======
                unread_commands = requests.request('POST', url_job, \
                                                    data=json.dumps(body)).json()
>>>>>>> 3ea69060
                # Make sure the list is sorted in the order the jobs were issued
                # Note: the ulid for a job is a unique lexicographically-sortable id.
                if len(unread_commands) > 0:
<<<<<<< HEAD
                    unread_commands.sort(key=lambda x: x["timestamp_ms"])
                    # Process each job one at a time
                    print(
                        "# of incomming commands:  ",
                        len(unread_commands),
                        unread_commands,
                    )
                    for cmd in unread_commands:
                        if cmd["action"] in ["cancel_all_commands", "stop"]:
                            g_dev["obs"].stop_all_activity = True
                            self.send_to_user(
                                "Cancel/Stop received. Exposure stopped, will begin readout then discard image."
                            )
                            self.send_to_user(
                                "Pending reductions and transfers to the PTR Archive are not affected."
                            )
                            # Empty the queue
                            try:
                                if g_dev["cam"].exposure_busy:
                                    g_dev["cam"]._stop_expose()
                                    g_dev["obs"].stop_all_activity = True
=======

                    unread_commands.sort(key=lambda x: x["timestamp_ms"])
                    #print(unread_commands)
                    # Process each job one at a time
                    print("# of incomming commands:  ", len(unread_commands), unread_commands)
                    for cmd in unread_commands:
                        if cmd['action'] in ['cancel_all_commands', 'stop']:
                            g_dev['obs'].stop_all_activity = True
                            #print("A STOP / CANCEL has been received.")
                            self.send_to_user("Cancel/Stop received. Exposure stopped, will begin readout then discard image.")
                            self.send_to_user("Pending reductions and transfers to the PTR Archive are not affected.")
                            #WE empty the queue
                            try:
                                if g_dev['cam'].exposure_busy:
                                    g_dev['cam']._stop_expose()
                                    g_dev['obs'].stop_all_activity = True
>>>>>>> 3ea69060
                                else:
                                    print("Camera is not busy.")
                            except:
                                print("Camera stop faulted.")
                            while self.cmd_queue.qsize() > 0:
                                print("Deleting Job:  ", self.cmd_queue.get())
<<<<<<< HEAD
                            return  # Note we basically do nothing and let camera, etc settle down.
                        else:
                            self.cmd_queue.put(cmd)  # SAVE THE COMMAND FOR LATER
                            self.send_to_user(
                                "Queueing up a new command... Hint:  " + cmd["action"]
                            )

                    if cancel_check:
                        return  # Note we do not process any commands.

                while self.cmd_queue.qsize() > 0:
                    self.send_to_user(
                        "Number of queued commands:  " + str(self.cmd_queue.qsize())
                    )
                    cmd = self.cmd_queue.get()
                    # This code is redundant
                    if self.config["selector"]["selector1"]["driver"] is None:
                        port = cmd["optional_params"]["instrument_selector_position"]
                        g_dev["mnt"].instrument_port = port
                        cam_name = self.config["selector"]["selector1"]["cameras"][port]
                        if cmd["deviceType"][:6] == "camera":
                            # Note camelCase is the format of command keys
                            cmd["required_params"]["deviceInstance"] = cam_name
                            cmd["deviceInstance"] = cam_name
=======
                            return  #Note we basically do nothing and let camera, etc settle down.
                        else:
                            self.cmd_queue.put(cmd)  #SAVE THE COMMAND FOR LATER
                            #print("Appending job:  ")  # Kilroy was here)
                            self.send_to_user("Queueing up a new command... Hint:  " + cmd['action'])

                    if cancel_check:
                        return   #Note we do not process any commands.

                while self.cmd_queue.qsize() > 0:#print(unread_commands)

                    #print(unread_commands)

                    #unread_commands.sort(key=lambda x: x["ulid"])
                    # Process each job one at a time
                    #print("# of queued commands:  ", self.cmd_queue.qsize())
                    self.send_to_user("Number of queued commands:  " + str(self.cmd_queue.qsize()))
                    cmd = self.cmd_queue.get()
                    #This code is redundant
                    if self.config['selector']['selector1']['driver'] is None:
                        port = cmd['optional_params']['instrument_selector_position']
                        g_dev['mnt'].instrument_port = port
                        cam_name = self.config['selector']['selector1']['cameras'][port]
                        if cmd['deviceType'][:6] == 'camera':
                            #  Note camelCase is teh format of command keys
                            cmd['required_params']['deviceInstance'] = cam_name
                            cmd['deviceInstance'] = cam_name
>>>>>>> 3ea69060
                            device_instance = cam_name
                        else:
                            try:
                                try:
<<<<<<< HEAD
                                    device_instance = cmd["deviceInstance"]
                                except:
                                    device_instance = cmd["required_params"][
                                        "deviceInstance"
                                    ]
                            except:
                                pass
                    else:
                        device_instance = cmd["deviceInstance"]
                    print("obs.scan_request: ", cmd)

                    device_type = cmd["deviceType"]
=======
                                    device_instance = cmd['deviceInstance']
                                except:
                                    device_instance = cmd['required_params']['deviceInstance']
                            except:
                                #breakpoint()
                                pass
                    else:
                        device_instance = cmd['deviceInstance']
                    print('obs.scan_request: ', cmd)

                    device_type = cmd['deviceType']
>>>>>>> 3ea69060
                    device = self.all_devices[device_type][device_instance]
                    try:
                        print("Trying to parse:  ", cmd)
                        device.parse_command(cmd)
                    except Exception as e:
<<<<<<< HEAD
                        print("Exception in obs.scan_requests:  ", e)
=======
                        breakpoint()
                        print( 'Exception in obs.scan_requests:  ', e)
                # print('scan_requests finished in:  ', round(time.time() - t1, 3), '  seconds')
            #         ## Test Tim's code
            #         if not cancel_check:
            #             url_blk = "https://calendar.photonranch.org/dev/siteevents"
            #             body = json.dumps({
            #                 'site':  self.config['site'],
            #                 'start':  g_dev['d-a-y'] + 'T00:00:00Z',
            #                 'end':    g_dev['next_day'] + 'T23:59:59Z',
            #                 'full_project_details:':  False})
            #             if True: #self.blocks is None:   #This currently prevents pick up of calendar changes.  OK for the moment.
            #                 blocks = requests.post(url_blk, body).json()
            #                 if len(blocks) > 0:   #   is not None:
            #                     self.blocks = blocks
            #             url_proj = "https://projects.photonranch.org/dev/get-all-projects"
            #             if True: #self.projects is None:
            #                 all_projects = requests.post(url_proj).json()
            #                 self.projects = []
            #                 if len(all_projects) > 0 and len(blocks)> 0:   #   is not None:
            #                     self.projects = all_projects   #.append(all_projects)  #NOTE creating a list with a dict entry as item 0
            #                     #self.projects.append(all_projects[1])
            #             '''
            #             Design Note.  blocks relate to scheduled time at a site so we expect AWS to mediate block
            #             assignments.  Priority of blocks is determined by the owner and a 'equipment match' for
            #             background projects.

            #             Projects on the other hand can be a very large pool so how to manage becomes an issue.
            #             TO the extent a project is not visible at a site, aws should not present it.  If it is
            #             visible and passes the owners priority it should then be presented to the site.

            #             '''
            #             if self.events_new is None:
            #                 url = 'https://api.photonranch.org/api/events?site=SAF'

            #                 self.events_new = requests.get(url).json()
            #         return   # Continue   #Note this creates an infinite loop, and that is OK

            #     else:
            #         print('Sequencer Hold asserted.')    #What we really want here is looking for a Cancel/Stop.
            #         continue

        # # This stopping mechanism allows for threads to close cleanly.
        # while not self.stopped:
        #     # Wait a bit before polling for new commands
        #     # time.sleep(self.command_interval)   # NB NB this is a blocking delay and does nothing. Consider changing WER
        #     # t1 = time.time()
        #     if not g_dev['seq'].sequencer_hold:
        #         url_job = "https://jobs.photonranch.org/jobs/getnewjobs"
        #         body = {"site": self.name}
        #         # uri = f"{self.name}/{mount}/command/"
        #         cmd = {}
        #         # Get a list of new jobs to complete (this request
        #         # marks the commands as "RECEIVED")
        #         unread_commands = requests.request('POST', url_job, \
        #                                            data=json.dumps(body)).json()
        #         # Make sure the list is sorted in the order the jobs were issued
        #         if len(unread_commands) > 0:
        #             #print(unread_commands)
        #             unread_commands.sort(key=lambda x: x["timestamp_ms"])   # changed ulid to timestamp_ms WER
        #             # Process each job one at a time
        #             print("# of incomming commands:  ", len(unread_commands))
        #             for cmd in unread_commands:
        #                 if self.config['selector']['selector1']['driver'] is None:
        #                     port = cmd['optional_params']['instrument_selector_position']
        #                     g_dev['mnt'].instrument_port = port
        #                     cam_name = self.config['selector']['selector1']['cameras'][port]
        #                     if cmd['deviceType'][:6] == 'camera':
        #                         #  Note camelCase is teh format of command keys
        #                         cmd['required_params']['deviceInstance'] = cam_name
        #                         cmd['deviceInstance'] = cam_name
        #                         device_instance = cam_name
        #                     else:
        #                         try:
        #                             try:
        #                                 device_instance = cmd['deviceInstance']
        #                             except:
        #                                 device_instance = cmd['required_params']['deviceInstance']
        #                         except:
        #                             #breakpoint()
        #                             pass
        #                 else:
        #                     device_instance = cmd['deviceInstance']
        #                 print('obs.scan_request: ', cmd)

        #                 device_type = cmd['deviceType']
        #                 device = self.all_devices[device_type][device_instance]
        #                 try:

        #                     device.parse_command(cmd)
        #                 except Exception as e:
        #                     print( 'Exception in obs.scan_requests:  ', e)
        #        # print('scan_requests finished in:  ', round(time.time() - t1, 3), '  seconds')
                ## Test Tim's code
>>>>>>> 3ea69060
                url_blk = "https://calendar.photonranch.org/dev/siteevents"
                body = json.dumps(
                    {
                        "site": self.config["site"],
                        "start": g_dev["d-a-y"] + "T00:00:00Z",
                        "end": g_dev["next_day"] + "T23:59:59Z",
                        "full_project_details:": False,
                    }
                )
                if (
                    True
                ):  # self.blocks is None: # This currently prevents pick up of calendar changes.
                    blocks = requests.post(url_blk, body).json()
                    if len(blocks) > 0:
                        self.blocks = blocks

                url_proj = "https://projects.photonranch.org/dev/get-all-projects"
                if True:
                    all_projects = requests.post(url_proj).json()
                    self.projects = []
                    if len(all_projects) > 0 and len(blocks) > 0:
                        self.projects = all_projects  # NOTE creating a list with a dict entry as item 0
                    # Note the above does not load projects if there are no blocks scheduled.
                    # A sched block may or may not havean associated project.

                # Design Note. Blocks relate to scheduled time at a site so we expect AWS to mediate block
                # assignments. Priority of blocks is determined by the owner and a 'equipment match' for
                # background projects.

                # Projects on the other hand can be a very large pool so how to manage becomes an issue.
                # To the extent a project is not visible at a site, aws should not present it. If it is
                # visible and passes the owners priority it should then be presented to the site.

                if self.events_new is None:
                    url = (
                        "https://api.photonranch.org/api/events?site="
                        + self.site_name.upper()
                    )
                    self.events_new = requests.get(url).json()
                return  # This creates an infinite loop

            else:
<<<<<<< HEAD
                # What we really want here is looking for a Cancel/Stop.
=======
                #print('Sequencer Hold asserted.')    #What we really want here is looking for a Cancel/Stop.
>>>>>>> 3ea69060
                continue

    def update_status(self):
        """Collects status from all devices and sends an update to AWS.

        Each device class is responsible for implementing the method
        `get_status`, which returns a dictionary.
        """

        # This stopping mechanism allows for threads to close cleanly.
        loud = False

        # Wait a bit between status updates
        while time.time() < self.time_last_status + self.status_interval:
            return  # Note we are just not sending status, too soon.

        t1 = time.time()
        status = {}
        # Loop through all types of devices.
        # For each type, we get and save the status of each device.

        if not self.config["wema_is_active"]:
            device_list = self.device_types
            remove_enc = False
        else:
            device_list = self.device_types
            remove_enc = True
        for dev_type in device_list:
            # The status that we will send is grouped into lists of
            # devices by dev_type.
            status[dev_type] = {}
            # Names of all devices of the current type.
            # Recall that self.all_devices[type] is a dictionary of all
            # `type` devices, with key=name and val=device object itself.
            devices_of_type = self.all_devices.get(dev_type, {})
            device_names = devices_of_type.keys()

            for device_name in device_names:

                # Get the actual device object...
                device = devices_of_type[device_name]
                # ...and add it to main status dict.
<<<<<<< HEAD
                if (
                    "enclosure" in device_name
                    and device_name in self.config["wema_types"]
                    and (self.is_wema or self.site_is_specific)
                ):
                    if (
                        datetime.datetime.now() - self.enclosure_status_timer
                    ) < datetime.timedelta(minutes=self.enclosure_check_period):
                        result = None
                    else:
                        print("Running enclosure status check")
                        self.enclosure_status_timer = datetime.datetime.now()
                        result = device.get_status()

                elif (
                    "observing_conditions" in device_name
                    and device_name in self.config["wema_types"]
                    and (self.is_wema or self.site_is_specific)
                ):
                    # Here is where the weather config gets updated.
                    if (
                        datetime.datetime.now() - self.observing_status_timer
                    ) < datetime.timedelta(minutes=self.observing_check_period):
                        result = None
                    else:
                        print("Running weather status check.")
=======
                if 'enclosure' in device_name  and device_name in self.config['wema_types'] and (self.is_wema or self.site_is_specific):
                    #print ("site specific enclosure code")
                    #print (datetime.datetime.now() - self.enclosure_status_timer)
                    #print (datetime.timedelta(minutes=self.enclosure_check_period))
                    if (datetime.datetime.now() - self.enclosure_status_timer) < datetime.timedelta(minutes=self.enclosure_check_period):

                        result=None
                        #return self.status
                    else:
                        print ("Running enclosure status check")
                        #print ((datetime.datetime.now() - self.enclosure_status_timer))
                        self.enclosure_status_timer = datetime.datetime.now()
                        result = device.get_status()

                elif 'observing_conditions' in device_name  and device_name in self.config['wema_types'] and (self.is_wema or self.site_is_specific):
                    # Here is where the weather config gets updated.
                    #print (datetime.datetime.now() - self.observing_status_timer)
                    #print (datetime.timedelta(minutes=self.observing_check_period))
                    if (datetime.datetime.now() - self.observing_status_timer) < datetime.timedelta(minutes=self.observing_check_period):

                        result=None
                        #return self.status
                    else:
                        print ("Running weather status check")
                        #print ((datetime.datetime.now() - self.observing_status_timer))
>>>>>>> 3ea69060
                        self.observing_status_timer = datetime.datetime.now()
                        result = device.get_status(g_dev=g_dev)
                        if self.site_is_specific:
                            remove_enc = False

                else:
                    result = device.get_status()
                if result is not None:
                    status[dev_type][device_name] = result

        status["timestamp"] = round((time.time() + t1) / 2.0, 3)
        status["send_heartbeat"] = False
        try:
            ocn_status = {"observing_conditions": status.pop("observing_conditions")}
            enc_status = {"enclosure": status.pop("enclosure")}
            device_status = status
        except:
            pass
        loud = False
        if loud:
            print("\n\nStatus Sent:  \n", status)
        else:
            print(".")  # We print this to stay informed of process on the console.

        # Consider inhibity unless status rate is low
        obsy = self.name
        if ocn_status is not None:
            lane = "weather"
            send_status(obsy, lane, ocn_status)  # NB Do not remove this send for SAF!
        if enc_status is not None:
            lane = "enclosure"
            send_status(obsy, lane, enc_status)
        if device_status is not None:
            lane = "device"
            send_status(obsy, lane, device_status)

<<<<<<< HEAD
        # NB should qualify acceptance and type '.' at that point.
        self.time_last_status = time.time()
        self.status_count += 1
        try:
            self.scan_requests(
                "mount1", cancel_check=True
            )  # NB THis has faulted, usually empty input lists.
        except:
            pass
=======
        #print("AWS Response:  ",response)
        # NB should qualify acceptance and type '.' at that point.
        self.time_last_status = time.time()
        #self.redis_server.set('obs_time', self.time_last_status, ex=120 )
        self.status_count +=1
        try:

            self.scan_requests('mount1', cancel_check=True)   #NBNBNB THis has faulted, usually empty input lists.
        except:
            pass

>>>>>>> 3ea69060

    def update(self):
        """
        This compact little function is the heart of the code in the sense this is repeatedly
        called. It first SENDS status for all devices to AWS, then it checks for any new
        commands from AWS. Then it calls sequencer.monitor() were jobs may get launched. A
        flaw here is we do not have a Ulid for the 'Job number'.

        With a Maxim based camera, is it possible for the owner to push buttons in parallel
        with commands coming from AWS. This is useful during the debugging phase.

        Sequences that are self-dispatched primarily relate to biases, darks, screen and sky
        flats, opening and closing. Status for these jobs is reported via the normal
        sequencer status mechanism. Guard flags to prevent careless interrupts will be
        implemented as well as Cancel of a sequence if emitted by the Cancel botton on
        the AWS Sequence tab.

        Flat acquisition will include automatic rejection of any image that has a mean
        intensity > camera saturate. The camera will return without further processing and
        no image will be returned to AWS or stored locally. We should log the Unihedron and
        calc_illum values where filters first enter non-saturation. Once we know those values
        we can spend much less effort taking frames that are saturated. Save The Shutter!
        """

        self.update_status()
        try:
<<<<<<< HEAD
            self.scan_requests(
                "mount1"
            )  # NBNBNB THis has faulted, usually empty input lists.
=======

            self.scan_requests('mount1')   #NBNBNB THis has faulted, usually empty input lists.
>>>>>>> 3ea69060
        except:
            pass
        if self.status_count > 2:  # Give time for status to form
            g_dev["seq"].manager()  # Go see if there is something new to do.

    def run(self):  # run is a poor name for this function.
        try:
            # Keep the main thread alive, otherwise signals are ignored
            while True:
                self.update()
                # `Ctrl-C` will exit the program.
        except KeyboardInterrupt:
            print("Finishing loops and exiting...")
            self.stopped = True
            return

    # Note this is a thread!
    def send_to_AWS(self):
        # pri_image is a tuple, smaller first item has priority.
        # second item is also a tuple containing im_path and name.

<<<<<<< HEAD
        oneAtATime = 0
=======
        #if 'oneAtATime' not in locals():
        oneAtATime=0
>>>>>>> 3ea69060
        # This stopping mechanism allows for threads to close cleanly.
        #print ("One " +str(oneAtATime))
        while True:
<<<<<<< HEAD
            if (not self.aws_queue.empty()) and oneAtATime == 0:
                oneAtATime = 1
=======
            if (not self.aws_queue.empty()) and oneAtATime==0:
                oneAtATime=1
>>>>>>> 3ea69060
                pri_image = self.aws_queue.get(block=False)
                if pri_image is None:
                    print("got an empty entry in aws_queue???")
                    self.aws_queue.task_done()
<<<<<<< HEAD
                    oneAtATime = 0
=======
                    oneAtATime=0
>>>>>>> 3ea69060
                    time.sleep(0.2)
                    continue
                # Here we parse the file, set up and send to AWS
                im_path = pri_image[1][0]
                name = pri_image[1][1]
<<<<<<< HEAD
                aws_req = {"object_name": name}
                aws_resp = g_dev["obs"].api.authenticated_request(
                    "POST", "/upload/", aws_req
                )
                if ":.bz2" not in im_path + name:
                    with open(im_path + name, "rb") as f:
                        files = {"file": (im_path + name, f)}
                        print("--> To AWS -->", str(im_path + name))
                        requests.post(
                            aws_resp["url"], data=aws_resp["fields"], files=files
                        )

                    if (
                        name[-3:] == "bz2"
                        or name[-3:] == "jpg"
                        or name[-3:] == "txt"
                        or ".fits.fz" in name
                        or ".token" in name
                    ):
                        os.remove(im_path + name)

                self.aws_queue.task_done()
                oneAtATime = 0
=======
                #if not (name[-3:] == 'jpg' or name[-3:] == 'txt' or '.token'  in name or '.fits.fz' in name):
                    # compress first
                #    to_bz2(im_path + name)
                #    name = name + '.bz2'
                aws_req = {"object_name": name}
                aws_resp = g_dev['obs'].api.authenticated_request('POST', '/upload/', aws_req)
                if ':.bz2' not in im_path + name:
                    with open(im_path + name, 'rb') as f:
                        files = {'file': (im_path + name, f)}
                        #if name[-3:] == 'jpg':
                        print('--> To AWS -->', str(im_path + name))
                        requests.post(aws_resp['url'], data=aws_resp['fields'],
                                      files=files)



                    if name[-3:] == 'bz2' or name[-3:] == 'jpg' or \
                            name[-3:] == 'txt' or '.fits.fz' in name or '.token' in name:
                        os.remove(im_path + name)

                self.aws_queue.task_done()
                oneAtATime=0
>>>>>>> 3ea69060
                time.sleep(0.1)
            else:
                time.sleep(0.2)

    def send_to_user(self, p_log, p_level="INFO"):
        url_log = "https://logs.photonranch.org/logs/newlog"
        body = json.dumps(
            {
                "site": self.config["site"],
                "log_message": str(p_log),
                "log_level": str(p_level),
                "timestamp": time.time(),
            }
        )
        response = requests.post(url_log, body)
        if not response.ok:
            print("Log did not send, usually not fatal.")

    # Note this is another thread!
    def reduce_image(self):

        while True:

            if not self.reduce_queue.empty():
<<<<<<< HEAD
                (paths, pixscale) = self.reduce_queue.get(block=False)

                if paths is None:
                    time.sleep(0.5)
=======

                (paths, pixscale) = self.reduce_queue.get(block=False)

                if paths is None:
                    time.sleep(.5)
>>>>>>> 3ea69060
                    continue

                # Solve for pointing. Note: as the raw and reduced file are already saved and an fz file
                # has already been sent up, this is purely for pointing purposes.
<<<<<<< HEAD
                if not paths["frame_type"] in [
                    "bias",
                    "dark",
                    "flat",
                    "solar",
                    "lunar",
                    "skyflat",
                    "screen",
                    "spectrum",
                    "auto_focus",
                ]:

                    # check that both enough time and images have past between last solve
                    if self.images_since_last_solve > self.config[
                        "solve_nth_image"
                    ] and (
                        datetime.datetime.now() - self.last_solve_time
                    ) > datetime.timedelta(
                        minutes=self.config["solve_timer"]
                    ):

                        try:
                            solve = platesolve.platesolve(
                                paths["red_path"] + paths["red_name01"], pixscale
                            )  # 0.5478)
                            print(
                                "PW Solves: ",
                                solve["ra_j2000_hours"],
                                solve["dec_j2000_degrees"],
                            )
                            target_ra = g_dev["mnt"].current_icrs_ra
                            target_dec = g_dev["mnt"].current_icrs_dec
                            solved_ra = solve["ra_j2000_hours"]
                            solved_dec = solve["dec_j2000_degrees"]
                            solved_arcsecperpixel = solve["arcsec_per_pixel"]
                            solved_rotangledegs = solve["rot_angle_degs"]
                            err_ha = target_ra - solved_ra
                            err_dec = target_dec - solved_dec
                            solved_arcsecperpixel = solve["arcsec_per_pixel"]
                            solved_rotangledegs = solve["rot_angle_degs"]
                            print(
                                " coordinate error in ra, dec:  (asec) ",
                                round(err_ha * 15 * 3600, 2),
                                round(err_dec * 3600, 2),
                            )  # NB WER changed units 20221012

                            # IS IMAGE PART OF A SMARTSTACK? 1=YES
                            smartStack = 0
                            if (
                                smartStack != 1
                            ):  # We do not want to reset solve timers during a smartStack
                                self.last_solve_time = datetime.datetime.now()
                                self.images_since_last_solve = 0

                            # IF IMAGE IS PART OF A SMARTSTACK
                            # THEN OPEN THE REDUCED FILE AND PROVIDE A WCS READY FOR STACKING
                            if smartStack == 1:
                                img = fits.open(
                                    paths["red_path"] + paths["red_name01"],
                                    mode="update",
                                    ignore_missing_end=True,
                                )
                                img[0].header["CTYPE1"] = "RA---TAN"
                                img[0].header["CTYPE2"] = "DEC--TAN"
                                img[0].header["CRVAL1"] = solved_ra * 15
                                img[0].header["CRVAL2"] = solved_dec
                                img[0].header["CRPIX1"] = float(
                                    img[0].header["NAXIS1"] / 2
                                )
                                img[0].header["CRPIX2"] = float(
                                    img[0].header["NAXIS2"] / 2
                                )
                                img[0].header["CUNIT1"] = "deg"
                                img[0].header["CUNIT2"] = "deg"
                                img[0].header["CROTA2"] = 180 - solved_rotangledegs
                                img[0].header["CDELT1"] = solved_arcsecperpixel / 3600
                                img[0].header["CDELT2"] = solved_arcsecperpixel / 3600
                                img.writeto(
                                    paths["red_path"] + "SOLVED_" + paths["red_name01"]
                                )

                            # IF IMAGE IS PART OF A SMARTSTACK
                            # DO NOT UPDATE THE POINTING!
                            if smartStack != 1:
                                # NB NB NB this needs rethinking, the incoming units are hours in HA or degrees of dec
                                if (
                                    err_ha * 15 * 3600 > 1200
                                    or err_dec * 3600 > 1200
                                    or err_ha * 15 * 3600 < -1200
                                    or err_dec * 3600 < -1200
                                ) and self.config["mount"]["mount1"][
                                    "permissive_mount_reset"
                                ] == "yes":
                                    g_dev["mnt"].reset_mount_reference()
                                    print("I've  reset the mount_reference 1")
                                    g_dev["mnt"].current_icrs_ra = solve[
                                        "ra_j2000_hours"
                                    ]
                                    g_dev["mnt"].current_icrs_dec = solve[
                                        "dec_j2000_hours"
                                    ]
                                    err_ha = 0
                                    err_dec = 0

                                if (
                                    err_ha * 15 * 3600
                                    > self.config["threshold_mount_update"]
                                    or err_dec * 3600
                                    > self.config["threshold_mount_update"]
                                ):
                                    try:
                                        if g_dev["mnt"].pier_side_str == "Looking West":
                                            g_dev["mnt"].adjust_mount_reference(
                                                err_ha, err_dec
                                            )
                                        else:
                                            g_dev["mnt"].adjust_flip_reference(
                                                err_ha, err_dec
                                            )  # Need to verify signs
                                    except:
                                        print("This mount doesn't report pierside")

                        except Exception as e:
                            print("Image: did not platesolve; this is usually OK. ", e)

                    else:
                        print("skipping solve as not enough time or images have passed")
                        self.images_since_last_solve = self.images_since_last_solve + 1

                # Each image that is not a calibration frame gets it's focus examined and
                # Recorded. In the future this is intended to trigger an auto_focus if the
                # Focus gets wildly worse..
                if not paths["frame_type"] in [
                    "bias",
                    "dark",
                    "flat",
                    "solar",
                    "lunar",
                    "skyflat",
                    "screen",
                    "spectrum",
                    "auto_focus",
                ]:
                    img = fits.open(
                        paths["red_path"] + paths["red_name01"],
                        mode="update",
                        ignore_missing_end=True,
                    )
                    img[0].data = (
                        img[0].data - np.min(img[0].data)
                    ) + 100  # Add an artifical pedestal to background.
                    img = img[0].data.astype("float")
                    img = img.copy(
                        order="C"
                    )  # NB Should we move this up to where we read the array?
                    bkg = sep.Background(img)
                    img -= bkg
                    sources = sep.extract(
                        img, 4.5, err=bkg.globalrms, minarea=15
                    )  # Minarea should deal with hot pixels.
                    sources.sort(order="cflux")
                    print("No. of detections:  ", len(sources))

                    ix, iy = img.shape
                    r0 = 0

                    # TODO here :1) do not deal with a source nearer than 5% to an edge.
                    # 2) do not pick any saturated sources.
                    # 3) form a histogram and then pick the median winner
                    # 4) generate data for a report.
                    # 5) save data and image for engineering runs.

                    border_x = int(ix * 0.05)
                    border_y = int(iy * 0.05)
                    r0 = []
                    for sourcef in sources:
                        if (
                            border_x < sourcef["x"] < ix - border_x
                            and border_y < sourcef["y"] < iy - border_y
                            and sourcef["peak"] < 35000
                            and sourcef["cpeak"] < 35000
                        ):  # Consider a lower bound
                            a0 = sourcef["a"]
                            b0 = sourcef["b"]
                            r0.append(round(math.sqrt(a0 * a0 + b0 * b0), 2))

                    FWHM = round(
                        np.median(r0) * pixscale, 3
                    )  # was 2x larger but a and b are diameters not radii
                    print("This image has a FWHM of " + str(FWHM))

                    g_dev["foc"].focus_tracker.pop(0)
                    g_dev["foc"].focus_tracker.append(FWHM)
                    print("Last ten FWHM : ")
                    print(g_dev["foc"].focus_tracker)
                    print("Median last ten FWHM")
                    print(np.nanmedian(g_dev["foc"].focus_tracker))
                    print("Last solved focus FWHM")
                    print(g_dev["foc"].last_focus_fwhm)

                time.sleep(0.5)
                self.img = None  # Clean up all big objects.
=======
                if not paths['frame_type'] in ['bias', 'dark', 'flat', 'solar', 'lunar', 'skyflat', 'screen', 'spectrum', 'auto_focus']:

                    # check that both enough time and images have past between last solve
                    if self.images_since_last_solve > self.config['solve_nth_image'] and (datetime.datetime.now() - self.last_solve_time) > datetime.timedelta(minutes=self.config['solve_timer']):

                        try:
                            solve = platesolve.platesolve(paths['red_path'] + paths['red_name01'], pixscale)     #0.5478)
                            print("PW Solves: " ,solve['ra_j2000_hours'], solve['dec_j2000_degrees'])
                            target_ra  = g_dev['mnt'].current_icrs_ra
                            target_dec = g_dev['mnt'].current_icrs_dec
                            solved_ra = solve['ra_j2000_hours']
                            solved_dec = solve['dec_j2000_degrees']
                            solved_arcsecperpixel = solve['arcsec_per_pixel']
                            solved_rotangledegs= solve['rot_angle_degs']
                            err_ha = target_ra - solved_ra
                            err_dec = target_dec - solved_dec
                            solved_arcsecperpixel = solve['arcsec_per_pixel']
                            solved_rotangledegs= solve['rot_angle_degs']
                            print(" coordinate error in ra, dec:  (asec) ", round(err_ha*15*3600, 2), round(err_dec*3600, 2))  #NB WER changed units 20221012

                            # IS IMAGE PART OF A SMARTSTACK? 1=YES
                            smartStack=0

                            if smartStack !=1: # We do not want to reset solve timers during a smartStack
                                self.last_solve_time = datetime.datetime.now()
                                self.images_since_last_solve = 0


                            # IF IMAGE IS PART OF A SMARTSTACK
                            # THEN OPEN THE REDUCED FILE AND PROVIDE A WCS READY FOR STACKING
                            if smartStack ==1:
                                img = fits.open(paths['red_path'] + paths['red_name01'], mode='update', ignore_missing_end=True)
                                img[0].header['CTYPE1']= 'RA---TAN'
                                img[0].header['CTYPE2']= 'DEC--TAN'
                                img[0].header['CRVAL1']= solved_ra*15
                                img[0].header['CRVAL2']= solved_dec
                                img[0].header['CRPIX1'] = float(img[0].header['NAXIS1']/2)
                                img[0].header['CRPIX2']= float(img[0].header['NAXIS2']/2)
                                img[0].header['CUNIT1']= 'deg'
                                img[0].header['CUNIT2']= 'deg'
                                img[0].header['CROTA2']= 180-solved_rotangledegs
                                img[0].header['CDELT1']= solved_arcsecperpixel / 3600
                                img[0].header['CDELT2']= solved_arcsecperpixel / 3600
                                img.writeto( paths['red_path']+ 'SOLVED_' + paths['red_name01'])



                            # IF IMAGE IS PART OF A SMARTSTACK
                            # DO NOT UPDATE THE POINTING!
                            if smartStack !=1:
                                #NB NB NB this needs rethinking, the incoming units are hours in HA or degrees of dec
                                if (err_ha*15*3600 > 1200 or err_dec*3600 > 1200 or err_ha*15*3600 < -1200 or err_dec*3600 < -1200) and   self.config['mount']['mount1']['permissive_mount_reset'] == 'yes':
                                    g_dev['mnt'].reset_mount_reference()
                                    print ("I've  reset the mount_reference 1")
                                    g_dev['mnt'].current_icrs_ra = solve['ra_j2000_hours']
                                    g_dev['mnt'].current_icrs_dec = solve['dec_j2000_hours']
                                    err_ha = 0
                                    err_dec = 0

                                if err_ha*15*3600 > self.config['threshold_mount_update'] or err_dec*3600 > self.config['threshold_mount_update']:
                                    try:
                                        if g_dev['mnt'].pier_side_str == 'Looking West':
                                            g_dev['mnt'].adjust_mount_reference(err_ha, err_dec)
                                        else:
                                            g_dev['mnt'].adjust_flip_reference(err_ha, err_dec)   #Need to verify signs
                                    except:
                                        print ("This mount doesn't report pierside")


                        except Exception as e:
                           print("Image:  did not platesolve; this is usually OK. ", e)
                           #print(traceback.format_exc())

                    else:
                        print ("skipping solve as not enough time or images have passed")
                        self.images_since_last_solve = self.images_since_last_solve + 1


                ### Each image that is not a calibration frame gets it's focus examined and
                ### Recorded. In the future this is intended to trigger an auto_focus if the
                ### Focus gets wildly worse..
                if not paths['frame_type'] in ['bias', 'dark', 'flat', 'solar', 'lunar', 'skyflat', 'screen', 'spectrum', 'auto_focus']:
                    img = fits.open(paths['red_path'] + paths['red_name01'], mode='update', ignore_missing_end=True)
                    img[0].data = (img[0].data - np.min(img[0].data)) + 100 # Add an artifical pedestal to background.
                    img = img[0].data.astype("float")
                    img = img.copy(order='C')   #  NB Should we move this up to where we read the array?
                    bkg = sep.Background(img)
                    img -= bkg
                    sources = sep.extract(img, 4.5, err=bkg.globalrms, minarea=15)  # Minarea should deal with hot pixels.
                    sources.sort(order = 'cflux')
                    print('No. of detections:  ', len(sources))

                    ix, iy = img.shape
                    r0 = 0
                    """
                    ToDo here:  1) do not deal with a source nearer than 5% to an edge.
                    2) do not pick any saturated sources.
                    3) form a histogram and then pick the median winner
                    4) generate data for a report.
                    5) save data and image for engineering runs.
                    """
                    border_x = int(ix*0.05)
                    border_y = int(iy*0.05)
                    r0 = []
                    for sourcef in sources:
                        if border_x < sourcef['x'] < ix - border_x and \
                            border_y < sourcef['y'] < iy - border_y and \
                            sourcef['peak']  < 35000 and sourcef['cpeak'] < 35000:  #Consider a lower bound
                            a0 = sourcef['a']
                            b0 = sourcef['b']
                            r0.append(round(math.sqrt(a0*a0 + b0*b0), 2))

                    FWHM = round(np.median(r0)*pixscale, 3)   #@0210524 was 2x larger but a and b are diameters not radii
                    print ("This image has a FWHM of " + str(FWHM))

                    g_dev['foc'].focus_tracker.pop(0)
                    g_dev['foc'].focus_tracker.append(FWHM)
                    print ("Last ten FWHM : ")
                    print (g_dev['foc'].focus_tracker)
                    print ("Median last ten FWHM")
                    print (np.nanmedian(g_dev['foc'].focus_tracker))
                    print ("Last solved focus FWHM")
                    print(g_dev['foc'].last_focus_fwhm)

                time.sleep(0.5)
                self.img = None   #Clean up all big objects.

>>>>>>> 3ea69060
                self.reduce_queue.task_done()
            else:
                time.sleep(0.5)


if __name__ == "__main__":
<<<<<<< HEAD
=======

    # # Define a command line argument to specify the config file to use
    # parser = argparse.ArgumentParser()
    # parser.add_argument('--config', type=str, default="default")
    # options = parser.parse_args()
    # # Import the specified config file
    # print(options.config)
    # if options.config == "default":
    #     config_file_name = "config"
    # else:
    #     config_file_name = f"config_files.config_{options.config}"
    # config = importlib.import_module(config_file_name)
    # print(f"Starting up {config.site_name}.")
    # Start up the observatory

    #import config

    #oneAtATime=0
>>>>>>> 3ea69060
    o = Observatory(config.site_name, config.site_config)
    o.run()<|MERGE_RESOLUTION|>--- conflicted
+++ resolved
@@ -13,18 +13,12 @@
 import bz2
 from datetime import datetime, timedelta
 import json
-<<<<<<< HEAD
-=======
-import astropy
-import numpy as np
->>>>>>> 3ea69060
 import math
 import os
 import threading
 import time
 import queue
 import shelve
-<<<<<<< HEAD
 import socket
 
 from astropy.io import fits
@@ -37,33 +31,6 @@
 
 from api_calls import API_calls
 from auto_stretch.stretch import Stretch
-=======
-#import datetime
-#import sys
-#import argparse
-from pprint import pprint
-from api_calls import API_calls
-from skimage.transform import resize
-#from skimage import data, io, filters
-#from skimage import img_as_float
-#from skimage import exposure
-#from PIL import Image
-from skimage.io import imsave
-#import matplotlib.pyplot as plt
-import sep
-from astropy import wcs
-from astropy.io import fits
-from planewave import platesolve
-import bz2
-import httplib2
-from auto_stretch.stretch import Stretch
-
-import ptr_events
-import socket
-import traceback
-import datetime
-# import PTR related classes:
->>>>>>> 3ea69060
 import config
 from devices.camera import Camera
 from devices.filter_wheel import FilterWheel
@@ -76,30 +43,9 @@
 from devices.selector import Selector
 from devices.screen import Screen
 from devices.sequencer import Sequencer
-<<<<<<< HEAD
 from global_yard import g_dev
 from planewave import platesolve
-from processing.calibration import calibrate
 import ptr_events
-=======
-#from processing.calibration import calibrate
-from global_yard import g_dev  # g-dev is a place where it is easy to
-                               # monkey-patch whole devices.
-
-#import ssl
-
-#  THIS code flushes the SSL Certificate cache which sometimes fouls up updating
-#  the astropy time scales.
-
-# try:
-#     _create_unverified_https_context = ssl._create_unverified_context
-# except AttributeError:
-# # Legacy Python that doesn't verify HTTPS certificates by default
-#     pass
-# else:
-#     # Handle target environment that doesn't support HTTPS verification
-#     ssl._create_default_https_context = _create_unverified_https_context
->>>>>>> 3ea69060
 
 
 # TODO: move this and the next function to a better location and add to fz
@@ -165,14 +111,8 @@
         # This is the ayneclass through which we can make authenticated api calls.
         self.api = API_calls()
 
-<<<<<<< HEAD
         self.command_interval = 0  # seconds between polls for new commands
         self.status_interval = 0  # NOTE THESE IMPLEMENTED AS A DELTA NOT A RATE.
-=======
-
-        self.command_interval = 0   # seconds between polls for new commands
-        self.status_interval = 0    # NOTE THESE IMPLEMENTED AS A DELTA NOT A RATE.
->>>>>>> 3ea69060
 
         self.name = name  # NB NB NB Names needs a once-over.
         self.site_name = name
@@ -210,7 +150,6 @@
         self.stopped = False
         self.status_count = 0
         self.stop_all_activity = False
-<<<<<<< HEAD
         self.site_message = "-"
         self.all_device_types = config["device_types"]  # May not be needed
         self.device_types = config["device_types"]  # config['short_status_devices']
@@ -231,18 +170,6 @@
         self.enclosure_check_period = self.config[
             "enclosure_check_period"
         ]  # How many minutes between enclosure check
-=======
-        self.site_message = '-'
-        self.all_device_types = config['device_types']  #May not be needed
-        self.device_types = config['device_types']  #config['short_status_devices']
-        self.wema_types = config['wema_types']
-        self.enc_types = None #config['enc_types']
-        self.short_status_devices = None #config['short_status_devices']  #May not be needed for no wema obsy
-        self.observing_status_timer= datetime.datetime.now() - datetime.timedelta(days=1)
-        self.observing_check_period = self.config['observing_check_period'] # How many minutes between observing conditions check
-        self.enclosure_status_timer= datetime.datetime.now() - datetime.timedelta(days=1)
-        self.enclosure_check_period = self.config['enclosure_check_period'] # How many minutes between enclosure check
->>>>>>> 3ea69060
 
         # Instantiate the helper class for astronomical events
         # Soon the primary event / time values can come from AWS.
@@ -266,24 +193,8 @@
         # Send the config to AWS. TODO This has faulted.
         self.update_config()
 
-<<<<<<< HEAD
         # Use the configuration to instantiate objects for all devices.
         self.create_devices()
-=======
-
-
-        # Use the configuration to instantiate objects for all devices.
-        self.create_devices(config)
-
-        # clear up astropy cache
-        # astropy.utils.data.clear_download_cache()   This command fixes the cache when it is broken, needs to be moved to catch this error
-        if not os.path.exists(g_dev['cam'].site_path + 'astropycache'):
-
-            os.makedirs(g_dev['cam'].site_path + 'astropycache')
-        astropy.config.set_temp_cache(g_dev['cam'].site_path + 'astropycache')
-
-
->>>>>>> 3ea69060
         self.loud_status = False
         g_dev["obs"] = self
         site_str = config["site"]
@@ -305,75 +216,29 @@
         self.aws_queue_thread.start()
 
         # Set up command_queue for incoming jobs
-<<<<<<< HEAD
         self.cmd_queue = queue.Queue(
             maxsize=30
         )  # Note this is not a thread but a FIFO buffer
         self.stop_all_activity = False  # This is used to stop the camera or sequencer
-=======
-        self.cmd_queue = queue.Queue(maxsize = 30)  #Note this is not a thread but a FIFO buffer
-        self.stop_all_activity = False   #  THis is used to stop the camera or sequencer
->>>>>>> 3ea69060
 
         # =============================================================================
         # Here we set up the reduction Queue and Thread:
         # =============================================================================
-<<<<<<< HEAD
         self.reduce_queue = queue.Queue(
             maxsize=0
         )  # Why do we want a maximum size and lose files?
-=======
-        #self.reduce_queue = queue.Queue(maxsize=50)
-        self.reduce_queue = queue.Queue(maxsize=0) # Why do we want a maximum size and lose files?
->>>>>>> 3ea69060
         self.reduce_queue_thread = threading.Thread(target=self.reduce_image, args=())
         self.reduce_queue_thread.start()
         self.blocks = None
         self.projects = None
         self.events_new = None
         self.reset_last_reference()
-<<<<<<< HEAD
 
     def set_last_reference(self, delta_ra, delta_dec, last_time):
         mnt_shelf = shelve.open(self.site_path + "ptr_night_shelf/" + "last")
         mnt_shelf["ra_cal_offset"] = delta_ra
         mnt_shelf["dec_cal_offset"] = delta_dec
         mnt_shelf["time_offset"] = last_time
-=======
-        if self.config['mount']['mount1']['permissive_mount_reset'] == 'yes':
-           g_dev['mnt'].reset_mount_reference()
-        self.last_solve_time = datetime.datetime.now() - datetime.timedelta(days=1)
-        self.images_since_last_solve = 10000
-
-
-        # Build the site (from-AWS) Queue and start a thread.
-        # self.site_queue = queue.SimpleQueue()
-        # self.site_queue_thread = threading.Thread(target=self.get_from_AWS, args=())
-        # self.site_queue_thread.start()
-
-        # # Pointing Calibration on Startup
-        # if self.config['pointing_calibration_on_startup'] == True:
-        #     g_dev['mnt'].mount.SlewToAltAzAsync(270, 75)
-        #     g_dev['mnt'].mount.Tracking = True
-        #     g_dev['obs'].send_to_user("Slewing to Pointing Calibration Area.")
-        #     time.sleep(30)
-        #     g_dev['obs'].send_to_user("Running a Pointing Calibration Exposure.")
-        #     print ("Pointing Run ")
-        #     req = {'time': 20,  'alias':  str(self.config['camera']['camera_1_1']['name']), 'image_type': 'auto_focus'}   #  NB Should pick up filter and constats from config
-        #     #opt = {'area': 150, 'count': 1, 'bin': '2, 2', 'filter': 'focus'}
-        #     opt = {'area': 150, 'count': 1, 'bin': 'default', 'filter': 'Lum'}
-        #     result = g_dev['cam'].expose_command(req, opt, no_AWS=True, solve_it=True)
-        #     print ("Waiting for solve")
-        #     time.sleep(15)
-
-
-
-    def set_last_reference(self,  delta_ra, delta_dec, last_time):
-        mnt_shelf = shelve.open(self.site_path + 'ptr_night_shelf/' + 'last')
-        mnt_shelf['ra_cal_offset'] = delta_ra
-        mnt_shelf['dec_cal_offset'] = delta_dec
-        mnt_shelf['time_offset']= last_time
->>>>>>> 3ea69060
         mnt_shelf.close()
         return
 
@@ -450,18 +315,10 @@
         if response.ok:
             print("Config uploaded successfully.")
 
-<<<<<<< HEAD
     def scan_requests(self, cancel_check=False):
         """Gets commands from AWS, and post a STOP/Cancel flag.
 
         This function will be a Thread. We limit the
-=======
-    def scan_requests(self, mount, cancel_check=False):
-        '''
-        Outline of change 20200323 WER
-        Get commands from AWS, and post a STOP/Cancel flag
-        This function will be a Thread. we will limit the
->>>>>>> 3ea69060
         polling to once every 2.5 - 3 seconds because AWS does not
         appear to respond any faster. When we poll, we parse
         the action keyword for 'stop' or 'cancel' and post the
@@ -476,38 +333,23 @@
         NB at this time we are preserving one command queue
         for all devices at a site. This may need to change when we
         have parallel mountings or independently controlled cameras.
-<<<<<<< HEAD
         """
 
         # This stopping mechanism allows for threads to close cleanly.
         while not self.stopped:
 
             if not g_dev["seq"].sequencer_hold:
-=======
-        '''
-        # This stopping mechanism allows for threads to close cleanly.
-        while not self.stopped:
-
-            if not g_dev['seq'].sequencer_hold:
-                #print("Reading AWS command buffer.")
->>>>>>> 3ea69060
                 url_job = "https://jobs.photonranch.org/jobs/getnewjobs"
                 body = {"site": self.name}
                 cmd = {}
                 # Get a list of new jobs to complete (this request
                 # marks the commands as "RECEIVED")
-<<<<<<< HEAD
                 unread_commands = requests.request(
                     "POST", url_job, data=json.dumps(body)
                 ).json()
-=======
-                unread_commands = requests.request('POST', url_job, \
-                                                    data=json.dumps(body)).json()
->>>>>>> 3ea69060
                 # Make sure the list is sorted in the order the jobs were issued
                 # Note: the ulid for a job is a unique lexicographically-sortable id.
                 if len(unread_commands) > 0:
-<<<<<<< HEAD
                     unread_commands.sort(key=lambda x: x["timestamp_ms"])
                     # Process each job one at a time
                     print(
@@ -529,31 +371,12 @@
                                 if g_dev["cam"].exposure_busy:
                                     g_dev["cam"]._stop_expose()
                                     g_dev["obs"].stop_all_activity = True
-=======
-
-                    unread_commands.sort(key=lambda x: x["timestamp_ms"])
-                    #print(unread_commands)
-                    # Process each job one at a time
-                    print("# of incomming commands:  ", len(unread_commands), unread_commands)
-                    for cmd in unread_commands:
-                        if cmd['action'] in ['cancel_all_commands', 'stop']:
-                            g_dev['obs'].stop_all_activity = True
-                            #print("A STOP / CANCEL has been received.")
-                            self.send_to_user("Cancel/Stop received. Exposure stopped, will begin readout then discard image.")
-                            self.send_to_user("Pending reductions and transfers to the PTR Archive are not affected.")
-                            #WE empty the queue
-                            try:
-                                if g_dev['cam'].exposure_busy:
-                                    g_dev['cam']._stop_expose()
-                                    g_dev['obs'].stop_all_activity = True
->>>>>>> 3ea69060
                                 else:
                                     print("Camera is not busy.")
                             except:
                                 print("Camera stop faulted.")
                             while self.cmd_queue.qsize() > 0:
                                 print("Deleting Job:  ", self.cmd_queue.get())
-<<<<<<< HEAD
                             return  # Note we basically do nothing and let camera, etc settle down.
                         else:
                             self.cmd_queue.put(cmd)  # SAVE THE COMMAND FOR LATER
@@ -578,40 +401,10 @@
                             # Note camelCase is the format of command keys
                             cmd["required_params"]["deviceInstance"] = cam_name
                             cmd["deviceInstance"] = cam_name
-=======
-                            return  #Note we basically do nothing and let camera, etc settle down.
-                        else:
-                            self.cmd_queue.put(cmd)  #SAVE THE COMMAND FOR LATER
-                            #print("Appending job:  ")  # Kilroy was here)
-                            self.send_to_user("Queueing up a new command... Hint:  " + cmd['action'])
-
-                    if cancel_check:
-                        return   #Note we do not process any commands.
-
-                while self.cmd_queue.qsize() > 0:#print(unread_commands)
-
-                    #print(unread_commands)
-
-                    #unread_commands.sort(key=lambda x: x["ulid"])
-                    # Process each job one at a time
-                    #print("# of queued commands:  ", self.cmd_queue.qsize())
-                    self.send_to_user("Number of queued commands:  " + str(self.cmd_queue.qsize()))
-                    cmd = self.cmd_queue.get()
-                    #This code is redundant
-                    if self.config['selector']['selector1']['driver'] is None:
-                        port = cmd['optional_params']['instrument_selector_position']
-                        g_dev['mnt'].instrument_port = port
-                        cam_name = self.config['selector']['selector1']['cameras'][port]
-                        if cmd['deviceType'][:6] == 'camera':
-                            #  Note camelCase is teh format of command keys
-                            cmd['required_params']['deviceInstance'] = cam_name
-                            cmd['deviceInstance'] = cam_name
->>>>>>> 3ea69060
                             device_instance = cam_name
                         else:
                             try:
                                 try:
-<<<<<<< HEAD
                                     device_instance = cmd["deviceInstance"]
                                 except:
                                     device_instance = cmd["required_params"][
@@ -624,122 +417,12 @@
                     print("obs.scan_request: ", cmd)
 
                     device_type = cmd["deviceType"]
-=======
-                                    device_instance = cmd['deviceInstance']
-                                except:
-                                    device_instance = cmd['required_params']['deviceInstance']
-                            except:
-                                #breakpoint()
-                                pass
-                    else:
-                        device_instance = cmd['deviceInstance']
-                    print('obs.scan_request: ', cmd)
-
-                    device_type = cmd['deviceType']
->>>>>>> 3ea69060
                     device = self.all_devices[device_type][device_instance]
                     try:
                         print("Trying to parse:  ", cmd)
                         device.parse_command(cmd)
                     except Exception as e:
-<<<<<<< HEAD
                         print("Exception in obs.scan_requests:  ", e)
-=======
-                        breakpoint()
-                        print( 'Exception in obs.scan_requests:  ', e)
-                # print('scan_requests finished in:  ', round(time.time() - t1, 3), '  seconds')
-            #         ## Test Tim's code
-            #         if not cancel_check:
-            #             url_blk = "https://calendar.photonranch.org/dev/siteevents"
-            #             body = json.dumps({
-            #                 'site':  self.config['site'],
-            #                 'start':  g_dev['d-a-y'] + 'T00:00:00Z',
-            #                 'end':    g_dev['next_day'] + 'T23:59:59Z',
-            #                 'full_project_details:':  False})
-            #             if True: #self.blocks is None:   #This currently prevents pick up of calendar changes.  OK for the moment.
-            #                 blocks = requests.post(url_blk, body).json()
-            #                 if len(blocks) > 0:   #   is not None:
-            #                     self.blocks = blocks
-            #             url_proj = "https://projects.photonranch.org/dev/get-all-projects"
-            #             if True: #self.projects is None:
-            #                 all_projects = requests.post(url_proj).json()
-            #                 self.projects = []
-            #                 if len(all_projects) > 0 and len(blocks)> 0:   #   is not None:
-            #                     self.projects = all_projects   #.append(all_projects)  #NOTE creating a list with a dict entry as item 0
-            #                     #self.projects.append(all_projects[1])
-            #             '''
-            #             Design Note.  blocks relate to scheduled time at a site so we expect AWS to mediate block
-            #             assignments.  Priority of blocks is determined by the owner and a 'equipment match' for
-            #             background projects.
-
-            #             Projects on the other hand can be a very large pool so how to manage becomes an issue.
-            #             TO the extent a project is not visible at a site, aws should not present it.  If it is
-            #             visible and passes the owners priority it should then be presented to the site.
-
-            #             '''
-            #             if self.events_new is None:
-            #                 url = 'https://api.photonranch.org/api/events?site=SAF'
-
-            #                 self.events_new = requests.get(url).json()
-            #         return   # Continue   #Note this creates an infinite loop, and that is OK
-
-            #     else:
-            #         print('Sequencer Hold asserted.')    #What we really want here is looking for a Cancel/Stop.
-            #         continue
-
-        # # This stopping mechanism allows for threads to close cleanly.
-        # while not self.stopped:
-        #     # Wait a bit before polling for new commands
-        #     # time.sleep(self.command_interval)   # NB NB this is a blocking delay and does nothing. Consider changing WER
-        #     # t1 = time.time()
-        #     if not g_dev['seq'].sequencer_hold:
-        #         url_job = "https://jobs.photonranch.org/jobs/getnewjobs"
-        #         body = {"site": self.name}
-        #         # uri = f"{self.name}/{mount}/command/"
-        #         cmd = {}
-        #         # Get a list of new jobs to complete (this request
-        #         # marks the commands as "RECEIVED")
-        #         unread_commands = requests.request('POST', url_job, \
-        #                                            data=json.dumps(body)).json()
-        #         # Make sure the list is sorted in the order the jobs were issued
-        #         if len(unread_commands) > 0:
-        #             #print(unread_commands)
-        #             unread_commands.sort(key=lambda x: x["timestamp_ms"])   # changed ulid to timestamp_ms WER
-        #             # Process each job one at a time
-        #             print("# of incomming commands:  ", len(unread_commands))
-        #             for cmd in unread_commands:
-        #                 if self.config['selector']['selector1']['driver'] is None:
-        #                     port = cmd['optional_params']['instrument_selector_position']
-        #                     g_dev['mnt'].instrument_port = port
-        #                     cam_name = self.config['selector']['selector1']['cameras'][port]
-        #                     if cmd['deviceType'][:6] == 'camera':
-        #                         #  Note camelCase is teh format of command keys
-        #                         cmd['required_params']['deviceInstance'] = cam_name
-        #                         cmd['deviceInstance'] = cam_name
-        #                         device_instance = cam_name
-        #                     else:
-        #                         try:
-        #                             try:
-        #                                 device_instance = cmd['deviceInstance']
-        #                             except:
-        #                                 device_instance = cmd['required_params']['deviceInstance']
-        #                         except:
-        #                             #breakpoint()
-        #                             pass
-        #                 else:
-        #                     device_instance = cmd['deviceInstance']
-        #                 print('obs.scan_request: ', cmd)
-
-        #                 device_type = cmd['deviceType']
-        #                 device = self.all_devices[device_type][device_instance]
-        #                 try:
-
-        #                     device.parse_command(cmd)
-        #                 except Exception as e:
-        #                     print( 'Exception in obs.scan_requests:  ', e)
-        #        # print('scan_requests finished in:  ', round(time.time() - t1, 3), '  seconds')
-                ## Test Tim's code
->>>>>>> 3ea69060
                 url_blk = "https://calendar.photonranch.org/dev/siteevents"
                 body = json.dumps(
                     {
@@ -782,11 +465,7 @@
                 return  # This creates an infinite loop
 
             else:
-<<<<<<< HEAD
                 # What we really want here is looking for a Cancel/Stop.
-=======
-                #print('Sequencer Hold asserted.')    #What we really want here is looking for a Cancel/Stop.
->>>>>>> 3ea69060
                 continue
 
     def update_status(self):
@@ -829,7 +508,6 @@
                 # Get the actual device object...
                 device = devices_of_type[device_name]
                 # ...and add it to main status dict.
-<<<<<<< HEAD
                 if (
                     "enclosure" in device_name
                     and device_name in self.config["wema_types"]
@@ -856,33 +534,6 @@
                         result = None
                     else:
                         print("Running weather status check.")
-=======
-                if 'enclosure' in device_name  and device_name in self.config['wema_types'] and (self.is_wema or self.site_is_specific):
-                    #print ("site specific enclosure code")
-                    #print (datetime.datetime.now() - self.enclosure_status_timer)
-                    #print (datetime.timedelta(minutes=self.enclosure_check_period))
-                    if (datetime.datetime.now() - self.enclosure_status_timer) < datetime.timedelta(minutes=self.enclosure_check_period):
-
-                        result=None
-                        #return self.status
-                    else:
-                        print ("Running enclosure status check")
-                        #print ((datetime.datetime.now() - self.enclosure_status_timer))
-                        self.enclosure_status_timer = datetime.datetime.now()
-                        result = device.get_status()
-
-                elif 'observing_conditions' in device_name  and device_name in self.config['wema_types'] and (self.is_wema or self.site_is_specific):
-                    # Here is where the weather config gets updated.
-                    #print (datetime.datetime.now() - self.observing_status_timer)
-                    #print (datetime.timedelta(minutes=self.observing_check_period))
-                    if (datetime.datetime.now() - self.observing_status_timer) < datetime.timedelta(minutes=self.observing_check_period):
-
-                        result=None
-                        #return self.status
-                    else:
-                        print ("Running weather status check")
-                        #print ((datetime.datetime.now() - self.observing_status_timer))
->>>>>>> 3ea69060
                         self.observing_status_timer = datetime.datetime.now()
                         result = device.get_status(g_dev=g_dev)
                         if self.site_is_specific:
@@ -919,7 +570,6 @@
             lane = "device"
             send_status(obsy, lane, device_status)
 
-<<<<<<< HEAD
         # NB should qualify acceptance and type '.' at that point.
         self.time_last_status = time.time()
         self.status_count += 1
@@ -929,19 +579,6 @@
             )  # NB THis has faulted, usually empty input lists.
         except:
             pass
-=======
-        #print("AWS Response:  ",response)
-        # NB should qualify acceptance and type '.' at that point.
-        self.time_last_status = time.time()
-        #self.redis_server.set('obs_time', self.time_last_status, ex=120 )
-        self.status_count +=1
-        try:
-
-            self.scan_requests('mount1', cancel_check=True)   #NBNBNB THis has faulted, usually empty input lists.
-        except:
-            pass
-
->>>>>>> 3ea69060
 
     def update(self):
         """
@@ -968,14 +605,9 @@
 
         self.update_status()
         try:
-<<<<<<< HEAD
             self.scan_requests(
                 "mount1"
             )  # NBNBNB THis has faulted, usually empty input lists.
-=======
-
-            self.scan_requests('mount1')   #NBNBNB THis has faulted, usually empty input lists.
->>>>>>> 3ea69060
         except:
             pass
         if self.status_count > 2:  # Give time for status to form
@@ -997,37 +629,22 @@
         # pri_image is a tuple, smaller first item has priority.
         # second item is also a tuple containing im_path and name.
 
-<<<<<<< HEAD
         oneAtATime = 0
-=======
-        #if 'oneAtATime' not in locals():
-        oneAtATime=0
->>>>>>> 3ea69060
         # This stopping mechanism allows for threads to close cleanly.
-        #print ("One " +str(oneAtATime))
+        # print ("One " +str(oneAtATime))
         while True:
-<<<<<<< HEAD
             if (not self.aws_queue.empty()) and oneAtATime == 0:
                 oneAtATime = 1
-=======
-            if (not self.aws_queue.empty()) and oneAtATime==0:
-                oneAtATime=1
->>>>>>> 3ea69060
                 pri_image = self.aws_queue.get(block=False)
                 if pri_image is None:
                     print("got an empty entry in aws_queue???")
                     self.aws_queue.task_done()
-<<<<<<< HEAD
                     oneAtATime = 0
-=======
-                    oneAtATime=0
->>>>>>> 3ea69060
                     time.sleep(0.2)
                     continue
                 # Here we parse the file, set up and send to AWS
                 im_path = pri_image[1][0]
                 name = pri_image[1][1]
-<<<<<<< HEAD
                 aws_req = {"object_name": name}
                 aws_resp = g_dev["obs"].api.authenticated_request(
                     "POST", "/upload/", aws_req
@@ -1051,30 +668,6 @@
 
                 self.aws_queue.task_done()
                 oneAtATime = 0
-=======
-                #if not (name[-3:] == 'jpg' or name[-3:] == 'txt' or '.token'  in name or '.fits.fz' in name):
-                    # compress first
-                #    to_bz2(im_path + name)
-                #    name = name + '.bz2'
-                aws_req = {"object_name": name}
-                aws_resp = g_dev['obs'].api.authenticated_request('POST', '/upload/', aws_req)
-                if ':.bz2' not in im_path + name:
-                    with open(im_path + name, 'rb') as f:
-                        files = {'file': (im_path + name, f)}
-                        #if name[-3:] == 'jpg':
-                        print('--> To AWS -->', str(im_path + name))
-                        requests.post(aws_resp['url'], data=aws_resp['fields'],
-                                      files=files)
-
-
-
-                    if name[-3:] == 'bz2' or name[-3:] == 'jpg' or \
-                            name[-3:] == 'txt' or '.fits.fz' in name or '.token' in name:
-                        os.remove(im_path + name)
-
-                self.aws_queue.task_done()
-                oneAtATime=0
->>>>>>> 3ea69060
                 time.sleep(0.1)
             else:
                 time.sleep(0.2)
@@ -1099,23 +692,14 @@
         while True:
 
             if not self.reduce_queue.empty():
-<<<<<<< HEAD
                 (paths, pixscale) = self.reduce_queue.get(block=False)
 
                 if paths is None:
                     time.sleep(0.5)
-=======
-
-                (paths, pixscale) = self.reduce_queue.get(block=False)
-
-                if paths is None:
-                    time.sleep(.5)
->>>>>>> 3ea69060
                     continue
 
                 # Solve for pointing. Note: as the raw and reduced file are already saved and an fz file
                 # has already been sent up, this is purely for pointing purposes.
-<<<<<<< HEAD
                 if not paths["frame_type"] in [
                     "bias",
                     "dark",
@@ -1318,161 +902,11 @@
 
                 time.sleep(0.5)
                 self.img = None  # Clean up all big objects.
-=======
-                if not paths['frame_type'] in ['bias', 'dark', 'flat', 'solar', 'lunar', 'skyflat', 'screen', 'spectrum', 'auto_focus']:
-
-                    # check that both enough time and images have past between last solve
-                    if self.images_since_last_solve > self.config['solve_nth_image'] and (datetime.datetime.now() - self.last_solve_time) > datetime.timedelta(minutes=self.config['solve_timer']):
-
-                        try:
-                            solve = platesolve.platesolve(paths['red_path'] + paths['red_name01'], pixscale)     #0.5478)
-                            print("PW Solves: " ,solve['ra_j2000_hours'], solve['dec_j2000_degrees'])
-                            target_ra  = g_dev['mnt'].current_icrs_ra
-                            target_dec = g_dev['mnt'].current_icrs_dec
-                            solved_ra = solve['ra_j2000_hours']
-                            solved_dec = solve['dec_j2000_degrees']
-                            solved_arcsecperpixel = solve['arcsec_per_pixel']
-                            solved_rotangledegs= solve['rot_angle_degs']
-                            err_ha = target_ra - solved_ra
-                            err_dec = target_dec - solved_dec
-                            solved_arcsecperpixel = solve['arcsec_per_pixel']
-                            solved_rotangledegs= solve['rot_angle_degs']
-                            print(" coordinate error in ra, dec:  (asec) ", round(err_ha*15*3600, 2), round(err_dec*3600, 2))  #NB WER changed units 20221012
-
-                            # IS IMAGE PART OF A SMARTSTACK? 1=YES
-                            smartStack=0
-
-                            if smartStack !=1: # We do not want to reset solve timers during a smartStack
-                                self.last_solve_time = datetime.datetime.now()
-                                self.images_since_last_solve = 0
-
-
-                            # IF IMAGE IS PART OF A SMARTSTACK
-                            # THEN OPEN THE REDUCED FILE AND PROVIDE A WCS READY FOR STACKING
-                            if smartStack ==1:
-                                img = fits.open(paths['red_path'] + paths['red_name01'], mode='update', ignore_missing_end=True)
-                                img[0].header['CTYPE1']= 'RA---TAN'
-                                img[0].header['CTYPE2']= 'DEC--TAN'
-                                img[0].header['CRVAL1']= solved_ra*15
-                                img[0].header['CRVAL2']= solved_dec
-                                img[0].header['CRPIX1'] = float(img[0].header['NAXIS1']/2)
-                                img[0].header['CRPIX2']= float(img[0].header['NAXIS2']/2)
-                                img[0].header['CUNIT1']= 'deg'
-                                img[0].header['CUNIT2']= 'deg'
-                                img[0].header['CROTA2']= 180-solved_rotangledegs
-                                img[0].header['CDELT1']= solved_arcsecperpixel / 3600
-                                img[0].header['CDELT2']= solved_arcsecperpixel / 3600
-                                img.writeto( paths['red_path']+ 'SOLVED_' + paths['red_name01'])
-
-
-
-                            # IF IMAGE IS PART OF A SMARTSTACK
-                            # DO NOT UPDATE THE POINTING!
-                            if smartStack !=1:
-                                #NB NB NB this needs rethinking, the incoming units are hours in HA or degrees of dec
-                                if (err_ha*15*3600 > 1200 or err_dec*3600 > 1200 or err_ha*15*3600 < -1200 or err_dec*3600 < -1200) and   self.config['mount']['mount1']['permissive_mount_reset'] == 'yes':
-                                    g_dev['mnt'].reset_mount_reference()
-                                    print ("I've  reset the mount_reference 1")
-                                    g_dev['mnt'].current_icrs_ra = solve['ra_j2000_hours']
-                                    g_dev['mnt'].current_icrs_dec = solve['dec_j2000_hours']
-                                    err_ha = 0
-                                    err_dec = 0
-
-                                if err_ha*15*3600 > self.config['threshold_mount_update'] or err_dec*3600 > self.config['threshold_mount_update']:
-                                    try:
-                                        if g_dev['mnt'].pier_side_str == 'Looking West':
-                                            g_dev['mnt'].adjust_mount_reference(err_ha, err_dec)
-                                        else:
-                                            g_dev['mnt'].adjust_flip_reference(err_ha, err_dec)   #Need to verify signs
-                                    except:
-                                        print ("This mount doesn't report pierside")
-
-
-                        except Exception as e:
-                           print("Image:  did not platesolve; this is usually OK. ", e)
-                           #print(traceback.format_exc())
-
-                    else:
-                        print ("skipping solve as not enough time or images have passed")
-                        self.images_since_last_solve = self.images_since_last_solve + 1
-
-
-                ### Each image that is not a calibration frame gets it's focus examined and
-                ### Recorded. In the future this is intended to trigger an auto_focus if the
-                ### Focus gets wildly worse..
-                if not paths['frame_type'] in ['bias', 'dark', 'flat', 'solar', 'lunar', 'skyflat', 'screen', 'spectrum', 'auto_focus']:
-                    img = fits.open(paths['red_path'] + paths['red_name01'], mode='update', ignore_missing_end=True)
-                    img[0].data = (img[0].data - np.min(img[0].data)) + 100 # Add an artifical pedestal to background.
-                    img = img[0].data.astype("float")
-                    img = img.copy(order='C')   #  NB Should we move this up to where we read the array?
-                    bkg = sep.Background(img)
-                    img -= bkg
-                    sources = sep.extract(img, 4.5, err=bkg.globalrms, minarea=15)  # Minarea should deal with hot pixels.
-                    sources.sort(order = 'cflux')
-                    print('No. of detections:  ', len(sources))
-
-                    ix, iy = img.shape
-                    r0 = 0
-                    """
-                    ToDo here:  1) do not deal with a source nearer than 5% to an edge.
-                    2) do not pick any saturated sources.
-                    3) form a histogram and then pick the median winner
-                    4) generate data for a report.
-                    5) save data and image for engineering runs.
-                    """
-                    border_x = int(ix*0.05)
-                    border_y = int(iy*0.05)
-                    r0 = []
-                    for sourcef in sources:
-                        if border_x < sourcef['x'] < ix - border_x and \
-                            border_y < sourcef['y'] < iy - border_y and \
-                            sourcef['peak']  < 35000 and sourcef['cpeak'] < 35000:  #Consider a lower bound
-                            a0 = sourcef['a']
-                            b0 = sourcef['b']
-                            r0.append(round(math.sqrt(a0*a0 + b0*b0), 2))
-
-                    FWHM = round(np.median(r0)*pixscale, 3)   #@0210524 was 2x larger but a and b are diameters not radii
-                    print ("This image has a FWHM of " + str(FWHM))
-
-                    g_dev['foc'].focus_tracker.pop(0)
-                    g_dev['foc'].focus_tracker.append(FWHM)
-                    print ("Last ten FWHM : ")
-                    print (g_dev['foc'].focus_tracker)
-                    print ("Median last ten FWHM")
-                    print (np.nanmedian(g_dev['foc'].focus_tracker))
-                    print ("Last solved focus FWHM")
-                    print(g_dev['foc'].last_focus_fwhm)
-
-                time.sleep(0.5)
-                self.img = None   #Clean up all big objects.
-
->>>>>>> 3ea69060
                 self.reduce_queue.task_done()
             else:
                 time.sleep(0.5)
 
 
 if __name__ == "__main__":
-<<<<<<< HEAD
-=======
-
-    # # Define a command line argument to specify the config file to use
-    # parser = argparse.ArgumentParser()
-    # parser.add_argument('--config', type=str, default="default")
-    # options = parser.parse_args()
-    # # Import the specified config file
-    # print(options.config)
-    # if options.config == "default":
-    #     config_file_name = "config"
-    # else:
-    #     config_file_name = f"config_files.config_{options.config}"
-    # config = importlib.import_module(config_file_name)
-    # print(f"Starting up {config.site_name}.")
-    # Start up the observatory
-
-    #import config
-
-    #oneAtATime=0
->>>>>>> 3ea69060
     o = Observatory(config.site_name, config.site_config)
     o.run()