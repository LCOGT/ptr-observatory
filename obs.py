
""""
IMPORTANT TODOs:

WER 20211211

Simplify. No site specific if statements in main code if possible.
Sort out when rotator is not installed and focus temp when no probe
is in the Gemini.

Abstract away Redis, Memurai, and local shares for IPC.
"""
import ephem
import datetime
import json
#import math
import os
import queue
import shelve
import socket
import threading
import time
import sys
import shutil
import sep
#import signal

import astroalign as aa
from astropy.io import fits
from astropy.nddata import block_reduce
from astropy.utils.data import check_download_cache
from astropy.coordinates import SkyCoord, FK5, ICRS,  \
                         EarthLocation, AltAz, get_sun, get_moon
from astropy.time import Time
from astropy import units as u
from astropy.table import Table

from dotenv import load_dotenv
import numpy as np
import redis  # Client, can work with Memurai

import requests
import urllib.request
#import sep
#from skimage.io import imsave
#from skimage.transform import resize
import func_timeout
import traceback
import psutil

from api_calls import API_calls
from auto_stretch.stretch import Stretch
import ptr_config

from devices.camera import Camera
from devices.filter_wheel import FilterWheel
from devices.focuser import Focuser
from devices.enclosure import Enclosure
from devices.mount import Mount
from devices.telescope import Telescope
from devices.observing_conditions import ObservingConditions
from devices.rotator import Rotator
from devices.selector import Selector
from devices.screen import Screen
from devices.sequencer import Sequencer
from global_yard import g_dev
from planewave import platesolve
import ptr_events
from ptr_utility import plog
from scipy import stats
from PIL import Image, ImageEnhance

#import colour
from colour_demosaicing import (
    demosaicing_CFA_Bayer_bilinear)#,
    #demosaicing_CFA_Bayer_Malvar2004,
    #demosaicing_CFA_Bayer_Menon2007,
    #mosaicing_CFA_Bayer)

#Incorporate better request retry strategy
from requests.adapters import HTTPAdapter, Retry
reqs = requests.Session()
retries = Retry(total=50,
                backoff_factor=0.1,
                status_forcelist=[ 500, 502, 503, 504 ])
reqs.mount('http://', HTTPAdapter(max_retries=retries))
reqs.mount('http://', HTTPAdapter(max_retries=retries))

# The ingester should only be imported after environment variables are loaded in.
load_dotenv(".env")
from ocs_ingester.ingester import frame_exists, upload_file_and_ingest_to_archive


def test_connect(host='http://google.com'):
    try:
        urllib.request.urlopen(host) #Python 3.x
        return True
    except:
        return False



def findProcessIdByName(processName):
    '''
    Get a list of all the PIDs of a all the running process whose name contains
    the given string processName
    '''
    listOfProcessObjects = []
    #Iterate over the all the running process
    for proc in psutil.process_iter():
       try:
           pinfo = proc.as_dict(attrs=['pid', 'name', 'create_time'])
           # Check if process name contains the given name string.
           if processName.lower() in pinfo['name'].lower() :
               listOfProcessObjects.append(pinfo)
       except (psutil.NoSuchProcess, psutil.AccessDenied , psutil.ZombieProcess) :
           pass
    return listOfProcessObjects

listOfProcessIds = findProcessIdByName('maxim_dl')
for pid in listOfProcessIds:
    pid_num = pid['pid']
    plog("Terminating existing Maxim process:  ", pid_num)
    p2k = psutil.Process(pid_num)
    p2k.terminate()


def send_status(obsy, column, status_to_send):
    """Sends an update to the status endpoint."""

    uri_status = f"https://status.photonranch.org/status/{obsy}/status/"
    # None of the strings can be empty. Otherwise this put faults.
    payload = {"statusType": str(column), "status": status_to_send}
    
    try:
        
        data = json.dumps(payload)
    except Exception as e:
        plog("Failed to create status payload. Usually not fatal:  ", e)
    
    try:
        reqs.post(uri_status, data=data)
    except Exception as e:
        plog("Failed to send_status. Usually not fatal:  ", e)

debug_flag = None
debug_lapse_time = None

class Observatory:
    """Docstring here"""

    def __init__(self, name, ptr_config):
        # This is the main class through which we can make authenticated api calls.
        self.api = API_calls()

        self.command_interval = 0 # seconds between polls for new commands
        self.status_interval = 0  # NOTE THESE IMPLEMENTED AS A DELTA NOT A RATE.

        self.name = name  # NB NB NB Names needs a once-over.
        self.obs_id = name

        g_dev['name'] = name
        self.config = ptr_config
        self.observatory_location = ptr_config["observatory_location"]
        self.debug_flag = self.config['debug_mode']
        self.admin_only_flag = self.config['admin_owner_commands_only']
        
        
        # Default path
        self.obsid_path = ptr_config["client_path"] +'/' + self.name + '/'
        if not os.path.exists(self.obsid_path):
            os.makedirs(self.obsid_path)
        
            
        if self.debug_flag:
            self.debug_lapse_time = time.time() + self.config['debug_duration_sec']
            g_dev['debug'] = True
            self.camera_temperature_in_range_for_calibrations = True
            #g_dev['obs'].open_and_enabled_to_observe = True
        else:
            self.debug_lapse_time = 0.0
            g_dev['debug'] = False
            #g_dev['obs'].open_and_enabled_to_observe = False
            

        if self.config["wema_is_active"]:
            self.hostname = socket.gethostname()
            if self.hostname in self.config["wema_hostname"]:
                self.is_wema = True
                g_dev["wema_share_path"] = ptr_config["wema_write_share_path"]
                self.wema_path = g_dev["wema_share_path"]
            else:
                # This host is a client
                self.is_wema = False  # This is a client.
                self.obsid_path = ptr_config["client_path"] +'/' + self.name + '/'
                if not os.path.exists(self.obsid_path):
                    os.makedirs(self.obsid_path)
                
                g_dev["obsid_path"] = self.obsid_path
                g_dev["wema_share_path"] = ptr_config[
                    "client_write_share_path"
                ]  # Just to be safe.
                self.wema_path = g_dev["wema_share_path"]
        else:
            self.is_wema = False  # This is a client.
            self.obsid_path = ptr_config["client_path"] + self.config['obs_id'] + '/'
            g_dev["obsid_path"] = self.obsid_path
            g_dev["wema_share_path"] = self.obsid_path  # Just to be safe.
            self.wema_path = g_dev["wema_share_path"]

        if self.config["obsid_is_specific"]:
            self.obsid_is_specific = True
        else:
            self.obsid_is_specific = False


        


        self.last_request = None
        self.stopped = False
        self.status_count = 0
        self.stop_all_activity = False
        self.obsid_message = "-"
        self.all_device_types = ptr_config["device_types"]  # May not be needed
        self.device_types = ptr_config["device_types"]  # ptr_config['short_status_devices']
        self.wema_types = ptr_config["wema_types"]
        self.enc_types = None  # config['enc_types']
        self.short_status_devices = (
             ptr_config['short_status_devices']  # May not be needed for no wema obsy
        )
        self.observing_status_timer = datetime.datetime.now() - datetime.timedelta(
            days=1
        )
        self.observing_check_period = self.config[
            "observing_check_period"
        ]  # How many minutes between observing conditions check
        self.enclosure_status_timer = datetime.datetime.now() - datetime.timedelta(
            days=1
        )
        self.enclosure_check_period = self.config[
            "enclosure_check_period"
        ]  # How many minutes between enclosure check

        self.project_call_timer = time.time()
        self.get_new_job_timer = time.time()
        self.status_upload_time = 0.5
        self.command_busy=False
        # Instantiate the helper class for astronomical events
        # Soon the primary event / time values can come from AWS.
        self.astro_events = ptr_events.Events(self.config)
        self.astro_events.compute_day_directory()

        self.astro_events.display_events()

        # Define a redis server if needed.
        redis_ip = ptr_config["redis_ip"]
        if redis_ip is not None:
            self.redis_server = redis.StrictRedis(
                host=redis_ip, port=6379, db=0, decode_responses=True
            )
            self.redis_wx_enabled = True
            g_dev["redis"] = self.redis_server  # I think IPC needs to be a class.
        else:
            self.redis_wx_enabled = False
            g_dev["redis"] = None  # a placeholder.

        g_dev["obs"] = self
        obsid_str = ptr_config["obs_id"]
        g_dev["obsid"]: obsid_str
        self.g_dev = g_dev

        # Use the configuration to instantiate objects for all devices.
        self.create_devices()
        self.loud_status = False
        
        # Clear out smartstacks directory
        #plog ("removing and reconstituting smartstacks directory")
        try:
            shutil.rmtree(self.obsid_path + "smartstacks")
        except:
            plog ("problems with removing the smartstacks directory... usually a file is open elsewhere")
        time.sleep(3)
        if not os.path.exists(self.obsid_path + "smartstacks"):
            os.makedirs(self.obsid_path + "smartstacks")

        # Check directory system has been constructed
        # for new sites or changed directories in configs.
        #NB NB be careful if we have a site with multiple cameras, etc,
        #some of these directores seem up a level or two. WER

        if not os.path.exists(self.obsid_path + "ptr_night_shelf"):
            os.makedirs(self.obsid_path + "ptr_night_shelf")
        if not os.path.exists(self.obsid_path + "archive"):
            os.makedirs(self.obsid_path + "archive")
        if not os.path.exists(self.obsid_path + "tokens"):
            os.makedirs(self.obsid_path + "tokens")
        if not os.path.exists(self.obsid_path + "astropycache"):
            os.makedirs(self.obsid_path + "astropycache")
        if not os.path.exists(self.obsid_path + "smartstacks"):
            os.makedirs(self.obsid_path + "smartstacks")
        if not os.path.exists(self.obsid_path + "calibmasters"):  #retaining for backward compatibility
            os.makedirs(self.obsid_path + "calibmasters")
        camera_name = self.config['camera']['camera_1_1']['name']
        if not os.path.exists(self.obsid_path + "archive/" + camera_name + "/calibmasters"):
            os.makedirs(self.obsid_path + "archive/" + camera_name + "/calibmasters")
        self.last_solve_time = datetime.datetime.now() - datetime.timedelta(days=1)
        self.images_since_last_solve = 10000

        self.time_last_status = time.time() - 3
        # Build the to-AWS Try again, reboot, verify dome nad tel and start a thread.

        self.aws_queue = queue.PriorityQueue(maxsize=0)
        self.aws_queue_thread = threading.Thread(target=self.send_to_aws, args=())
        self.aws_queue_thread.start()

        self.fast_queue = queue.PriorityQueue(maxsize=0)
        self.fast_queue_thread = threading.Thread(target=self.fast_to_aws, args=())
        self.fast_queue_thread.start()

        self.slow_camera_queue = queue.PriorityQueue(maxsize=0)
        self.slow_camera_queue_thread = threading.Thread(target=self.slow_camera_process, args=())
        self.slow_camera_queue_thread.start()

        self.send_status_queue = queue.Queue(maxsize=0)
        self.send_status_queue_thread = threading.Thread(target=self.send_status_process, args=())
        self.send_status_queue_thread.start()
        
        self.platesolve_queue = queue.Queue(maxsize=0)
        self.platesolve_queue_thread = threading.Thread(target=self.platesolve_process, args=())
        self.platesolve_queue_thread.start()
        
        self.sep_queue = queue.Queue(maxsize=0)
        self.sep_queue_thread = threading.Thread(target=self.sep_process, args=())
        self.sep_queue_thread.start()
        
        self.mainjpeg_queue = queue.Queue(maxsize=0)
        self.mainjpeg_queue_thread = threading.Thread(target=self.mainjpeg_process, args=())
        self.mainjpeg_queue_thread.start()
        

        # Set up command_queue for incoming jobs
        self.cmd_queue = queue.Queue(
            maxsize=0
        )  # Note this is not a thread but a FIFO buffer
        self.stop_all_activity = False  # This is used to stop the camera or sequencer

        # =============================================================================
        # Here we set up the reduction Queue and Thread:
        # =============================================================================
        self.smartstack_queue = queue.Queue(
            maxsize=0
        )  # Why do we want a maximum size and lose files?
        self.smartstack_queue_thread = threading.Thread(target=self.smartstack_image, args=())
        self.smartstack_queue_thread.start()
        self.blocks = None
        self.projects = None
        self.events_new = None
        self.reset_last_reference()
        self.env_exists = os.path.exists(os.getcwd() + '\.env')  # Boolean, check if .env present

        # Get initial coordinates into the global system
        g_dev['mnt'].get_mount_coordinates()

        # If mount is permissively set, reset mount reference
        # This is necessary for SRO and it seems for ECO
        # I actually think it may be necessary for all telescopes
        # Not all who wander are lost.... but those that point below altitude -10 probably are.
        #if self.config["mount"]["mount1"]["permissive_mount_reset"] == "yes":
        g_dev["mnt"].reset_mount_reference()

        # Keep track of how long it has been since the last activity
        self.time_since_last_exposure = time.time()
        self.time_since_last_slew = time.time()

        # Only poll the broad safety checks (altitude and inactivity) every 5 minutes
        self.time_since_safety_checks=time.time() - 310.0
        
        # Keep track of how long it has been since the last live connection to the internet
        self.time_of_last_live_net_connection = time.time()

        # If the camera is detected as substantially (20 degrees) warmer than the setpoint
        # during safety checks, it will keep it warmer for about 20 minutes to make sure
        # the camera isn't overheating, then return it to its usual temperature.
        self.camera_overheat_safety_warm_on=False
        self.camera_overheat_safety_timer=time.time()
        self.camera_time_initialised=time.time() # Some things you don't want to check until the camera has been cooling for a while.
        
        # If there is a pointing correction needed, then it is REQUESTED
        # by the platesolve thread and then the code will interject
        # a pointing correction at an appropriate stage.
        # But if the telescope moves in the meantime, this is cancelled.
        # A telescope move itself should already correct for this pointing in the process of moving.
        # This is sort of a more elaborate and time-efficient version of the previous "re-seek"
        self.pointing_correction_requested_by_platesolve_thread = False
        self.pointing_correction_request_time = time.time()
        self.pointing_correction_request_ra = 0.0
        self.pointing_correction_request_dec = 0.0
        
        
        
        
        # This variable is simply.... is it open and enabled to observe!
        # This is set when the roof is open and everything is safe
        # This allows sites without roof control or only able to shut
        # the roof to know it is safe to observe but also ... useful
        # to observe.... if the roof isn't open, don't get flats!
        # Off at bootup, but that would quickly change to true after the code
        # checks the roof status etc. self.weather_report_is_acceptable_to_observe=False
        if self.debug_flag:
            self.open_and_enabled_to_observe=True
        else:
            self.open_and_enabled_to_observe=False
            
            
        # On initialisation, there should be no commands heading towards the site
        # So this command reads the commands waiting and just ... ignores them
        # essentially wiping the command queue coming from AWS.
        # This prevents commands from previous nights/runs suddenly running
        # when obs.py is booted (has happened a bit!)
        url_job = "https://jobs.photonranch.org/jobs/getnewjobs"
        body = {"site": self.name}
        #cmd = {}
        # Get a list of new jobs to complete (this request
        # marks the commands as "RECEIVED")
        unread_commands = reqs.request(
            "POST", url_job, data=json.dumps(body)
        ).json()

        # On startup, collect orphaned fits files that may have been dropped from the queue
        # when the site crashed
        g_dev['seq'].collect_and_queue_neglected_fits()

        # Need to set this for the night log
        #g_dev['foc'].set_focal_ref_reset_log(self.config["focuser"]["focuser1"]["reference"])
        # Send the config to AWS. TODO This has faulted.
        self.update_config()   #This is the never-ending control loop
        
        
        

        #breakpoint()
        #req2 = {'target': 'near_tycho_star', 'area': 150}
        #opt = {}
        #g_dev['seq'].extensive_focus_script(req2,opt)
        #req = {'bin1': True, 'bin2': False, 'bin3': False, 'bin4': False, 'numOfBias': 63, \
        #        'numOfDark': 31, 'darkTime': 600, 'numOfDark2': 31, 'dark2Time': 600, \
        #        'hotMap': True, 'coldMap': True, 'script': 'genBiasDarkMaster', }  #This specificatin is obsolete
        #opt = {}
        #No action needed on  the enclosure at this level
        #self.park_and_close(enc_status)
        #NB The above put dome closed and telescope at Park, Which is where it should have been upon entry.
        #g_dev['seq'].bias_dark_script(req, opt, morn=True)


    def set_last_reference(self, delta_ra, delta_dec, last_time):
        mnt_shelf = shelve.open(self.obsid_path + "ptr_night_shelf/" + "last" + str(self.name))
        mnt_shelf["ra_cal_offset"] = delta_ra
        mnt_shelf["dec_cal_offset"] = delta_dec
        mnt_shelf["time_offset"] = last_time
        mnt_shelf.close()
        return

    def get_last_reference(self):
        mnt_shelf = shelve.open(self.obsid_path + "ptr_night_shelf/" + "last"+ str(self.name))
        delta_ra = mnt_shelf["ra_cal_offset"]
        delta_dec = mnt_shelf["dec_cal_offset"]
        last_time = mnt_shelf["time_offset"]
        mnt_shelf.close()
        return delta_ra, delta_dec, last_time

    def reset_last_reference(self):

        mnt_shelf = shelve.open(self.obsid_path + "ptr_night_shelf/" + "last"+ str(self.name))
        mnt_shelf["ra_cal_offset"] = None
        mnt_shelf["dec_cal_offset"] = None
        mnt_shelf["time_offset"] = None
        mnt_shelf.close()
        return

    def create_devices(self):
        """Dictionary to store created devices, subcategorized by device type."""

        self.all_devices = {}
        # Create device objects by type, going through the config by type.
        for dev_type in self.all_device_types:
            self.all_devices[dev_type] = {}
            # Get the names of all the devices from each dev_type.
            devices_of_type = self.config.get(dev_type, {})
            device_names = devices_of_type.keys()

            # Instantiate each device object based on its type
            for name in device_names:
                plog(name)
                driver = devices_of_type[name]["driver"]
                settings = devices_of_type[name].get("settings", {})
                if dev_type == "observing_conditions":
                    device = ObservingConditions(
                        driver, name, self.config, self.astro_events
                    )
                elif dev_type == "enclosure":
                    device = Enclosure(driver, name, self.config, self.astro_events)
                elif dev_type == "mount":
                    device = Mount(
                        driver, name, settings, self.config, self.astro_events, tel=True
                    )  # NB this needs to be straightened out.
                elif dev_type == "telescope":  # order of attaching is sensitive
                    device = Telescope(driver, name, settings, self.config, tel=True)
                elif dev_type == "rotator":
                    device = Rotator(driver, name, self.config)
                elif dev_type == "focuser":
                    device = Focuser(driver, name, self.config)
                elif dev_type == "screen":
                    device = Screen(driver, name, self.config)
                elif dev_type == "filter_wheel":
                    device = FilterWheel(driver, name, self.config)
                elif dev_type == "selector":
                    device = Selector(driver, name, self.config)
                elif dev_type == "camera":
                    device = Camera(driver, name, self.config)
                elif dev_type == "sequencer":
                    device = Sequencer(driver, name, self.config, self.astro_events)
                else:
                    plog(f"Unknown device: {name}")
                # Add the instantiated device to the collection of all devices.
                self.all_devices[dev_type][name] = device
        plog("Finished creating devices.")
        
        
       

    def update_config(self):
        """Sends the config to AWS."""

        uri = f"{self.config['obs_id']}/config/"
        self.config["events"] = g_dev["events"]
        response = g_dev["obs"].api.authenticated_request("PUT", uri, self.config)
        if 'message' in response:
            if response['message'] == "Missing Authentication Token":
                plog ("Missing Authentication Token. Config unable to be uploaded. Please fix this now.")
                sys.exit()
            else:
                plog ("There may be a problem in the config upload? Here is the response.")
                plog (response)
        elif 'ResponseMetadata' in response:
            #plog(response['ResponseMetadata']['HTTPStatusCode'])
            if response['ResponseMetadata']['HTTPStatusCode'] == 200:
                plog("Config uploaded successfully.")

            else:
                plog ("Response to obsid config upload unclear. Here is the response")
                plog (response)
        else:
            plog ("Response to obsid config upload unclear. Here is the response")
            plog (response)

    def cancel_all_activity(self):
        

        g_dev["obs"].stop_all_activity = True
        plog("Stop_all_activity is now set True.")
        self.send_to_user(
            "Cancel/Stop received. Exposure stopped, camera may begin readout, then will discard image."
        )
        self.send_to_user(
            "Pending reductions and transfers to the PTR Archive are not affected."
        )
        # Now we need to cancel possibly a pending camera cycle or a
        # script running in the sequencer.  NOTE a stop or cancel empties outgoing queue at AWS side and 
        # only a Cancel/Stop action is sent.  But we need to save any subsequent commands.
        #try:
        plog ("Emptying Command Queue")
        with self.cmd_queue.mutex:
            self.cmd_queue.queue.clear()
            
        
        plog("Stopping Exposure")
        try:
            #if g_dev["cam"].exposure_busy:            
            g_dev["cam"]._stop_expose()                # Should we try to flush the image array?                
            g_dev["cam"].exposure_busy = False
        except Exception as e:
            plog("Camera is not busy.", e)
            self.exposure_busy = False
        #except:
        #    plog("Camera stop faulted.")
        #self.exposure_busy = False
        
        #while self.cmd_queue.qsize() > 0:
        #    plog("Deleting Job:  ", self.cmd_queue.get())
        
        #return  # Note we basically do nothing and let camera, etc settle down.

    def scan_requests(self, cancel_check=False):

        """Gets commands from AWS, and post a STOP/Cancel flag.

        This function will be a Thread. We limit the
        polling to once every 2.5 - 3 seconds because AWS does not
        appear to respond any faster. When we poll, we parse
        the action keyword for 'stop' or 'cancel' and post the
        existence of the timestamp of that command to the
        respective device attribute <self>.cancel_at. Then we
        enqueue the incoming command as well.
sel
        When a device is status scanned, if .cancel_at is not
        None, the device takes appropriate action and sets
        cancel_at back to None.

        NB at this time we are preserving one command queue
        for all devices at a site. This may need to change when we
        have parallel mountings or independently controlled cameras.
        """

        # This stopping mechanism allows for threads to close cleanly.
        try:
            if self.debug_flag and time.time() > self.debug_lapse_time:
                self.debug_flag = False
                plog("Debug_flag time has lapsed, so disabled. ")
        except:
            breakpoint()
            pass

       
        while not self.stopped:    #This variable is not used.

            if  True:  #not g_dev["seq"].sequencer_hold:  THis causes an infinte loope witht he above while
                
                url_job = "https://jobs.photonranch.org/jobs/getnewjobs"
                body = {"site": self.name}
                cmd = {}
                # Get a list of new jobs to complete (this request
                # marks the commands as "RECEIVED")
                unread_commands = reqs.request(
                    "POST", url_job, data=json.dumps(body)
                ).json()
                # Make sure the list is sorted in the order the jobs were issued
                # Note: the ulid for a job is a unique lexicographically-sortable id.
                if len(unread_commands) > 0:
                    unread_commands.sort(key=lambda x: x["timestamp_ms"])
                    # Process each job one at a time
                    plog(
                        "# of incomming commands:  ",
                        len(unread_commands),
                        unread_commands,
                    )

                    for cmd in unread_commands:
                        
                        
                        if (self.admin_only_flag and ("admin" in cmd['user_roles']) or ("owner" in cmd['user_roles'])) or (not self.admin_only_flag):
                            
                            if cmd["action"] in ["cancel_all_commands", "stop"]:
                                self.cancel_all_activity() # Hi Wayne, I have to cancel all acitivity with some roof stuff
                                # So I've moved the cancelling to it's own function just above so it can be called from multiple locations.
                            else:
                                # Check here for irrelevant commands
                                
                                if cmd['deviceType'] == 'screen' and self.config['screen']['screen1']['driver'] == None:
                                    plog ("Refusing command as there is no screen")
                                    g_dev['obs'].send_to_user("Request rejected as site has no flat screen.")
                                elif cmd['deviceType'] == 'rotator' and self.config['rotator']['rotator1']['driver'] == None:
                                     plog ("Refusing command as there is no rotator")
                                     g_dev['obs'].send_to_user("Request rejected as site has no rotator.")
                                # If not irrelevant, queue the command
                                else:                               
                                
                                    self.cmd_queue.put(cmd)  # SAVE THE COMMAND FOR LATER
                                    g_dev["obs"].stop_all_activity = False
                                    plog(
                                        "Queueing up a new command... Hint:  " + cmd["action"]
                                    )
    
                            if cancel_check:
                                result={'stopped': True}
                                return  # Note we do not process any commands.
                        else:
                            plog("Request rejected as site in admin or owner mode.")
                            g_dev['obs'].send_to_user("Request rejected as site in admin or owner mode.")

                # NEED TO WAIT UNTIL CURRENT COMMAND IS FINISHED UNTIL MOVING ONTO THE NEXT ONE!
                # THAT IS WHAT CAUSES THE "CAMERA BUSY" ISSUE. We don't need to wait for the
                # rotator as the exposure routine in camera.py already waits for that.                
                #if (not g_dev["cam"].exposure_busy) and (not g_dev['mnt'].mount.Slewing):
                if (not g_dev["cam"].exposure_busy):
                    while self.cmd_queue.qsize() > 0:                        
                        if not self.command_busy: # This is to stop multiple commands running over the top of each other.
                            self.command_busy=True
                            plog(
                                "Number of queued commands:  " + str(self.cmd_queue.qsize())
                            )
                            cmd = self.cmd_queue.get()
                            # This code is redundant
                            if self.config["selector"]["selector1"]["driver"] is None:
                                port = cmd["optional_params"]["instrument_selector_position"]
                                g_dev["mnt"].instrument_port = port
                                cam_name = self.config["selector"]["selector1"]["cameras"][port]
                                if cmd["deviceType"][:6] == "camera":
                                    # Note camelCase is the format of command keys
                                    cmd["required_params"]["deviceInstance"] = cam_name
                                    cmd["deviceInstance"] = cam_name
                                    device_instance = cam_name
                                else:
                                    try:
                                        try:
                                            device_instance = cmd["deviceInstance"]
                                        except:
                                            device_instance = cmd["required_params"][
                                                "deviceInstance"
                                            ]
                                    except:
                                        pass
                            else:
                                device_instance = cmd["deviceInstance"]
                            plog("obs.scan_request: ", cmd)
        
                            device_type = cmd["deviceType"]
                            device = self.all_devices[device_type][device_instance]
                            try:
                                #plog("Trying to parse:  ", cmd)
        
                                device.parse_command(cmd)
                            except Exception as e:
        
                                plog(traceback.format_exc())
        
                                plog("Exception in obs.scan_requests:  ", e, 'cmd:  ', cmd)
                            self.command_busy=False
                            
                 
                # TO KEEP THE REAL-TIME USE A BIT SNAPPIER, POLL FOR NEW PROJECTS ON A MUCH SLOWER TIMESCALE
                # TO REMOVE UNNECESSARY CALLS FOR PROJECTS.
                if time.time() - self.project_call_timer > 30: 
                    self.project_call_timer = time.time()
                    if self.debug_flag:
                        plog("~")
                    else:
                        plog('.')
                        # We print this to stay informed of process on the console.
                    url_blk = "https://calendar.photonranch.org/calendar/siteevents"
                    # UTC VERSION
                    start_aperture = str(g_dev['events']['Eve Sky Flats']).split()
                    close_aperture = str(g_dev['events']['End Morn Sky Flats']).split()
                    
    
                    # Reformat ephem.Date into format required by the UI
                    startapyear=start_aperture[0].split('/')[0]
                    startapmonth=start_aperture[0].split('/')[1]
                    startapday=start_aperture[0].split('/')[2]
                    closeapyear=close_aperture[0].split('/')[0]
                    closeapmonth=close_aperture[0].split('/')[1]
                    closeapday=close_aperture[0].split('/')[2]                
                    
                    if len(str(startapmonth)) == 1:
                        startapmonth='0' + startapmonth
                    if len(str(startapday)) == 1:
                        startapday='0' + str(startapday)
                    if len(str(closeapmonth)) == 1:
                        closeapmonth='0' + closeapmonth
                    if len(str(closeapday)) == 1:
                        closeapday='0' + str(closeapday)
    
                    start_aperture_date = startapyear + '-' + startapmonth + '-' + startapday
                    close_aperture_date = closeapyear + '-' + closeapmonth + '-' + closeapday
    
                    start_aperture[0] =start_aperture_date 
                    close_aperture[0] =close_aperture_date 
    
    
                    
                    body = json.dumps(
                        {
                            "site": self.config["site"],
                            "start": start_aperture[0].replace('/','-') +'T' + start_aperture[1] +'Z',
                            "end": close_aperture[0].replace('/','-') +'T' + close_aperture[1] +'Z',
                            "full_project_details:": False,
                        }
                    )
    
                    #if (
                    #    True
                    #):  # self.blocks is None: # This currently prevents pick up of calendar changes.
                    blocks = reqs.post(url_blk, body).json()
                    #if len(blocks) > 0:
                    self.blocks = blocks
    
                    url_proj = "https://projects.photonranch.org/projects/get-all-projects"
                    if True:
                        all_projects = reqs.post(url_proj).json()
                        self.projects = []
                        if len(all_projects) > 0 and len(blocks) > 0:
                            self.projects = all_projects  # NOTE creating a list with a dict entry as item 0
                        # Note the above does not load projects if there are no blocks scheduled.
                        # A sched block may or may not havean associated project.
    
                    # Design Note. Blocks relate to scheduled time at a site so we expect AWS to mediate block
                    # assignments. Priority of blocks is determined by the owner and a 'equipment match' for
                    # background projects.
    
                    # Projects on the other hand can be a very large pool so how to manage becomes an issue.
                    # To the extent a project is not visible at a site, aws should not present it. If it is
                    # visible and passes the owners priority it should then be presented to the site.
    
                    if self.events_new is None:
                        url = (
                            "https://api.photonranch.org/api/events?site="
                            + self.obs_id.upper()
                        )
                        self.events_new = reqs.get(url).json()
                return  # This creates an infinite loop

            else:
                
                continue

    def update_status(self, bpt=False, cancel_check=False, mount_only=False, dont_wait=False):
        """Collects status from all devices and sends an update to AWS.

        Each device class is responsible for implementing the method
        `get_status`, which returns a dictionary.
        """
        
        

            
        loud = False
        if bpt:
            plog('UpdateStatus bpt was invoked.')
            #breakpoint()
        send_enc = False
        send_ocn = False
        
        
        # Wait a bit between status updates
        if dont_wait == True:
            self.status_interval = self.status_upload_time + 0.25
        while time.time() < self.time_last_status + self.status_interval:
            return  # Note we are just not sending status, too soon.


        # Good spot to check if we need to nudge the telescope as long as we aren't exposing.
        if not g_dev["cam"].exposure_busy:
            check_platesolve_and_nudge()    


        #plog ("Time between status updates: " + str(time.time() - self.time_last_status))

        t1 = time.time()
        status = {}

        # Loop through all types of devices.
        # For each type, we get and save the status of each device.

        if not self.config["wema_is_active"]:
            #device_list = self.short_status_devices()
            device_list = self.device_types
            remove_enc = False
        if self.config["wema_is_active"]:
            device_list = self.short_status_devices  #  used when wema is sending ocn and enc status via a different stream.
            remove_enc = False   

        else:
            device_list = self.device_types  #  used when one computer is doing everything for a site.
            remove_enc = True
        
        if mount_only == True:
            device_list=['mount', 'telescope']
        
        for dev_type in device_list:
            #  The status that we will send is grouped into lists of
            #  devices by dev_type.
            status[dev_type] = {}
            # Names of all devices of the current type.
            # Recall that self.all_devices[type] is a dictionary of all
            # `type` devices, with key=name and val=device object itself.
            devices_of_type = self.all_devices.get(dev_type, {})
            device_names = devices_of_type.keys()            

            for device_name in device_names:

                # Get the actual device object...
                device = devices_of_type[device_name]
                # ...and add it to main status dict.
                #breakpoint()
                

                
                if (
                    "enclosure" in device_name
                    #and device_name in self.config["wema_types"]
                    #and (self.is_wema or self.obsid_is_specific)
                ):  

                    if self.config['enclosure']['enclosure1']['driver'] == None and not self.obsid_is_specific:
                        # Even if no connection send a satus
                        status = {'shutter_status': "No enclosure.",
                                  'enclosure_synchronized': False, #self.following, 20220103_0135 WER
                                  'dome_azimuth': 0,
                                  'dome_slewing': False,
                                  'enclosure_mode': "No Enclosure",
                                  'enclosure_message': "No message"}, #self.state}#self.following, 20220103_0135 WER
                    
                    elif (
                        datetime.datetime.now() - self.enclosure_status_timer
                    ) < datetime.timedelta(minutes=self.enclosure_check_period):
                        result = None
                        send_enc = False
                    else:
                        #plog("Running enclosure status check")
                        self.enclosure_status_timer = datetime.datetime.now()
                        send_enc = True

                        result = device.get_status()
                
                elif ("observing_conditions" in device_name
                      and self.config['observing_conditions']['observing_conditions1']['driver'] == None):
                    # Here is where the weather config gets updated.
                    if (
                        datetime.datetime.now() - self.observing_status_timer
                    ) < datetime.timedelta(minutes=self.observing_check_period):
                        result = None
                        send_ocn = False
                    else:
                        #plog("Running weather status check.")
                        self.observing_status_timer = datetime.datetime.now()
                        result = device.get_noocndevice_status()
                        send_ocn = True
                        if self.obsid_is_specific:
                            remove_enc = False

                elif (
                    "observing_conditions" in device_name
                    and device_name in self.config["wema_types"]
                    and (self.is_wema or self.obsid_is_specific)
                ):
                    # Here is where the weather config gets updated.
                    if (
                        datetime.datetime.now() - self.observing_status_timer
                    ) < datetime.timedelta(minutes=self.observing_check_period):
                        result = None
                        send_ocn = False
                    else:
                        plog("Running weather status check.")
                        self.observing_status_timer = datetime.datetime.now()
                        result = device.get_status(g_dev=g_dev)
                        send_ocn = True
                        if self.obsid_is_specific:
                            remove_enc = False
                
                    

                else:
                    if  'telescope' in device_name:
                        status['telescope']=status['mount']
                    else:
                        result = device.get_status()
                if result is not None:
                    status[dev_type][device_name] = result

        # Check that the mount hasn't slewed too close to the sun
        if not g_dev['mnt'].mount.Slewing:
            sun_coords=get_sun(Time.now())
            temppointing=SkyCoord((g_dev['mnt'].current_icrs_ra)*u.hour, (g_dev['mnt'].current_icrs_dec)*u.degree, frame='icrs')           
             
            sun_dist = sun_coords.separation(temppointing)
            #plog ("sun distance: " + str(sun_dist.degree))
            if sun_dist.degree <  self.config['closest_distance_to_the_sun']:
                g_dev['obs'].send_to_user("Found telescope pointing too close to the sun: " + str(sun_dist.degree) + " degrees.")
                plog("Found telescope pointing too close to the sun: " + str(sun_dist.degree) + " degrees.")
                g_dev['obs'].send_to_user("Parking scope and cancelling all activity")
                plog("Parking scope and cancelling all activity")
                self.cancel_all_activity()
                if not g_dev['mnt'].mount.AtPark:
                    g_dev['mnt'].park_command()                     
                return        

        status["timestamp"] = round((time.time() + t1) / 2.0, 3)
        status["send_heartbeat"] = False
        try:
            ocn_status = None
            enc_status = None
            ocn_status = {"observing_conditions": status.pop("observing_conditions")}
            enc_status = {"enclosure": status.pop("enclosure")}
            device_status = status
        except:
            pass
        #plog ("Status update length: " + str(time.time() - beginning_update_status))
        loud = False
        # Consider inhibiting unless status rate is low
        obsy = self.name
        

        if status is not None:
            lane = "device"
            #send_status(obsy, lane, status)
            self.send_status_queue.put((obsy, lane, status), block=False)
        if ocn_status is not None:
            lane = "weather"
            #send_status(obsy, lane, ocn_status)  # NB Do not remove this send for SAF!
            if send_ocn == True:
                self.send_status_queue.put((obsy, lane, ocn_status), block=False)
        if enc_status is not None:
            lane = "enclosure"
            #send_status(obsy, lane, enc_status)
            if send_enc == True:
                self.send_status_queue.put((obsy, lane, enc_status), block=False)
        #if loud:
        #    plog("\n\nStatus Sent:  \n", status)
        #else:
            
        # NB should qualify acceptance and type '.' at that point.
        self.time_last_status = time.time()
        self.status_count += 1
        #breakpoint()
        
        

    def update(self):
        """
        This compact little function is the heart of the code in the sense this is repeatedly
        called. It first SENDS status for all devices to AWS, then it checks for any new
        commands from AWS. Then it calls sequencer.monitor() were jobs may get launched. A
        flaw here is we do not have a Ulid for the 'Job number'.

        Sequences that are self-dispatched primarily relate to biases, darks, screen and sky
        flats, opening and closing. Status for these jobs is reported via the normal
        sequencer status mechanism. Guard flags to prevent careless interrupts will be
        implemented as well as Cancel of a sequence if emitted by the Cancel botton on
        the AWS Sequence tab.

        Flat acquisition will include automatic rejection of any image that has a mean
        intensity > camera saturate. The camera will return without further processing and
        no image will be returned to AWS or stored locally. We should log the Unihedron and
        calc_illum values where filters first enter non-saturation. Once we know those values
        we can spend much less effort taking frames that are saturated. Save The Shutter!
        """

        self.update_status()
        
        if time.time() - self.get_new_job_timer > 3:
            self.get_new_job_timer = time.time()
            try:
                self.scan_requests(
                    "mount1"
                )  # NBNBNB THis has faulted, usually empty input lists.
            except:
                pass
        if self.status_count > 1:  # Give time for status to form
            g_dev["seq"].manager()  # Go see if there is something new to do.
        
        # An important check to make sure equatorial telescopes are pointed appropriately
        # above the horizon. SRO and ECO have shown that it is possible to get entirely
        # confuzzled and take images of the dirt. This should save them from this fate.
        # Also it should generically save any telescope from pointing weirdly down
        # or just tracking forever after being left tracking for far too long.
        #
        # Also an area to put things to irregularly check if things are still connected, e.g. cooler
        #
        # Probably we don't want to run these checkes EVERY status update, just every 5 minutes
        check_time = self.config['check_time']
        if self.debug_flag:
            check_time *= 4
            self.time_since_safety_checks = time.time() + check_time
        if time.time() - self.time_since_safety_checks > check_time:
            self.time_since_safety_checks=time.time()
            
            #breakpoint()
            
            
            # Check that the mount hasn't slewed too close to the sun
            sun_coords=get_sun(Time.now())
            temppointing=SkyCoord((g_dev['mnt'].current_icrs_ra)*u.hour, (g_dev['mnt'].current_icrs_dec)*u.degree, frame='icrs')           
             
            sun_dist = sun_coords.separation(temppointing)
            #plog ("sun distance: " + str(sun_dist.degree))
            if sun_dist.degree <  self.config['closest_distance_to_the_sun']:
                g_dev['obs'].send_to_user("Found telescope pointing too close to the sun: " + str(sun_dist.degree) + " degrees.")
                plog("Found telescope pointing too close to the sun: " + str(sun_dist.degree) + " degrees.")
                g_dev['obs'].send_to_user("Parking scope and cancelling all activity")
                plog("Parking scope and cancelling all activity")
                self.cancel_all_activity()
                if not g_dev['mnt'].mount.AtPark:
                    g_dev['mnt'].park_command()                     
                return

            # If the shutter is open, check it is meant to be.
            # This is just a brute force overriding safety check.
            # Opening and Shutting should be done more glamorously through the
            # sequencer, but if all else fails, this routine should save
            # the observatory from rain, wasps and acts of god.
            try:
                plog ("Roof Status: " + str(g_dev['enc'].status['shutter_status']))
            except:
                plog ("Wema is probably not working.")
            
            
            # Report on weather report status:
            try:
                plog ("Weather Report Acceptable to Open: " +  str(g_dev['seq'].weather_report_is_acceptable_to_observe))
            except:
                plog ("Enc status not reporting, Wema may be OTL.")
                
            # Roof Checks only if not in Manual mode and not debug mode
            if g_dev['enc'].mode != 'Manual' or not self.debug_flag:

                if g_dev['enc'].status['shutter_status'] == 'Software Fault':
                    plog ("Software Fault Detected. Will alert the authorities!")
                    plog ("Parking Scope in the meantime")
                    if self.config['obsid_roof_control'] and g_dev['enc'].mode == 'Automatic':
                        self.open_and_enabled_to_observe=False
                        #self.cancel_all_activity()   #NB THis kills bias-dark
                        if not g_dev['mnt'].mount.AtPark:  
                            if g_dev['mnt'].home_before_park:
                                g_dev['mnt'].home_command()
                            g_dev['mnt'].park_command()
                        # will send a Close call out into the blue just in case it catches
                        g_dev['enc'].enclosure.CloseShutter()
                        g_dev['seq'].enclosure_next_open_time = time.time() + self.config['roof_open_safety_base_time'] * g_dev['seq'].opens_this_evening
                    
                
                if g_dev['enc'].status['shutter_status'] == 'Closing':
                    if self.config['obsid_roof_control'] and g_dev['enc'].mode == 'Automatic':
                        plog ("Detected Roof Closing. Sending another close command just in case the roof got stuck on this status (this happens!)")
                        self.open_and_enabled_to_observe=False
                        #self.cancel_all_activity()    #NB Kills bias dark
                        g_dev['enc'].enclosure.CloseShutter()
                        g_dev['seq'].enclosure_next_open_time = time.time() + self.config['roof_open_safety_base_time'] * g_dev['seq'].opens_this_evening
                
                if g_dev['enc'].status['shutter_status'] == 'Error':
                    if self.config['obsid_roof_control'] and g_dev['enc'].mode == 'Automatic':
                        plog ("Detected an Error in the Roof Status. Closing up for safety.")
                        plog ("This is usually because the weather system forced the roof to shut.")
                        plog ("By closing it again, it resets the switch to closed.")
                        #self.cancel_all_activity()    #NB Kills bias dark
                        self.open_and_enabled_to_observe=False
                        g_dev['enc'].enclosure.CloseShutter()
                        g_dev['seq'].enclosure_next_open_time = time.time() + self.config['roof_open_safety_base_time'] * g_dev['seq'].opens_this_evening
                        #while g_dev['enc'].enclosure.ShutterStatus == 3:
                        #plog ("closing")
                        plog ("Also Parking the Scope")    
                        if not g_dev['mnt'].mount.AtPark:  
                            if g_dev['mnt'].home_before_park:
                                g_dev['mnt'].home_command()
                            g_dev['mnt'].park_command()  
    
                roof_should_be_shut=False
                
                if (g_dev['events']['End Morn Sky Flats'] < ephem.now() < g_dev['events']['End Morn Bias Dark']):
                    roof_should_be_shut=True
                    self.open_and_enabled_to_observe=False
                if not self.config['auto_morn_sky_flat'] and self.config['only_scope_that_controls_the_roof']:
                    if (g_dev['events']['Observing Ends'] < ephem.now() < g_dev['events']['End Morn Bias Dark']):
                        roof_should_be_shut=True
                        self.open_and_enabled_to_observe=False
                    if (g_dev['events']['Naut Dawn'] < ephem.now() < g_dev['events']['Morn Bias Dark']):
                        roof_should_be_shut=True 
                        self.open_and_enabled_to_observe=False
                if not (g_dev['events']['Cool Down, Open'] < ephem.now() < g_dev['events']['Close and Park']):
                    roof_should_be_shut=True 
                    self.open_and_enabled_to_observe=False
                
                
                if g_dev['enc'].status['shutter_status'] == 'Open':
                    if roof_should_be_shut==True :
                        plog ("Safety check found that the roof was open outside of the normal observing period")    
                        if self.config['obsid_roof_control'] and g_dev['enc'].mode == 'Automatic':
                            plog ("Shutting the roof out of an abundance of caution. This may also be normal functioning")
                            
                            #self.cancel_all_activity()  #NB Kills bias dark
                            g_dev['enc'].enclosure.CloseShutter()
                            while g_dev['enc'].enclosure.ShutterStatus == 3:
                                plog ("closing")
                                time.sleep(3)
                        else:
                            plog ("This scope does not have control of the roof though.")
                    
                if roof_should_be_shut==True and g_dev['enc'].mode == 'Automatic' : # If the roof should be shut, then the telescope should be parked. 
                    if not g_dev['mnt'].mount.AtPark:
                        plog ("Telescope found not parked when the observatory is meant to be closed. Parking scope.")   
                        self.open_and_enabled_to_observe=False
                        #self.cancel_all_activity()   #NB Kills bias dark
                        if g_dev['mnt'].home_before_park:
                            g_dev['mnt'].home_command()
                        #PWI must receive a park() in order to report being parked.  Annoying problem when debugging, because I want tel to stay where it is.
                        g_dev['mnt'].park_command()  
                
                if g_dev['enc'].status['shutter_status'] == 'Closed' : # If the roof IS shut, then the telescope should be shutdown and parked. 
    
                    if not g_dev['mnt'].mount.AtPark:
                        plog ("Telescope found not parked when the observatory roof is shut. Parking scope.")   
                        self.open_and_enabled_to_observe=False
                        #self.cancel_all_activity()  #NB Kills bias dark
                        if g_dev['mnt'].home_before_park:
                            g_dev['mnt'].home_command()
                        g_dev['mnt'].park_command()  
                
                # if g_dev['enc'].status['shutter_status'] == 'Open':
                #     self.config['mount']'auto_morn_sky_flat': False,
                #     if (g_dev['events']['Close and Park'] < ephem.now() < g_dev['events']['End Morn Bias Dark']):
                #         plog ("Safety check found that it is in the period where the observatory should be closing up")    
                #         plog ("Checking on the dome being closed and the telescope at park.")                    
                #         g_dev['enc'].enclosure.CloseShutter()
                #         while g_dev['enc'].enclosure.ShutterStatus == 3:
                #             plog ("closing")
                #         if not g_dev['mnt'].mount.AtPark:  
                #             g_dev['mnt'].home_command()
                #             g_dev['mnt'].park_command()  
                
                # But after all that if everything is ok, then all is ok, it is safe to observe
                if g_dev['enc'].status['shutter_status'] == 'Open' and roof_should_be_shut==False :
                    self.open_and_enabled_to_observe=True
                
            plog ("Current Open and Enabled to Observe Status: " + str(self.open_and_enabled_to_observe))
            
            # Check the mount is still connected
            g_dev['mnt'].check_connect()
            #if got here, mount is connected. NB Plumb in PW startup code

            # Check that the mount hasn't tracked too low or an odd slew hasn't sent it pointing to the ground.
            try:
                mount_altitude=g_dev['mnt'].mount.Altitude
                lowest_acceptable_altitude= self.config['mount']['mount1']['lowest_acceptable_altitude'] 
                if mount_altitude < lowest_acceptable_altitude:
                    plog ("Altitude too low! " + str(mount_altitude) + ". Parking scope for safety!")
                    if not g_dev['mnt'].mount.AtPark:
                        #self.cancel_all_activity()  #NB Kills bias dark
                        if g_dev['mnt'].home_before_park:
                            g_dev['mnt'].home_command()
                        g_dev['mnt'].park_command()  
                        # Reset mount reference because thats how it probably got pointing at the dirt in the first place!
                        if self.config["mount"]["mount1"]["permissive_mount_reset"] == "yes":
                            g_dev["mnt"].reset_mount_reference()
            except Exception as e:
                plog (traceback.format_exc())
                plog (e)
                breakpoint()
                if 'GetAltAz' in str(e) and 'ASCOM.SoftwareBisque.Telescope' in str(e):
                    plog ("The SkyX Altitude detection had an error.")
                    plog ("Usually this is because of a broken connection.")
                    plog ("Waiting 60 seconds then reconnecting")
                    
                    time.sleep(60)
                    
                    g_dev['mnt'].mount.Connected = True
                    #g_dev['mnt'].home_command()
                
            
    
    
            # If no activity for an hour, park the scope               
            if time.time() - self.time_since_last_slew > self.config['mount']['mount1']\
                                                                                ['time_inactive_until_park'] or time.time() - self.time_since_last_exposure > self.config['mount']['mount1']\
                                                                                                                                                    ['time_inactive_until_park']:
                if not g_dev['mnt'].mount.AtPark:  
                    plog ("Parking scope due to inactivity")
                    if g_dev['mnt'].home_before_park:
                        g_dev['mnt'].home_command()
                    g_dev['mnt'].park_command()
                    self.time_since_last_slew = time.time()
            
            # Check that rotator is rotating
            if g_dev['rot'] != None:
                g_dev['rot'].check_rotator_is_rotating()
                    
                
                
            # Check that cooler is alive
            #plog ("Cooler check")
            #probe = g_dev['cam']._cooler_on()
            if g_dev['cam']._cooler_on():
                current_camera_temperature=float(g_dev['cam']._temperature())
                plog ("Cooler is still on at " + str(current_camera_temperature))            
           
                if current_camera_temperature - g_dev['cam'].setpoint > 0.2 or current_camera_temperature - g_dev['cam'].setpoint < -0.5:
                    
                    #print (current_camera_temperature - g_dev['cam'].setpoint)
                    
                    self.camera_temperature_in_range_for_calibrations = False
                    plog ("Temperature out of range to undertake calibrations")
                else:
                    self.camera_temperature_in_range_for_calibrations = True
            
            else:
                try:
                    probe = g_dev['cam']._cooler_on()
                    if not probe:
                        g_dev['cam']._set_cooler_on()
                        plog("Found cooler off.")
                        try:
                            g_dev['cam']._connect(False)
                            g_dev['cam']._connect(True)
                            g_dev['cam']._set_cooler_on()
                        except:
                            plog("Camera cooler reconnect failed.")
                except Exception as e:
                    plog("\n\nCamera was not connected @ expose entry:  ", e, "\n\n")
                    try:
                        g_dev['cam']._connect(False)
                        g_dev['cam']._connect(True)
                        g_dev['cam']._set_cooler_on()
                    except:
                        plog("Camera cooler reconnect failed 2nd time.")
           
            

            
            # After the observatory and camera have had time to settle....
            if (time.time() - self.camera_time_initialised) > 1200:
                # Check that the camera is not overheating.
                # If it isn't overheating check that it is at the correct temperature
                if self.camera_overheat_safety_warm_on:
                    
                    print ( time.time() - self.camera_overheat_safety_timer)
                    if ( time.time() - self.camera_overheat_safety_timer) > 1201:
                        print ("Camera OverHeating Safety Warm Cycle Complete. Resetting to normal temperature.")
                        g_dev['cam']._set_setpoint(g_dev['cam'].setpoint)                        
                        g_dev['cam']._set_cooler_on() # Some cameras need to be sent this to change the temperature also.. e.g. TheSkyX
                        self.camera_overheat_safety_warm_on=False
                    else:
                        print ("Camera Overheating Safety Warm Cycle on.")
                
                
                elif (float(current_camera_temperature) - g_dev['cam'].current_setpoint) > (2* g_dev['cam'].day_warm_degrees):
                    print ("Found cooler on, but warm.")
                    print ("Keeping it slightly warm ( " + str(2* g_dev['cam'].day_warm_degrees) + " degrees warmer ) for about 20 minutes just in case the camera overheated.")
                    print ("Then will reset to normal.")
                    self.camera_overheat_safety_warm_on=True
                    self.camera_overheat_safety_timer=time.time()
                    #print (float(g_dev['cam'].setpoint +20.0))
                    g_dev['cam']._set_setpoint(float(g_dev['cam'].setpoint +(2* g_dev['cam'].day_warm_degrees)))
                    g_dev['cam']._set_cooler_on() # Some cameras need to be sent this to change the temperature also.. e.g. TheSkyX
                
                
            #breakpoint()
            if not self.camera_overheat_safety_warm_on:
                # Daytime temperature
                #if g_dev['cam'].day_warm and (g_dev['events']['End Morn Bias Dark'] + ephem.hour < ephem.now() < g_dev['events']['Eve Bias Dark'] - ephem.hour):
                
                    
                # Daytime... a bit tricky! Two periods... just after biases but before nightly reset OR ... just before eve bias dark
                # As nightly reset resets the calendar
                if g_dev['cam'].day_warm and (ephem.now() < g_dev['events']['Eve Bias Dark'] - ephem.hour) or \
                    (g_dev['events']['End Morn Bias Dark'] + ephem.hour < ephem.now() < g_dev['events']['Nightly Reset']):
                    plog ("In Daytime: Camera set at warmer temperature")
                    g_dev['cam']._set_setpoint(float(g_dev['cam'].setpoint +g_dev['cam'].day_warm_degrees))
                    g_dev['cam']._set_cooler_on() # Some cameras need to be sent this to change the temperature also.. e.g. TheSkyX
                    plog ("Temp set to " + str(g_dev['cam'].current_setpoint))
                    #pass
                
                
                
                
                # Ramp heat temperature
                # Beginning after "End Morn Bias Dark" and taking an hour to ramp
                elif g_dev['cam'].day_warm and (g_dev['events']['End Morn Bias Dark'] < ephem.now() <  g_dev['events']['End Morn Bias Dark'] + ephem.hour):
                    plog ("In Camera Warming Ramping cycle of the day")
                    frac_through_warming = 1-((g_dev['events']['End Morn Bias Dark'] + ephem.hour) - ephem.now()) / ephem.hour
                    print ("Fraction through warming cycle: " + str(frac_through_warming))
                    # if frac_through_warming > 0.8:
                    #     g_dev['cam']._set_setpoint(float(g_dev['cam'].setpoint))
                    #     g_dev['cam']._set_cooler_on()
                    # else:
                    g_dev['cam']._set_setpoint(float(g_dev['cam'].setpoint + (frac_through_warming) * g_dev['cam'].day_warm_degrees ))
                    g_dev['cam']._set_cooler_on()
                    plog ("Temp set to " + str(g_dev['cam'].current_setpoint))
                    #pass
                
                # Ramp cool temperature
                # Defined as beginning an hour before "Eve Bias Dark" to ramp to the setpoint.
                elif g_dev['cam'].day_warm and (g_dev['events']['Eve Bias Dark'] - ephem.hour < ephem.now() <  g_dev['events']['Eve Bias Dark']):
                    plog ("In Camera Cooling Ramping cycle of the day")
                    frac_through_warming = 1 -( ((g_dev['events']['Eve Bias Dark']) - ephem.now()) / ephem.hour)
                    print ("Fraction through cooling cycle: " + str(frac_through_warming))
                    if frac_through_warming > 0.8:
                        g_dev['cam']._set_setpoint(float(g_dev['cam'].setpoint))
                        g_dev['cam']._set_cooler_on()
                    else:
                        g_dev['cam']._set_setpoint(float(g_dev['cam'].setpoint + (1- frac_through_warming) * g_dev['cam'].day_warm_degrees ))
                        g_dev['cam']._set_cooler_on()
                        
                    plog ("Temp set to " + str(g_dev['cam'].current_setpoint))
                    #pass
               
                
                # Nighttime temperature
                elif (g_dev['events']['Eve Bias Dark'] < ephem.now() < g_dev['events']['End Morn Bias Dark'] ):
                    g_dev['cam']._set_setpoint(float(g_dev['cam'].setpoint))
                    g_dev['cam']._set_cooler_on()
                    #pass
                
                
        
            
            #breakpoint()
            
            # Check that the site is still connected to the net.
            if test_connect():
                self.time_of_last_live_net_connection = time.time()
            
            plog ("Last live connection to Google was " + str(time.time() - self.time_of_last_live_net_connection) + " seconds ago.")
            if (time.time() - self.time_of_last_live_net_connection) > 600:
                plog ("Warning, last live net connection was over ten minutes ago")
            if (time.time() - self.time_of_last_live_net_connection) > 1200:
                plog ("Last connection was over twenty minutes ago. Running a further test or two")
                if test_connect(host='http://dev.photonranch.org'):
                    plog ("Connected to photonranch.org, so it must be that Google is down. Connection is live.")
                    self.time_of_last_live_net_connection = time.time()
                elif test_connect(host='http://aws.amazon.com'):
                    plog ("Connected to aws.amazon.com. Can't connect to Google or photonranch.org though.")
                    self.time_of_last_live_net_connection = time.time()
                else:
                    plog ("Looks like the net is down, closing up and parking the observatory")
                    self.open_and_enabled_to_observe=False
                    self.cancel_all_activity()
                    if not g_dev['mnt'].mount.AtPark:  
                        plog ("Parking scope due to inactivity")
                        if g_dev['mnt'].home_before_park:
                            g_dev['mnt'].home_command()
                        g_dev['mnt'].park_command()
                        self.time_since_last_slew = time.time()
                        
                    g_dev['enc'].enclosure.CloseShutter()
            #plog ("temporary reporting: MTF")
            plog ("opens this eve: " + str(g_dev['seq'].opens_this_evening))
            plog ("minutes until next open attempt ALLOWED: " + str( (g_dev['seq'].enclosure_next_open_time - time.time()) /60))
        #END of safety checks.
                    
                    
                    
                    
            
        

    def run(self):  # run is a poor name for this function.
        try:
            # Keep the main thread alive, otherwise signals are ignored
            while True:
                self.update()
                # `Ctrl-C` will exit the program.
        except KeyboardInterrupt:
            plog("Finishing loops and exiting...")
            self.stopped = True
            return

    # Note this is a thread!
    def send_to_aws(self):
        """Sends queued files to AWS.

        Large fpacked fits are uploaded using the ocs-ingester, which
        adds the image to a dedicated S3 bucket along with a record in
        the PTR archive database. All other files, including large fpacked
        fits if archive ingestion fails, will upload to a second S3 bucket.

        This is intended to transfer slower files not needed for UI responsiveness

        The pri_image is a tuple, smaller first item has priority.
        The second item is also a tuple containing im_path and name.
        """

        one_at_a_time = 0
        # This stopping mechanism allows for threads to close cleanly.
        while True:

            if (not self.aws_queue.empty()) and one_at_a_time == 0:
                one_at_a_time = 1
                pri_image = self.aws_queue.get(block=False)
                if pri_image is None:
                    plog("Got an empty entry in aws_queue.")
                    self.aws_queue.task_done()
                    one_at_a_time = 0
                    #time.sleep(0.2)
                    continue

                # Here we parse the file, set up and send to AWS
                filename = pri_image[1][1]
                filepath = pri_image[1][0] + filename  # Full path to file on disk

                #  NB NB NB This looks like a redundant send
                tt = time.time()
                #aws_resp = g_dev["obs"].api.authenticated_request(
                #    "POST", "/upload/", {"object_name": filename})
                #plog('The setup phase took:  ', round(time.time() - tt, 1), ' sec.')


                # Only ingest new large fits.fz files to the PTR archive.
                #plog (self.env_exists)
                if filename.endswith("-EX00.fits.fz"):
                    with open(filepath, "rb") as fileobj:
                        #plog (frame_exists(fileobj))
                        tempPTR=0
                        if self.env_exists == True and (not frame_exists(fileobj)):

                            plog ("\nstarting ingester")
                            retryarchive=0
                            while retryarchive < 10:
                                try:
                                    #tt = time.time()
                                    plog ("attempting ingest to aws@  ", tt)
                                    upload_file_and_ingest_to_archive(fileobj)
                                    #plog ("did ingester")
                                    plog(f"--> To PTR ARCHIVE --> {str(filepath)}")
                                    plog('*.fz ingestion took:  ', round(time.time() - tt, 1), ' sec.')
                                    self.aws_queue.task_done()
                                    #os.remove(filepath)
                                    
                                    tempPTR=1
                                    retryarchive=11
                                except Exception as e:
<<<<<<< HEAD
                                    if self.site_name == "mrc":
                                        plog("ingester isn't ingesting at MRC. A known problem - MTF will fix.")
                                        retryarchive=12
                                        tempPTR=0
                                    else:
                                    
                                        plog ("couldn't send to PTR archive for some reason")
                                        plog ("Retry " + str(retryarchive))
                                        plog (e)
                                        plog ((traceback.format_exc()))
                                        time.sleep(pow(retryarchive, 2) + 1)
                                        if retryarchive < 10:
                                            retryarchive=retryarchive+1
                                        
=======
                                    
                                    plog("ingester isn't ingesting at MRC/MR2. A known problem - MTF will fix.")
                                    retryarchive=12
                                    tempPTR=0
                                    
                                    #plog ("couldn't send to PTR archive for some reason")
                                    #plog ("Retry " + str(retryarchive))
                                    #plog (e)
                                    #plog ((traceback.format_exc()))
                                    #time.sleep(pow(retryarchive, 2) + 1)
                                    #if retryarchive < 10:
                                    #    retryarchive=retryarchive+1
                                    #tempPTR=0
>>>>>>> 290d2288

                        # If ingester fails, send to default S3 bucket.
                        if tempPTR ==0:
                            files = {"file": (filepath, fileobj)}
                            try:
                                aws_resp = g_dev["obs"].api.authenticated_request(
                                    "POST", "/upload/", {"object_name": filename})
                                #reqs.post(aws_resp["url"], data=aws_resp["fields"], files=files)
                                #break

                                #tt = time.time()
                                plog ("attempting aws@  ", tt)
                                req_resp = reqs.post(aws_resp["url"], data=aws_resp["fields"], files=files)
                                plog ("did aws", req_resp)
                                plog(f"--> To AWS --> {str(filepath)}")
                                plog('*.fz transfer took:  ', round(time.time() - tt, 1), ' sec.')
                                self.aws_queue.task_done()
                                one_at_a_time = 0
                                #os.remove(filepath)
                                
                                #break

                            except:
                                plog ("Connection glitch for the request post, waiting a moment and trying again")
                                time.sleep(5)
                            
                # Send all other files to S3.
                else:
                    with open(filepath, "rb") as fileobj:
                        files = {"file": (filepath, fileobj)}
                        try:
                            aws_resp = g_dev["obs"].api.authenticated_request(
                                "POST", "/upload/", {"object_name": filename})
                            reqs.post(aws_resp["url"], data=aws_resp["fields"], files=files)
                            plog(f"--> To AWS --> {str(filepath)}")
                            self.aws_queue.task_done()
                            #os.remove(filepath)
                            
                            #break
                        except:
                            plog ("Connection glitch for the request post, waiting a moment and trying again")
                            time.sleep(5)
                        
                one_at_a_time = 0

                try:   
                    os.remove(filepath)
                except:
                    plog ("Couldn't remove " +str(filepath) + "file after transfer")
                    #pass
                
                # if (
                #     filename[-3:] == "jpg"
                #     or filename[-3:] == "txt"
                #     or ".fits.fz" in filename
                #     or ".token" in filename
                # ):
                #     try:
                #         os.remove(filepath)
                #     except:
                #         plog ("Couldn't remove " +str(filepath) + "file after transfer")
                #         pass


                

            else:
                time.sleep(0.5)

    def send_status_process(self):
        """A place to process non-process dependant images from the camera pile
        
        """

        one_at_a_time = 0
        # This stopping mechanism allows for threads to close cleanly.
        while True:
            if (not self.send_status_queue.empty()) and one_at_a_time == 0:
                one_at_a_time = 1
                pre_upload=time.time()
                received_status = self.send_status_queue.get(block=False)
                #plog ("****************")
                #plog (received_status)                
                send_status(received_status[0], received_status[1], received_status[2])
                self.send_status_queue.task_done()
                upload_time=time.time() - pre_upload                
                self.status_interval = 2 * upload_time
                if self.status_interval < 10:
                    self.status_interval = 10
                self.status_upload_time = upload_time
                #plog ("New status interval: " + str(self.status_interval))
                one_at_a_time = 0
            else:
                time.sleep(0.1)
             
    def mainjpeg_process(self):
        """This is the sep queue that happens in a different process
        than the main camera thread. SEPs can take 5-10, up to 30 seconds sometimes
        to run, so it is an overhead we can't have hanging around. This thread undertakes
        the SEP routine while the main camera thread is processing the jpeg image.
        The camera thread will wait for SEP to finish before moving on.         
        """

        
        # This stopping mechanism allows for threads to close cleanly.
        #one_at_a_time=0
        while True:
            if (not self.mainjpeg_queue.empty()) : #and one_at_a_time==0
                #one_at_a_time=1
                osc_jpeg_timer_start=time.time()
                (hdusmalldata, smartstackid, paths) = self.mainjpeg_queue.get(block=False)
                
                # If this a bayer image, then we need to make an appropriate image that is monochrome
                # That gives the best chance of finding a focus AND for pointing while maintaining resolution.
                # This is best done by taking the two "real" g pixels and interpolating in-between 
                #binfocus=1
                if g_dev['cam'].config["camera"][g_dev['cam'].name]["settings"]["is_osc"]:
                    #plog ("interpolating bayer grid for focusing purposes.")
                    if g_dev['cam'].config["camera"][g_dev['cam'].name]["settings"]["osc_bayer"] == 'RGGB':                              
                        # Only separate colours if needed for colour jpeg
                        if smartstackid == 'no':
                            # Checkerboard collapse for other colours for temporary jpeg                                
                            # Create indexes for B, G, G, R images                                
                            xshape=hdusmalldata.shape[0]
                            yshape=hdusmalldata.shape[1]

                            # B pixels
                            #list_0_1 = np.array([ [0,0], [0,1] ])
                            list_0_1 = np.asarray([ [0,0], [0,1] ])
                            checkerboard=np.tile(list_0_1, (xshape//2, yshape//2))
                            #checkerboard=np.array(checkerboard)
                            hdublue=(block_reduce(hdusmalldata * checkerboard ,2))
                            
                            # R Pixels
                            list_0_1 = np.asarray([ [1,0], [0,0] ])
                            checkerboard=np.tile(list_0_1, (xshape//2, yshape//2))
                            #checkerboard=np.array(checkerboard)
                            hdured=(block_reduce(hdusmalldata * checkerboard ,2))
                            
                            # G top right Pixels
                            list_0_1 = np.asarray([ [0,1], [0,0] ])
                            checkerboard=np.tile(list_0_1, (xshape//2, yshape//2))
                            #checkerboard=np.array(checkerboard)
                            #GTRonly=(block_reduce(hdufocusdata * checkerboard ,2))
                            hdugreen=(block_reduce(hdusmalldata * checkerboard ,2))
                            
                            # G bottom left Pixels
                            #list_0_1 = np.asarray([ [0,0], [1,0] ])
                            #checkerboard=np.tile(list_0_1, (xshape//2, yshape//2))
                            #checkerboard=np.array(checkerboard)
                            #GBLonly=(block_reduce(hdusmalldata * checkerboard ,2))                                
                            
                            # Sum two Gs together and half them to be vaguely on the same scale
                            #hdugreen = np.array((GTRonly + GBLonly) / 2)
                            #del GTRonly
                            #del GBLonly

                            del checkerboard
                            
                        
                    else:
                        plog ("this bayer grid not implemented yet")
                
                
                
                # This is holding the flash reduced fits file waiting to be saved
                # AFTER the jpeg has been sent up to AWS.
                #hdureduceddata = np.array(hdusmalldata)                      

                # Code to stretch the image to fit into the 256 levels of grey for a jpeg
                # But only if it isn't a smartstack, if so wait for the reduce queue
                if smartstackid == 'no':
                    
                    if g_dev['cam'].config["camera"][g_dev['cam'].name]["settings"]["is_osc"]:
                        xshape=hdugreen.shape[0]
                        yshape=hdugreen.shape[1]
                        
                        #histogram matching
                        
                        #plog (np.median(hdublue))
                        #plog (np.median(hdugreen))
                        #plog (np.median(hdured))

                        #breakpoint()
                        
                        # The integer mode of an image is typically the sky value, so squish anything below that
                        bluemode=stats.mode((hdublue.astype('int16').flatten()), keepdims=True)[0] - 25
                        redmode=stats.mode((hdured.astype('int16').flatten()), keepdims=True)[0] - 25
                        greenmode=stats.mode((hdugreen.astype('int16').flatten()), keepdims=True)[0] - 25                          
                        hdublue[hdublue < bluemode] = bluemode
                        hdugreen[hdugreen < greenmode] = greenmode
                        hdured[hdured < redmode] =redmode
                        
                        
                        # Then bring the background level up a little from there
                        # blueperc=np.nanpercentile(hdublue,0.75)
                        # greenperc=np.nanpercentile(hdugreen,0.75)
                        # redperc=np.nanpercentile(hdured,0.75)
                        # hdublue[hdublue < blueperc] = blueperc
                        # hdugreen[hdugreen < greenperc] = greenperc
                        # hdured[hdured < redperc] = redperc
                        
                        
                        
                        
                        #hdublue = hdublue * (np.median(hdugreen) / np.median(hdublue))
                        #hdured = hdured * (np.median(hdugreen) / np.median(hdured))

                        
                        blue_stretched_data_float = Stretch().stretch(hdublue)*256
                        ceil = np.percentile(blue_stretched_data_float,100) # 5% of pixels will be white
                        floor = np.percentile(blue_stretched_data_float,self.config["camera"][g_dev['cam'].name]["settings"]['osc_background_cut']) # 5% of pixels will be black
                        #a = 255/(ceil-floor)
                        #b = floor*255/(floor-ceil)
                        blue_stretched_data_float[blue_stretched_data_float<floor]=floor
                        blue_stretched_data_float=blue_stretched_data_float-floor
                        blue_stretched_data_float=blue_stretched_data_float * (255/np.max(blue_stretched_data_float))
                        
                        #blue_stretched_data_float = np.maximum(0,np.minimum(255,blue_stretched_data_float*a+b)).astype(np.uint8)
                        #blue_stretched_data_float[blue_stretched_data_float < floor] = floor
                        del hdublue
                        
                        
                        green_stretched_data_float = Stretch().stretch(hdugreen)*256
                        ceil = np.percentile(green_stretched_data_float,100) # 5% of pixels will be white
                        floor = np.percentile(green_stretched_data_float,self.config["camera"][g_dev['cam'].name]["settings"]['osc_background_cut']) # 5% of pixels will be black
                        #a = 255/(ceil-floor)
                        green_stretched_data_float[green_stretched_data_float<floor]=floor
                        green_stretched_data_float=green_stretched_data_float-floor
                        green_stretched_data_float=green_stretched_data_float * (255/np.max(green_stretched_data_float))
                        
                        
                        #b = floor*255/(floor-ceil)
                        
                        
                        #green_stretched_data_float[green_stretched_data_float < floor] = floor
                        #green_stretched_data_float = np.maximum(0,np.minimum(255,green_stretched_data_float*a+b)).astype(np.uint8)
                        del hdugreen
                        
                        red_stretched_data_float = Stretch().stretch(hdured)*256
                        ceil = np.percentile(red_stretched_data_float,100) # 5% of pixels will be white
                        floor = np.percentile(red_stretched_data_float,self.config["camera"][g_dev['cam'].name]["settings"]['osc_background_cut']) # 5% of pixels will be black
                        #a = 255/(ceil-floor)
                        #b = floor*255/(floor-ceil)
                        #breakpoint()
                        
                        red_stretched_data_float[red_stretched_data_float<floor]=floor
                        red_stretched_data_float=red_stretched_data_float-floor
                        red_stretched_data_float=red_stretched_data_float * (255/np.max(red_stretched_data_float))
                        
                        
                        #red_stretched_data_float[red_stretched_data_float < floor] = floor
                        #red_stretched_data_float = np.maximum(0,np.minimum(255,red_stretched_data_float*a+b)).astype(np.uint8)
                        del hdured 
                        
                        
                        
                        
                        
                        
                        rgbArray=np.zeros((xshape,yshape,3), 'uint8')
                        rgbArray[..., 0] = red_stretched_data_float#*256
                        rgbArray[..., 1] = green_stretched_data_float#*256
                        rgbArray[..., 2] = blue_stretched_data_float#*256

                        del red_stretched_data_float
                        del blue_stretched_data_float
                        del green_stretched_data_float
                        colour_img = Image.fromarray(rgbArray, mode="RGB")
                        
                        
                        # adjust brightness
                        if g_dev['cam'].config["camera"][g_dev['cam'].name]["settings"]['osc_brightness_enhance'] != 1.0:
                            brightness=ImageEnhance.Brightness(colour_img)
                            brightness_image=brightness.enhance(g_dev['cam'].config["camera"][g_dev['cam'].name]["settings"]['osc_brightness_enhance'])
                            del colour_img
                            del brightness
                        else:
                            brightness_image=colour_img
                            del colour_img
                        
                        # adjust contrast
                        contrast=ImageEnhance.Contrast(brightness_image)
                        contrast_image=contrast.enhance(g_dev['cam'].config["camera"][g_dev['cam'].name]["settings"]['osc_contrast_enhance'])
                        del brightness_image
                        del contrast
                        
                        # adjust colour
                        colouradj=ImageEnhance.Color(contrast_image)
                        colour_image=colouradj.enhance(g_dev['cam'].config["camera"][g_dev['cam'].name]["settings"]['osc_colour_enhance'])
                        del contrast_image
                        del colouradj
                        
                        # adjust saturation
                        satur=ImageEnhance.Color(colour_image)
                        satur_image=satur.enhance(g_dev['cam'].config["camera"][g_dev['cam'].name]["settings"]['osc_saturation_enhance'])
                        del colour_image
                        del satur
                        
                        # adjust sharpness
                        sharpness=ImageEnhance.Sharpness(satur_image)
                        final_image=sharpness.enhance(g_dev['cam'].config["camera"][g_dev['cam'].name]["settings"]['osc_sharpness_enhance'])
                        del satur_image
                        del sharpness
                        
                        
                        # These steps flip and rotate the jpeg according to the settings in the site-config for this camera
                        if g_dev['cam'].config["camera"][g_dev['cam'].name]["settings"]["transpose_jpeg"]:
                            final_image=final_image.transpose(Image.Transpose.TRANSPOSE)
                        if g_dev['cam'].config["camera"][g_dev['cam'].name]["settings"]['flipx_jpeg']:
                            final_image=final_image.transpose(Image.Transpose.FLIP_LEFT_RIGHT)
                        if g_dev['cam'].config["camera"][g_dev['cam'].name]["settings"]['flipy_jpeg']:
                            final_image=final_image.transpose(Image.Transpose.FLIP_TOP_BOTTOM)
                        if g_dev['cam'].config["camera"][g_dev['cam'].name]["settings"]['rotate180_jpeg']:
                            final_image=final_image.transpose(Image.Transpose.ROTATE_180)
                        if g_dev['cam'].config["camera"][g_dev['cam'].name]["settings"]['rotate90_jpeg']:
                            final_image=final_image.transpose(Image.Transpose.ROTATE_90)
                        if g_dev['cam'].config["camera"][g_dev['cam'].name]["settings"]['rotate270_jpeg']:
                            final_image=final_image.transpose(Image.Transpose.ROTATE_270)
                            
                        # Detect the pierside and if it is one way, rotate the jpeg 180 degrees
                        # to maintain the orientation. whether it is 1 or 0 that is flipped
                        # is sorta arbitrary... you'd use the site-config settings above to 
                        # set it appropriately and leave this alone.
                        if g_dev['mnt'].pier_side == 1:
                            final_image=final_image.transpose(Image.ROTATE_180)
                        
                        #breakpoint()
                        # Save BIG version of JPEG.
                        final_image.save(
                            paths["im_path"] + paths['jpeg_name10'].replace('EX10','EX20')
                        )
                        
                        ## Resizing the array to an appropriate shape for the small jpg
                        iy, ix = final_image.size
                        if iy == ix:
                            #final_image.resize((1280, 1280))
                            final_image=final_image.resize((900, 900))
                        else:
                            #final_image.resize((int(1536 * iy / ix), 1536))
                            if self.config["camera"][g_dev['cam'].name]["settings"]["squash_on_x_axis"]:
                                final_image=final_image.resize((int(900 * iy / ix), 900))
                            else:
                                final_image=final_image.resize((900, int(900 * iy / ix)))
                        
                            
                        final_image.save(
                            paths["im_path"] + paths["jpeg_name10"]
                        )
                        del final_image
                        
                    else:
                        # Making cosmetic adjustments to the image array ready for jpg stretching
                        #breakpoint()
                        
                        #hdusmalldata = np.asarray(hdusmalldata)
                        
                        #breakpoint()
                        # hdusmalldata[
                        #     hdusmalldata
                        #     > image_saturation_level
                        # ] = image_saturation_level
                        # #hdusmalldata[hdusmalldata < -100] = -100
                        hdusmalldata = hdusmalldata - np.min(hdusmalldata)


                        stretched_data_float = Stretch().stretch(hdusmalldata+1000)
                        stretched_256 = 255 * stretched_data_float
                        hot = np.where(stretched_256 > 255)
                        cold = np.where(stretched_256 < 0)
                        stretched_256[hot] = 255
                        stretched_256[cold] = 0
                        stretched_data_uint8 = stretched_256.astype("uint8")
                        hot = np.where(stretched_data_uint8 > 255)
                        cold = np.where(stretched_data_uint8 < 0)
                        stretched_data_uint8[hot] = 255
                        stretched_data_uint8[cold] = 0
                        
                        iy, ix = stretched_data_uint8.shape
                        #stretched_data_uint8 = Image.fromarray(stretched_data_uint8)
                        final_image = Image.fromarray(stretched_data_uint8)
                        # These steps flip and rotate the jpeg according to the settings in the site-config for this camera
                        if self.config["camera"][g_dev['cam'].name]["settings"]["transpose_jpeg"]:
                            final_image=final_image.transpose(Image.TRANSPOSE)
                        if self.config["camera"][g_dev['cam'].name]["settings"]['flipx_jpeg']:
                            final_image=final_image.transpose(Image.FLIP_LEFT_RIGHT)
                        if self.config["camera"][g_dev['cam'].name]["settings"]['flipy_jpeg']:
                            final_image=final_image.transpose(Image.FLIP_TOP_BOTTOM)
                        if self.config["camera"][g_dev['cam'].name]["settings"]['rotate180_jpeg']:
                            final_image=final_image.transpose(Image.ROTATE_180)
                        if self.config["camera"][g_dev['cam'].name]["settings"]['rotate90_jpeg']:
                            final_image=final_image.transpose(Image.ROTATE_90)
                        if self.config["camera"][g_dev['cam'].name]["settings"]['rotate270_jpeg']:
                            final_image=final_image.transpose(Image.ROTATE_270)
                            
                        # Detect the pierside and if it is one way, rotate the jpeg 180 degrees
                        # to maintain the orientation. whether it is 1 or 0 that is flipped
                        # is sorta arbitrary... you'd use the site-config settings above to 
                        # set it appropriately and leave this alone.
                        if g_dev['mnt'].pier_side == 1:
                            final_image=final_image.transpose(Image.ROTATE_180)
                        
                        
                        # Save BIG version of JPEG.
                        final_image.save(
                            paths["im_path"] + paths['jpeg_name10'].replace('EX10','EX20')
                        )
                        
                        # Resizing the array to an appropriate shape for the jpg and the small fits
                        
                        
                        if iy == ix:
                            # hdusmalldata = resize(
                            #     hdusmalldata, (1280, 1280), preserve_range=True
                            # )
                            final_image = final_image.resize(
                                 (900, 900)
                            )
                        else:
                            # stretched_data_uint8 = resize(
                            #     stretched_data_uint8,
                            #     (int(1536 * iy / ix), 1536),
                            #     preserve_range=True,
                            # )
                            # stretched_data_uint8 = resize(
                            #     stretched_data_uint8,
                            #     (int(900 * iy / ix), 900),
                            #     preserve_range=True,
                            # ) 
                            if self.config["camera"][g_dev['cam'].name]["settings"]["squash_on_x_axis"]:
                                final_image = final_image.resize(
                                    
                                    (int(900 * iy / ix), 900)
                                    
                                ) 
                            else:
                                final_image = final_image.resize(
                                    
                                    (900, int(900 * iy / ix))
                                    
                                ) 
                        #stretched_data_uint8=stretched_data_uint8.transpose(Image.TRANSPOSE) # Not sure why it transposes on array creation ... but it does!
                        final_image.save(
                            paths["im_path"] + paths["jpeg_name10"]
                        )
                        del final_image
                    
                del hdusmalldata
                    

                # Try saving the jpeg to disk and quickly send up to AWS to present for the user
                # GUI
                if smartstackid == 'no':
                    try:
                        
                        #if not no_AWS:
                        g_dev["cam"].enqueue_for_fastAWS(
                            100, paths["im_path"], paths["jpeg_name10"]
                        )
                        g_dev["cam"].enqueue_for_fastAWS(
                            1000, paths["im_path"], paths["jpeg_name10"].replace('EX10','EX20')
                        )
                        #g_dev["obs"].send_to_user(
                        #    "A preview image of the single image has been sent to the GUI.",
                        #    p_level="INFO",
                        #)
                    except:
                        plog(
                            "there was an issue saving the preview jpg. Pushing on though"
                        )
               
                
                    plog ("Main JPEG time to complete: "+str(time.time() - osc_jpeg_timer_start))
                self.mainjpeg_queue.task_done()
                #one_at_a_time=0                 
            else:
                time.sleep(0.1)

    def sep_process(self):
        """This is the sep queue that happens in a different process
        than the main camera thread. SEPs can take 5-10, up to 30 seconds sometimes
        to run, so it is an overhead we can't have hanging around. This thread undertakes
        the SEP routine while the main camera thread is processing the jpeg image.
        The camera thread will wait for SEP to finish before moving on.         
        """

        
        # This stopping mechanism allows for threads to close cleanly.
        one_at_a_time=0
        while True:
            if (not self.sep_queue.empty()) and one_at_a_time==0:
                one_at_a_time=1
                #print ("In the queue.....")
                sep_timer_begin=time.time()
                
                (hdufocusdata, pixscale, readnoise, avg_foc, focus_image, im_path, text_name, hduheader, cal_path, cal_name, frame_type) = self.sep_queue.get(block=False)
                
                if not (g_dev['events']['Civil Dusk'] < ephem.now() < g_dev['events']['Civil Dawn']):
                    plog ("Too bright to consider photometry!")
                    rfp = np.nan
                    rfr = np.nan
                    rfs = np.nan
                    sepsky = np.nan
                else:
                
                #focdate=time.time()
                    binfocus=1
                    if self.config["camera"][g_dev['cam'].name]["settings"]["is_osc"]:
                        if self.config["camera"][g_dev['cam'].name]["settings"]['bin_for_focus']:
                            hdufocusdata=block_reduce(hdufocusdata,2)
                            binfocus=2
                        else:
                            hdufocusdata=demosaicing_CFA_Bayer_bilinear(hdufocusdata, 'RGGB')[:,:,1]
                            hdufocusdata=hdufocusdata.astype("float32")
                            binfocus=1
                    #plog("focus construction time")
                    #plog(time.time() -focdate)
                    
                    actseptime=time.time()
                    focusimg = np.array(
                        hdufocusdata, order="C"
                    )  
    
                    try:
                        # Some of these are liberated from BANZAI
                        bkg = sep.Background(focusimg)
                        
                        sepsky = ( np.nanmedian(bkg), "Sky background estimated by SEP" )
                        
                        focusimg -= bkg
                        ix, iy = focusimg.shape
                        border_x = int(ix * 0.05)
                        border_y = int(iy * 0.05)
                        sep.set_extract_pixstack(int(ix*iy -1))
                        # minarea is set as roughly how big we think a 0.7 arcsecond seeing star
                        # would be at this pixelscale and binning. Different for different cameras/telescopes.
                        minarea=int(pow(0.7*1.5 / (pixscale*binfocus),2)* 3.14)                            
                        if minarea < 5: # There has to be a min minarea though!
                            minarea=5
                            
                            
                        
                        sources = sep.extract(
                            focusimg, 3.0, err=bkg.globalrms, minarea=minarea
                        )
                        plog("Actual SEP time: " + str(time.time()-actseptime))
                        
                        #plog ("min_area: " + str(minarea))
                        sources = Table(sources)
                        sources = sources[sources['flag'] < 8]
                        image_saturation_level = g_dev['cam'].config["camera"][g_dev['cam'].name]["settings"]["saturate"]
                        sources = sources[sources["peak"] < 0.8* image_saturation_level * pow(binfocus,2)]
                        sources = sources[sources["cpeak"] < 0.8 * image_saturation_level* pow(binfocus,2)]
                        #sources = sources[sources["peak"] > 150 * pow(binfocus,2)]
                        #sources = sources[sources["cpeak"] > 150 * pow(binfocus,2)]
                        sources = sources[sources["flux"] > 2000 ]
                        sources = sources[sources["x"] < ix - border_x]
                        sources = sources[sources["x"] > border_x]
                        sources = sources[sources["y"] < iy - border_y]
                        sources = sources[sources["y"] > border_y]
    
                        # BANZAI prune nans from table
                        nan_in_row = np.zeros(len(sources), dtype=bool)
                        for col in sources.colnames:
                            nan_in_row |= np.isnan(sources[col])
                        sources = sources[~nan_in_row]
    
                        # Calculate the ellipticity (Thanks BANZAI)
                        sources['ellipticity'] = 1.0 - (sources['b'] / sources['a'])
                        
                        sources = sources[sources['ellipticity'] < 0.1] # Remove things that are not circular stars
                        
                        
                        # Calculate the kron radius (Thanks BANZAI)
                        kronrad, krflag = sep.kron_radius(focusimg, sources['x'], sources['y'],
                                                          sources['a'], sources['b'],
                                                          sources['theta'], 6.0)
                        sources['flag'] |= krflag
                        sources['kronrad'] = kronrad
    
                        # Calculate uncertainty of image (thanks BANZAI)
                        uncertainty = float(readnoise) * np.ones(hdufocusdata.shape, dtype=hdufocusdata.dtype) / float(readnoise)
    
                        # Calcuate the equivilent of flux_auto (Thanks BANZAI)
                        # This is the preferred best photometry SEP can do.
                        flux, fluxerr, flag = sep.sum_ellipse(focusimg, sources['x'], sources['y'],
                                                              sources['a'], sources['b'],
                                                              np.pi / 2.0, 2.5 * kronrad,
                                                              subpix=1, err=uncertainty)
                        sources['flux'] = flux
                        sources['fluxerr'] = fluxerr
                        sources['flag'] |= flag
                        sources['FWHM'], _ = sep.flux_radius(focusimg, sources['x'], sources['y'], sources['a'], 0.5, \
                                                             subpix=5)
                        # If image has been binned for focus we need to multiply some of these things by the binning
                        # To represent the original image
                        sources['FWHM'] = (sources['FWHM'] * 2) * binfocus
                        sources['x'] = (sources['x'] ) * binfocus
                        sources['y'] = (sources['y'] ) * binfocus
                        
                        # 
                        
                        
                        sources['a'] = (sources['a'] ) * binfocus
                        sources['b'] = (sources['b'] ) * binfocus
                        sources['kronrad'] = (sources['kronrad'] ) * binfocus
                        sources['peak'] = (sources['peak'] ) / pow(binfocus,2)
                        sources['cpeak'] = (sources['cpeak'] ) / pow(binfocus,2)
                        
                        # Need to reject any stars that have FWHM that are less than a extremely
                        # perfect night as artifacts
                        sources = sources[sources['FWHM'] > (0.6 / (pixscale))]
                        sources = sources[sources['FWHM'] > (self.config['minimum_realistic_seeing'] / pixscale)]
                        sources = sources[sources['FWHM'] != 0]                          
                        
                        
                        
                        # BANZAI prune nans from table
                        nan_in_row = np.zeros(len(sources), dtype=bool)
                        for col in sources.colnames:
                            nan_in_row |= np.isnan(sources[col])
                        sources = sources[~nan_in_row]
    
                        #plog("No. of detections:  ", len(sources))
    
    
                        if len(sources) < 2:
                            #plog ("not enough sources to estimate a reliable focus")
                            g_dev['cam'].expresult["error"]=True
                            g_dev['cam'].expresult['FWHM'] = np.nan
                            sources['FWHM'] = [np.nan] * len(sources)
                            rfp = np.nan
                            rfr = np.nan
                            rfs = np.nan
                            sources = sources
    
                        else:
                            # Get halflight radii
                            #breakpoint()                                
                            #fwhmcalc=(np.array(sources['FWHM']))
                            fwhmcalc=sources['FWHM']
                            #fwhmcalc=fwhmcalc[fwhmcalc > 1.0]
                            fwhmcalc=fwhmcalc[fwhmcalc != 0] # Remove 0 entries
                            #fwhmcalc=fwhmcalc[fwhmcalc < 75] # remove stupidly large entries
                            
                            # sigma clipping iterator to reject large variations
                            templen=len(fwhmcalc)
                            while True:
                                fwhmcalc=fwhmcalc[fwhmcalc < np.median(fwhmcalc)+ 3* np.std(fwhmcalc)]
                                if len(fwhmcalc) == templen:
                                    break
                                else:
                                    templen=len(fwhmcalc)
                                
                            
                            fwhmcalc=fwhmcalc[fwhmcalc > np.median(fwhmcalc)- 3* np.std(fwhmcalc)]
                            rfp = round(np.median(fwhmcalc),3)
                            rfr = round(np.median(fwhmcalc) * pixscale,3)
                            rfs = round(np.std(fwhmcalc) * pixscale,3)
                            plog("This image has a FWHM of " + str(rfr) + "+/-" +str(rfs) +" arcsecs, " + str(rfp) \
                                  + " pixels.")
                            #breakpoint()
                            g_dev['cam'].expresult["FWHM"] = rfr
                            g_dev['cam'].expresult["mean_focus"] = avg_foc
                            
                            
                            # rfp = rfp
                            # g_dev['cam'].rfr = rfr
                            # g_dev['cam'].rfs = rfs
                            # g_dev['cam'].sources = sources
                            
                            
                            
                            
                            # try:
                            #     valid = (
                            #         0.0 <= result["FWHM"] <= 20.0
                            #         and 100 < result["mean_focus"] < 12600
                            #     )
                            #     result["error"] = False
    
                            # except:
                            #     result[
                            #         "error"
    
                            #     ] = True
                            #     result["FWHM"] = np.nan
                            #     result["mean_focus"] = np.nan
    
    
                            if focus_image != True :
                                # Focus tracker code. This keeps track of the focus and if it drifts
                                # Then it triggers an autofocus.
                                g_dev["foc"].focus_tracker.pop(0)
                                g_dev["foc"].focus_tracker.append(round(rfr,3))
                                plog("Last ten FWHM : ")
                                plog(g_dev["foc"].focus_tracker)
                                plog("Median last ten FWHM")
                                plog(np.nanmedian(g_dev["foc"].focus_tracker))
                                plog("Last solved focus FWHM")
                                plog(g_dev["foc"].last_focus_fwhm)
    
                                # If there hasn't been a focus yet, then it can't check it, 
                                #so make this image the last solved focus.
                                if g_dev["foc"].last_focus_fwhm == None:
                                    g_dev["foc"].last_focus_fwhm = rfr
                                else:
                                    # Very dumb focus slip deteector
                                    if (
                                        np.nanmedian(g_dev["foc"].focus_tracker)
                                        > g_dev["foc"].last_focus_fwhm
                                        + self.config["focus_trigger"]
                                    ):
                                        g_dev["foc"].focus_needed = True
                                        g_dev["obs"].send_to_user(
                                            "Focus has drifted to "
                                            + str(np.nanmedian(g_dev["foc"].focus_tracker))
                                            + " from "
                                            + str(g_dev["foc"].last_focus_fwhm)
                                            + ". Autofocus triggered for next exposures.",
                                            p_level="INFO",
                                        )
                                        
                        source_delete=['thresh','npix','tnpix','xmin','xmax','ymin','ymax','x2','y2','xy','errx2',\
                                       'erry2','errxy','a','b','theta','cxx','cyy','cxy','cflux','cpeak','xcpeak','ycpeak']
                        #for sourcedel in source_delete:
                        #    breakpoint()
                        sources.remove_columns(source_delete)

                        sources.write(im_path + text_name.replace('.txt', '.sep'), format='csv', overwrite=True)
                        
                        try:
                            g_dev['cam'].enqueue_for_fastAWS(200, im_path, text_name.replace('.txt', '.sep'))
                            #plog("Sent SEP up")
                        except:
                            plog("Failed to send SEP up for some reason")
                        
                       
                    except:
                        plog ("something failed in SEP calculations for exposure. This could be an overexposed image")
                        plog (traceback.format_exc())
                        sources = [0]
                        rfp = np.nan
                        rfr = np.nan
                        rfs = np.nan
                        sepsky = np.nan
                    
                    plog("Sep time to process: " + str(time.time() - sep_timer_begin))
                
                try:
                    hduheader["SEPSKY"] = str(sepsky)
                except:
                    hduheader["SEPSKY"] = -9999    
                try:
                    hduheader["FWHM"] = ( str(rfp), 'FWHM in pixels')
                    hduheader["FWHMpix"] = ( str(rfp), 'FWHM in pixels')
                except:
                    hduheader["FWHM"] = ( -99, 'FWHM in pixels')
                    hduheader["FWHMpix"] = ( -99, 'FWHM in pixels')
                
                try:
                    hduheader["FWHMasec"] = ( str(rfr), 'FWHM in arcseconds')
                except:
                    hduheader["FWHMasec"] = ( -99, 'FWHM in arcseconds')
                try:
                    hduheader["FWHMstd"] = ( str(rfs), 'FWHM standard deviation in arcseconds')
                except:
                    hduheader["FWHMstd"] = ( -99, 'FWHM standard deviation in arcseconds')


                #if focus_image == False:
                text = open(
                    im_path + text_name, "w"
                )  # This is needed by AWS to set up database.
                text.write(str(hduheader))
                text.close()
                g_dev['cam'].enqueue_for_fastAWS(10, im_path, text_name)
                
                
                    
                    

                if self.config['keep_focus_images_on_disk']:
                    # hdufocus=fits.PrimaryHDU()
                    # hdufocus.data=g_dev['cam'].hdufocusdatahold                            
                    # hdufocus.header=hdu.header
                    # hdufocus.header["NAXIS1"] = g_dev['cam'].hdufocusdatahold.shape[0]
                    # hdufocus.header["NAXIS2"] = g_dev['cam'].hdufocusdatahold.shape[1]
                    # hdufocus.writeto(cal_path + cal_name, overwrite=True, output_verify='silentfix')
                    # pixscale=hdufocus.header['PIXSCALE']                   

                    
                    
                    g_dev['cam'].to_slow_process(1000,('focus', cal_path + cal_name, hdufocusdata, hduheader, \
                                                    frame_type, g_dev["mnt"].current_icrs_ra, g_dev["mnt"].current_icrs_dec))
                    
                    if self.config["save_to_alt_path"] == "yes":
                        g_dev['cam'].to_slow_process(1000,('raw_alt_path', self.alt_path + g_dev["day"] + "/calib/" + cal_name, hdufocusdata, hduheader, \
                                                        frame_type, g_dev["mnt"].current_icrs_ra, g_dev["mnt"].current_icrs_dec))
                    
                    # try:
                    #     g_dev['cam'].hdufocusdatahold.close()
                    # except:
                    #     pass
                    # del g_dev['cam'].hdufocusdatahold
                    # del hdufocus


                
                
                g_dev['cam'].sep_processing=False
                self.sep_queue.task_done()
                one_at_a_time=0 
                
            else:
                time.sleep(0.1)

    def platesolve_process(self):
        """This is the platesolve queue that happens in a different process
        than the main camera thread. Platesolves can take 5-10, up to 30 seconds sometimes
        to run, so it is an overhead we can't have hanging around. This thread attempts
        a platesolve and uses the solution and requests a telescope nudge/center
        if the telescope has not slewed in the intervening time between beginning
        the platesolving process and completing it.
        
        """

        one_at_a_time = 0
        # This stopping mechanism allows for threads to close cleanly.
        while True:
            if (not self.platesolve_queue.empty()) and one_at_a_time == 0:
                
                one_at_a_time = 1
                psolve_timer_begin=time.time()
                (hdufocusdata, hduheader, cal_path, cal_name, frame_type, time_platesolve_requested, pixscale) = self.platesolve_queue.get(block=False)
                
                # Do not bother platesolving unless it is dark enough!!
                if not (g_dev['events']['Naut Dusk'] < ephem.now() < g_dev['events']['Naut Dawn']):
                    plog ("Too bright to consider platesolving!")
                else:
                    #focdate=time.time()
                    binfocus=1
                    if self.config["camera"][g_dev['cam'].name]["settings"]["is_osc"]:
                        if self.config["camera"][g_dev['cam'].name]["settings"]['bin_for_focus']:
                            hdufocusdata=block_reduce(hdufocusdata,2)
                            binfocus=2
                        else:
                            hdufocusdata=demosaicing_CFA_Bayer_bilinear(hdufocusdata, 'RGGB')[:,:,1]
                            hdufocusdata=hdufocusdata.astype("float32")
                            binfocus=1
                    #plog("platesolve construction time")
                    #plog(time.time() -focdate)
                    
                    #actseptime=time.time()
                    focusimg = np.array(
                        hdufocusdata, order="C"
                    )  
    
                    try:
                        # Some of these are liberated from BANZAI
                        bkg = sep.Background(focusimg)
                        
                        #sepsky = ( np.nanmedian(bkg), "Sky background estimated by SEP" )
                        
                        focusimg -= bkg
                        ix, iy = focusimg.shape
                        border_x = int(ix * 0.05)
                        border_y = int(iy * 0.05)
                        sep.set_extract_pixstack(int(ix*iy -1))
                        # minarea is set as roughly how big we think a 0.7 arcsecond seeing star
                        # would be at this pixelscale and binning. Different for different cameras/telescopes.
                        minarea=int(pow(0.7*1.5 / (pixscale*binfocus),2)* 3.14)                            
                        if minarea < 5: # There has to be a min minarea though!
                            minarea=5
                            
                            
                        
                        sources = sep.extract(
                            focusimg, 3.0, err=bkg.globalrms, minarea=minarea
                        )
                        #plog ("min_area: " + str(minarea))
                        sources = Table(sources)
                        sources = sources[sources['flag'] < 8]
                        image_saturation_level = g_dev['cam'].config["camera"][g_dev['cam'].name]["settings"]["saturate"]
                        sources = sources[sources["peak"] < 0.8* image_saturation_level * pow(binfocus,2)]
                        sources = sources[sources["cpeak"] < 0.8 * image_saturation_level* pow(binfocus,2)]
                        #sources = sources[sources["peak"] > 150 * pow(binfocus,2)]
                        #sources = sources[sources["cpeak"] > 150 * pow(binfocus,2)]
                        sources = sources[sources["flux"] > 2000 ]
                        sources = sources[sources["x"] < ix - border_x]
                        sources = sources[sources["x"] > border_x]
                        sources = sources[sources["y"] < iy - border_y]
                        sources = sources[sources["y"] > border_y]
    
                        # BANZAI prune nans from table
                        nan_in_row = np.zeros(len(sources), dtype=bool)
                        for col in sources.colnames:
                            nan_in_row |= np.isnan(sources[col])
                        sources = sources[~nan_in_row]
                        #plog("Actual Platesolve SEP time: " + str(time.time()-actseptime))
                    except:
                        plog("Something went wrong with platesolve SEP")
                        
                    
                    
                    # We only need to save the focus image immediately if there is enough sources to 
                    #  rationalise that.  It only needs to be on the disk immediately now if platesolve 
                    #  is going to attempt to pick it up.  Otherwise it goes to the slow queue.
                    # Also, too many sources and it will take an unuseful amount of time to solve
                    # Too many sources mean a globular or a crowded field where we aren't going to be
                    # able to solve too well easily OR it is such a wide field of view that who cares
                    # if we are off by 10 arcseconds?
                    plog ("Number of sources for Platesolve: " + str(len(sources)))
                    if len(sources) >= 15:
                        hdufocus=fits.PrimaryHDU()
                        hdufocus.data=hdufocusdata                            
                        hdufocus.header=hduheader
                        hdufocus.header["NAXIS1"] = hdufocusdata.shape[0]
                        hdufocus.header["NAXIS2"] = hdufocusdata.shape[1]
                        hdufocus.writeto(cal_path + 'platesolvetemp.fits', overwrite=True, output_verify='silentfix')
                        pixscale=hdufocus.header['PIXSCALE']
                        #if self.config["save_to_alt_path"] == "yes":
                        #    self.to_slow_process(1000,('raw_alt_path', self.alt_path + g_dev["day"] + "/calib/" + cal_name, hdufocus.data, hdufocus.header, \
                        #                                   frame_type))
                        
                        try:
                            hdufocus.close()
                        except:
                            pass
                        del hdufocusdata
                        del hdufocus
                        
                        # Test here that there has not been a slew, if there has been a slew, cancel out!
                        if self.time_since_last_slew > time_platesolve_requested:
                            plog ("detected a slew since beginning platesolve... bailing out of platesolve.")
                            #if not self.config['keep_focus_images_on_disk']:
                            #    os.remove(cal_path + cal_name)
                            #one_at_a_time = 0
                            #self.platesolve_queue.task_done()
                            #break
                        else:
                        
                            try:
                                #time.sleep(1) # A simple wait to make sure file is saved
                                solve = platesolve.platesolve(
                                    cal_path + 'platesolvetemp.fits', pixscale
                                )
                                plog("Platesolve time to process: " + str(time.time() -psolve_timer_begin ))
                                
                                
                                
                                plog(
                                    "PW Solves: ",
                                    solve["ra_j2000_hours"],
                                    solve["dec_j2000_degrees"],
                                )
                                
                                pointing_ra = g_dev['mnt'].mount.RightAscension
                                pointing_dec = g_dev['mnt'].mount.Declination
                                #icrs_ra, icrs_dec = g_dev['mnt'].get_mount_coordinates()
                                #target_ra = g_dev["mnt"].current_icrs_ra
                                #target_dec = g_dev["mnt"].current_icrs_dec
                                target_ra = g_dev["mnt"].last_ra
                                target_dec = g_dev["mnt"].last_dec
                                solved_ra = solve["ra_j2000_hours"]
                                solved_dec = solve["dec_j2000_degrees"]
                                solved_arcsecperpixel = solve["arcsec_per_pixel"]
                                solved_rotangledegs = solve["rot_angle_degs"]
                                err_ha = target_ra - solved_ra
                                err_dec = target_dec - solved_dec
                                solved_arcsecperpixel = solve["arcsec_per_pixel"]
                                solved_rotangledegs = solve["rot_angle_degs"]
                                plog(
                                    " coordinate error in ra, dec:  (asec) ",
                                    round(err_ha * 15 * 3600, 2),
                                    round(err_dec * 3600, 2),
                                )  # NB WER changed units 20221012
                                #breakpoint()
                                # Reset Solve timers
                                g_dev['obs'].last_solve_time = datetime.datetime.now()
                                g_dev['obs'].images_since_last_solve = 0
                                
                                # Test here that there has not been a slew, if there has been a slew, cancel out!
                                if self.time_since_last_slew > time_platesolve_requested:
                                    plog ("detected a slew since beginning platesolve... bailing out of platesolve.")
                                    #if not self.config['keep_focus_images_on_disk']:
                                    #    os.remove(cal_path + cal_name)
                                   # one_at_a_time = 0
                                    #self.platesolve_queue.task_done()
                                    #break
                                
                                # If we are WAY out of range, then reset the mount reference and attempt moving back there. 
                                elif (
                                    err_ha * 15 * 3600 > 1200
                                    or err_dec * 3600 > 1200
                                    or err_ha * 15 * 3600 < -1200
                                    or err_dec * 3600 < -1200
                                ) and self.config["mount"]["mount1"][
                                    "permissive_mount_reset"
                                ] == "yes":
                                    g_dev["mnt"].reset_mount_reference()
                                    plog("I've  reset the mount_reference 1")
                                    g_dev["mnt"].current_icrs_ra = solved_ra
                                    #    "ra_j2000_hours"
                                    #]
                                    g_dev["mnt"].current_icrs_dec = solved_dec
                                    #    "dec_j2000_hours"
                                    #]
                                    err_ha = 0
                                    err_dec = 0
                                    
                                    plog ("Platesolve is requesting to move back on target!")
                                    #g_dev['mnt'].mount.SlewToCoordinatesAsync(target_ra, target_dec)
                                    
                                    
                                    self.pointing_correction_requested_by_platesolve_thread = True
                                    self.pointing_correction_request_time = time.time()
                                    self.pointing_correction_request_ra = target_ra
                                    self.pointing_correction_request_dec = target_dec
                                    
                                    #wait_for_slew()  
                                
            
                                else:
                                
                                    # If the mount has updatable RA and Dec coordinates, then sync that
                                    # But if not, update the mount reference
                                    try:
                                        # If mount has Syncable coordinates
                                        g_dev['mnt'].mount.SyncToCoordinates(solved_ra, solved_dec)
                                        # Reset the mount reference because if the mount has 
                                        # syncable coordinates, the mount should already be corrected
                                        g_dev["mnt"].reset_mount_reference()
                                    
                                        if (
                                             abs(err_ha * 15 * 3600)
                                             > self.config["threshold_mount_update"]
                                             or abs(err_dec * 3600)
                                             > self.config["threshold_mount_update"]
                                         ):
                                            #plog ("I am nudging the telescope slightly!")
                                            #g_dev['mnt'].mount.SlewToCoordinatesAsync(target_ra, target_dec)
                                            #wait_for_slew()
                                            plog ("Platesolve is requesting to move back on target!")
                                            self.pointing_correction_requested_by_platesolve_thread = True
                                            self.pointing_correction_request_time = time.time()
                                            self.pointing_correction_request_ra = target_ra
                                            self.pointing_correction_request_dec = target_dec
                                            
                                        
                                    except:
                                        # If mount doesn't have Syncable coordinates
                                        
            
                                        if (
                                            abs(err_ha * 15 * 3600)
                                            > self.config["threshold_mount_update"]
                                            or abs(err_dec * 3600)
                                            > self.config["threshold_mount_update"]
                                        ):
                                            
                                            #plog ("I am nudging the telescope slightly!")
                                            #g_dev['mnt'].mount.SlewToCoordinatesAsync(pointing_ra + err_ha, pointing_dec + err_dec)
                                            #wait_for_slew()
                                            plog ("Platesolve is requesting to move back on target!")
                                            self.pointing_correction_requested_by_platesolve_thread = True
                                            self.pointing_correction_request_time = time.time()
                                            self.pointing_correction_request_ra = pointing_ra + err_ha
                                            self.pointing_correction_request_dec = pointing_dec + err_dec
                                            
                                            
                                            try:
                                                #if g_dev["mnt"].pier_side_str == "Looking West":
                                                if g_dev["mnt"].pier_side == 0:
                                                    try:
                                                        g_dev["mnt"].adjust_mount_reference(
                                                            -err_ha, -err_dec
                                                        )
                                                    except Exception as e:
                                                        plog ("Something is up in the mount reference adjustment code ", e)
                                                else:
                                                    try:
                                                        g_dev["mnt"].adjust_flip_reference(
                                                            -err_ha, -err_dec
                                                        )  # Need to verify signs
                                                    except Exception as e:
                                                        plog ("Something is up in the mount reference adjustment code ", e)                                            
                                                
                                            except:
                                                plog("This mount doesn't report pierside")
                                                plog(traceback.format_exc())
            
                            except Exception as e:
                                plog(
                                    "Image: did not platesolve; this is usually OK. ", e
                                )
                                plog(traceback.format_exc())
                            
                    
                try:
                    os.remove(cal_path + 'platesolvetemp.fits')
                except:
                    pass 
                
                self.platesolve_queue.task_done()
                one_at_a_time = 0
                

            else:
                time.sleep(0.1)



    def slow_camera_process(self):
        """A place to process non-process dependant images from the camera pile
        
        """

        one_at_a_time = 0
        # This stopping mechanism allows for threads to close cleanly.
        while True:
            if (not self.slow_camera_queue.empty()) and one_at_a_time == 0:
                one_at_a_time = 1
                slow_process = self.slow_camera_queue.get(block=False)
                #plog (slow_process[0])
                #plog (slow_process[1][0])
                slow_process=slow_process[1]
                
                # Set up RA and DEC headers for BANZAI
                # needs to be done AFTER text file is sent up.
                # Text file RA and Dec and BANZAI RA and Dec are gormatted different

                temphduheader=slow_process[3]

                
                
                
                
                
                
                
                
                
                
                
                
                
                
                #plog ("********** slow queue : " + str(slow_process[0]) )
                if slow_process[0] == 'focus':
                    hdufocus=fits.PrimaryHDU()
                    hdufocus.data=slow_process[2]                            
                    hdufocus.header=temphduheader
                    hdufocus.header["NAXIS1"] = hdufocus.data.shape[0]
                    hdufocus.header["NAXIS2"] = hdufocus.data.shape[1]
                    hdufocus.writeto(slow_process[1], overwrite=True, output_verify='silentfix')

                    try:
                        hdufocus.close()
                    except:
                        pass                    
                    del hdufocus
                
                if slow_process[0] == 'raw' or slow_process[0] =='raw_alt_path' or slow_process[0] == 'reduced_alt_path':
                    
                    
                    # Make  sure the alt paths exist
                    if self.config["save_to_alt_path"] == "yes":
                        if slow_process[0] =='raw_alt_path' or slow_process[0] == 'reduced_alt_path':
                            os.makedirs(
                                self.alt_path + g_dev["day"], exist_ok=True
                            )
                            os.makedirs(
                                self.alt_path + g_dev["day"] + "/raw/", exist_ok=True
                            )
                            os.makedirs(
                                self.alt_path + g_dev["day"] + "/reduced/", exist_ok=True
                            )
                            os.makedirs(
                                self.alt_path + g_dev["day"] + "/calib/", exist_ok=True)
                    
                    
                    saver = 0
                    saverretries = 0
                    while saver == 0 and saverretries < 10:
                        try:
                            hdu=fits.PrimaryHDU()
                            hdu.data=slow_process[2]                            
                            hdu.header=temphduheader
                            hdu.writeto(
                                slow_process[1], overwrite=True, output_verify='silentfix'
                            )  # Save full raw file locally
                            try:
                                hdu.close()
                            except:
                                pass                    
                            del hdu
                            saver = 1
                            
                        except Exception as e:
                            plog("Failed to write raw file: ", e)
                            if "requested" in e and "written" in e:
                                plog(check_download_cache())
                            plog(traceback.format_exc())
                            time.sleep(10)
                            saverretries = saverretries + 1
                    
                    
                
                    
                
                if slow_process[0] == 'fz_and_send':

                    # Create the fz file ready for BANZAI and the AWS/UI
                    # Note that even though the raw file is int16,
                    # The compression and a few pieces of software require float32
                    # BUT it actually compresses to the same size either way
                    hdufz = fits.CompImageHDU(
                        np.array(slow_process[2], dtype=np.float32), temphduheader
                    )
                    hdufz.verify("fix")
                    hdufz.header[
                        "BZERO"
                    ] = 0  # Make sure there is no integer scaling left over
                    hdufz.header[
                        "BSCALE"
                    ] = 1  # Make sure there is no integer scaling left over
                    
                    
                    
                    
                    

                    # This routine saves the file ready for uploading to AWS
                    # It usually works perfectly 99.9999% of the time except
                    # when there is an astropy cache error. It is likely that
                    # the cache will need to be cleared when it fails, but
                    # I am still waiting for it to fail again (rare)
                    saver = 0
                    saverretries = 0
                    while saver == 0 and saverretries < 10:
                        try:
                            hdufz.writeto(
                                slow_process[1], overwrite=True, output_verify='silentfix'
                            )  # Save full fz file locally
                            saver = 1
                        except Exception as e:
                            plog("Failed to write raw fz file: ", e)
                            if "requested" in e and "written" in e:
                                plog(check_download_cache())
                            plog(traceback.format_exc())
                            time.sleep(10)
                            saverretries = saverretries + 1
                    
                    try: 
                        hdufz.close()
                    except:
                        pass
                    del hdufz  # remove file from memory now that we are doing with it
                    
                    # Send this file up to AWS (THIS WILL BE SENT TO BANZAI INSTEAD, SO THIS IS THE INGESTER POSITION)
                    if self.config['send_files_at_end_of_night'] == 'no':
                        g_dev['cam'].enqueue_for_AWS(
                            26000000, '',slow_process[1]
                        )
                        #g_dev["obs"].send_to_user(
                        #    "An image has been readout from the camera and queued for transfer to the cloud.",
                        #    p_level="INFO",
                        #)
                    #plog ("fz done.")
                
                if slow_process[0] == 'reduced':
                    saver = 0
                    saverretries = 0
                    while saver == 0 and saverretries < 10:
                        try:
                            hdureduced=fits.PrimaryHDU()
                            hdureduced.data=slow_process[2]                            
                            hdureduced.header=temphduheader
                            hdureduced.header["NAXIS1"] = hdureduced.data.shape[0]
                            hdureduced.header["NAXIS2"] = hdureduced.data.shape[1]
                            hdureduced.data=hdureduced.data.astype("float32")
                            hdureduced.writeto(
                                slow_process[1], overwrite=True, output_verify='silentfix'
                            )  # Save flash reduced file locally
                            saver = 1
                        except Exception as e:
                            plog("Failed to write raw file: ", e)
                            if "requested" in e and "written" in e:

                                plog(check_download_cache())
                            plog(traceback.format_exc())
                            time.sleep(10)
                            saverretries = saverretries + 1
                
                self.slow_camera_queue.task_done()
                one_at_a_time = 0

            else:
                time.sleep(0.5)
                #breakpoint()
                



    # Note this is a thread!
    def fast_to_aws(self):
        """Sends small files specifically focussed on UI responsiveness to AWS.

        This is primarily a queue for files that need to get to the UI fast and
        skip the queue. This allows small files to be uploaded simultaneously
        with bigger files being processed by the ordinary queue.

        The pri_image is a tuple, smaller first item has priority.
        The second item is also a tuple containing im_path and name.
        """

        one_at_a_time = 0
        # This stopping mechanism allows for threads to close cleanly.
        while True:

            if (not self.fast_queue.empty()) and one_at_a_time == 0:
                one_at_a_time = 1
                pri_image = self.fast_queue.get(block=False)
                if pri_image is None:
                    plog("Got an empty entry in fast_queue.")
                    self.fast_queue.task_done()
                    one_at_a_time = 0
                    #time.sleep(0.2)
                    continue

                # Here we parse the file, set up and send to AWS
                filename = pri_image[1][1]
                filepath = pri_image[1][0] + filename  # Full path to file on disk
                t1 = time.time()
                aws_resp = g_dev["obs"].api.authenticated_request(
                    "POST", "/upload/", {"object_name": filename})
                # Only ingest new large fits.fz files to the PTR archive.
                t2 = time.time()
                #print('\naws_auth_req time:  ', t2 - t1, filename[-8:])
                # Send all other files to S3.

                with open(filepath, "rb") as fileobj:
                    files = {"file": (filepath, fileobj)}
                    #print('\nfiles;  ', files)
                    while True:
                        try:                            
                            t3 =time.time()
                            reqs.post(aws_resp["url"], data=aws_resp["fields"], files=files)
                            #print('\nnext... post time:  ', time.time() - t3, filepath[-8:])

                            break
                        except:
                            plog ("Connection glitch for the request post, waiting a moment and trying again")
                            time.sleep(5)
                    plog(f"\n--> To AWS --> {str(filepath)}")

                # if (
                #     filename[-3:] == "jpg"
                #     or filename[-3:] == "txt"
                #     or ".fits.fz" in filename
                #     or ".token" in filename
                # ):
                #     os.remove(filepath)

                self.fast_queue.task_done()
                #print('\nfast queue total time:  ', time.time() - t2)
                one_at_a_time = 0
                #time.sleep(0.1)
            else:
                time.sleep(0.05)

    def send_to_user(self, p_log, p_level="INFO"):
        url_log = "https://logs.photonranch.org/logs/newlog"
        body = json.dumps(
            {
                "site": self.config["obs_id"],
                "log_message": str(p_log),
                "log_level": str(p_level),
                "timestamp": time.time(),
            }
        )

        try:
            reqs.post(url_log, body)
        #if not response.ok:
        except:
            plog("Log did not send, usually not fatal.")


    # Note this is another thread!
    def smartstack_image(self):

        while True:

            if not self.smartstack_queue.empty():
                (
                    paths,
                    pixscale,
                    smartstackid,
                    sskcounter,
                    Nsmartstack
                    #sources,
                ) = self.smartstack_queue.get(block=False)

                if paths is None:
                    #time.sleep(0.5)
                    continue

                                  

                # SmartStack Section
                if smartstackid != "no" :
                    sstack_timer = time.time()
                    # if not paths["frame_type"] in [
                    #     "bias",
                    #     "dark",
                    #     "flat",
                    #     "solar",
                    #     "lunar",
                    #     "skyflat",
                    #     "screen",
                    #     "spectrum",
                    #     "auto_focus",
                    # ]:
                    img = fits.open(
                        paths["red_path"] + paths["red_name01"],
                        ignore_missing_end=True,
                    )
                    imgdata=img[0].data.copy()
                    # Pick up some header items for smartstacking later
                    ssfilter = str(img[0].header["FILTER"])
                    ssobject = str(img[0].header["OBJECT"])
                    ssexptime = str(img[0].header["EXPTIME"])
                    #ssframenumber = str(img[0].header["FRAMENUM"])
                    img.close()
                    del img
                    if not self.config['keep_reduced_on_disk']:
                        try:
                            os.remove(paths["red_path"] + paths["red_name01"])
                        except Exception as e:
                            plog ("could not remove temporary reduced file: ",e)
                    
                    #sstackimghold=np.array(imgdata)  

                    focusimg = np.array(
                        imgdata, order="C"
                    ) 
                    
                    try:
                        # Some of these are liberated from BANZAI
                        #breakpoint()
                        try:
                            bkg = sep.Background(focusimg)
                        except:
                            focusimg=focusimg.byteswap().newbyteorder()
                            bkg = sep.Background(focusimg)
                        
                        #sepsky = ( np.nanmedian(bkg), "Sky background estimated by SEP" )
                        
                        focusimg -= bkg
                        ix, iy = focusimg.shape
                        border_x = int(ix * 0.05)
                        border_y = int(iy * 0.05)
                        sep.set_extract_pixstack(int(ix*iy -1))
                        # minarea is set as roughly how big we think a 0.7 arcsecond seeing star
                        # would be at this pixelscale and binning. Different for different cameras/telescopes.
                        #minarea=int(pow(0.7*1.5 / (pixscale*binfocus),2)* 3.14)                            
                        minarea=int(pow(0.7*1.5 / (pixscale),2)* 3.14)                            
                        if minarea < 5: # There has to be a min minarea though!
                            minarea=5
                            
                            
                        
                        sources = sep.extract(
                            focusimg, 3.0, err=bkg.globalrms, minarea=minarea
                        )
                        #plog ("min_area: " + str(minarea))
                        sources = Table(sources)
                        sources = sources[sources['flag'] < 8]
                        image_saturation_level = g_dev['cam'].config["camera"][g_dev['cam'].name]["settings"]["saturate"]
                        sources = sources[sources["peak"] < 0.8* image_saturation_level]
                        sources = sources[sources["cpeak"] < 0.8 * image_saturation_level]
                        #sources = sources[sources["peak"] > 150 * pow(binfocus,2)]
                        #sources = sources[sources["cpeak"] > 150 * pow(binfocus,2)]
                        sources = sources[sources["flux"] > 2000 ]
                        sources = sources[sources["x"] < ix - border_x]
                        sources = sources[sources["x"] > border_x]
                        sources = sources[sources["y"] < iy - border_y]
                        sources = sources[sources["y"] > border_y]
    
                        # BANZAI prune nans from table
                        nan_in_row = np.zeros(len(sources), dtype=bool)
                        for col in sources.colnames:
                            nan_in_row |= np.isnan(sources[col])
                        sources = sources[~nan_in_row]
                        #plog("Actual Platesolve SEP time: " + str(time.time()-actseptime))
                    except:
                        plog("Something went wrong with platesolve SEP")
                        plog (traceback.format_exc())


                    plog ("Number of sources just prior to smartstacks: " + str(len(sources)))
                    if len(sources) < 5:
                        plog ("skipping stacking as there are not enough sources " + str(len(sources)) +" in this image")

                    # No need to open the same image twice, just using the same one as SEP.
                    #img = sstackimghold.copy()
                    #del sstackimghold
                    smartStackFilename = (
                            str(ssobject)
                            + "_"
                            + str(ssfilter)
                            + "_"
                            + str(ssexptime)
                            + "_"
                            + str(smartstackid)
                            + ".npy"
                        )
                    
                    
                    # For OSC, we need to smartstack individual frames. 
                    if not self.config["camera"][g_dev['cam'].name]["settings"]["is_osc"]:
                        # Detect and swap img to the correct endianness - needed for the smartstack jpg
                        if sys.byteorder=='little':
                            imgdata=imgdata.newbyteorder('little').byteswap()
                        else:
                            imgdata=imgdata.newbyteorder('big').byteswap()
    
    
                        # IF SMARSTACK NPY FILE EXISTS DO STUFF, OTHERWISE THIS IMAGE IS THE START OF A SMARTSTACK
                        reprojection_failed=False
                        if not os.path.exists(
                            self.obsid_path + "smartstacks/" + smartStackFilename
                        ):
                            if len(sources) >= 5:
                                # Store original image
                                plog("Storing First smartstack image")
                                np.save(
                                    self.obsid_path
                                    + "smartstacks/"
                                    + smartStackFilename,
                                    imgdata,
                                )
    
                            else:
                                plog ("Not storing first smartstack image as not enough sources")
                                reprojection_failed=True
                            storedsStack = imgdata
                        else:
                            # Collect stored SmartStack
                            storedsStack = np.load(
                                self.obsid_path + "smartstacks/" + smartStackFilename
                            )
                            #plog (storedsStack.dtype.byteorder)
                            # Prep new image
                            plog("Pasting Next smartstack image")
                            # img=np.nan_to_num(img)
                            # backgroundLevel =(np.nanmedian(sep.Background(img.byteswap().newbyteorder())))
                            # plog (" Background Level : " + str(backgroundLevel))
                            # img= img - backgroundLevel
                            # Reproject new image onto footplog of old image.
                            #plog(datetime.datetime.now())
                            if len(sources) > 5:
                                try:
                                    reprojectedimage, _ = func_timeout.func_timeout (60, aa.register, args=(imgdata, storedsStack),\
                                                                                     kwargs={"detection_sigma":3, "min_area":9})
                                    # scalingFactor= np.nanmedian(reprojectedimage / storedsStack)
                                    # plog (" Scaling Factor : " +str(scalingFactor))
                                    # reprojectedimage=(scalingFactor) * reprojectedimage # Insert a scaling factor
                                    storedsStack = np.array((reprojectedimage + storedsStack))
                                    # Save new stack to disk
                                    np.save(
                                        self.obsid_path
                                        + "smartstacks/"
                                        + smartStackFilename,
                                        storedsStack,
                                    )
                                    
                                    hduss=fits.PrimaryHDU()
                                    hduss.data=storedsStack                           
                                    #hdureduced.header=slow_process[3]
                                    #hdureduced.header["NAXIS1"] = hdureduced.data.shape[0]
                                    #hdureduced.header["NAXIS2"] = hdureduced.data.shape[1]
                                    hduss.data=hduss.data.astype("float32")
                                    try:
                                        hduss.writeto(
                                            self.obsid_path
                                            + "smartstacks/"
                                            + smartStackFilename.replace('.npy','_' + str(sskcounter) + '_' + str(Nsmartstack) +'.fit'), overwrite=True, output_verify='silentfix'
                                        )  # Save flash reduced file locally
                                    except:
                                        plog("Couldn't save smartstack fits. YOU MAY HAVE THE FITS OPEN IN A VIEWER.")
                                    
                                    reprojection_failed=False
                                except func_timeout.FunctionTimedOut:
                                    plog ("astroalign timed out")
                                    reprojection_failed=True
                                except aa.MaxIterError:
                                    plog ("astroalign could not find a solution in this image")
                                    reprojection_failed=True
                                except Exception:
                                    plog ("astroalign failed")
                                    plog (traceback.format_exc())
                                    reprojection_failed=True
                            else:
                                reprojection_failed=True
    
    
                        if reprojection_failed == True: # If we couldn't make a stack send a jpeg of the original image.
                            storedsStack=imgdata
                        
                        
                         # Resizing the array to an appropriate shape for the jpg and the small fits

                            
                            
                        # Code to stretch the image to fit into the 256 levels of grey for a jpeg
                        stretched_data_float = Stretch().stretch(storedsStack + 1000)
                        del storedsStack
                        stretched_256 = 255 * stretched_data_float
                        hot = np.where(stretched_256 > 255)
                        cold = np.where(stretched_256 < 0)
                        stretched_256[hot] = 255
                        stretched_256[cold] = 0
                        stretched_data_uint8 = stretched_256.astype("uint8")
                        hot = np.where(stretched_data_uint8 > 255)
                        cold = np.where(stretched_data_uint8 < 0)
                        stretched_data_uint8[hot] = 255
                        stretched_data_uint8[cold] = 0
    
                        iy, ix = stretched_data_uint8.shape
                        final_image = Image.fromarray(stretched_data_uint8)
                        # These steps flip and rotate the jpeg according to the settings in the site-config for this camera
                        if self.config["camera"][g_dev['cam'].name]["settings"]["transpose_jpeg"]:
                            final_image=final_image.transpose(Image.TRANSPOSE)
                        if self.config["camera"][g_dev['cam'].name]["settings"]['flipx_jpeg']:
                            final_image=final_image.transpose(Image.FLIP_LEFT_RIGHT)
                        if self.config["camera"][g_dev['cam'].name]["settings"]['flipy_jpeg']:
                            final_image=final_image.transpose(Image.FLIP_TOP_BOTTOM)
                        if self.config["camera"][g_dev['cam'].name]["settings"]['rotate180_jpeg']:
                            final_image=final_image.transpose(Image.ROTATE_180)
                        if self.config["camera"][g_dev['cam'].name]["settings"]['rotate90_jpeg']:
                            final_image=final_image.transpose(Image.ROTATE_90)
                        if self.config["camera"][g_dev['cam'].name]["settings"]['rotate270_jpeg']:
                            final_image=final_image.transpose(Image.ROTATE_270)
                            
                        # Detect the pierside and if it is one way, rotate the jpeg 180 degrees
                        # to maintain the orientation. whether it is 1 or 0 that is flipped
                        # is sorta arbitrary... you'd use the site-config settings above to 
                        # set it appropriately and leave this alone.
                        if g_dev['mnt'].pier_side == 1:
                            final_image=final_image.transpose(Image.ROTATE_180)
                        
                        # Save BIG version of JPEG.
                        final_image.save(
                            paths["im_path"] + paths['jpeg_name10'].replace('EX10','EX20')
                        )
                        # Resizing the array to an appropriate shape for the jpg and the small fits
                        
                
                        if iy == ix:
                            # hdusmalldata = resize(
                            #     hdusmalldata, (1280, 1280), preserve_range=True
                            # )
                            final_image = final_image.resize(
                                 (900, 900)
                            )
                        else:
                            # stretched_data_uint8 = resize(
                            #     stretched_data_uint8,
                            #     (int(1536 * iy / ix), 1536),
                            #     preserve_range=True,
                            # )
                            # stretched_data_uint8 = resize(
                            #     stretched_data_uint8,
                            #     (int(900 * iy / ix), 900),
                            #     preserve_range=True,
                            # ) 
                            if self.config["camera"][g_dev['cam'].name]["settings"]["squash_on_x_axis"]:
                                final_image = final_image.resize(
                                    
                                    (int(900 * iy / ix), 900)
                                    
                                ) 
                            else:
                                final_image = final_image.resize(
                                    
                                    (900, int(900 * iy / ix))
                                    
                                ) 
                        #stretched_data_uint8=stretched_data_uint8.transpose(Image.TRANSPOSE) # Not sure why it transposes on array creation ... but it does!
                        final_image.save(
                            paths["im_path"] + paths["jpeg_name10"]
                        )
                        del final_image
                    
                            

                        
                    # This is where the OSC smartstack stuff is. 
                    else:   
                        
                        # img is the image coming in
                        
                        
                                                
    
                        if self.config["camera"][g_dev['cam'].name]["settings"]["is_osc"]:
                            
                            if self.config["camera"][g_dev['cam'].name]["settings"]["osc_bayer"] == 'RGGB':                           
                                
                                # Checkerboard collapse for other colours for temporary jpeg                            
                                # Create indexes for B, G, G, R images                            
                                xshape=imgdata.shape[0]
                                yshape=imgdata.shape[1]
    
                                # B pixels
                                list_0_1 = np.array([ [0,0], [0,1] ])
                                checkerboard=np.tile(list_0_1, (xshape//2, yshape//2))
                                #checkerboard=np.array(checkerboard)
                                newhdublue=(block_reduce(imgdata * checkerboard ,2))
                                
                                # R Pixels
                                list_0_1 = np.array([ [1,0], [0,0] ])
                                checkerboard=np.tile(list_0_1, (xshape//2, yshape//2))
                                #checkerboard=np.array(checkerboard)
                                newhdured=(block_reduce(imgdata * checkerboard ,2))
                                
                                # G top right Pixels
                                list_0_1 = np.array([ [0,1], [0,0] ])
                                checkerboard=np.tile(list_0_1, (xshape//2, yshape//2))
                                #checkerboard=np.array(checkerboard)
                                newhdugreen=(block_reduce(imgdata * checkerboard ,2))
                                
                                # G bottom left Pixels
                                #list_0_1 = np.array([ [0,0], [1,0] ])
                                #checkerboard=np.tile(list_0_1, (xshape//2, yshape//2))
                                #checkerboard=np.array(checkerboard)
                                #GBLonly=(block_reduce(storedsStack * checkerboard ,2))                                
                                
                                # Sum two Gs together and half them to be vaguely on the same scale
                                #hdugreen = np.array(GTRonly + GBLonly) / 2
                                #del GTRonly
                                #del GBLonly
                                del checkerboard
    
                            else:
                                plog ("this bayer grid not implemented yet")
                            
                            
                            # IF SMARSTACK NPY FILE EXISTS DO STUFF, OTHERWISE THIS IMAGE IS THE START OF A SMARTSTACK
                            reprojection_failed=False
                            for colstack in ['blue','green','red']:
                                if not os.path.exists(
                                    self.obsid_path + "smartstacks/" + smartStackFilename.replace(smartstackid, smartstackid + str(colstack))
                                ):
                                    if len(sources) >= 5:
                                        # Store original image
                                        plog("Storing First smartstack image")
                                        if colstack == 'blue':
                                            np.save(
                                                self.obsid_path
                                                + "smartstacks/"
                                                + smartStackFilename.replace(smartstackid, smartstackid + str(colstack)),
                                                newhdublue,
                                            )
                                        if colstack == 'green':
                                            np.save(
                                                self.obsid_path
                                                + "smartstacks/"
                                                + smartStackFilename.replace(smartstackid, smartstackid + str(colstack)),
                                                newhdugreen,
                                            )
                                        if colstack == 'red':
                                            np.save(
                                                self.obsid_path
                                                + "smartstacks/"
                                                + smartStackFilename.replace(smartstackid, smartstackid + str(colstack)),
                                                newhdured,
                                            )
            
                                    else:
                                        plog ("Not storing first smartstack image as not enough sources")
                                        reprojection_failed=True
                                    # if colstack == 'blue':
                                    #     bluestoredsStack = newhdublue
                                    # if colstack == 'green':
                                    #     greenstoredsStack = newhdugreen
                                    # if colstack == 'red':
                                    #     redstoredsStack = newhdured
                                else:
                                    # Collect stored SmartStack
                                    storedsStack = np.load(
                                        self.obsid_path + "smartstacks/" + smartStackFilename.replace(smartstackid, smartstackid + str(colstack))
                                    )
                                    #plog (storedsStack.dtype.byteorder)
                                    # Prep new image
                                    plog("Pasting Next smartstack image")
                                    # img=np.nan_to_num(img)
                                    # backgroundLevel =(np.nanmedian(sep.Background(img.byteswap().newbyteorder())))
                                    # plog (" Background Level : " + str(backgroundLevel))
                                    # img= img - backgroundLevel
                                    # Reproject new image onto footplog of old image.
                                    #plog(datetime.datetime.now())
                                    if len(sources) > 5:
                                        try:
                                            if colstack == 'red':
                                                reprojectedimage, _ = func_timeout.func_timeout (60, aa.register, args=(newhdured, storedsStack),\
                                                                                                 kwargs={"detection_sigma":3, "min_area":9})
                                                
                                            if colstack == 'blue':
                                                reprojectedimage, _ = func_timeout.func_timeout (60, aa.register, args=(newhdublue, storedsStack),\
                                                                                                 kwargs={"detection_sigma":3, "min_area":9})
                                            if colstack == 'green':
                                                reprojectedimage, _ = func_timeout.func_timeout (60, aa.register, args=(newhdugreen, storedsStack),\
                                                                                                 kwargs={"detection_sigma":3, "min_area":9})
                                                # scalingFactor= np.nanmedian(reprojectedimage / storedsStack)
                                            # plog (" Scaling Factor : " +str(scalingFactor))
                                            # reprojectedimage=(scalingFactor) * reprojectedimage # Insert a scaling factor
                                            storedsStack = np.array((reprojectedimage + storedsStack))
                                            # Save new stack to disk
                                            np.save(
                                                self.obsid_path
                                                + "smartstacks/"
                                                + smartStackFilename.replace(smartstackid, smartstackid + str(colstack)),
                                                storedsStack,
                                            )
                                            
                                            hduss=fits.PrimaryHDU()
                                            hduss.data=storedsStack                           
                                            #hdureduced.header=slow_process[3]
                                            #hdureduced.header["NAXIS1"] = hdureduced.data.shape[0]
                                            #hdureduced.header["NAXIS2"] = hdureduced.data.shape[1]
                                            hduss.data=hduss.data.astype("float32")
                                            try:
                                                hduss.writeto(
                                                    self.obsid_path
                                                    + "smartstacks/"
                                                    + smartStackFilename.replace(smartstackid, smartstackid + str(colstack)).replace('.npy','_' + str(sskcounter) + '_' + str(Nsmartstack) +'.fit'), overwrite=True, output_verify='silentfix'
                                                )  # Save flash reduced file locally
                                            except:
                                                plog("Couldn't save smartstack fits. YOU MAY HAVE THE FITS OPEN IN A VIEWER.")
                                            del hduss
                                            if colstack == 'green':
                                                newhdugreen=np.array(storedsStack)
                                            if colstack == 'red':
                                                newhdured=np.array(storedsStack)
                                            if colstack == 'blue':
                                                newhdublue=np.array(storedsStack)
                                            del storedsStack
                                            reprojection_failed=False
                                        except func_timeout.FunctionTimedOut:
                                            plog ("astroalign timed out")
                                            reprojection_failed=True
                                        except aa.MaxIterError:
                                            plog ("astroalign could not find a solution in this image")
                                            reprojection_failed=True
                                        except Exception:
                                            plog ("astroalign failed")
                                            plog (traceback.format_exc())
                                            reprojection_failed=True
                                    else:
                                        reprojection_failed=True
                            
                            # NOW THAT WE HAVE THE INDIVIDUAL IMAGES THEN PUT THEM TOGETHER
                            xshape=newhdugreen.shape[0]
                            yshape=newhdugreen.shape[1]                          
                            
                            # The integer mode of an image is typically the sky value, so squish anything below that
                            bluemode=stats.mode((newhdublue.astype('int16').flatten()), keepdims=True)[0] - 25
                            redmode=stats.mode((newhdured.astype('int16').flatten()), keepdims=True)[0] - 25
                            greenmode=stats.mode((newhdugreen.astype('int16').flatten()), keepdims=True)[0] - 25                          
                            newhdublue[newhdublue < bluemode] = bluemode
                            newhdugreen[newhdugreen < greenmode] = greenmode
                            newhdured[newhdured < redmode] =redmode
                            
                            
                            # Then bring the background level up a little from there
                            # blueperc=np.nanpercentile(newhdublue,0.75)
                            # greenperc=np.nanpercentile(newhdugreen,0.75)
                            # redperc=np.nanpercentile(newhdured,0.75)
                            # newhdublue[newhdublue < blueperc] = blueperc
                            # newhdugreen[newhdugreen < greenperc] = greenperc
                            # newhdured[newhdured < redperc] = redperc
                            
                            
                            
                            
                            #newhdublue = newhdublue * (np.median(newhdugreen) / np.median(newhdublue))
                            #newhdured = newhdured * (np.median(newhdugreen) / np.median(newhdured))
 
                            
                            blue_stretched_data_float = Stretch().stretch(newhdublue)*256
                            ceil = np.percentile(blue_stretched_data_float,100) # 5% of pixels will be white
                            floor = np.percentile(blue_stretched_data_float,60) # 5% of pixels will be black
                            #a = 255/(ceil-floor)
                            #b = floor*255/(floor-ceil)
                            blue_stretched_data_float[blue_stretched_data_float<floor]=floor
                            blue_stretched_data_float=blue_stretched_data_float-floor
                            blue_stretched_data_float=blue_stretched_data_float * (255/np.max(blue_stretched_data_float))
                            
                            #blue_stretched_data_float = np.maximum(0,np.minimum(255,blue_stretched_data_float*a+b)).astype(np.uint8)
                            #blue_stretched_data_float[blue_stretched_data_float < floor] = floor
                            del newhdublue
                            
                            
                            green_stretched_data_float = Stretch().stretch(newhdugreen)*256
                            ceil = np.percentile(green_stretched_data_float,100) # 5% of pixels will be white
                            floor = np.percentile(green_stretched_data_float,60) # 5% of pixels will be black
                            #a = 255/(ceil-floor)
                            green_stretched_data_float[green_stretched_data_float<floor]=floor
                            green_stretched_data_float=green_stretched_data_float-floor
                            green_stretched_data_float=green_stretched_data_float * (255/np.max(green_stretched_data_float))
                            
                            
                            #b = floor*255/(floor-ceil)
                            
                            
                            #green_stretched_data_float[green_stretched_data_float < floor] = floor
                            #green_stretched_data_float = np.maximum(0,np.minimum(255,green_stretched_data_float*a+b)).astype(np.uint8)
                            del newhdugreen
                            
                            red_stretched_data_float = Stretch().stretch(newhdured)*256
                            ceil = np.percentile(red_stretched_data_float,100) # 5% of pixels will be white
                            floor = np.percentile(red_stretched_data_float,60) # 5% of pixels will be black
                            #a = 255/(ceil-floor)
                            #b = floor*255/(floor-ceil)
                            #breakpoint()
                            
                            red_stretched_data_float[red_stretched_data_float<floor]=floor
                            red_stretched_data_float=red_stretched_data_float-floor
                            red_stretched_data_float=red_stretched_data_float * (255/np.max(red_stretched_data_float))
                            
                            
                            #red_stretched_data_float[red_stretched_data_float < floor] = floor
                            #red_stretched_data_float = np.maximum(0,np.minimum(255,red_stretched_data_float*a+b)).astype(np.uint8)
                            del newhdured 
                            
                            
                            
                            
                            
                            
                            rgbArray=np.zeros((xshape,yshape,3), 'uint8')
                            rgbArray[..., 0] = red_stretched_data_float#*256
                            rgbArray[..., 1] = green_stretched_data_float#*256
                            rgbArray[..., 2] = blue_stretched_data_float#*256
    
                            del red_stretched_data_float
                            del blue_stretched_data_float
                            del green_stretched_data_float
                            colour_img = Image.fromarray(rgbArray, mode="RGB")
                            
                           # adjust brightness
                            brightness=ImageEnhance.Brightness(colour_img)
                            brightness_image=brightness.enhance(self.config["camera"][g_dev['cam'].name]["settings"]['osc_brightness_enhance'])
                            del colour_img
                            del brightness
                            
                            # adjust contrast
                            contrast=ImageEnhance.Contrast(brightness_image)
                            contrast_image=contrast.enhance(self.config["camera"][g_dev['cam'].name]["settings"]['osc_contrast_enhance'])
                            del brightness_image
                            del contrast
                            
                            # adjust colour
                            colouradj=ImageEnhance.Color(contrast_image)
                            colour_image=colouradj.enhance(self.config["camera"][g_dev['cam'].name]["settings"]['osc_colour_enhance'])
                            del contrast_image
                            del colouradj
                            
                            # adjust saturation
                            satur=ImageEnhance.Color(colour_image)
                            satur_image=satur.enhance(self.config["camera"][g_dev['cam'].name]["settings"]['osc_saturation_enhance'])
                            del colour_image
                            del satur
                            
                            # adjust sharpness
                            sharpness=ImageEnhance.Sharpness(satur_image)
                            final_image=sharpness.enhance(self.config["camera"][g_dev['cam'].name]["settings"]['osc_sharpness_enhance'])
                            del satur_image
                            del sharpness
                            
                            # These steps flip and rotate the jpeg according to the settings in the site-config for this camera
                            if self.config["camera"][g_dev['cam'].name]["settings"]["transpose_jpeg"]:
                                final_image=final_image.transpose(Image.TRANSPOSE)
                            if self.config["camera"][g_dev['cam'].name]["settings"]['flipx_jpeg']:
                                final_image=final_image.transpose(Image.FLIP_LEFT_RIGHT)
                            if self.config["camera"][g_dev['cam'].name]["settings"]['flipy_jpeg']:
                                final_image=final_image.transpose(Image.FLIP_TOP_BOTTOM)
                            if self.config["camera"][g_dev['cam'].name]["settings"]['rotate180_jpeg']:
                                final_image=final_image.transpose(Image.ROTATE_180)
                            if self.config["camera"][g_dev['cam'].name]["settings"]['rotate90_jpeg']:
                                final_image=final_image.transpose(Image.ROTATE_90)
                            if self.config["camera"][g_dev['cam'].name]["settings"]['rotate270_jpeg']:
                                final_image=final_image.transpose(Image.ROTATE_270)
                            
                            # Detect the pierside and if it is one way, rotate the jpeg 180 degrees
                            # to maintain the orientation. whether it is 1 or 0 that is flipped
                            # is sorta arbitrary... you'd use the site-config settings above to 
                            # set it appropriately and leave this alone.
                            if g_dev['mnt'].pier_side == 1:
                                final_image=final_image.transpose(Image.ROTATE_180)
                            
                            # Save BIG version of JPEG.
                            final_image.save(
                                paths["im_path"] + paths['jpeg_name10'].replace('EX10','EX20')
                            )
                            
                            ## Resizing the array to an appropriate shape for the jpg and the small fits
                            iy, ix = final_image.size
                            if iy == ix:
                                #final_image.resize((1280, 1280))
                                final_image=final_image.resize((900, 900))
                            else:
                                #final_image.resize((int(1536 * iy / ix), 1536))
                                if self.config["camera"][g_dev['cam'].name]["settings"]["squash_on_x_axis"]:
                                    final_image=final_image.resize((int(900 * iy / ix), 900))
                                else:
                                    final_image=final_image.resize(900, (int(900 * iy / ix)))
                            
                                
                            final_image.save(
                                paths["im_path"] + paths["jpeg_name10"]
                            )
                            del final_image
                                    
                
                           



                    self.fast_queue.put((15, (paths["im_path"], paths["jpeg_name10"])), block=False)
                    self.fast_queue.put((150, (paths["im_path"], paths["jpeg_name10"].replace('EX10','EX20'))), block=False)

                    if reprojection_failed == True:
                        g_dev["obs"].send_to_user(
                            "A smartstack failed to stack, the single image has been sent to the GUI.",
                            p_level="INFO",
                        )

                    else:
                        g_dev["obs"].send_to_user(
                            "A preview SmartStack, "
                            + str(sskcounter + 1)
                            + " out of "
                            + str(Nsmartstack)
                            + ", has been sent to the GUI.",
                            p_level="INFO",
                        )

                    plog(datetime.datetime.now())

                    try:
                        imgdata.close()
                        # Just in case
                    except:
                        pass
                    del imgdata

                # WE CANNOT SOLVE FOR POINTING IN THE REDUCE THREAD! 
                # POINTING SOLUTIONS HAVE TO HAPPEN AND COMPLETE IN BETWEEN EXPOSURES AND SLEWS

                #time.sleep(0.5)
                plog("Smartstack time taken: " + str(time.time() - sstack_timer))
                self.img = None  # Clean up all big objects.
                self.smartstack_queue.task_done()
            else:
                time.sleep(0.1)

def check_platesolve_and_nudge():
    
    # This block repeats itself in various locations to try and nudge the scope
    # If the platesolve requests such a thing.
    if g_dev['obs'].pointing_correction_requested_by_platesolve_thread:
        g_dev['obs'].pointing_correction_requested_by_platesolve_thread = False
        if g_dev['obs'].pointing_correction_request_time > g_dev['obs'].time_since_last_slew: # Check it hasn't slewed since request                        
            plog ("I am nudging the telescope slightly at the request of platesolve!")                            
            g_dev['mnt'].mount.SlewToCoordinatesAsync(g_dev['obs'].pointing_correction_request_ra, g_dev['obs'].pointing_correction_request_dec)
            g_dev['obs'].time_since_last_slew = time.time()
            wait_for_slew()

def wait_for_slew():    
    
    try:
        if not g_dev['mnt'].mount.AtPark:
            movement_reporting_timer=time.time()
            while g_dev['mnt'].mount.Slewing: #or g_dev['enc'].status['dome_slewing']:   #Filter is moving??
                #if g_dev['mnt'].mount.Slewing: plog( 'm>')
                #if g_dev['enc'].status['dome_slewing']: st += 'd>'
                if time.time() - movement_reporting_timer > 2.0:
                    plog( 'm>')
                    movement_reporting_timer=time.time()
                #time.sleep(0.1)
                g_dev['obs'].update_status(mount_only=True, dont_wait=True)            
            
    except Exception as e:
        plog("Motion check faulted.")
        plog(traceback.format_exc())
        if 'pywintypes.com_error' in str(e):
            plog ("Mount disconnected. Recovering.....")
            time.sleep(30)
            g_dev['mnt'].mount.Connected = True
            #g_dev['mnt'].home_command()
        else:
            breakpoint()
    return 

if __name__ == "__main__":

    o = Observatory(ptr_config.obs_id, ptr_config.site_config)
    o.run()   #This is meant to be a never ending loop.<|MERGE_RESOLUTION|>--- conflicted
+++ resolved
@@ -1506,8 +1506,8 @@
                                     tempPTR=1
                                     retryarchive=11
                                 except Exception as e:
-<<<<<<< HEAD
-                                    if self.site_name == "mrc":
+
+                                    if self.site_name == "mrc1":
                                         plog("ingester isn't ingesting at MRC. A known problem - MTF will fix.")
                                         retryarchive=12
                                         tempPTR=0
@@ -1520,22 +1520,8 @@
                                         time.sleep(pow(retryarchive, 2) + 1)
                                         if retryarchive < 10:
                                             retryarchive=retryarchive+1
+                                        tempPTR=0
                                         
-=======
-                                    
-                                    plog("ingester isn't ingesting at MRC/MR2. A known problem - MTF will fix.")
-                                    retryarchive=12
-                                    tempPTR=0
-                                    
-                                    #plog ("couldn't send to PTR archive for some reason")
-                                    #plog ("Retry " + str(retryarchive))
-                                    #plog (e)
-                                    #plog ((traceback.format_exc()))
-                                    #time.sleep(pow(retryarchive, 2) + 1)
-                                    #if retryarchive < 10:
-                                    #    retryarchive=retryarchive+1
-                                    #tempPTR=0
->>>>>>> 290d2288
 
                         # If ingester fails, send to default S3 bucket.
                         if tempPTR ==0:
