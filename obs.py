"""
obs.py  obs.py  obs.py  obs.py  obs.py  obs.py  obs.py  obs.py  obs.py  obs.py
Observatory is the central organising part of a given observatory system.

It deals with connecting all the devices together and deals with decisions that
involve multiple devices and fundamental operations of the OBS.

It also organises the various queues that process, send, slice and dice data.
"""
# The ingester should only be imported after environment variables are loaded in.
from dotenv import load_dotenv
load_dotenv(".env")
import ocs_ingester.exceptions

from ocs_ingester.ingester import upload_file_and_ingest_to_archive

from requests.adapters import HTTPAdapter, Retry
import ephem
import datetime
import json
import os
import queue
import shelve
import threading
from multiprocessing.pool import ThreadPool
import time
import sys
import copy
import math
import shutil
import glob
import subprocess
import pickle

from astropy.io import fits
from astropy.utils.data import check_download_cache
from astropy.coordinates import SkyCoord, get_sun, AltAz
from astropy.time import Time
from astropy import units as u

import bottleneck as bn
import numpy as np

import requests
import urllib.request
import traceback
import psutil
from global_yard import g_dev
import ptr_config
from devices.camera import Camera
from devices.filter_wheel import FilterWheel
from devices.focuser import Focuser
from devices.mount import Mount
from devices.rotator import Rotator
#from devices.selector import Selector
#from devices.screen import Screen
from devices.sequencer import Sequencer
import ptr_events

from ptr_utility import plog
from astropy.utils.exceptions import AstropyUserWarning
import warnings

warnings.simplefilter("ignore", category=AstropyUserWarning)

reqs = requests.Session()
retries = Retry(total=3, backoff_factor=0.1,
                status_forcelist=[500, 502, 503, 504])
reqs.mount("http://", HTTPAdapter(max_retries=retries))



def test_connect(host="http://google.com"):
    # This just tests the net connection
    # for certain safety checks
    # If it cannot connect to the internet for an extended period of time.
    # It will park
    try:
        urllib.request.urlopen(host)  # Python 3.x
        return True
    except:
        return False


def ra_dec_fix_hd(ra, dec):
    # Get RA and Dec into the proper domain
    # RA in hours, Dec in degrees
    if dec > 90:
        dec = 180 - dec
        ra -= 12
    if dec < -90:
        dec = -180 - dec
        ra += 12
    while ra >= 24:
        ra -= 24
    while ra < 0:
        ra += 24
    return ra, dec


def findProcessIdByName(processName):
    """
    Get a list of all the PIDs of a all the running process whose name contains
    the given string processName
    """
    listOfProcessObjects = []
    # Iterate over the all the running process
    for proc in psutil.process_iter():
        try:
            pinfo = proc.as_dict(attrs=["pid", "name", "create_time"])
            # Check if process name contains the given name string.
            if processName.lower() in pinfo["name"].lower():
                listOfProcessObjects.append(pinfo)
        except (psutil.NoSuchProcess, psutil.AccessDenied, psutil.ZombieProcess):
            pass
    return listOfProcessObjects


def authenticated_request(method: str, uri: str, payload: dict = None) -> str:
    # Populate the request parameters. Include data only if it was sent.
    base_url = "https://api.photonranch.org/api"
    request_kwargs = {
        "method": method,
        "timeout": 10,
        "url": f"{base_url}/{uri}",
    }
    if payload is not None:
        request_kwargs["data"] = json.dumps(payload)

    response = requests.request(**request_kwargs)
    return response.json()


def send_status(obsy, column, status_to_send):
    """Sends an update to the status endpoint."""
    uri_status = f"https://status.photonranch.org/status/{obsy}/status/"
    payload = {"statusType": str(column), "status": status_to_send}
    try:
        data = json.dumps(payload)
    except Exception as e:
        plog("Failed to create status payload. Usually not fatal:  ", e)

    try:
        reqs.post(uri_status, data=data, timeout=20)
    except Exception as e:
        plog("Failed to send_status. Usually not fatal:  ", e)


class Observatory:
    """

    Observatory is the central organising part of a given observatory system.

    It deals with connecting all the devices together and deals with decisions that
    involve multiple devices and fundamental operations of the OBS.

    It also organises the various queues that process, send, slice and dice data.

    """

    def __init__(self, name, ptr_config):
        self.name = name
        self.obs_id = name
        g_dev["name"] = name

        self.config = ptr_config
        self.wema_name = self.config["wema_name"]

        # Creation of directory structures if they do not exist already
        self.obsid_path = str(
            ptr_config["archive_path"] + "/" + self.name + "/"
        ).replace("//", "/")
        g_dev["obsid_path"] = self.obsid_path
        if not os.path.exists(self.obsid_path):
            os.makedirs(self.obsid_path)
        self.local_calibration_path = (
            ptr_config["local_calibration_path"] + self.config["obs_id"] + "/"
        )
        if not os.path.exists(ptr_config["local_calibration_path"]):
            os.makedirs(ptr_config["local_calibration_path"])
        if not os.path.exists(self.local_calibration_path):
            os.makedirs(self.local_calibration_path)

        if self.config["save_to_alt_path"] == "yes":
            self.alt_path = ptr_config["alt_path"] + \
                self.config["obs_id"] + "/"
            if not os.path.exists(ptr_config["alt_path"]):
                os.makedirs(ptr_config["alt_path"])
            if not os.path.exists(self.alt_path):
                os.makedirs(self.alt_path)

        if not os.path.exists(self.obsid_path + "ptr_night_shelf"):
            os.makedirs(self.obsid_path + "ptr_night_shelf")
        if not os.path.exists(self.obsid_path + "archive"):
            os.makedirs(self.obsid_path + "archive")
        if not os.path.exists(self.obsid_path + "tokens"):
            os.makedirs(self.obsid_path + "tokens")
        if not os.path.exists(self.obsid_path + "astropycache"):
            os.makedirs(self.obsid_path + "astropycache")

        # Local Calibration Paths
        camera_name = self.config["camera"]["camera_1_1"]["name"]
        if not os.path.exists(
            self.local_calibration_path + "archive/" + camera_name + "/calibmasters"
        ):
            os.makedirs(
                self.local_calibration_path + "archive/" + camera_name + "/calibmasters"
            )
        if not os.path.exists(
            self.local_calibration_path
            + "archive/"
            + camera_name
            + "/localcalibrations"
        ):
            os.makedirs(
                self.local_calibration_path
                + "archive/"
                + camera_name
                + "/localcalibrations"
            )
        if not os.path.exists(
            self.local_calibration_path
            + "archive/"
            + camera_name
            + "/localcalibrations/darks"
        ):
            os.makedirs(
                self.local_calibration_path
                + "archive/"
                + camera_name
                + "/localcalibrations/darks"
            )
        if not os.path.exists(
            self.local_calibration_path
            + "archive/"
            + camera_name
            + "/localcalibrations/darks/narrowbanddarks"
        ):
            os.makedirs(
                self.local_calibration_path
                + "archive/"
                + camera_name
                + "/localcalibrations/darks/narrowbanddarks"
            )
        if not os.path.exists(
            self.local_calibration_path
            + "archive/"
            + camera_name
            + "/localcalibrations/darks/broadbanddarks"
        ):
            os.makedirs(
                self.local_calibration_path
                + "archive/"
                + camera_name
                + "/localcalibrations/darks/broadbanddarks"
            )
        if not os.path.exists(
            self.local_calibration_path
            + "archive/"
            + camera_name
            + "/localcalibrations/darks/pointzerozerofourfivedarks"
        ):
            os.makedirs(
                self.local_calibration_path
                + "archive/"
                + camera_name
                + "/localcalibrations/darks/pointzerozerofourfivedarks"
            )
        if not os.path.exists(
            self.local_calibration_path
            + "archive/"
            + camera_name
            + "/localcalibrations/darks/onepointfivepercentdarks"
        ):
            os.makedirs(
                self.local_calibration_path
                + "archive/"
                + camera_name
                + "/localcalibrations/darks/onepointfivepercentdarks"
            )
        if not os.path.exists(
            self.local_calibration_path
            + "archive/"
            + camera_name
            + "/localcalibrations/darks/fivepercentdarks"
        ):
            os.makedirs(
                self.local_calibration_path
                + "archive/"
                + camera_name
                + "/localcalibrations/darks/fivepercentdarks"
            )
        if not os.path.exists(
            self.local_calibration_path
            + "archive/"
            + camera_name
            + "/localcalibrations/darks/tenpercentdarks"
        ):
            os.makedirs(
                self.local_calibration_path
                + "archive/"
                + camera_name
                + "/localcalibrations/darks/tenpercentdarks"
            )
        if not os.path.exists(
            self.local_calibration_path
            + "archive/"
            + camera_name
            + "/localcalibrations/darks/quartersecdarks"
        ):
            os.makedirs(
                self.local_calibration_path
                + "archive/"
                + camera_name
                + "/localcalibrations/darks/quartersecdarks"
            )
        if not os.path.exists(
            self.local_calibration_path
            + "archive/"
            + camera_name
            + "/localcalibrations/darks/halfsecdarks"
        ):
            os.makedirs(
                self.local_calibration_path
                + "archive/"
                + camera_name
                + "/localcalibrations/darks/halfsecdarks"
            )
        if not os.path.exists(
            self.local_calibration_path
            + "archive/"
            + camera_name
            + "/localcalibrations/darks/sevenfivepercentdarks"
        ):
            os.makedirs(
                self.local_calibration_path
                + "archive/"
                + camera_name
                + "/localcalibrations/darks/sevenfivepercentdarks"
            )
        if not os.path.exists(
            self.local_calibration_path
            + "archive/"
            + camera_name
            + "/localcalibrations/darks/onesecdarks"
        ):
            os.makedirs(
                self.local_calibration_path
                + "archive/"
                + camera_name
                + "/localcalibrations/darks/onesecdarks"
            )
        if not os.path.exists(
            self.local_calibration_path
            + "archive/"
            + camera_name
            + "/localcalibrations/darks/oneandahalfsecdarks"
        ):
            os.makedirs(
                self.local_calibration_path
                + "archive/"
                + camera_name
                + "/localcalibrations/darks/oneandahalfsecdarks"
            )
        if not os.path.exists(
            self.local_calibration_path
            + "archive/"
            + camera_name
            + "/localcalibrations/darks/twosecdarks"
        ):
            os.makedirs(
                self.local_calibration_path
                + "archive/"
                + camera_name
                + "/localcalibrations/darks/twosecdarks"
            )
        if not os.path.exists(
            self.local_calibration_path
            + "archive/"
            + camera_name
            + "/localcalibrations/darks/threepointfivesecdarks"
        ):
            os.makedirs(
                self.local_calibration_path
                + "archive/"
                + camera_name
                + "/localcalibrations/darks/threepointfivesecdarks"
            )
        if not os.path.exists(
            self.local_calibration_path
            + "archive/"
            + camera_name
            + "/localcalibrations/darks/fivesecdarks"
        ):
            os.makedirs(
                self.local_calibration_path
                + "archive/"
                + camera_name
                + "/localcalibrations/darks/fivesecdarks"
            )
        if not os.path.exists(
            self.local_calibration_path
            + "archive/"
            + camera_name
            + "/localcalibrations/darks/sevenpointfivesecdarks"
        ):
            os.makedirs(
                self.local_calibration_path
                + "archive/"
                + camera_name
                + "/localcalibrations/darks/sevenpointfivesecdarks"
            )
        if not os.path.exists(
            self.local_calibration_path
            + "archive/"
            + camera_name
            + "/localcalibrations/darks/tensecdarks"
        ):
            os.makedirs(
                self.local_calibration_path
                + "archive/"
                + camera_name
                + "/localcalibrations/darks/tensecdarks"
            )
        if not os.path.exists(
            self.local_calibration_path
            + "archive/"
            + camera_name
            + "/localcalibrations/darks/fifteensecdarks"
        ):
            os.makedirs(
                self.local_calibration_path
                + "archive/"
                + camera_name
                + "/localcalibrations/darks/fifteensecdarks"
            )
        if not os.path.exists(
            self.local_calibration_path
            + "archive/"
            + camera_name
            + "/localcalibrations/darks/twentysecdarks"
        ):
            os.makedirs(
                self.local_calibration_path
                + "archive/"
                + camera_name
                + "/localcalibrations/darks/twentysecdarks"
            )
        if not os.path.exists(
            self.local_calibration_path
            + "archive/"
            + camera_name
            + "/localcalibrations/darks/thirtysecdarks"
        ):
            os.makedirs(
                self.local_calibration_path
                + "archive/"
                + camera_name
                + "/localcalibrations/darks/thirtysecdarks"
            )
        if not os.path.exists(
            self.local_calibration_path
            + "archive/"
            + camera_name
            + "/localcalibrations/biases"
        ):
            os.makedirs(
                self.local_calibration_path
                + "archive/"
                + camera_name
                + "/localcalibrations/biases"
            )
        if not os.path.exists(
            self.local_calibration_path
            + "archive/"
            + camera_name
            + "/localcalibrations/flats"
        ):
            os.makedirs(
                self.local_calibration_path
                + "archive/"
                + camera_name
                + "/localcalibrations/flats"
            )

        self.calib_masters_folder = (
            self.local_calibration_path
            + "archive/"
            + camera_name
            + "/calibmasters"
            + "/"
        )
        self.local_dark_folder = (
            self.local_calibration_path
            + "archive/"
            + camera_name
            + "/localcalibrations/darks"
            + "/"
        )

        self.local_bias_folder = (
            self.local_calibration_path
            + "archive/"
            + camera_name
            + "/localcalibrations/biases"
            + "/"
        )
        self.local_flat_folder = (
            self.local_calibration_path
            + "archive/"
            + camera_name
            + "/localcalibrations/flats"
            + "/"
        )

        # Directories for broken and orphaned upload files
        self.orphan_path = (
            self.config["archive_path"] + "/" + self.name + "/" + "orphans/"
        )
        if not os.path.exists(self.orphan_path):
            os.makedirs(self.orphan_path)
        self.broken_path = (
            self.config["archive_path"] + "/" + self.name + "/" + "broken/"
        )
        if not os.path.exists(self.broken_path):
            os.makedirs(self.broken_path)

        # Clear out smartstacks directory
        try:
            shutil.rmtree(self.local_calibration_path + "smartstacks")
        except:
            pass
        if not os.path.exists(self.local_calibration_path + "smartstacks"):
            os.makedirs(self.local_calibration_path + "smartstacks")

        # Copy in the latest fz_archive subprocess file to the smartstacks folder
        shutil.copy(
            "subprocesses/fz_archive_file.py",
            self.local_calibration_path + "smartstacks/fz_archive_file.py",
        )
        shutil.copy(
            "subprocesses/local_reduce_file_subprocess.py",
            self.local_calibration_path + "smartstacks/local_reduce_file_subprocess.py",
        )

        # # Clear out substacks directory     #This is redundant
        # try:
        #     shutil.rmtree(self.local_calibration_path + "substacks")
        # except:
        #     pass
        # if not os.path.exists(self.local_calibration_path + "substacks"):
        #     os.makedirs(self.local_calibration_path + "substacks")

        # # Orphan and Broken paths
        # self.orphan_path = (
        #     self.config["archive_path"] + "/" + self.name + "/" + "orphans/"
        # )
        # if not os.path.exists(self.orphan_path):
        #     os.makedirs(self.orphan_path)

        # self.broken_path = (
        #     self.config["archive_path"] + "/" + self.name + "/" + "broken/"
        # )
        # if not os.path.exists(self.broken_path):
        #     os.makedirs(self.broken_path)

        # Software Kills.
        # There are some software that really benefits from being restarted from
        # scratch on Windows, so on bootup of obs.py, the system closes them down
        # Reconnecting the devices reboots the softwares later on.
        try:
            os.system('taskkill /IM "Gemini Software.exe" /F')
        except:
            pass
        try:
            os.system("taskkill /IM AltAzDSConfig.exe /F")
        except:
            pass
        try:
            os.system("taskkill /IM ASCOM.AltAzDS.exe /F")
        except:
            pass
        try:
            os.system('taskkill /IM "AstroPhysicsV2 Driver.exe" /F')
        except:
            pass
        try:
            os.system('taskkill /IM "AstroPhysicsCommandCenter.exe" /F')
        except:
            pass
        try:
            os.system("taskkill /IM TheSkyX.exe /F")
        except:
            pass
        try:
            os.system("taskkill /IM TheSky64.exe /F")
        except:
            pass
        try:
            os.system("taskkill /IM PWI4.exe /F")
        except:
            pass
        try:
            os.system("taskkill /IM PWI3.exe /F")
        except:
            pass

        listOfProcessIds = findProcessIdByName("maxim_dl")
        for pid in listOfProcessIds:
            pid_num = pid["pid"]
            plog("Terminating existing Maxim process:  ", pid_num)
            p2k = psutil.Process(pid_num)
            p2k.terminate()

        # Initialisation of variables best explained elsewhere
        self.status_interval = 0
        self.status_count = 0
        self.status_upload_time = 0.5
        self.time_last_status = time.time() - 3000

        self.all_device_types = ptr_config["device_types"]  # Is needed!
        self.device_types = ptr_config[
            "device_types"
        ]

        try:
            self.check_lightning = self.config["has_lightning_detector"]
        except:
            self.check_lightning = False
<<<<<<< HEAD

        # VERY TEMPORARY UNTIL MOUNT IS FIXED - MTF
        self.mount_reboot_on_first_status = True
=======
        ##VERY TEMPORARY UNTIL MOUNT IS FIXED - MTF
        ##self.mount_reboot_on_first_status = True
>>>>>>> 54a5f697

        # Timers to only update status at regular specified intervals.
        self.observing_status_timer = datetime.datetime.now() - datetime.timedelta(
            days=1
        )
        self.observing_check_period = self.config["observing_check_period"]
        self.enclosure_status_timer = datetime.datetime.now() - datetime.timedelta(
            days=1
        )
        self.enclosure_check_period = self.config["enclosure_check_period"]
        self.obs_settings_upload_timer = time.time() - 20
        self.obs_settings_upload_period = 60

        self.last_time_report_to_console = time.time() - 180  #NB changed fro

        self.last_solve_time = datetime.datetime.now() - datetime.timedelta(days=1)
        self.images_since_last_solve = 10000

        self.project_call_timer = time.time()
        self.get_new_job_timer = time.time()
        self.scan_request_timer = time.time()

        # ANd one for scan requests
        self.cmd_queue = queue.Queue(maxsize=0)
        self.currently_scan_requesting = True
        self.scan_request_queue = queue.Queue(maxsize=0)
        self.scan_request_thread = threading.Thread(
            target=self.scan_request_thread)
        self.scan_request_thread.daemon = True
        self.scan_request_thread.start()

        # And one for updating calendar blocks
        self.currently_updating_calendar_blocks = False
        self.calendar_block_queue = queue.Queue(maxsize=0)
        self.calendar_block_thread = threading.Thread(
            target=self.calendar_block_thread)
        self.calendar_block_thread.daemon = True
        self.calendar_block_thread.start()

        self.too_hot_temperature = self.config[
            "temperature_at_which_obs_too_hot_for_camera_cooling"
        ]
        self.warm_report_timer = time.time() - 600

        # Keep track of how long it has been since the last activity of slew or exposure
        # This is useful for various functions... e.g. if telescope idle for an hour, park.
        self.time_of_last_exposure = time.time()
        self.time_of_last_slew = time.time()
        self.time_of_last_pulse = time.time()

        # Keep track of how long it has been since the last live connection to the internet
        self.time_of_last_live_net_connection = time.time()

        # Initialising various flags best explained elsewhere
        self.env_exists = os.path.exists(
            os.getcwd() + "\.env"
        )  # Boolean, check if .env present
        self.stop_processing_command_requests = False
        self.platesolve_is_processing = False
        self.stop_all_activity = False  # This is used to stop the camera or sequencer
        self.exposure_halted_indicator = False
        self.camera_sufficiently_cooled_for_calibrations = True
        self.last_slew_was_pointing_slew = False
        self.open_and_enabled_to_observe = False
        self.net_connection_dead = False

        # Set default obs safety settings at bootup
        self.scope_in_manual_mode = self.config["scope_in_manual_mode"]
        # self.scope_in_manual_mode = True
        self.moon_checks_on = self.config["moon_checks_on"]
        self.sun_checks_on = self.config["sun_checks_on"]
        self.altitude_checks_on = self.config["altitude_checks_on"]
        self.daytime_exposure_time_safety_on = self.config[
            "daytime_exposure_time_safety_on"
        ]
        self.mount_reference_model_off = self.config["mount_reference_model_off"]
        self.admin_owner_commands_only = self.config["owner_only_commands"]
        self.assume_roof_open = self.config["simulate_open_roof"]  #Note NB NB this is conusing with the attribut above...about 9 lines.
        self.auto_centering_off = self.config["auto_centering_off"]

        # Instantiate the helper class for astronomical events
        # Soon the primary event / time values can come from AWS.  NB NB   I send them there! Why do we want to put that code in AWS???
        self.astro_events = ptr_events.Events(self.config)
        self.astro_events.compute_day_directory()
        self.astro_events.calculate_events()
        self.astro_events.display_events()

        # If the camera is detected as substantially (20 degrees) warmer than the setpoint
        # during safety checks, it will keep it warmer for about 20 minutes to make sure
        # the camera isn't overheating, then return it to its usual temperature.
        self.camera_overheat_safety_warm_on = False
        # self.camera_overheat_safety_warm_on = self.config['warm_camera_during_daytime_if_too_hot']
        self.camera_overheat_safety_timer = time.time()
        # Some things you don't want to check until the camera has been cooling for a while.
        self.camera_time_initialised = time.time()
        # You want to make sure that the camera has been cooling for a while at the setpoint
        # Before taking calibrations to ensure the sensor is evenly cooled
        self.last_time_camera_was_warm = time.time() - 60

        # If there is a pointing correction needed, then it is REQUESTED
        # by the platesolve thread and then the code will interject
        # a pointing correction at an appropriate stage.
        # But if the telescope moves in the meantime, this is cancelled.
        # A telescope move itself should already correct for this pointing in the process of moving.
        # This is sort of a more elaborate and time-efficient version of the previous "re-seek"
        self.pointing_correction_requested_by_platesolve_thread = False
        self.pointing_recentering_requested_by_platesolve_thread = False
        self.pointing_correction_request_time = time.time()
        self.pointing_correction_request_ra = 0.0
        self.pointing_correction_request_dec = 0.0
        self.pointing_correction_request_ra_err = 0.0
        self.pointing_correction_request_dec_err = 0.0
        self.last_platesolved_ra = np.nan
        self.last_platesolved_dec = np.nan
        self.last_platesolved_ra_err = np.nan
        self.last_platesolved_dec_err = np.nan
        self.platesolve_errors_in_a_row = 0

        self.sync_after_platesolving = False

        self.worst_potential_pointing_in_arcseconds = 30000

        # Rotator vs mount vs camera sync stuff
        self.rotator_has_been_checked_since_last_slew = False

        g_dev["obs"] = self
        obsid_str = ptr_config["obs_id"]
        g_dev["obsid"]: obsid_str
        self.g_dev = g_dev

        self.currently_updating_status = False
        # Use the configuration to instantiate objects for all devices.
        self.create_devices()

        self.last_update_complete = time.time() - 5

        self.mountless_operation = False
        if g_dev["mnt"] == None:
            plog("Engaging mountless operations. Telescope set in manual mode")
            self.mountless_operation = True
            self.scope_in_manual_mode = True

        self.ptrarchive_queue = queue.PriorityQueue(maxsize=0)
        self.ptrarchive_queue_thread = threading.Thread(
            target=self.send_to_ptrarchive, args=()
        )
        self.ptrarchive_queue_thread.daemon = True
        self.ptrarchive_queue_thread.start()

        self.fast_queue = queue.Queue(maxsize=0)
        self.fast_queue_thread = threading.Thread(
            target=self.fast_to_ui, args=())
        self.fast_queue_thread.daemon = True
        self.fast_queue_thread.start()

        self.file_wait_and_act_queue = queue.Queue(maxsize=0)
        self.file_wait_and_act_queue_thread = threading.Thread(
            target=self.file_wait_and_act, args=()
        )
        self.file_wait_and_act_queue_thread.daemon = True
        self.file_wait_and_act_queue_thread.start()

        self.mediumui_queue = queue.PriorityQueue(maxsize=0)
        self.mediumui_thread = threading.Thread(
            target=self.medium_to_ui, args=())
        self.mediumui_thread.daemon = True
        self.mediumui_thread.start()

        self.calibrationui_queue = queue.PriorityQueue(maxsize=0)
        self.calibrationui_thread = threading.Thread(
            target=self.calibration_to_ui, args=()
        )
        self.calibrationui_thread.daemon = True
        self.calibrationui_thread.start()

        self.slow_camera_queue = queue.PriorityQueue(maxsize=0)
        self.slow_camera_queue_thread = threading.Thread(
            target=self.slow_camera_process, args=()
        )
        self.slow_camera_queue_thread.daemon = True
        self.slow_camera_queue_thread.start()

        self.send_status_queue = queue.Queue(maxsize=0)
        self.send_status_queue_thread = threading.Thread(
            target=self.send_status_process, args=()
        )
        self.send_status_queue_thread.daemon = True
        self.send_status_queue_thread.start()

        self.platesolve_queue = queue.Queue(maxsize=0)
        self.platesolve_queue_thread = threading.Thread(
            target=self.platesolve_process, args=()
        )
        self.platesolve_queue_thread.daemon = True
        self.platesolve_queue_thread.start()

        self.laterdelete_queue = queue.Queue(maxsize=0)
        self.laterdelete_queue_thread = threading.Thread(
            target=self.laterdelete_process, args=()
        )
        self.laterdelete_queue_thread.daemon = True
        self.laterdelete_queue_thread.start()

        self.sendtouser_queue = queue.Queue(maxsize=0)
        self.sendtouser_queue_thread = threading.Thread(
            target=self.sendtouser_process, args=()
        )
        self.sendtouser_queue_thread.daemon = True
        self.sendtouser_queue_thread.start()


        self.queue_reporting_period = 60
        self.queue_reporting_timer = time.time() - (2 * self.queue_reporting_period)

        # send up obs status immediately
        self.obs_settings_upload_timer = (
            time.time() - 2 * self.obs_settings_upload_period
        )

        # A dictionary that holds focus results for the SEP queue.
        self.fwhmresult = {}
        self.fwhmresult["error"] = True
        self.fwhmresult["FWHM"] = np.nan
        self.fwhmresult["mean_focus"] = np.nan
        self.fwhmresult["No_of_sources"] = np.nan

        # On initialisation, there should be no commands heading towards the site
        # So this command reads the commands waiting and just ... ignores them
        # essentially wiping the command queue coming from AWS.
        # This prevents commands from previous nights/runs suddenly running
        # when obs.py is booted (has happened a bit in the past!)
        try:
            reqs.request(
                "POST",
                "https://jobs.photonranch.org/jobs/getnewjobs",
                data=json.dumps({"site": self.name}),
                timeout=30,
            ).json()

        except:
            plog ("getnewjobs connection glitch on startup")

        # On startup, collect orphaned fits files that may have been dropped from the queue
        # when the site crashed or was rebooted.
        if self.config["ingest_raws_directly_to_archive"]:
            g_dev["seq"].collect_and_queue_neglected_fits()

        # Inform UI of reboot
        self.send_to_user(
            "Observatory code has been rebooted. Manually queued commands have been flushed."
        )

        # Upload the config to the UI
        self.update_config()

        # Report previously calculated Camera Gains as part of bootup
        textfilename = (
            g_dev["obs"].obsid_path
            + "ptr_night_shelf/"
            + "cameragain"
            + g_dev["cam"].alias
            + str(g_dev["obs"].name)
            + ".txt"
        )
        if os.path.exists(textfilename):
            try:
                with open(textfilename, "r") as f:
                    lines = f.readlines()
                    for line in lines:
                        plog(line.replace("\n", ""))
            except:
                plog("something wrong with opening camera gain text file")
                pass

        # Report filter throughputs as part of bootup
        filter_throughput_shelf = shelve.open(
            g_dev["obs"].obsid_path
            + "ptr_night_shelf/"
            + "filterthroughput"
            + g_dev["cam"].alias
            + str(g_dev["obs"].name)
        )

        if len(filter_throughput_shelf) == 0:
            plog("Looks like there is no filter throughput shelf.")
        else:
            plog("Stored filter throughputs")
            for filtertempgain in list(filter_throughput_shelf.keys()):
                plog(
                    str(filtertempgain)
                    + " "
                    + str(filter_throughput_shelf[filtertempgain])
                )
        filter_throughput_shelf.close()

        # Boot up filter offsets
        filteroffset_shelf = shelve.open(
            g_dev["obs"].obsid_path
            + "ptr_night_shelf/"
            + "filteroffsets_"
            + g_dev["cam"].alias
            + str(g_dev["obs"].name)
        )
        plog("Filter Offsets")
        for filtername in filteroffset_shelf:
            plog(str(filtername) + " " + str(filteroffset_shelf[filtername]))
            g_dev["fil"].filter_offsets[filtername.lower()] = filteroffset_shelf[
                filtername
            ]
        filteroffset_shelf.close()

        # On bootup, detect the roof status and set the obs to observe or not.
        try:
            g_dev["obs"].enc_status = g_dev["obs"].get_enclosure_status_from_aws()
            # If the roof is open, then it is open and enabled to observe
            if not g_dev["obs"].enc_status == None:
                if "Open" in g_dev["obs"].enc_status["shutter_status"]:
                    if (
                        not "NoObs" in g_dev["obs"].enc_status["shutter_status"]
                        and not self.net_connection_dead
                    ) or self.assume_roof_open:
                        self.open_and_enabled_to_observe = True
                    else:
                        self.open_and_enabled_to_observe = False
        except:
            plog("FAIL ON OPENING ROOF CHECK")
            self.open_and_enabled_to_observe = False

        # AND one for safety checks
        # Only poll the broad safety checks (altitude and inactivity) every 5 minutes
        self.safety_check_period = self.config["safety_check_period"]
        self.time_since_safety_checks = time.time() - (2 * self.safety_check_period)
        self.safety_and_monitoring_checks_loop_thread = threading.Thread(
            target=self.safety_and_monitoring_checks_loop
        )
        self.safety_and_monitoring_checks_loop_thread.daemon = True
        self.safety_and_monitoring_checks_loop_thread.start()

        g_dev["obs"].drift_tracker_timer = time.time()
        self.drift_tracker_counter = 0

        self.currently_scan_requesting = False

        # Sometimes we update the status in a thread. This variable prevents multiple status updates occuring simultaneously
        self.currently_updating_status = False
        # Create this actual thread
        self.update_status_queue = queue.Queue(maxsize=0)
        self.update_status_thread = threading.Thread(
            target=self.update_status_thread)
        self.update_status_thread.daemon = True
        self.update_status_thread.start()

        # Initialisation complete!


    def create_devices(self):
        """Dictionary to store created devices, subcategorized by device type."""

        self.all_devices = {}
        # Create device objects by type, going through the config by type.
        for dev_type in self.all_device_types:
            self.all_devices[dev_type] = {}
            # Get the names of all the devices from each dev_type.
            devices_of_type = self.config.get(dev_type, {})
            device_names = devices_of_type.keys()

            # Instantiate each device object based on its type
            for name in device_names:
                try:
                    driver = devices_of_type[name]["driver"]
                except:
                    pass
                settings = devices_of_type[name].get("settings", {})

                if dev_type == "mount":
                    # make sure PWI4 is booted up and connected before creating PW mount device
                    if "PWI4" in driver:
                        subprocess.Popen(
                            '"C:\Program Files (x86)\PlaneWave Instruments\PlaneWave Interface 4\PWI4.exe"', shell=True
                        )
                        time.sleep(10)
                        # trigger a connect via the http server
                        urllib.request.urlopen(
                            "http://localhost:8220/mount/connect")
                        time.sleep(5)
                    device = Mount(
                        driver, name, settings, self.config, self.astro_events, tel=True
                    )
                elif dev_type == "rotator":
                    device = Rotator(driver, name, self.config)
                elif dev_type == "focuser":
                    device = Focuser(driver, name, self.config)
                elif dev_type == "filter_wheel":
                    device = FilterWheel(driver, name, self.config)
                elif dev_type == "camera":
                    device = Camera(driver, name, self.config)
                elif dev_type == "sequencer":
                    device = Sequencer(
                        driver, name, self.config, self.astro_events)
                self.all_devices[dev_type][name] = device

        plog("Finished creating devices.")

    def update_config(self):
        """Sends the config to AWS."""

        uri = f"{self.config['obs_id']}/config/"
        self.config["events"] = g_dev["events"]
        # Insert camera size into config
        self.config["camera"]["camera_1_1"]["camera_size_x"] = g_dev["cam"].imagesize_x
        self.config["camera"]["camera_1_1"]["camera_size_y"] = g_dev["cam"].imagesize_y

        retryapi = True
        while retryapi:
            try:
                response = authenticated_request("PUT", uri, self.config)
                retryapi = False
            except:
                plog("connection glitch in update config. Waiting 5 seconds.")
                time.sleep(5)
        if "message" in response:
            if response["message"] == "Missing Authentication Token":
                plog(
                    "Missing Authentication Token. Config unable to be uploaded. Please fix this now."
                )
                sys.exit()
            else:
                plog(
                    "There may be a problem in the config upload? Here is the response."
                )
                plog(response)
        elif "ResponseMetadata" in response:
            if response["ResponseMetadata"]["HTTPStatusCode"] == 200:
                plog("Config uploaded successfully.")
            else:
                plog("Response to obsid config upload unclear. Here is the response")
                plog(response)
        else:
            plog("Response to obsid config upload unclear. Here is the response")
            plog(response)

    def cancel_all_activity(self):
        g_dev["obs"].stop_all_activity = True
        g_dev["obs"].stop_all_activity_timer = time.time()
        plog("Stop_all_activity is now set True.")
        self.send_to_user(
            "Cancel/Stop received. Exposure stopped, camera may begin readout, then will discard image."
        )
        self.send_to_user(
            "Pending reductions and transfers to the PTR Archive are not affected."
        )

        plog("Emptying Command Queue")
        with self.cmd_queue.mutex:
            self.cmd_queue.queue.clear()

        plog("Stopping Exposure")

        try:
            g_dev["cam"]._stop_expose()
            g_dev["cam"].running_an_exposure_set = False

        except Exception as e:
            plog("Camera is not busy.", e)
            plog(traceback.format_exc())
            g_dev["cam"].running_an_exposure_set = False

        g_dev["obs"].exposure_halted_indicator = True
        g_dev["obs"].exposure_halted_indicator_timer = time.time()

    def scan_requests(self, cancel_check=False):
        """Gets commands from AWS, and post a STOP/Cancel flag.

        We limit the polling to once every 4 seconds because AWS does not
        appear to respond any faster. When we poll, we parse
        the action keyword for 'stop' or 'cancel' and post the
        existence of the timestamp of that command to the
        respective device attribute <self>.cancel_at. Then we
        enqueue the incoming command as well.

        NB at this time we are preserving one command queue
        for all devices at a site. This may need to change when we
        have parallel mountings or independently controlled cameras.
        """

        self.scan_request_timer = time.time()
        url_job = "https://jobs.photonranch.org/jobs/getnewjobs"
        body = {"site": self.name}
        cmd = {}
        # Get a list of new jobs to complete (this request
        # marks the commands as "RECEIVED")
        try:
            unread_commands = reqs.request(
                "POST", url_job, data=json.dumps(body), timeout=20
            ).json()
        except:
            plog("problem gathering scan requests. Likely just a connection glitch.")
            unread_commands = []

        # Make sure the list is sorted in the order the jobs were issued
        # Note: the ulid for a job is a unique lexicographically-sortable id.
        if len(unread_commands) > 0:
            try:
                unread_commands.sort(key=lambda x: x["timestamp_ms"])
                # Process each job one at a time
                for cmd in unread_commands:
                    if (
                        self.admin_owner_commands_only
                        and (
                            ("admin" in cmd["user_roles"])
                            or ("owner" in cmd["user_roles"])
                        )
                    ) or (not self.admin_owner_commands_only):
                        if (
                            cmd["action"] in ["cancel_all_commands", "stop"]
                            or cmd["action"].lower() in ["stop", "cancel"]
                            or (
                                cmd["action"] == "run"
                                and cmd["required_params"]["script"] == "stopScript"
                            )
                        ):
                            # A stop script command flags to the running scripts that it is time to stop
                            # activity and return. This period runs for about 30 seconds.
                            g_dev["obs"].send_to_user(
                                "A Cancel/Stop has been called. Cancelling out of running scripts over 30 seconds."
                            )
                            g_dev["seq"].stop_script_called = True
                            g_dev["seq"].stop_script_called_time = time.time()
                            # Cancel out of all running exposures.
                            g_dev["obs"].cancel_all_activity()
                        else:
                            try:
                                action = cmd["action"]
                            except:
                                action = None

                            try:
                                script = cmd["required_params"]["script"]
                            except:
                                script = None

                            if cmd["deviceType"] == "obs":
                                plog("OBS COMMAND: received a system wide command")

                                if cmd["action"] == "configure_pointing_reference_off":
                                    self.mount_reference_model_off = True
                                    plog("mount_reference_model_off")
                                    g_dev["obs"].send_to_user(
                                        "mount_reference_model_off."
                                    )

                                elif cmd["action"] == "configure_pointing_reference_on":
                                    self.mount_reference_model_off = False
                                    plog("mount_reference_model_on")
                                    g_dev["obs"].send_to_user(
                                        "mount_reference_model_on."
                                    )

                                elif cmd["action"] == "configure_telescope_mode":
                                    if cmd["required_params"]["mode"] == "manual":
                                        self.scope_in_manual_mode = True
                                        plog("Manual Mode Engaged.")
                                        g_dev["obs"].send_to_user(
                                            "Manual Mode Engaged."
                                        )
                                    else:
                                        self.scope_in_manual_mode = False
                                        plog("Manual Mode Turned Off.")
                                        g_dev["obs"].send_to_user(
                                            "Manual Mode Turned Off."
                                        )

                                elif cmd["action"] == "configure_moon_safety":
                                    if cmd["required_params"]["mode"] == "on":
                                        self.moon_checks_on = True
                                        plog("Moon Safety On")
                                        g_dev["obs"].send_to_user(
                                            "Moon Safety On")
                                    else:
                                        self.moon_checks_on = False
                                        plog("Moon Safety Off")
                                        g_dev["obs"].send_to_user(
                                            "Moon Safety Off")

                                elif cmd["action"] == "configure_sun_safety":
                                    if cmd["required_params"]["mode"] == "on":
                                        self.sun_checks_on = True
                                        plog("Sun Safety On")
                                        g_dev["obs"].send_to_user(
                                            "Sun Safety On")
                                    else:
                                        self.sun_checks_on = False
                                        plog("Sun Safety Off")
                                        g_dev["obs"].send_to_user(
                                            "Sun Safety Off")

                                elif cmd["action"] == "configure_altitude_safety":
                                    if cmd["required_params"]["mode"] == "on":
                                        self.altitude_checks_on = True
                                        plog("Altitude Safety On")
                                        g_dev["obs"].send_to_user(
                                            "Altitude Safety On")
                                    else:
                                        self.altitude_checks_on = False
                                        plog("Altitude Safety Off")
                                        g_dev["obs"].send_to_user(
                                            "Altitude Safety Off")

                                elif (
                                    cmd["action"] == "configure_daytime_exposure_safety"
                                ):
                                    if cmd["required_params"]["mode"] == "on":
                                        self.daytime_exposure_time_safety_on = True
                                        plog("Daytime Exposure Safety On")
                                        g_dev["obs"].send_to_user(
                                            "Daytime Exposure Safety On"
                                        )
                                    else:
                                        self.daytime_exposure_time_safety_on = False
                                        plog("Daytime Exposure Safety Off")
                                        g_dev["obs"].send_to_user(
                                            "Daytime Exposure Safety Off"
                                        )

                                elif cmd["action"] == "start_simulating_open_roof":
                                    self.assume_roof_open = True
                                    self.open_and_enabled_to_observe = True
                                    g_dev["obs"].enc_status = g_dev[
                                        "obs"
                                    ].get_enclosure_status_from_aws()
                                    self.enclosure_status_timer = (
                                        datetime.datetime.now()
                                    )
                                    plog(
                                        "Roof is now assumed to be open. WEMA shutter status is ignored."
                                    )
                                    g_dev["obs"].send_to_user(
                                        "Roof is now assumed to be open. WEMA shutter status is ignored."
                                    )

                                elif cmd["action"] == "stop_simulating_open_roof":
                                    self.assume_roof_open = False
                                    g_dev["obs"].enc_status = g_dev[
                                        "obs"
                                    ].get_enclosure_status_from_aws()
                                    self.enclosure_status_timer = (
                                        datetime.datetime.now()
                                    )
                                    plog(
                                        "Roof is now NOT assumed to be open. Reading WEMA shutter status."
                                    )
                                    g_dev["obs"].send_to_user(
                                        "Roof is now NOT assumed to be open. Reading WEMA shutter status."
                                    )

                                elif cmd["action"] == "configure_who_can_send_commands":
                                    if (
                                        cmd["required_params"][
                                            "only_accept_admin_or_owner_commands"
                                        ]
                                        == True
                                    ):
                                        self.admin_owner_commands_only = True
                                        plog(
                                            "Scope set to only accept admin or owner commands"
                                        )
                                        g_dev["obs"].send_to_user(
                                            "Scope set to only accept admin or owner commands"
                                        )
                                    else:
                                        self.admin_owner_commands_only = False
                                        plog(
                                            "Scope now open to all user commands, not just admin or owner."
                                        )
                                        g_dev["obs"].send_to_user(
                                            "Scope now open to all user commands, not just admin or owner."
                                        )

                                elif cmd["action"] == "obs_configure_auto_center_on":
                                    self.auto_centering_off = False
                                    plog("Scope set to automatically center.")
                                    g_dev["obs"].send_to_user(
                                        "Scope set to automatically center."
                                    )

                                elif cmd["action"] == "obs_configure_auto_center_off":
                                    self.auto_centering_off = True
                                    plog("Scope set to not automatically center.")
                                    g_dev["obs"].send_to_user(
                                        "Scope set to not automatically center."
                                    )

                                else:
                                    plog("Unknown command: " + str(cmd))

                                self.obs_settings_upload_timer = (
                                    time.time() - 2 * self.obs_settings_upload_period
                                )

                                self.request_update_status()

                            # Check here for admin/owner only functions
                            elif (
                                action == "run"
                                and script == "collectScreenFlats"
                                and not (
                                    ("admin" in cmd["user_roles"])
                                    or ("owner" in cmd["user_roles"])
                                )
                            ):
                                plog(
                                    "Request rejected as flats can only be commanded by admin user."
                                )
                                g_dev["obs"].send_to_user(
                                    "Request rejected as flats can only be commanded by admin user."
                                )
                            elif (
                                action == "run"
                                and script == "collectSkyFlats"
                                and not (
                                    ("admin" in cmd["user_roles"])
                                    or ("owner" in cmd["user_roles"])
                                )
                            ):
                                plog(
                                    "Request rejected as flats can only be commanded by admin user."
                                )
                                g_dev["obs"].send_to_user(
                                    "Request rejected as flats can only be commanded by admin user."
                                )
                            elif (
                                action == "run"
                                and script in ["pointingRun"]
                                and not (
                                    ("admin" in cmd["user_roles"])
                                    or ("owner" in cmd["user_roles"])
                                )
                            ):
                                plog(
                                    "Request rejected as pointing runs can only be commanded by admin user."
                                )
                                g_dev["obs"].send_to_user(
                                    "Request rejected as pointing runs can only be commanded by admin user."
                                )
                            elif (
                                action == "run"
                                and script in ("collectBiasesAndDarks")
                                and not (
                                    ("admin" in cmd["user_roles"])
                                    or ("owner" in cmd["user_roles"])
                                )
                            ):
                                plog(
                                    "Request rejected as bias and darks can only be commanded by admin user."
                                )
                                g_dev["obs"].send_to_user(
                                    "Request rejected as bias and darks can only be commanded by admin user."
                                )
                            elif (
                                action == "run"
                                and script in ("estimateFocusOffset")
                                and not (
                                    ("admin" in cmd["user_roles"])
                                    or ("owner" in cmd["user_roles"])
                                )
                            ):
                                plog(
                                    "Request rejected as focus offset estimation can only be commanded by admin user."
                                )
                                g_dev["obs"].send_to_user(
                                    "Request rejected as focus offset estimation can only be commanded by admin user."
                                )
                            # Check here for irrelevant commands
                            elif (
                                cmd["deviceType"] == "screen"
                                and self.config["screen"]["screen1"]["driver"] == None
                            ):
                                plog("Refusing command as there is no screen")
                                g_dev["obs"].send_to_user(
                                    "Request rejected as site has no flat screen."
                                )
                            elif (
                                cmd["deviceType"] == "rotator"
                                and self.config["rotator"]["rotator1"]["driver"] == None
                            ):
                                plog("Refusing command as there is no rotator")
                                g_dev["obs"].send_to_user(
                                    "Request rejected as site has no rotator."
                                )
                            # If not irrelevant, queue the command
                            else:
                                g_dev["obs"].stop_all_activity = False
                                self.cmd_queue.put(cmd)
                        if cancel_check:
                            return  # Note we do not process any commands.

                    else:
                        plog("Request rejected as obs in admin or owner mode.")
                        g_dev["obs"].send_to_user(
                            "Request rejected as obs in admin or owner mode."
                        )
            except:
                if "Internal server error" in str(unread_commands):
                    plog("AWS server glitch reading unread_commands")
                else:
                    plog(traceback.format_exc())
                    plog("unread commands")
                    plog(unread_commands)
                    plog(
                        "MF trying to find whats happening with this relatively rare bug!"
                    )
        return

    def update_status(self, cancel_check=False, mount_only=False, dont_wait=False):
        """Collects status from all devices and sends an update to AWS.

        Each device class is responsible for implementing the method
        `get_status`, which returns a dictionary.
        """

        if self.currently_updating_status == True and mount_only == False:
            return

        self.currently_updating_status = True

        not_slewing = False
        if self.mountless_operation:
            not_slewing = True
        elif not g_dev["mnt"].return_slewing():
            not_slewing = True

        # Wait a bit between status updates otherwise
        # status updates bank up in the queue
        if not_slewing:  # Don't wait while slewing.
            if not dont_wait:
                self.status_interval = self.status_upload_time + 0.25
                while time.time() < (self.time_last_status + self.status_interval):
                    time.sleep(0.001)

        # Don't make a new status during a slew unless the queue is empty, otherwise the green crosshairs on the UI lags.
        if (not not_slewing and self.send_status_queue.qsize() == 0) or not_slewing:
            # Send main batch of devices status
            obsy = self.name
            if mount_only == True:
                device_list = ["mount"]
            else:
                device_list = self.device_types
            status = {}
            for dev_type in device_list:
                #  The status that we will send is grouped into lists of
                #  devices by dev_type.
                status[dev_type] = {}
                devices_of_type = self.all_devices.get(dev_type, {})
                device_names = devices_of_type.keys()

                for device_name in device_names:
                    device = devices_of_type[device_name]
                    result = device.get_status()
                    if result is not None:
                        status[dev_type][device_name] = result
                #breakpoint()

            status["timestamp"] = round((time.time()) / 2.0, 3)
            status["send_heartbeat"] = False

            if status is not None:
                lane = "device"
                if self.send_status_queue.qsize() < 7:
                    self.send_status_queue.put(
                        (obsy, lane, status), block=False)

        """
        Here we update lightning system.
        Check if file exists and is not stale
        If ok open file and look for instances of distance < specified
        if there are any then assemble a file to write to transfer disk.


        """

        # NB NB this needs to be conditoned on the site having lightning detection!
<<<<<<< HEAD

        if self.config['has_lightning_detector']:

=======
        if self.check_lightning:
>>>>>>> 54a5f697
            try:
                with open("C:/Astrogenic/NexStorm/reports/TRACReport.txt", 'r') as light_rec:
                    r_date, r_time = light_rec.readline().split()[-2:]
                    #plog(r_date, r_time)
                    d_string = r_date + 'T' +r_time
                    d_time = datetime.datetime.fromisoformat(d_string)+datetime.timedelta(minutes=7.5)
                    distance = 10.001
                    if datetime.datetime.now() < d_time:   #  Here validate if not stale before doing next line.
                        for lin in light_rec.readlines():
                            if 'distance' in lin:
                                s_range = float(lin.split()[-2])
                                if s_range < distance:
                                    distance = s_range
                    else:
                        #plog("Lightning report is stale.")
                        pass
                if distance <=  10.0:
                    plog("Lightning distance is:   ", distance, ' km away.')
                else:
                    pass
                    #plog('Lighting is > 10 km away,')
            except:
                plog('Lightning distance test did not work')

        self.time_last_status = time.time()
        self.status_count += 1

        self.currently_updating_status = False

    def safety_and_monitoring_checks_loop(self):
        while True:
            self.time_since_safety_checks = time.time()

            if False and (
                (time.time() - self.queue_reporting_timer) > self.queue_reporting_period
            ):
                self.queue_reporting_timer = time.time()
                plog("Queue Reports - hunting for ram leak")
                if self.config["ingest_raws_directly_to_archive"]:
                    plog("PTR Archive Queue: " +
                         str(self.ptrarchive_queue.qsize()))
                plog("Fast UI Queue: " + str(self.fast_queue.qsize()))
                plog("Medium UI Queue: " + str(self.mediumui_queue.qsize()))
                plog("Calibration UI Queue: " +
                     str(self.calibrationui_queue.qsize()))
                plog("Slow Camera Queue: " + str(self.slow_camera_queue.qsize()))
                plog("Platesolve Queue: " + str(self.platesolve_queue.qsize()))
                plog("SEP Queue: " + str(self.sep_queue.qsize()))
                plog("JPEG Queue: " + str(self.mainjpeg_queue.qsize()))

            if not self.mountless_operation:
                try:
                    # If the roof is open, then it is open and enabled to observe
                    if not g_dev["obs"].enc_status == None:
                        if "Open" in g_dev["obs"].enc_status["shutter_status"]:
                            if (
                                not "NoObs" in g_dev["obs"].enc_status["shutter_status"]
                                and not self.net_connection_dead
                            ) or self.assume_roof_open:
                                self.open_and_enabled_to_observe = True
                            else:
                                self.open_and_enabled_to_observe = False

                    # Check that the mount hasn't slewed too close to the sun
                    # If the roof is open and enabled to observe
                    # Don't do sun checks at nightime!
                    if (
                        not (
                            (
                                g_dev["events"]["Observing Begins"]
                                <= ephem.now()
                                < g_dev["events"]["Observing Ends"]
                            )
                        )
                        and not g_dev["mnt"].currently_slewing
                    ):
                        try:
                            if (
                                not g_dev["mnt"].return_slewing()
                                and not g_dev["mnt"].parking_or_homing
                                and self.open_and_enabled_to_observe
                                and self.sun_checks_on
                            ):
                                sun_coords = get_sun(Time.now())
                                temppointing = SkyCoord(
                                    (g_dev["mnt"].current_icrs_ra) * u.hour,
                                    (g_dev["mnt"].current_icrs_dec) * u.degree,
                                    frame="icrs",
                                )
                                sun_dist = sun_coords.separation(temppointing)
                                if (
                                    sun_dist.degree
                                    < self.config["closest_distance_to_the_sun"]
                                    and not g_dev["mnt"].rapid_park_indicator
                                ):
                                    g_dev["obs"].send_to_user(
                                        "Found telescope pointing too close to the sun: "
                                        + str(sun_dist.degree)
                                        + " degrees."
                                    )
                                    plog(
                                        "Found telescope pointing too close to the sun: "
                                        + str(sun_dist.degree)
                                        + " degrees."
                                    )
                                    g_dev["obs"].send_to_user(
                                        "Parking scope and cancelling all activity"
                                    )
                                    plog(
                                        "Parking scope and cancelling all activity")

                                    if (
                                        not g_dev["seq"].morn_bias_dark_latch
                                        and not g_dev["seq"].bias_dark_latch
                                    ):
                                        self.cancel_all_activity()
                                    if not g_dev["mnt"].rapid_park_indicator:
                                        g_dev["mnt"].park_command()

                                    self.currently_updating_status = False
                                    return
                        except Exception as e:
                            plog(traceback.format_exc())
                            plog("Sun check didn't work for some reason")
                            if (
                                "Object reference not set" in str(e)
                                and g_dev["mnt"].theskyx
                            ):
                                plog("The SkyX had an error.")
                                plog(
                                    "Usually this is because of a broken connection.")
                                plog(
                                    "Killing then waiting 60 seconds then reconnecting"
                                )
                                g_dev["seq"].kill_and_reboot_theskyx(
                                    g_dev["mnt"].current_icrs_ra,
                                    g_dev["mnt"].current_icrs_dec,
                                )
                except:
                    plog("pigjfsdoighdfg")

            try:
                # Keep an eye on the stop-script and exposure halt time to reset those timers.
                if g_dev["seq"].stop_script_called and (
                    (time.time() - g_dev["seq"].stop_script_called_time) > 35
                ):
                    g_dev["obs"].send_to_user("Stop Script Complete.")
                    g_dev["seq"].stop_script_called = False
                    g_dev["seq"].stop_script_called_time = time.time()

                if g_dev["obs"].exposure_halted_indicator == True:
                    if g_dev["obs"].exposure_halted_indicator_timer - time.time() > 12:
                        g_dev["obs"].exposure_halted_indicator = False
                        g_dev["obs"].exposure_halted_indicator_timer = time.time()

                if g_dev["obs"].stop_all_activity and (
                    (time.time() - g_dev["obs"].stop_all_activity_timer) > 35
                ):
                    g_dev["obs"].stop_all_activity = False

                # If theskyx is rebooting wait
                while g_dev["seq"].rebooting_theskyx:
                    plog("waiting for theskyx to reboot")
                    time.sleep(5)

                # If camera is rebooting, the.running_an_exposure_set term can fall out
                # If it is rebooting then return to the start of the loop.
                not_rebooting = True
                try:
                    if g_dev["cam"].theskyx:
                        while True:
                            try:
                                g_dev["cam"].running_an_exposure_set
                                # plog ("theskyx camera check")
                                if not not_rebooting:
                                    continue
                                else:
                                    break
                            except:
                                plog("pausing while camera reboots")
                                not_rebooting = False
                                time.sleep(1)
                except:
                    while True:
                        try:
                            g_dev["cam"].running_an_exposure_set
                            # plog ("theskyx camera check")
                            if not not_rebooting:
                                continue
                            else:
                                break
                        except:
                            plog("pausing while camera reboots")
                            not_rebooting = False
                            time.sleep(1)

                # Good spot to check if we need to nudge the telescope as long as we aren't exposing.
                if not self.mountless_operation:
                    if (
                        not g_dev["cam"].running_an_exposure_set
                        and not g_dev["seq"].block_guard
                        and not g_dev["seq"].total_sequencer_control
                    ):
                        self.check_platesolve_and_nudge()
                    # Meridian 'pulse'. A lot of mounts will not do a meridian flip unless a
                    # specific slew command is sent. So this tracks how long it has been since
                    # a slew and sends a slew command to the exact coordinates it is already pointing on
                    # at least a 5 minute basis.
                    self.time_of_last_pulse = max(
                        self.time_of_last_slew, self.time_of_last_pulse
                    )
                    try:
                        if (time.time() - self.time_of_last_pulse) > 300 and not g_dev[
                            "mnt"
                        ].currently_slewing:
                            # Check no other commands or exposures are happening
                            if (
                                g_dev["obs"].cmd_queue.empty()
                                and not g_dev["cam"].running_an_exposure_set
                                and not g_dev["cam"].currently_in_smartstack_loop
                                and not g_dev["seq"].focussing
                            ):
                                if (
                                    not g_dev["mnt"].rapid_park_indicator
                                    and not g_dev["mnt"].return_slewing()
                                    and g_dev["mnt"].return_tracking()
                                ):
                                    # Don't do it if the roof isn't open etc.
                                    if (
                                        g_dev["obs"].open_and_enabled_to_observe == True
                                    ) or g_dev["obs"].scope_in_manual_mode:
                                        ra = g_dev["mnt"].return_right_ascension()
                                        dec = g_dev["mnt"].return_declination()
                                        temppointing = SkyCoord(
                                            ra * u.hour, dec * u.degree, frame="icrs"
                                        )
                                        temppointingaltaz = temppointing.transform_to(
                                            AltAz(
                                                location=g_dev["mnt"].site_coordinates,
                                                obstime=Time.now(),
                                            )
                                        )
                                        alt = temppointingaltaz.alt.degree
                                        if alt > 25:
                                            wait_for_slew(
                                                wait_after_slew=False)
                                            meridianra = g_dev[
                                                "mnt"
                                            ].return_right_ascension()
                                            meridiandec = g_dev[
                                                "mnt"
                                            ].return_declination()
                                            g_dev["mnt"].slew_async_directly(
                                                ra=meridianra, dec=meridiandec
                                            )
                                            plog("Meridian Probe")
                                            wait_for_slew(
                                                wait_after_slew=False)
                                            self.time_of_last_pulse = time.time()
                    except:
                        plog("perhaps theskyx is restarting????")
                        plog(traceback.format_exc())

                # Send up the obs settings status - basically the current safety settings
                if (
                    (datetime.datetime.now() - self.observing_status_timer)
                ) > datetime.timedelta(minutes=self.observing_check_period):
                    g_dev["obs"].ocn_status = g_dev["obs"].get_weather_status_from_aws()
                    # These two lines are meant to update the parameters for refraction correction in the mount class
                    try:
                        g_dev["obs"].pressure = g_dev["obs"].ocn_status["pressure_mbar"]
                    except:
                        g_dev["obs"].pressure = 1013.0
                    try:
                        g_dev["obs"].temperature = g_dev["obs"].ocn_status[
                            "temperature_C"
                        ]
                    except:
                        g_dev["obs"].temperature = g_dev[
                            "foc"
                        ].current_focus_temperature
                    self.observing_status_timer = datetime.datetime.now()

                if (
                    (datetime.datetime.now() - self.enclosure_status_timer)
                ) > datetime.timedelta(minutes=self.enclosure_check_period):
                    g_dev["obs"].enc_status = g_dev[
                        "obs"
                    ].get_enclosure_status_from_aws()
                    self.enclosure_status_timer = datetime.datetime.now()

                if (
                    time.time() - self.obs_settings_upload_timer
                ) > self.obs_settings_upload_period:
                    self.obs_settings_upload_timer = time.time()
                    status = {}
                    status["obs_settings"] = {}
                    status["obs_settings"][
                        "scope_in_manual_mode"
                    ] = self.scope_in_manual_mode
                    status["obs_settings"]["sun_safety_mode"] = self.sun_checks_on
                    status["obs_settings"]["moon_safety_mode"] = self.moon_checks_on
                    status["obs_settings"][
                        "altitude_safety_mode"
                    ] = self.altitude_checks_on
                    status["obs_settings"]["lowest_altitude"] = -5
                    status["obs_settings"][
                        "daytime_exposure_safety_mode"
                    ] = self.daytime_exposure_time_safety_on
                    status["obs_settings"]["daytime_exposure_time"] = 0.01
                    status["obs_settings"]["auto_center_on"] = not self.auto_centering_off
                    status["obs_settings"][
                        "admin_owner_commands_only"
                    ] = self.admin_owner_commands_only
                    status["obs_settings"][
                        "simulating_open_roof"
                    ] = self.assume_roof_open
                    status["obs_settings"][
                        "pointing_reference_on"
                    ] = not self.mount_reference_model_off
                    status["obs_settings"]["morning_flats_done"] = g_dev[
                        "seq"
                    ].morn_flats_done
                    status["obs_settings"]["timedottime_of_last_upload"] = time.time()
                    lane = "obs_settings"
                    try:
                        send_status(self.name, lane, status)
                    except:
                        plog("could not send obs_settings status")
                        plog(traceback.format_exc())

                # An important check to make sure equatorial telescopes are pointed appropriately
                # above the horizon. SRO and ECO have shown that it is possible to get entirely
                # confuzzled and take images of the dirt. This should save them from this fate.
                # Also it should generically save any telescope from pointing weirdly down
                # or just tracking forever after being left tracking for far too long.
                #
                # Also an area to put things to irregularly check if things are still connected, e.g. cooler

                # Adjust focus on a not-too-frequent period for temperature
                if not self.mountless_operation:
                    if (
                        not g_dev["cam"].running_an_exposure_set
                        and not g_dev["seq"].focussing
                        and self.open_and_enabled_to_observe
                        and not g_dev["mnt"].currently_slewing
                        and not g_dev["foc"].focuser_is_moving
                    ):
                        g_dev["foc"].adjust_focus()

                # Check nightly_reset is all good
                if (
                    g_dev["events"]["Cool Down, Open"]
                    <= ephem.now()
                    < g_dev["events"]["Observing Ends"]
                ):
                    g_dev["seq"].nightly_reset_complete = False

                if not self.mountless_operation:
                    # Don't do sun checks at nightime!
                    if (
                        not (
                            (
                                g_dev["events"]["Observing Begins"]
                                <= ephem.now()
                                < g_dev["events"]["Observing Ends"]
                            )
                        )
                        and not g_dev["mnt"].currently_slewing
                    ):
                        if (
                            not g_dev["mnt"].rapid_park_indicator
                            and self.open_and_enabled_to_observe
                            and self.sun_checks_on
                        ):  # Only do the sun check if scope isn't parked
                            # Check that the mount hasn't slewed too close to the sun
                            sun_coords = get_sun(Time.now())
                            temppointing = SkyCoord(
                                (g_dev["mnt"].current_icrs_ra) * u.hour,
                                (g_dev["mnt"].current_icrs_dec) * u.degree,
                                frame="icrs",
                            )

                            sun_dist = sun_coords.separation(temppointing)
                            if (
                                sun_dist.degree
                                < self.config["closest_distance_to_the_sun"]
                                and not g_dev["mnt"].rapid_park_indicator
                            ):
                                g_dev["obs"].send_to_user(
                                    "Found telescope pointing too close to the sun: "
                                    + str(sun_dist.degree)
                                    + " degrees."
                                )
                                plog(
                                    "Found telescope pointing too close to the sun: "
                                    + str(sun_dist.degree)
                                    + " degrees."
                                )
                                g_dev["obs"].send_to_user(
                                    "Parking scope and cancelling all activity"
                                )
                                plog("Parking scope and cancelling all activity")
                                if (
                                    not g_dev["seq"].morn_bias_dark_latch
                                    and not g_dev["seq"].bias_dark_latch
                                ):
                                    self.cancel_all_activity()
                                if not g_dev["mnt"].rapid_park_indicator:
                                    g_dev["mnt"].park_command()

                                self.currently_updating_FULL = False
                                return

                    # Roof Checks only if not in debug mode
                    # And only check if the scope thinks everything is open and hunky dory
                    if (
                        self.open_and_enabled_to_observe
                        and not self.scope_in_manual_mode
                        and not self.assume_roof_open
                    ):
                        if g_dev["obs"].enc_status is not None:
                            if (
                                "Software Fault"
                                in g_dev["obs"].enc_status["shutter_status"]
                            ):
                                plog(
                                    "Software Fault Detected."
                                )  # " Will alert the authorities!")
                                plog("Parking Scope in the meantime.")

                                self.open_and_enabled_to_observe = False
                                if (
                                    not g_dev["seq"].morn_bias_dark_latch
                                    and not g_dev["seq"].bias_dark_latch
                                ):
                                    self.cancel_all_activity()

                                if not g_dev["mnt"].rapid_park_indicator:
                                    if g_dev["mnt"].home_before_park:
                                        g_dev["mnt"].home_command()
                                    g_dev["mnt"].park_command()

                            if (
                                "Closing" in g_dev["obs"].enc_status["shutter_status"]
                                or "Opening"
                                in g_dev["obs"].enc_status["shutter_status"]
                            ):
                                plog("Detected Roof Movement.")
                                self.open_and_enabled_to_observe = False
                                if (
                                    not g_dev["seq"].morn_bias_dark_latch
                                    and not g_dev["seq"].bias_dark_latch
                                ):
                                    self.cancel_all_activity()
                                if not g_dev["mnt"].rapid_park_indicator:
                                    if g_dev["mnt"].home_before_park:
                                        g_dev["mnt"].home_command()
                                    g_dev["mnt"].park_command()

                            if "Error" in g_dev["obs"].enc_status["shutter_status"]:
                                plog(
                                    "Detected an Error in the Roof Status. Packing up for safety."
                                )
                                if (
                                    not g_dev["seq"].morn_bias_dark_latch
                                    and not g_dev["seq"].bias_dark_latch
                                ):
                                    self.cancel_all_activity()  # NB Kills bias dark
                                self.open_and_enabled_to_observe = False
                                if not g_dev["mnt"].rapid_park_indicator:
                                    if g_dev["mnt"].home_before_park:
                                        g_dev["mnt"].home_command()
                                    g_dev["mnt"].park_command()

                        else:
                            plog(
                                "Enclosure roof status probably not reporting correctly. WEMA down?"
                            )

                        roof_should_be_shut = False

                        if (
                            not self.scope_in_manual_mode
                            and not g_dev["seq"].flats_being_collected
                            and not self.assume_roof_open
                        ):
                            if (
                                g_dev["events"]["End Morn Sky Flats"]
                                < ephem.now()
                                < g_dev["events"]["End Morn Bias Dark"]
                            ):
                                roof_should_be_shut = True
                                self.open_and_enabled_to_observe = False
                            if not self.config["auto_morn_sky_flat"]:
                                if (
                                    g_dev["events"]["Observing Ends"]
                                    < ephem.now()
                                    < g_dev["events"]["End Morn Bias Dark"]
                                ):
                                    roof_should_be_shut = True
                                    self.open_and_enabled_to_observe = False
                                if (
                                    g_dev["events"]["Naut Dawn"]
                                    < ephem.now()
                                    < g_dev["events"]["Morn Bias Dark"]
                                ):
                                    roof_should_be_shut = True
                                    self.open_and_enabled_to_observe = False
                            if not (
                                g_dev["events"]["Cool Down, Open"]
                                < ephem.now()
                                < g_dev["events"]["Close and Park"]
                            ):
                                roof_should_be_shut = True
                                self.open_and_enabled_to_observe = False

                        if "Open" in g_dev["obs"].enc_status["shutter_status"]:
                            if roof_should_be_shut == True:
                                plog(
                                    "Safety check notices that the roof was open outside of the normal observing period"
                                )

                        if (
                            not self.scope_in_manual_mode
                            and not g_dev["seq"].flats_being_collected
                            and not self.assume_roof_open
                        ):
                            # If the roof should be shut, then the telescope should be parked.
                            if roof_should_be_shut == True:
                                if not g_dev["mnt"].rapid_park_indicator:
                                    plog(
                                        "Parking telescope as it is during the period that the roof is meant to be shut."
                                    )
                                    self.open_and_enabled_to_observe = False
                                    if (
                                        not g_dev["seq"].morn_bias_dark_latch
                                        and not g_dev["seq"].bias_dark_latch
                                    ):
                                        self.cancel_all_activity()  # NB Kills bias dark
                                    if g_dev["mnt"].home_before_park:
                                        g_dev["mnt"].home_command()
                                    g_dev["mnt"].park_command()

                            if g_dev["obs"].enc_status is not None:
                                # If the roof IS shut, then the telescope should be shutdown and parked.
                                if (
                                    "Closed"
                                    in g_dev["obs"].enc_status["shutter_status"]
                                ):
                                    if not g_dev["mnt"].rapid_park_indicator:
                                        plog(
                                            "Telescope found not parked when the observatory roof is shut. Parking scope."
                                        )
                                        self.open_and_enabled_to_observe = False
                                        if (
                                            not g_dev["seq"].morn_bias_dark_latch
                                            and not g_dev["seq"].bias_dark_latch
                                        ):
                                            self.cancel_all_activity()  # NB Kills bias dark
                                        if g_dev["mnt"].home_before_park:
                                            g_dev["mnt"].home_command()
                                        g_dev["mnt"].park_command()

                                # But after all that if everything is ok, then all is ok, it is safe to observe
                                if (
                                    "Open" in g_dev["obs"].enc_status["shutter_status"]
                                    and roof_should_be_shut == False
                                ):
                                    if (
                                        not "NoObs"
                                        in g_dev["obs"].enc_status["shutter_status"]
                                        and not self.net_connection_dead
                                    ):
                                        self.open_and_enabled_to_observe = True
                                    elif self.assume_roof_open:
                                        self.open_and_enabled_to_observe = True
                                    else:
                                        self.open_and_enabled_to_observe = False
                                else:
                                    self.open_and_enabled_to_observe = False

                            else:
                                plog(
                                    "g_dev['obs'].enc_status not reporting correctly")

                if not self.mountless_operation:
                    # Check that the mount hasn't tracked too low or an odd slew hasn't sent it pointing to the ground.
                    if self.altitude_checks_on and not g_dev["mnt"].currently_slewing:
                        try:
                            mount_altitude = float(
                                g_dev["mnt"].previous_status["altitude"]
                            )

                            lowest_acceptable_altitude = self.config[
                                "lowest_acceptable_altitude"
                            ]
                            if mount_altitude < lowest_acceptable_altitude:
                                plog(
                                    "Altitude too low! "
                                    + str(mount_altitude)
                                    + ". Parking scope for safety!"
                                )
                                if not g_dev["mnt"].rapid_park_indicator:
                                    if (
                                        not g_dev["seq"].morn_bias_dark_latch
                                        and not g_dev["seq"].bias_dark_latch
                                    ):
                                        self.cancel_all_activity()
                                    if g_dev["mnt"].home_before_park:
                                        g_dev["mnt"].home_command()
                                    g_dev["mnt"].park_command()
                        except Exception as e:
                            plog(traceback.format_exc())
                            plog(e)

                            if g_dev["mnt"].theskyx:
                                plog("The SkyX had an error.")
                                plog(
                                    "Usually this is because of a broken connection.")
                                plog(
                                    "Killing then waiting 60 seconds then reconnecting"
                                )
                                g_dev["seq"].kill_and_reboot_theskyx(-1, -1)
                            else:
                                pass

                    # If no activity for an hour, park the scope
                    if (
                        not self.scope_in_manual_mode
                        and not g_dev["mnt"].currently_slewing
                    ):
                        if (
                            time.time() - self.time_of_last_slew
                            > self.config["mount"]["mount1"]["time_inactive_until_park"]
                            and time.time() - self.time_of_last_exposure
                            > self.config["mount"]["mount1"]["time_inactive_until_park"]
                        ):
                            if not g_dev["mnt"].rapid_park_indicator:
                                plog("Parking scope due to inactivity")
                                if g_dev["mnt"].home_before_park:
                                    g_dev["mnt"].home_command()
                                g_dev["mnt"].park_command()
                            self.time_of_last_slew = time.time()
                            self.time_of_last_exposure = time.time()

                # Check that cooler is alive
                if g_dev["cam"]._cooler_on():
                    current_camera_temperature, cur_humidity, cur_pressure, cur_pwm = g_dev[
                        "cam"
                    ]._temperature()
                    current_camera_temperature = round(
                        current_camera_temperature, 1)
                    if (
                        abs(
                            float(current_camera_temperature)
                            - float(g_dev["cam"].setpoint)
                        )
                        > g_dev['cam'].config['camera']['camera_1_1']['settings']["temp_setpoint_tolerance"]  #1.5   #NB NB THis should be a config item
                    ):

                        self.camera_sufficiently_cooled_for_calibrations = False
                        self.last_time_camera_was_warm = time.time()
                    elif (time.time() - self.last_time_camera_was_warm) < 120:  #NB NB THis should be a config item and in confict wth code below
                        self.camera_sufficiently_cooled_for_calibrations = False
                    else:
                        self.camera_sufficiently_cooled_for_calibrations = True
                else:
                    try:
                        probe = g_dev["cam"]._cooler_on()
                        if not probe:
                            g_dev["cam"]._set_cooler_on()
                            plog("Found cooler off.")
                            try:
                                g_dev["cam"]._connect(False)
                                g_dev["cam"]._connect(True)
                                g_dev["cam"]._set_cooler_on()
                            except:
                                plog("Camera cooler reconnect failed.")
                    except Exception as e:
                        plog(
                            "\n\nCamera was not connected @ expose entry:  ", e, "\n\n"
                        )
                        try:
                            g_dev["cam"]._connect(False)
                            g_dev["cam"]._connect(True)
                            g_dev["cam"]._set_cooler_on()
                        except:
                            plog("Camera cooler reconnect failed 2nd time.")

                # Things that only rarely have to be reported go in this block.
                if (time.time() - self.last_time_report_to_console) > 180:   #NB NB This should be a config item WER
                    #plog(ephem.now())
                    if self.camera_sufficiently_cooled_for_calibrations == False:
                        if (time.time() - self.last_time_camera_was_warm) < 180:  # Temporary NB WER 2024_04-13
                            plog(
                                "Camera was recently out of the temperature range for calibrations"
                            )
                            plog(
                                "Waiting for a 3 minute period where camera has been cooled to the right temperature"
                            )
                            plog(
                                "Before continuing calibrations to ensure cooler is evenly cooled"
                            )
                            plog(
                                str(
                                    int(
                                        180
                                        - (time.time() -
                                           self.last_time_camera_was_warm)
                                    )
                                )
                                + " seconds to go."
                            )
                            plog(
                                "Camera current temperature ("
                                + str(current_camera_temperature)
                                + ")."
                            )
                            plog(
                                "Camera current PWM% ("
                                + str(cur_pwm)
                                + ")."
                            )
                            plog(
                                "Difference from setpoint: "
                                + str(
                                    round((current_camera_temperature -
                                     g_dev["cam"].setpoint),2)
                                )
                            )
                        else:
                            plog(
                                "Camera currently too warm ("
                                + str(current_camera_temperature)
                                + ") for calibrations."
                            )
                            plog(
                                "Difference from setpoint: "
                                + str(
                                    round((current_camera_temperature -
                                     g_dev["cam"].setpoint), 2)
                                )
                            )
                        self.last_time_camera_was_warm = time.time()

                    self.last_time_report_to_console = time.time()

                if time.time() - g_dev["seq"].time_roof_last_opened < 10:
                    plog(
                        "Roof opened only recently: "
                        + str(
                            round(
                                (time.time() -
                                 g_dev["seq"].time_roof_last_opened) / 60,
                                1,
                            )
                        )
                        + " minutes ago."
                    )
                    plog(
                        "Some functions, particularly flats, won't start until 10 seconds after the roof has opened."
                    )

                # After the observatory and camera have had time to settle....
                if (time.time() - self.camera_time_initialised) > 60:
                    # Check that the camera is not overheating.
                    # If it isn't overheating check that it is at the correct temperature
                    if self.camera_overheat_safety_warm_on:
                        #plog(time.time() - self.camera_overheat_safety_timer)
                        if (time.time() - self.camera_overheat_safety_timer) > 1201:
                            plog(
                                "Camera OverHeating Safety Warm Cycle Complete. Resetting to normal temperature."
                            )
                            g_dev["cam"]._set_setpoint(g_dev["cam"].setpoint)
                            # Some cameras need to be sent this to change the temperature also.. e.g. TheSkyX
                            g_dev["cam"]._set_cooler_on()
                            self.camera_overheat_safety_warm_on = False
                        else:
                            plog("Camera Overheating Safety Warm Cycle on.")

                    elif g_dev["cam"].protect_camera_from_overheating and (
                        float(current_camera_temperature)
                        - g_dev["cam"].current_setpoint
                    ) > (2 * g_dev["cam"].day_warm_degrees):
                        plog("Found cooler on, but warm.")
                        plog(
                            "Keeping it slightly warm ( "
                            + str(2 * g_dev["cam"].day_warm_degrees)
                            + " degrees warmer ) for about 20 minutes just in case the camera overheated."
                        )
                        plog("Then will reset to normal.")
                        self.camera_overheat_safety_warm_on = True
                        self.camera_overheat_safety_timer = time.time()
                        self.last_time_camera_was_warm = time.time()
                        g_dev["cam"]._set_setpoint(
                            float(
                                g_dev["cam"].setpoint
                                + (2 * g_dev["cam"].day_warm_degrees)
                            )
                        )
                        # Some cameras need to be sent this to change the temperature also.. e.g. TheSkyX
                        g_dev["cam"]._set_cooler_on()

                if not self.camera_overheat_safety_warm_on and (
                    time.time() - self.warm_report_timer > 300
                ):
                    # Daytime... a bit tricky! Two periods... just after biases but before nightly reset OR ... just before eve bias dark
                    # As nightly reset resets the calendar
                    self.warm_report_timer = time.time()
                    self.too_hot_in_observatory = False
                    try:
                        focstatus = g_dev["foc"].get_status()
                        self.temperature_in_observatory_from_focuser = focstatus[
                            "focus_temperature"
                        ]
                    except:
                        self.temperature_in_observatory_from_focuser = 20.0
                        pass

                    try:
                        if (
                            self.temperature_in_observatory_from_focuser
                            > self.too_hot_temperature
                        ):  # This should be a per obsy config item
                            self.too_hot_in_observatory = True
                    except:
                        plog("observatory temperature probe failed.")

                    if (
                        g_dev["cam"].day_warm
                        and (
                            ephem.now(
                            ) < g_dev["events"]["Eve Bias Dark"] - ephem.hour
                        )
                        or (
                            g_dev["events"]["End Morn Bias Dark"] + ephem.hour
                            < ephem.now()
                            < g_dev["events"]["Nightly Reset"]
                        )
                    ):
                        plog("In Daytime: Camera set at warmer temperature")
                        g_dev["cam"]._set_setpoint(
                            float(g_dev["cam"].setpoint +
                                  g_dev["cam"].day_warm_degrees)
                        )

                        # Some cameras need to be sent this to change the temperature also.. e.g. TheSkyX
                        g_dev["cam"]._set_cooler_on()
                        plog("Temp set to " +
                             str(g_dev["cam"].current_setpoint))
                        self.last_time_camera_was_warm = time.time()

                    elif (
                        g_dev["cam"].day_warm
                        and (self.too_hot_in_observatory)
                        and (
                            ephem.now()
                            < g_dev["events"]["Clock & Auto Focus"] - ephem.hour
                        )
                    ):
                        plog(
                            "Currently too hot: "
                            + str(self.temperature_in_observatory_from_focuser)
                            + "C for excess cooling. Keeping it at day_warm until a cool hour long ramping towards clock & autofocus"
                        )
                        g_dev["cam"]._set_setpoint(
                            float(g_dev["cam"].setpoint +
                                  g_dev["cam"].day_warm_degrees)
                        )
                        # Some cameras need to be sent this to change the temperature also.. e.g. TheSkyX
                        g_dev["cam"]._set_cooler_on()
                        plog("Temp set to " +
                             str(g_dev["cam"].current_setpoint))
                        self.last_time_camera_was_warm = time.time()

                    # Ramp heat temperature
                    # Beginning after "End Morn Bias Dark" and taking an hour to ramp
                    elif g_dev["cam"].day_warm and (
                        g_dev["events"]["End Morn Bias Dark"]
                        < ephem.now()
                        < g_dev["events"]["End Morn Bias Dark"] + ephem.hour
                    ):
                        plog("In Camera Warming Ramping cycle of the day")
                        frac_through_warming = (
                            1
                            - (
                                (g_dev["events"]
                                 ["End Morn Bias Dark"] + ephem.hour)
                                - ephem.now()
                            )
                            / ephem.hour
                        )
                        plog(
                            "Fraction through warming cycle: "
                            + str(frac_through_warming)
                        )
                        g_dev["cam"]._set_setpoint(
                            float(
                                g_dev["cam"].setpoint
                                + (frac_through_warming) *
                                g_dev["cam"].day_warm_degrees
                            )
                        )
                        g_dev["cam"]._set_cooler_on()
                        plog("Temp set to " +
                             str(g_dev["cam"].current_setpoint))
                        self.last_time_camera_was_warm = time.time()

                    # Ramp cool temperature
                    # Defined as beginning an hour before "Eve Bias Dark" to ramp to the setpoint.
                    # If the observatory is not too hot, set up cooling for biases
                    elif (
                        g_dev["cam"].day_warm
                        and (not self.too_hot_in_observatory)
                        and (
                            g_dev["events"]["Eve Bias Dark"] - ephem.hour
                            < ephem.now()
                            < g_dev["events"]["Eve Bias Dark"]
                        )
                    ):
                        plog("In Camera Cooling Ramping cycle of the day")
                        frac_through_warming = 1 - (
                            ((g_dev["events"]["Eve Bias Dark"]) - ephem.now())
                            / ephem.hour
                        )
                        plog(
                            "Fraction through cooling cycle: "
                            + str(frac_through_warming)
                        )
                        if frac_through_warming > 0.66:
                            g_dev["cam"]._set_setpoint(
                                float(g_dev["cam"].setpoint))
                            g_dev["cam"]._set_cooler_on()
                            self.last_time_camera_was_warm = time.time()
                        else:
                            g_dev["cam"]._set_setpoint(
                                float(
                                    g_dev["cam"].setpoint
                                    + (1 - (frac_through_warming * 1.5))
                                    * g_dev["cam"].day_warm_degrees
                                )
                            )
                            g_dev["cam"]._set_cooler_on()
                        plog("Temp set to " +
                             str(g_dev["cam"].current_setpoint))

                    # Don't bother trying to cool for biases if too hot in observatory.
                    # Don't even bother for flats, it just won't get there.
                    # Just aim for clock & auto focus
                    elif (
                        g_dev["cam"].day_warm
                        and (self.too_hot_in_observatory)
                        and (
                            g_dev["events"]["Clock & Auto Focus"] - ephem.hour
                            < ephem.now()
                            < g_dev["events"]["Clock & Auto Focus"]
                        )
                    ):
                        plog(
                            "In Camera Cooling Ramping cycle aiming for Clock & Auto Focus"
                        )
                        frac_through_warming = 1 - (
                            ((g_dev["events"]["Clock & Auto Focus"]) - ephem.now())
                            / ephem.hour
                        )
                        plog(
                            "Fraction through cooling cycle: "
                            + str(frac_through_warming)
                        )
                        if frac_through_warming > 0.8:
                            g_dev["cam"]._set_setpoint(
                                float(g_dev["cam"].setpoint))
                            g_dev["cam"]._set_cooler_on()
                        else:
                            g_dev["cam"]._set_setpoint(
                                float(
                                    g_dev["cam"].setpoint
                                    + (1 - frac_through_warming)
                                    * g_dev["cam"].day_warm_degrees
                                )
                            )
                            g_dev["cam"]._set_cooler_on()
                            self.last_time_camera_was_warm = time.time()
                        plog("Temp set to " +
                             str(g_dev["cam"].current_setpoint))

                    # Nighttime temperature
                    elif (
                        g_dev["cam"].day_warm
                        and not (self.too_hot_in_observatory)
                        and (
                            g_dev["events"]["Eve Bias Dark"]
                            < ephem.now()
                            < g_dev["events"]["End Morn Bias Dark"]
                        )
                    ):
                        g_dev["cam"]._set_setpoint(
                            float(g_dev["cam"].setpoint))
                        g_dev["cam"]._set_cooler_on()

                    elif (
                        g_dev["cam"].day_warm
                        and (self.too_hot_in_observatory)
                        and self.open_and_enabled_to_observe
                        and (
                            g_dev["events"]["Clock & Auto Focus"]
                            < ephem.now()
                            < g_dev["events"]["End Morn Bias Dark"]
                        )
                    ):
                        g_dev["cam"]._set_setpoint(
                            float(g_dev["cam"].setpoint))
                        g_dev["cam"]._set_cooler_on()

                    elif (
                        g_dev["cam"].day_warm
                        and (self.too_hot_in_observatory)
                        and not self.open_and_enabled_to_observe
                        and (
                            g_dev["events"]["Clock & Auto Focus"]
                            < ephem.now()
                            < g_dev["events"]["End Morn Bias Dark"]
                        )
                    ):
                        plog(
                            "Focusser reporting too high a temperature in the observatory"
                        )
                        plog(
                            "The roof is also shut, so keeping camera at the day_warm temperature"
                        )

                        g_dev["cam"]._set_setpoint(
                            float(g_dev["cam"].setpoint +
                                  g_dev["cam"].day_warm_degrees)
                        )
                        # Some cameras need to be sent this to change the temperature also.. e.g. TheSkyX
                        g_dev["cam"]._set_cooler_on()
                        self.last_time_camera_was_warm = time.time()
                        plog("Temp set to " +
                             str(g_dev["cam"].current_setpoint))

                    elif (
                        g_dev["events"]["Eve Bias Dark"]
                        < ephem.now()
                        < g_dev["events"]["End Morn Bias Dark"]
                    ):
                        g_dev["cam"]._set_setpoint(
                            float(g_dev["cam"].setpoint))
                        g_dev["cam"]._set_cooler_on()

                if not self.mountless_operation:
                    # Check that the site is still connected to the net.
                    if test_connect():
                        self.time_of_last_live_net_connection = time.time()
                        self.net_connection_dead = False
                    if (time.time() - self.time_of_last_live_net_connection) > 600:
                        plog(
                            "Warning, last live net connection was over ten minutes ago"
                        )
                    if (time.time() - self.time_of_last_live_net_connection) > 1200:
                        plog(
                            "Last connection was over twenty minutes ago. Running a further test or two"
                        )
                        if test_connect(host="http://dev.photonranch.org"):
                            plog(
                                "Connected to photonranch.org, so it must be that Google is down. Connection is live."
                            )
                            self.time_of_last_live_net_connection = time.time()
                        elif test_connect(host="http://aws.amazon.com"):
                            plog(
                                "Connected to aws.amazon.com. Can't connect to Google or photonranch.org though."
                            )
                            self.time_of_last_live_net_connection = time.time()
                        else:
                            plog(
                                "Looks like the net is down, closing up and parking the observatory"
                            )
                            self.open_and_enabled_to_observe = False
                            self.net_connection_dead = True
                            if (
                                not g_dev["seq"].morn_bias_dark_latch
                                and not g_dev["seq"].bias_dark_latch
                            ):
                                self.cancel_all_activity()
                            if not g_dev["mnt"].rapid_park_indicator:
                                plog("Parking scope due to inactivity")
                                if g_dev["mnt"].home_before_park:
                                    g_dev["mnt"].home_command()
                                g_dev["mnt"].park_command()
                                self.time_of_last_slew = time.time()
                # wait for safety_check_period
                time.sleep(self.safety_check_period)

            except:
                plog(
                    "Something went wrong in safety check loop. It is ok.... it is a try/except"
                )
                plog("But we should prevent any crashes.")
                plog(traceback.format_exc())

                # If theskyx is rebooting wait
                while g_dev["seq"].rebooting_theskyx:
                    plog("waiting for theskyx to reboot in the except function")
                    time.sleep(5)

    def core_command_and_sequencer_loop(self):
        """
        This compact little function is the heart of the code in the sense this is repeatedly
        called. It checks for any new commands from AWS and runs them.
        """
        not_slewing = False
        if self.mountless_operation:
            not_slewing = True
        elif not g_dev["mnt"].return_slewing():
            not_slewing = True

        # Check that there isn't individual commands to be run
        if (
            (not g_dev["cam"].running_an_exposure_set)
            and not g_dev["seq"].total_sequencer_control
            and (not self.stop_processing_command_requests)
            and not_slewing
            and not self.pointing_recentering_requested_by_platesolve_thread
            and not self.pointing_correction_requested_by_platesolve_thread
        ):
            while self.cmd_queue.qsize() > 0:
                if (
                    not self.stop_processing_command_requests
                    and not g_dev["cam"].running_an_exposure_set
                    and not g_dev["seq"].block_guard
                    and not g_dev["seq"].total_sequencer_control
                    and not_slewing
                    and not self.pointing_recentering_requested_by_platesolve_thread
                    and not self.pointing_correction_requested_by_platesolve_thread
                ):  # This is to stop multiple commands running over the top of each other.
                    self.stop_processing_command_requests = True
                    cmd = self.cmd_queue.get()
                    device_instance = cmd["deviceInstance"]
                    plog("obs.scan_request: ", cmd)
                    device_type = cmd["deviceType"]

                    if device_type == "enclosure":
                        plog(
                            "An OBS has mistakenly received an enclosure command! Ignoring."
                        )
                    else:
                        device = self.all_devices[device_type][device_instance]
                        try:
                            device.parse_command(cmd)
                        except Exception as e:
                            plog(traceback.format_exc())
                            plog("Exception in obs.scan_requests:  ",
                                 e, "cmd:  ", cmd)

                    self.stop_processing_command_requests = False
                    time.sleep(1)
                else:
                    time.sleep(1)
        # Check there isn't sequencer commands to run.
        if self.status_count > 1:  # Give time for status to form
            g_dev["seq"].manager()  # Go see if there is something new to do.

    def run(self):
        try:
            # Keep the main thread alive, otherwise signals are ignored
            while True:
                self.core_command_and_sequencer_loop()
                time.sleep(2.5)
                # `Ctrl-C` will exit the program.
        except KeyboardInterrupt:
            plog("Finishing loops and exiting...")
            self.stopped = True
            return

    def ptrarchive_uploader(self, pri_image):
        upload_timer = time.time()
        if pri_image is None:
            plog("Got an empty entry in ptrarchive_queue.")
        else:
            # Here we parse the file, set up and send to AWS
            filename = pri_image[1][1]
            filepath = pri_image[1][0] + filename  # Full path to file on disk

            time_put_in_queue = pri_image[1][2]

            if filepath == "":
                print("blank entry in ptrarchive uploader")

            # Check it is there
            if not os.path.exists(filepath):
                if (time.time() - time_put_in_queue) < 43200:
                    if (time.time() - time_put_in_queue) > 600:
                        plog(
                            filepath + " not there yet, chucking it back in the queue."
                        )
                    self.enqueue_for_PTRarchive(26000000, "", filepath)
                else:
                    plog("WAITED TOO LONG! " + filepath + " never turned up!")
                return ""

            # Check it is no small
            if "token" not in filepath and os.stat(filepath).st_size < 100:
                if (time.time() - time_put_in_queue) < 43200:
                    if (time.time() - time_put_in_queue) > 600:
                        plog(
                            filepath
                            + " is there but still small - likely still writing out, chucking it back in the queue."
                        )
                    self.enqueue_for_PTRarchive(26000000, "", filepath)
                else:
                    plog("WAITED TOO LONG! " + filepath + " never turned up!")
                return ""

            # Only ingest fits.fz files to the PTR archive.
            try:
                broken = 0
                with open(filepath, "rb") as fileobj:
                    if filepath.split(".")[-1] == "token":
                        files = {"file": (filepath, fileobj)}
                        aws_resp = authenticated_request(
                            "POST", "/upload/", {"object_name": filename}
                        )
                        retry = 0
                        while retry < 10:
                            retry = retry + 1
                            try:
                                plog("Attempting upload of token")
                                plog(str(files))
                                token_output = reqs.post(
                                    aws_resp["url"],
                                    data=aws_resp["fields"],
                                    files=files,
                                    timeout=45,
                                )
                                plog(token_output)
                                if "204" in str(token_output):
                                    try:
                                        os.remove(filepath)
                                    except:
                                        self.laterdelete_queue.put(
                                            filepath, block=False
                                        )
                                    return "Nightly token uploaded."
                                else:
                                    plog("Not successful, attempting token again.")
                            except:
                                plog("Non-fatal connection glitch for a file posted.")
                                plog(files)
                                plog(traceback.format_exc())
                                time.sleep(5)

                    # and (not frame_exists(fileobj)):
                    elif self.env_exists == True:
                        try:
                            # Get header explicitly out to send up
                            # This seems to be necessary
                            tempheader = fits.open(filepath)
                            try:
                                tempheader = tempheader[1].header
                            except:
                                # Calibrations are not fz'ed so have the header elsewhere.
                                tempheader = tempheader[0].header

                            headerdict = {}
                            for entry in tempheader.keys():
                                headerdict[entry] = tempheader[entry]

                            upload_file_and_ingest_to_archive(
                                fileobj, file_metadata=headerdict
                            )

                            # Only remove file if successfully uploaded
                            if ("calibmasters" not in filepath) or (
                                "ARCHIVE_" in filepath
                            ):
                                try:
                                    os.remove(filepath)
                                except:
                                    self.laterdelete_queue.put(
                                        filepath, block=False)

                        except ocs_ingester.exceptions.NonFatalDoNotRetryError:
                            plog(
                                "Apprently this file already exists in the archive: "
                                + str(filepath)
                            )
                            broken = 1

                        except ocs_ingester.exceptions.DoNotRetryError:
                            plog("Couldn't upload to PTR archive: " + str(filepath))
                            plog(traceback.format_exc())
                            #breakpoint()
                            broken = 1
                        except Exception as e:
                            if "urllib3.exceptions.ConnectTimeoutError" in str(
                                traceback.format_exc()
                            ):
                                plog("timeout in ingester")

                            elif "requests.exceptions.ConnectTimeout" in str(
                                traceback.format_exc()
                            ):
                                plog("timeout in ingester")

                            elif "TimeoutError" in str(traceback.format_exc()):
                                plog("timeout in ingester")

                            elif "list index out of range" in str(e):
                                # This error is thrown when there is a corrupt file
                                broken = 1

                            elif "timed out." in str(e) or "TimeoutError" in str(e):
                                # Not broken, just bung it back in the queue for later
                                plog("Timeout glitch, trying again later: ", e)
                                time.sleep(10)
                                self.ptrarchive_queue.put(
                                    pri_image, block=False)
                                # And give it a little sleep
                                return str(filepath.split("/")[-1]) + " timed out."

                            elif "credential_provider" in str(
                                e
                            ) or "endpoint_resolver" in str(e):
                                plog(
                                    "Credential provider error for the ptrarchive, bunging a file back in the queue."
                                )
                                time.sleep(10)
                                self.ptrarchive_queue.put(
                                    pri_image, block=False)
                                return (
                                    str(filepath.split("/")[-1])
                                    + " got an odd error, but retrying."
                                )

                            else:
                                plog(filepath)
                                plog(
                                    "couldn't send to PTR archive for some reason: ", e
                                )
                                plog(traceback.format_exc())
                                # And give it a little sleep
                                time.sleep(10)
                                broken = 1

                if broken == 1:
                    try:
                        shutil.move(filepath, self.broken_path + filename)
                    except:
                        plog("Couldn't move " + str(filepath) +
                             " to broken folder.")
                        self.laterdelete_queue.put(filepath, block=False)
                    return str(filepath.split("/")[-1]) + " broken."

            except Exception as e:
                plog("something strange in the ptrarchive uploader", e)
                return "something strange in the ptrarchive uploader"

            upload_timer = time.time() - upload_timer
            hours_to_go = (
                self.ptrarchive_queue.qsize() * upload_timer / 60 / 60
            ) / int(self.config["number_of_simultaneous_ptrarchive_streams"])

            return (
                str(filepath.split("/")[-1])
                + " sent to archive. Queue Size: "
                + str(self.ptrarchive_queue.qsize())
                + ". "
                + str(round(hours_to_go, 1))
                + " hours to go."
            )

    # Note this is a thread!
    def scan_request_thread(self):
        while True:
            if (
                not self.scan_request_queue.empty()
            ) and not self.currently_scan_requesting:
                self.scan_request_queue.get(block=False)
                self.currently_scan_requesting = True
                self.scan_requests()
                self.currently_scan_requesting = False
                self.scan_request_queue.task_done()
                # We don't want multiple requests straight after one another, so clear the queue.
                with self.scan_request_queue.mutex:
                    self.scan_request_queue.queue.clear()
                time.sleep(3)

            # Check at least every 10 seconds even if not requested
            elif (
                time.time() - self.get_new_job_timer > 10
                and not self.currently_scan_requesting
            ):
                self.get_new_job_timer = time.time()
                self.currently_scan_requesting = True
                self.scan_requests()
                self.currently_scan_requesting = False
                time.sleep(3)
            else:
                # Need this to be as LONG as possible.  Essentially this sets the rate of checking scan requests.
                time.sleep(3)

    # Note this is a thread!
    def calendar_block_thread(self):
        while True:
            if not self.calendar_block_queue.empty():
                #one_at_a_time = 1
                self.calendar_block_queue.get(block=False)
                self.currently_updating_calendar_blocks = True
                g_dev["seq"].update_calendar_blocks()
                self.currently_updating_calendar_blocks = False
                self.calendar_block_queue.task_done()
                time.sleep(3)
            else:
                # Need this to be as LONG as possible to allow large gaps in the GIL. Lower priority tasks should have longer sleeps.
                time.sleep(5)

    # Note this is a thread!
    def update_status_thread(self):
        while True:
            not_slewing = False
            if self.mountless_operation:
                not_slewing = True
            elif not g_dev["mnt"].return_slewing():
                not_slewing = True

            if (
                not_slewing
            ):  # Stop automatic status update while slewing to allow mount full status throughput
                if not self.update_status_queue.empty():
                    request = self.update_status_queue.get(block=False)
                    if request == "mountonly":
                        self.update_status(mount_only=True, dont_wait=True)
                    else:
                        self.update_status()
                    self.update_status_queue.task_done()
                    if not request == "mountonly":
                        time.sleep(2)

                # Update status on at lest a 30s period if not requested
                elif (time.time() - self.time_last_status) > 30:
                    self.update_status()
                    self.time_last_status = time.time()
                    time.sleep(2)

                else:
                    # Need this to be as LONG as possible to allow large gaps in the GIL. Lower priority tasks should have longer sleeps.
                    time.sleep(0.2)
            else:
                time.sleep(0.5)

    # Note this is a thread!
    def send_to_ptrarchive(self):
        """Sends queued files to AWS.

        Large fpacked fits are uploaded using the ocs-ingester, which
        adds the image to the PTR archive database.

        This is intended to transfer slower files not needed for UI responsiveness

        The pri_image is a tuple, smaller first item has priority.
        The second item is also a tuple containing im_path and name.
        """

        number_of_simultaneous_uploads = self.config[
            "number_of_simultaneous_ptrarchive_streams"
        ]

        while True:
            if not self.ptrarchive_queue.empty():
                items = []
                for q in range(
                    min(number_of_simultaneous_uploads,
                        self.ptrarchive_queue.qsize())
                ):
                    items.append(self.ptrarchive_queue.get(block=False))

                with ThreadPool(processes=number_of_simultaneous_uploads) as pool:
                    for result in pool.map(self.ptrarchive_uploader, items):
                        self.ptrarchive_queue.task_done()
            else:
                # Need this to be as LONG as possible to allow large gaps in the GIL. Lower priority tasks should have longer sleeps.
                time.sleep(2)

    def send_status_process(self):
        """

        This sends statuses through one at a time.

        """

        while True:
            if not self.send_status_queue.empty():
                pre_upload = time.time()
                received_status = self.send_status_queue.get(block=False)
                send_status(
                    received_status[0], received_status[1], received_status[2])
                self.send_status_queue.task_done()
                upload_time = time.time() - pre_upload
                self.status_interval = 2 * upload_time
                if self.status_interval > 10:
                    self.status_interval = 10
                self.status_upload_time = upload_time

                not_slewing = False
                if self.mountless_operation:
                    not_slewing = True
                elif not g_dev["mnt"].return_slewing():
                    not_slewing = True

                if not_slewing:  # Don't wait while slewing.
                    time.sleep(max(2, self.status_interval))
            else:
                # Need this to be as LONG as possible to allow large gaps in the GIL. Lower priority tasks should have longer sleeps.
                if not self.mountless_operation:
                    # Don't wait while slewing.
                    if not g_dev["mnt"].return_slewing():
                        time.sleep(max(2, self.status_interval))

    def laterdelete_process(self):
        """This is a thread where things that fail to get
        deleted from the filesystem go to get deleted later on.
        Usually due to slow or network I/O
        """

        while True:
            if not self.laterdelete_queue.empty():
                (deletefilename) = self.laterdelete_queue.get(block=False)
                self.laterdelete_queue.task_done()
                try:
                    os.remove(deletefilename)
                except:
                    self.laterdelete_queue.put(deletefilename, block=False)
                time.sleep(2)
            else:
                # Need this to be as LONG as possible to allow large gaps in the GIL. Lower priority tasks should have longer sleeps.
                time.sleep(2)

    def sendtouser_process(self):
        """This is a thread where things that fail to get
        deleted from the filesystem go to get deleted later on.
        Usually due to slow or network I/O
        """

        while True:
            if not self.sendtouser_queue.empty():
                while not self.sendtouser_queue.empty():
                    (p_log, p_level) = self.sendtouser_queue.get(block=False)
                    url_log = "https://logs.photonranch.org/logs/newlog"
                    body = json.dumps(
                        {
                            "site": self.config["obs_id"],
                            "log_message": str(p_log),
                            "log_level": str(p_level),
                            "timestamp": time.time(),
                        }
                    )
                    try:
                        reqs.post(url_log, body, timeout=5)
                    except:
                        plog("Log did not send, usually not fatal.")
                        # plog(traceback.format_exc())
                    self.sendtouser_queue.task_done()
            else:
                time.sleep(0.25)


    def platesolve_process(self):
        """This is the platesolve queue that happens in a different process
        than the main thread. Platesolves can take 5-10, up to 30 seconds sometimes
        to run, so it is an overhead we can't have hanging around. This thread attempts
        a platesolve and uses the solution and requests a telescope nudge/i
        if the telescope has not slewed in the intervening time between beginning
        the platesolving process and completing it.

        """

        while True:
            if not self.platesolve_queue.empty():
                self.platesolve_is_processing = True

                (
                    platesolve_token,
                    hduheader,
                    cal_path,
                    cal_name,
                    frame_type,
                    time_platesolve_requested,
                    pixscale,
                    pointing_ra,
                    pointing_dec,
                    firstframesmartstack,
                    useastronometrynet,
                    pointing_exposure,
                    jpeg_filename,
                    image_or_reference,
                    exposure_time,
                ) = self.platesolve_queue.get(block=False)


                if np.isnan(pixscale) or pixscale == None:
                    timeout_time = 120# + exposure_time + \
                        #g_dev["cam"].readout_time
                else:
                    timeout_time = 35# + exposure_time + \
                        #g_dev["cam"].readout_time

                platesolve_timeout_timer = time.time()
                if image_or_reference == "reference":

                    while (
                        not os.path.exists(platesolve_token)
                        and (time.time() - platesolve_timeout_timer) < timeout_time
                    ):
                        time.sleep(0.5)

                if (time.time() - platesolve_timeout_timer) > timeout_time:
                    plog("waiting for platesolve token timed out")
                    solve = "error"

                    # try:
                    #     os.system("taskkill /IM ps3cli.exe /F")
                    # except:
                    #     pass
                else:
                    if image_or_reference == "reference":
                        (imagefilename, imageMode) = pickle.load(
                            open(platesolve_token, "rb")
                        )

                        hdufocusdata = np.load(imagefilename)
                        hduheader = fits.open(imagefilename.replace(".npy", ".head"))[
                            0
                        ].header

                    else:
                        hdufocusdata = platesolve_token

                    is_osc = g_dev["cam"].config["camera"][g_dev["cam"].name][
                        "settings"
                    ]["is_osc"]

                    # Do not bother platesolving unless it is dark enough!!
                    if not (
                        g_dev["events"]["Civil Dusk"]
                        < ephem.now()
                        < g_dev["events"]["Civil Dawn"]
                    ):
                        plog("Too bright to consider platesolving!")
                    else:
                        try:
                            try:
                                os.remove(
                                    self.local_calibration_path + "platesolve.pickle"
                                )
                                os.remove(
                                    self.local_calibration_path
                                    + "platesolve.temppickle"
                                )
                            except:
                                pass

                            target_ra = g_dev["mnt"].last_ra_requested
                            target_dec = g_dev["mnt"].last_dec_requested

                            if g_dev["seq"].block_guard and not g_dev["seq"].focussing:
                                target_ra = g_dev["seq"].block_ra
                                target_dec = g_dev["seq"].block_dec

                            platesolve_crop = 0.0

                            # yet another pickle debugger.
                            if True:
                                pickle.dump([hdufocusdata, hduheader, self.local_calibration_path, cal_name, frame_type, time_platesolve_requested,
                                 pixscale, pointing_ra, pointing_dec, platesolve_crop, False, 1, g_dev['cam'].config["camera"][g_dev['cam'].name]["settings"]["saturate"], g_dev['cam'].camera_known_readnoise, self.config['minimum_realistic_seeing'],is_osc,useastronometrynet,pointing_exposure, jpeg_filename, target_ra, target_dec], open('subprocesses/testplatesolvepickle','wb'))


                            #breakpoint()

                            try:
                                platesolve_subprocess = subprocess.Popen(
                                    ["python", "subprocesses/Platesolveprocess.py"],
                                    stdin=subprocess.PIPE,
                                    stdout=subprocess.PIPE,
                                    bufsize=0,
                                )
                            except OSError:
                                plog(traceback.format_exc())
                                pass


                            try:
                                pickle.dump(
                                    [
                                        hdufocusdata,
                                        hduheader,
                                        self.local_calibration_path,
                                        cal_name,
                                        frame_type,
                                        time_platesolve_requested,
                                        pixscale,
                                        pointing_ra,
                                        pointing_dec,
                                        platesolve_crop,
                                        False,
                                        1,
                                        g_dev["cam"].config["camera"][
                                            g_dev["cam"].name
                                        ]["settings"]["saturate"],
                                        g_dev["cam"].camera_known_readnoise,
                                        self.config["minimum_realistic_seeing"],
                                        is_osc,
                                        useastronometrynet,
                                        pointing_exposure,
                                        jpeg_filename,
                                        target_ra,
                                        target_dec,
                                    ],
                                    platesolve_subprocess.stdin,
                                )
                            except:
                                plog("Problem in the platesolve pickle dump")
                                plog(traceback.format_exc())

                            del hdufocusdata

                            platesolve_timeout_timer=time.time()
                            while not os.path.exists(self.local_calibration_path + 'platesolve.pickle') and (time.time() - platesolve_timeout_timer) < timeout_time:
                                time.sleep(0.5)

                            if (time.time() - platesolve_timeout_timer) > timeout_time:
                                plog("platesolve timed out")
                                solve = "error"
                                platesolve_subprocess.kill()

                                # try:
                                #     os.system("taskkill /IM ps3cli.exe /F")
                                # except:
                                #     pass

                            elif os.path.exists(
                                self.local_calibration_path + "platesolve.pickle"
                            ):
                                solve = pickle.load(
                                    open(
                                        self.local_calibration_path
                                        + "platesolve.pickle",
                                        "rb",
                                    )
                                )
                            else:
                                solve = "error"

                            try:
                                os.remove(
                                    self.local_calibration_path + "platesolve.pickle"
                                )
                            except:
                                plog("Could not remove platesolve pickle. ")

                            if solve == "error":
                                plog("Planewave solve came back as error")
                                self.last_platesolved_ra = np.nan
                                self.last_platesolved_dec = np.nan
                                self.last_platesolved_ra_err = np.nan
                                self.last_platesolved_dec_err = np.nan
                                self.platesolve_errors_in_a_row = (
                                    self.platesolve_errors_in_a_row + 1
                                )
                                self.platesolve_is_processing = False

                            else:
                                self.enqueue_for_fastUI(
                                    "", jpeg_filename, exposure_time
                                )

                                try:
                                    plog(
                                        "PW Solves: ",
                                        round(solve["ra_j2000_hours"], 5),
                                        round(solve["dec_j2000_degrees"], 4),
                                    )
                                except:
                                    plog("couldn't print PW solves.... why?")
                                    plog(solve)

                                solved_ra = solve["ra_j2000_hours"]
                                solved_dec = solve["dec_j2000_degrees"]
                                solved_arcsecperpixel = abs(solve["arcsec_per_pixel"])
                                plog(
                                    "1x1 pixelscale solved: "
                                    + str(round(solved_arcsecperpixel, 3))
                                )

                                # If this is the first pixelscale gotten, then it is the pixelscale!
                                if g_dev["cam"].pixscale == None:
                                    g_dev["cam"].pixscale = abs(
                                        solved_arcsecperpixel)
                                if np.isnan(g_dev["cam"].pixscale):
                                    g_dev["cam"].pixscale = abs(
                                        solved_arcsecperpixel)

                                if (
                                    (g_dev["cam"].pixscale * 0.9)
                                    < float(abs(solved_arcsecperpixel))
                                    < (g_dev["cam"].pixscale * 1.1)
                                ):
                                    self.pixelscale_shelf = shelve.open(
                                        g_dev["obs"].obsid_path
                                        + "ptr_night_shelf/"
                                        + "pixelscale"
                                        + g_dev["cam"].alias
                                        + str(g_dev["obs"].name)
                                    )
                                    try:
                                        pixelscale_list = self.pixelscale_shelf[
                                            "pixelscale_list"
                                        ]
                                    except:
                                        pixelscale_list = []
                                    pixelscale_list.append(
                                        float(abs(solved_arcsecperpixel))
                                    )
                                    too_long = True
                                    while too_long:
                                        if len(pixelscale_list) > 100:
                                            pixelscale_list.pop(0)
                                        else:
                                            too_long = False
                                    self.pixelscale_shelf[
                                        "pixelscale_list"
                                    ] = pixelscale_list
                                    self.pixelscale_shelf.close()

                                err_ha = target_ra - solved_ra
                                err_dec = target_dec - solved_dec

                                if not g_dev["mnt"].model_on:
                                    mount_deviation_ha = pointing_ra - solved_ra
                                    mount_deviation_dec = pointing_dec - solved_dec
                                else:
                                    (
                                        corrected_pointing_ra,
                                        corrected_pointing_dec,
                                        _,
                                        _,
                                    ) = g_dev["mnt"].transform_mechanical_to_icrs(
                                        pointing_ra,
                                        pointing_dec,
                                        g_dev["mnt"].rapid_pier_indicator,
                                    )

                                    mount_deviation_ha = (
                                        corrected_pointing_ra - solved_ra
                                    )
                                    mount_deviation_dec = (
                                        corrected_pointing_dec - solved_dec
                                    )

                                    if abs(mount_deviation_ha) > 10:
                                        plog(
                                            "BIG deviation in HA... whats going on?")
                                        plog(mount_deviation_ha)
                                        plog(corrected_pointing_ra)
                                        plog(solved_ra)
                                        plog(pointing_ra)
                                    else:
                                        plog("Reasonable ha deviation")

                                # Check that the RA doesn't cross over zero, if so, bring it back around
                                if err_ha > 12:
                                    plog("BIG CHANGE ERR_HA")
                                    plog(err_ha)
                                    err_ha = err_ha - 24
                                    plog(err_ha)
                                elif err_ha < -12:
                                    plog("BIG CHANGE ERR_HA")
                                    plog(err_ha)
                                    err_ha = err_ha + 24
                                    plog(err_ha)

                                radial_distance = pow(
                                    pow(
                                        err_ha
                                        * math.cos(math.radians(pointing_dec))
                                        * 15
                                        * 3600,
                                        2,
                                    )
                                    + pow(err_dec * 3600, 2),
                                    0.5,
                                )

                                plog(
                                    "Radial Deviation, Ra, Dec  (asec): ",
                                    str(round(radial_distance, 1))
                                    + ",  "
                                    + str(round(err_ha * 15 * 3600, 1))
                                    + ",  "
                                    + str(round(err_dec * 3600, 1)),
                                )

                                self.last_platesolved_ra = solve["ra_j2000_hours"]
                                self.last_platesolved_dec = solve["dec_j2000_degrees"]
                                self.last_platesolved_ra_err = target_ra - solved_ra
                                self.last_platesolved_dec_err = target_dec - solved_dec
                                self.platesolve_errors_in_a_row = 0

                                # Reset Solve timers
                                g_dev["obs"].last_solve_time = datetime.datetime.now()
                                g_dev["obs"].images_since_last_solve = 0


                                self.drift_tracker_counter = (
                                    self.drift_tracker_counter + 1
                                )


                                if self.sync_after_platesolving:
                                    plog("Syncing mount after this solve")

                                    g_dev["mnt"].sync_to_pointing(
                                        solved_ra, solved_dec)
                                    self.pointing_correction_requested_by_platesolve_thread = (
                                        False
                                    )
                                    self.sync_after_platesolving = False

                                # If we are WAY out of range, then reset the mount reference and attempt moving back there.
                                elif not self.auto_centering_off:


                                    # Used for calculating relative offset compared to image size
                                    dec_field_asec = (
                                        g_dev["cam"].pixscale *
                                        g_dev["cam"].imagesize_x
                                    )
                                    ra_field_asec = (
                                        g_dev["cam"].pixscale *
                                        g_dev["cam"].imagesize_y
                                    )

                                    if (
                                        abs(err_ha * 15 * 3600)
                                        > self.worst_potential_pointing_in_arcseconds
                                    ) or (
                                        abs(err_dec * 3600)
                                        > self.worst_potential_pointing_in_arcseconds
                                    ):
                                        err_ha = 0
                                        err_dec = 0
                                        plog(
                                            "Platesolve has found that the current suggested pointing is way off!"
                                        )
                                        plog(
                                            "This may be a poor pointing estimate.")
                                        plog(
                                            "This is more than a simple nudge, so not nudging the scope."
                                        )
                                        # g_dev["obs"].send_to_user(
                                        #     "Platesolve detects pointing far out, RA: "
                                        #     + str(round(err_ha * 15 * 3600, 2))
                                        #     + " DEC: "
                                        #     + str(round(err_dec * 3600, 2))
                                        # )

                                    elif (
                                        self.time_of_last_slew
                                        > time_platesolve_requested
                                    ):
                                        plog(
                                            "detected a slew since beginning platesolve... bailing out of platesolve."
                                        )


                                    # Only recenter if out by more than 1%
                                    elif (
                                        abs(err_ha * 15 * 3600) > 0.01 *
                                            ra_field_asec
                                    ) or (abs(err_dec * 3600) > 0.01 * dec_field_asec):
                                        self.pointing_correction_requested_by_platesolve_thread = (
                                            True
                                        )
                                        self.pointing_correction_request_time = (
                                            time.time()
                                        )
                                        self.pointing_correction_request_ra = (
                                            pointing_ra + err_ha
                                        )
                                        self.pointing_correction_request_dec = (
                                            pointing_dec + err_dec
                                        )
                                        self.pointing_correction_request_ra_err = err_ha
                                        self.pointing_correction_request_dec_err = (
                                            err_dec
                                        )


                                        drift_timespan = (
                                            time.time() - self.drift_tracker_timer
                                        )

                                        if drift_timespan > 180:
                                            self.drift_arcsec_ra_arcsecperhour = (
                                                err_ha * 15 * 3600
                                            ) / (drift_timespan / 3600)
                                            self.drift_arcsec_dec_arcsecperhour = (
                                                err_dec * 3600
                                            ) / (drift_timespan / 3600)
                                            plog(
                                                "Drift calculations in arcsecs per hour, RA: "
                                                + str(
                                                    round(
                                                        self.drift_arcsec_ra_arcsecperhour,
                                                        6,
                                                    )
                                                )
                                                + " DEC: "
                                                + str(
                                                    round(
                                                        self.drift_arcsec_dec_arcsecperhour,
                                                        6,
                                                    )
                                                )
                                            )

                                        if not g_dev["obs"].mount_reference_model_off:
                                            if (
                                                target_dec > -85
                                                and target_dec < 85
                                                and g_dev[
                                                    "mnt"
                                                ].last_slew_was_pointing_slew
                                            ):
                                                # The mount reference should only be updated if it is less than a third of the worst potential pointing in arcseconds.....
                                                if (
                                                    abs(err_ha * 15 * 3600)
                                                    < (
                                                        self.worst_potential_pointing_in_arcseconds
                                                        / 3
                                                    )
                                                ) or (
                                                    abs(err_dec * 3600)
                                                    < (
                                                        self.worst_potential_pointing_in_arcseconds
                                                        / 3
                                                    )
                                                ):
                                                    try:
                                                        g_dev[
                                                            "mnt"
                                                        ].last_slew_was_pointing_slew = (
                                                            False
                                                        )
                                                        if g_dev["mnt"].pier_side == 0:
                                                            try:
                                                                print(
                                                                    "HA going in "
                                                                    + str(
                                                                        mount_deviation_ha
                                                                    )
                                                                )
                                                                g_dev[
                                                                    "mnt"
                                                                ].record_mount_reference(
                                                                    mount_deviation_ha,
                                                                    mount_deviation_dec,
                                                                    pointing_ra,
                                                                    pointing_dec,
                                                                )

                                                            except Exception as e:
                                                                plog(
                                                                    "Something is up in the mount reference adjustment code ",
                                                                    e,
                                                                )
                                                        else:
                                                            try:
                                                                print(
                                                                    "HA going in "
                                                                    + str(
                                                                        mount_deviation_ha
                                                                    )
                                                                )
                                                                g_dev[
                                                                    "mnt"
                                                                ].record_flip_reference(
                                                                    mount_deviation_ha,
                                                                    mount_deviation_dec,
                                                                    pointing_ra,
                                                                    pointing_dec,
                                                                )
                                                            except Exception as e:
                                                                plog(
                                                                    "Something is up in the mount reference adjustment code ",
                                                                    e,
                                                                )

                                                    except:
                                                        plog(
                                                            "This mount doesn't report pierside"
                                                        )
                                                        plog(
                                                            traceback.format_exc())

                                self.platesolve_is_processing = False
                        except:
                            plog("glitch in the platesolving dimension")
                            plog(traceback.format_exc())

                self.platesolve_is_processing = False
                self.platesolve_queue.task_done()

                if not g_dev["obs"].mountless_operation:
                    g_dev["mnt"].last_slew_was_pointing_slew = False

                time.sleep(1)

            else:
                # Need this to be as LONG as possible to allow large gaps in the GIL. Lower priority tasks should have longer sleeps.
                time.sleep(1)

    #   Note this is a thread
    def slow_camera_process(self):
        """
        A place to process non-process dependant images from the camera pile.
        Usually long-term saves to disk and such things
        """

        while True:
            if not self.slow_camera_queue.empty():
                #one_at_a_time = 1
                slow_process = self.slow_camera_queue.get(block=False)
                slow_process = slow_process[1]
                try:
                    # Set up RA and DEC headers
                    # needs to be done AFTER text file is sent up.
                    # Text file RA and Dec and PTRarchive RA and Dec are formatted different
                    try:
                        temphduheader = slow_process[3]
                    except:
                        temphduheader = None

                    if slow_process[0] == "focus":
                        hdufocus = fits.PrimaryHDU()
                        hdufocus.data = slow_process[2]
                        hdufocus.header = temphduheader
                        hdufocus.header["NAXIS1"] = hdufocus.data.shape[0]
                        hdufocus.header["NAXIS2"] = hdufocus.data.shape[1]
                        hdufocus.header["DATE"] = (
                            datetime.date.strftime(
                                datetime.datetime.utcfromtimestamp(
                                    time.time()),
                                "%Y-%m-%d",
                            ),
                            "Date FITS file was written",
                        )
                        hdufocus.writeto(
                            slow_process[1], overwrite=True, output_verify="silentfix"
                        )

                        try:
                            hdufocus.close()
                        except:
                            pass
                        del hdufocus

                    if slow_process[0] == "numpy_array_save":
                        np.save(slow_process[1], slow_process[2])

                    if slow_process[0] == "fits_file_save":
                        fits.writeto(
                            slow_process[1],
                            slow_process[2],
                            temphduheader,
                            overwrite=True,
                        )

                    if slow_process[0] == "fits_file_save_and_UIqueue":
                        fits.writeto(
                            slow_process[1],
                            slow_process[2],
                            temphduheader,
                            overwrite=True,
                        )
                        filepathaws = slow_process[4]
                        filenameaws = slow_process[5]
                        if "ARCHIVE_" in filenameaws:
                            g_dev["obs"].enqueue_for_PTRarchive(
                                100000000000000, filepathaws, filenameaws
                            )
                        else:
                            g_dev["obs"].enqueue_for_calibrationUI(
                                50, filepathaws, filenameaws
                            )

                    if slow_process[0] == "localcalibration":
                        saver = 0
                        saverretries = 0
                        while saver == 0 and saverretries < 10:
                            try:
                                if not os.path.exists(
                                    self.local_dark_folder + "/localcalibrations"
                                ):
                                    os.makedirs(
                                        self.local_dark_folder + "/localcalibrations"
                                    )

                                if "dark" in slow_process[4]:
                                    if not os.path.exists(self.local_dark_folder):
                                        os.makedirs(self.local_dark_folder)
                                    if not os.path.exists(
                                        self.local_dark_folder
                                        + "/localcalibrations/darks/narrowbanddarks"
                                    ):
                                        os.makedirs(
                                            self.local_dark_folder
                                            + "/localcalibrations/darks/narrowbanddarks"
                                        )
                                    if not os.path.exists(
                                        self.local_dark_folder
                                        + "/localcalibrations/darks/broadbanddarks"
                                    ):
                                        os.makedirs(
                                            self.local_dark_folder
                                            + "/localcalibrations/darks/broadbanddarks"
                                        )
                                    if not os.path.exists(
                                        self.local_dark_folder
                                        + "/localcalibrations/darks/pointzerozerofourfivedarks"
                                    ):
                                        os.makedirs(
                                            self.local_dark_folder
                                            + "/localcalibrations/darks/pointzerozerofourfivedarks"
                                        )
                                    if not os.path.exists(
                                        self.local_dark_folder
                                        + "/localcalibrations/darks/onepointfivepercentdarks"
                                    ):
                                        os.makedirs(
                                            self.local_dark_folder
                                            + "/localcalibrations/darks/onepointfivepercentdarks"
                                        )
                                    if not os.path.exists(
                                        self.local_dark_folder
                                        + "/localcalibrations/darks/fivepercentdarks"
                                    ):
                                        os.makedirs(
                                            self.local_dark_folder
                                            + "/localcalibrations/darks/fivepercentdarks"
                                        )
                                    if not os.path.exists(
                                        self.local_dark_folder
                                        + "/localcalibrations/darks/tenpercentdarks"
                                    ):
                                        os.makedirs(
                                            self.local_dark_folder
                                            + "/localcalibrations/darks/tenpercentdarks"
                                        )
                                    if not os.path.exists(
                                        self.local_dark_folder
                                        + "/localcalibrations/darks/quartersecdarks"
                                    ):
                                        os.makedirs(
                                            self.local_dark_folder
                                            + "/localcalibrations/darks/quartersecdarks"
                                        )
                                    if not os.path.exists(
                                        self.local_dark_folder
                                        + "/localcalibrations/darks/halfsecdarks"
                                    ):
                                        os.makedirs(
                                            self.local_dark_folder
                                            + "/localcalibrations/darks/halfsecdarks"
                                        )
                                    if not os.path.exists(
                                        self.local_dark_folder
                                        + "/localcalibrations/darks/sevenfivepercentdarks"
                                    ):
                                        os.makedirs(
                                            self.local_dark_folder
                                            + "/localcalibrations/darks/sevenfivepercentdarks"
                                        )
                                    if not os.path.exists(
                                        self.local_dark_folder
                                        + "/localcalibrations/darks/onesecdarks"
                                    ):
                                        os.makedirs(
                                            self.local_dark_folder
                                            + "/localcalibrations/darks/onesecdarks"
                                        )
                                    if not os.path.exists(
                                        self.local_dark_folder
                                        + "/localcalibrations/darks/oneandahalfsecdarks"
                                    ):
                                        os.makedirs(
                                            self.local_dark_folder
                                            + "/localcalibrations/darks/oneandahalfsecdarks"
                                        )
                                    if not os.path.exists(
                                        self.local_dark_folder
                                        + "/localcalibrations/darks/twosecdarks"
                                    ):
                                        os.makedirs(
                                            self.local_dark_folder
                                            + "/localcalibrations/darks/twosecdarks"
                                        )
                                    if not os.path.exists(
                                        self.local_dark_folder
                                        + "/localcalibrations/darks/threepointfivesecdarks"
                                    ):
                                        os.makedirs(
                                            self.local_dark_folder
                                            + "/localcalibrations/darks/threepointfivesecdarks"
                                        )
                                    if not os.path.exists(
                                        self.local_dark_folder
                                        + "/localcalibrations/darks/fivesecdarks"
                                    ):
                                        os.makedirs(
                                            self.local_dark_folder
                                            + "/localcalibrations/darks/fivesecdarks"
                                        )
                                    if not os.path.exists(
                                        self.local_dark_folder
                                        + "/localcalibrations/darks/sevenpointfivesecdarks"
                                    ):
                                        os.makedirs(
                                            self.local_dark_folder
                                            + "/localcalibrations/darks/sevenpointfivesecdarks"
                                        )
                                    if not os.path.exists(
                                        self.local_dark_folder
                                        + "/localcalibrations/darks/tensecdarks"
                                    ):
                                        os.makedirs(
                                            self.local_dark_folder
                                            + "/localcalibrations/darks/tensecdarks"
                                        )
                                    if not os.path.exists(
                                        self.local_dark_folder
                                        + "/localcalibrations/darks/fifteensecdarks"
                                    ):
                                        os.makedirs(
                                            self.local_dark_folder
                                            + "/localcalibrations/darks/fifteensecdarks"
                                        )
                                    if not os.path.exists(
                                        self.local_dark_folder
                                        + "/localcalibrations/darks/twentysecdarks"
                                    ):
                                        os.makedirs(
                                            self.local_dark_folder
                                            + "/localcalibrations/darks/twentysecdarks"
                                        )
                                    if not os.path.exists(
                                        self.local_dark_folder
                                        + "/localcalibrations/darks/thirtysecdarks"
                                    ):
                                        os.makedirs(
                                            self.local_dark_folder
                                            + "/localcalibrations/darks/thirtysecdarks"
                                        )

                                if "flat" in slow_process[4]:
                                    if not os.path.exists(self.local_flat_folder):
                                        os.makedirs(self.local_flat_folder)

                                # Figure out which folder to send the calibration file to
                                # and delete any old files over the maximum amount to store
                                if slow_process[4] == "bias":
                                    if not os.path.exists(self.local_bias_folder):
                                        os.makedirs(self.local_bias_folder)
                                    tempfilename = (
                                        self.local_bias_folder
                                        + slow_process[1].replace(".fits", ".npy")
                                    )
                                    max_files = self.config["camera"]["camera_1_1"][
                                        "settings"
                                    ]["number_of_bias_to_store"]
                                    n_files = len(
                                        glob.glob(
                                            self.local_bias_folder + "*.n*")
                                    )
                                    while n_files > max_files:
                                        list_of_files = glob.glob(
                                            self.local_bias_folder + "*.n*"
                                        )
                                        n_files = len(list_of_files)
                                        oldest_file = min(
                                            list_of_files, key=os.path.getctime
                                        )
                                        try:
                                            os.remove(oldest_file)
                                        except:
                                            self.laterdelete_queue.put(
                                                oldest_file, block=False
                                            )

                                elif slow_process[4] == "dark":
                                    tempexposure = temphduheader["EXPTIME"]
                                    tempfilename = (
                                        self.local_dark_folder
                                        + slow_process[1].replace(
                                            ".fits", "_" +
                                            str(tempexposure) + "_.npy"
                                        )
                                    )
                                    max_files = self.config["camera"]["camera_1_1"][
                                        "settings"
                                    ]["number_of_dark_to_store"]

                                    # Don't consider tempfiles that may be in use
                                    files_in_folder = glob.glob(
                                        self.local_dark_folder + "*.n*"
                                    )
                                    files_in_folder = [
                                        x
                                        for x in files_in_folder
                                        if "tempbiasdark" not in x
                                    ]

                                    n_files = len(files_in_folder)
                                    while n_files > max_files:
                                        list_of_files = glob.glob(
                                            self.local_dark_folder + "*.n*"
                                        )
                                        n_files = len(list_of_files)
                                        oldest_file = min(
                                            list_of_files, key=os.path.getctime
                                        )
                                        try:
                                            os.remove(oldest_file)
                                        except:
                                            self.laterdelete_queue.put(
                                                oldest_file, block=False
                                            )

                                elif slow_process[4] == "broadband_ss_biasdark":
                                    tempexposure = temphduheader["EXPTIME"]
                                    tempfilename = (
                                        self.local_dark_folder
                                        + "broadbanddarks/"
                                        + slow_process[1].replace(
                                            ".fits", "_" +
                                            str(tempexposure) + "_.npy"
                                        )
                                    )
                                    max_files = (
                                        2
                                        * self.config["camera"]["camera_1_1"][
                                            "settings"
                                        ]["number_of_dark_to_store"]
                                    )
                                    n_files = len(
                                        glob.glob(
                                            self.local_dark_folder
                                            + "broadbanddarks/"
                                            + "*.n*"
                                        )
                                    )
                                    while n_files > max_files:
                                        list_of_files = glob.glob(
                                            self.local_dark_folder
                                            + "broadbanddarks/"
                                            + "*.n*"
                                        )
                                        n_files = len(list_of_files)
                                        oldest_file = min(
                                            list_of_files, key=os.path.getctime
                                        )
                                        try:
                                            os.remove(oldest_file)
                                        except:
                                            self.laterdelete_queue.put(
                                                oldest_file, block=False
                                            )

                                elif slow_process[4] == "narrowband_ss_biasdark":
                                    tempexposure = temphduheader["EXPTIME"]
                                    tempfilename = (
                                        self.local_dark_folder
                                        + "narrowbanddarks/"
                                        + slow_process[1].replace(
                                            ".fits", "_" +
                                            str(tempexposure) + "_.npy"
                                        )
                                    )
                                    max_files = (
                                        2
                                        * self.config["camera"]["camera_1_1"][
                                            "settings"
                                        ]["number_of_dark_to_store"]
                                    )
                                    n_files = len(
                                        glob.glob(
                                            self.local_dark_folder
                                            + "narrowbanddarks/"
                                            + "*.n*"
                                        )
                                    )
                                    while n_files > max_files:
                                        list_of_files = glob.glob(
                                            self.local_dark_folder
                                            + "narrowbanddarks/"
                                            + "*.n*"
                                        )
                                        n_files = len(list_of_files)
                                        oldest_file = min(
                                            list_of_files, key=os.path.getctime
                                        )
                                        try:
                                            os.remove(oldest_file)
                                        except:
                                            self.laterdelete_queue.put(
                                                oldest_file, block=False
                                            )

                                elif (
                                    slow_process[4]
                                    == "pointzerozerofourfive_exposure_dark"
                                ):
                                    tempexposure = temphduheader["EXPTIME"]
                                    tempfilename = (
                                        self.local_dark_folder
                                        + "pointzerozerofourfivedarks/"
                                        + slow_process[1].replace(
                                            ".fits", "_" +
                                            str(tempexposure) + "_.npy"
                                        )
                                    )
                                    max_files = self.config["camera"]["camera_1_1"][
                                        "settings"
                                    ]["number_of_dark_to_store"]
                                    n_files = len(
                                        glob.glob(
                                            self.local_dark_folder
                                            + "pointzerozerofourfivedarks/"
                                            + "*.n*"
                                        )
                                    )
                                    while n_files > max_files:
                                        list_of_files = glob.glob(
                                            self.local_dark_folder
                                            + "pointzerozerofourfivedarks/"
                                            + "*.n*"
                                        )
                                        n_files = len(list_of_files)
                                        oldest_file = min(
                                            list_of_files, key=os.path.getctime
                                        )
                                        try:
                                            os.remove(oldest_file)
                                        except:
                                            self.laterdelete_queue.put(
                                                oldest_file, block=False
                                            )

                                elif (
                                    slow_process[4]
                                    == "onepointfivepercent_exposure_dark"
                                ):
                                    tempexposure = temphduheader["EXPTIME"]
                                    tempfilename = (
                                        self.local_dark_folder
                                        + "onepointfivepercentdarks/"
                                        + slow_process[1].replace(
                                            ".fits", "_" +
                                            str(tempexposure) + "_.npy"
                                        )
                                    )
                                    max_files = self.config["camera"]["camera_1_1"][
                                        "settings"
                                    ]["number_of_dark_to_store"]
                                    n_files = len(
                                        glob.glob(
                                            self.local_dark_folder
                                            + "onepointfivepercentdarks/"
                                            + "*.n*"
                                        )
                                    )
                                    while n_files > max_files:
                                        list_of_files = glob.glob(
                                            self.local_dark_folder
                                            + "onepointfivepercentdarks/"
                                            + "*.n*"
                                        )
                                        n_files = len(list_of_files)
                                        oldest_file = min(
                                            list_of_files, key=os.path.getctime
                                        )
                                        try:
                                            os.remove(oldest_file)
                                        except:
                                            self.laterdelete_queue.put(
                                                oldest_file, block=False
                                            )

                                elif slow_process[4] == "fivepercent_exposure_dark":
                                    tempexposure = temphduheader["EXPTIME"]
                                    tempfilename = (
                                        self.local_dark_folder
                                        + "fivepercentdarks/"
                                        + slow_process[1].replace(
                                            ".fits", "_" +
                                            str(tempexposure) + "_.npy"
                                        )
                                    )
                                    max_files = self.config["camera"]["camera_1_1"][
                                        "settings"
                                    ]["number_of_dark_to_store"]
                                    n_files = len(
                                        glob.glob(
                                            self.local_dark_folder
                                            + "fivepercentdarks/"
                                            + "*.n*"
                                        )
                                    )
                                    while n_files > max_files:
                                        list_of_files = glob.glob(
                                            self.local_dark_folder
                                            + "fivepercentdarks/"
                                            + "*.n*"
                                        )
                                        n_files = len(list_of_files)
                                        oldest_file = min(
                                            list_of_files, key=os.path.getctime
                                        )
                                        try:
                                            os.remove(oldest_file)
                                        except:
                                            self.laterdelete_queue.put(
                                                oldest_file, block=False
                                            )

                                elif slow_process[4] == "tenpercent_exposure_dark":
                                    tempexposure = temphduheader["EXPTIME"]
                                    tempfilename = (
                                        self.local_dark_folder
                                        + "tenpercentdarks/"
                                        + slow_process[1].replace(
                                            ".fits", "_" +
                                            str(tempexposure) + "_.npy"
                                        )
                                    )
                                    max_files = self.config["camera"]["camera_1_1"][
                                        "settings"
                                    ]["number_of_dark_to_store"]
                                    n_files = len(
                                        glob.glob(
                                            self.local_dark_folder
                                            + "tenpercentdarks/"
                                            + "*.n*"
                                        )
                                    )
                                    while n_files > max_files:
                                        list_of_files = glob.glob(
                                            self.local_dark_folder
                                            + "tenpercentdarks/"
                                            + "*.n*"
                                        )
                                        n_files = len(list_of_files)
                                        oldest_file = min(
                                            list_of_files, key=os.path.getctime
                                        )
                                        try:
                                            os.remove(oldest_file)
                                        except:
                                            self.laterdelete_queue.put(
                                                oldest_file, block=False
                                            )

                                elif slow_process[4] == "quartersec_exposure_dark":
                                    tempexposure = temphduheader["EXPTIME"]
                                    tempfilename = (
                                        self.local_dark_folder
                                        + "quartersecdarks/"
                                        + slow_process[1].replace(
                                            ".fits", "_" +
                                            str(tempexposure) + "_.npy"
                                        )
                                    )
                                    max_files = self.config["camera"]["camera_1_1"][
                                        "settings"
                                    ]["number_of_dark_to_store"]
                                    n_files = len(
                                        glob.glob(
                                            self.local_dark_folder
                                            + "quartersecdarks/"
                                            + "*.n*"
                                        )
                                    )
                                    while n_files > max_files:
                                        list_of_files = glob.glob(
                                            self.local_dark_folder
                                            + "quartersecdarks/"
                                            + "*.n*"
                                        )
                                        n_files = len(list_of_files)
                                        oldest_file = min(
                                            list_of_files, key=os.path.getctime
                                        )
                                        try:
                                            os.remove(oldest_file)
                                        except:
                                            self.laterdelete_queue.put(
                                                oldest_file, block=False
                                            )

                                elif slow_process[4] == "halfsec_exposure_dark":
                                    tempexposure = temphduheader["EXPTIME"]
                                    tempfilename = (
                                        self.local_dark_folder
                                        + "halfsecdarks/"
                                        + slow_process[1].replace(
                                            ".fits", "_" +
                                            str(tempexposure) + "_.npy"
                                        )
                                    )
                                    max_files = self.config["camera"]["camera_1_1"][
                                        "settings"
                                    ]["number_of_dark_to_store"]
                                    n_files = len(
                                        glob.glob(
                                            self.local_dark_folder
                                            + "halfsecdarks/"
                                            + "*.n*"
                                        )
                                    )
                                    while n_files > max_files:
                                        list_of_files = glob.glob(
                                            self.local_dark_folder
                                            + "halfsecdarks/"
                                            + "*.n*"
                                        )
                                        n_files = len(list_of_files)
                                        oldest_file = min(
                                            list_of_files, key=os.path.getctime
                                        )
                                        try:
                                            os.remove(oldest_file)
                                        except:
                                            self.laterdelete_queue.put(
                                                oldest_file, block=False
                                            )

                                elif slow_process[4] == "threequartersec_exposure_dark":
                                    tempexposure = temphduheader["EXPTIME"]
                                    tempfilename = (
                                        self.local_dark_folder
                                        + "sevenfivepercentdarks/"
                                        + slow_process[1].replace(
                                            ".fits", "_" +
                                            str(tempexposure) + "_.npy"
                                        )
                                    )
                                    max_files = self.config["camera"]["camera_1_1"][
                                        "settings"
                                    ]["number_of_dark_to_store"]
                                    n_files = len(
                                        glob.glob(
                                            self.local_dark_folder
                                            + "sevenfivepercentdarks/"
                                            + "*.n*"
                                        )
                                    )
                                    while n_files > max_files:
                                        list_of_files = glob.glob(
                                            self.local_dark_folder
                                            + "sevenfivepercentdarks/"
                                            + "*.n*"
                                        )
                                        n_files = len(list_of_files)
                                        oldest_file = min(
                                            list_of_files, key=os.path.getctime
                                        )
                                        try:
                                            os.remove(oldest_file)
                                        except:
                                            self.laterdelete_queue.put(
                                                oldest_file, block=False
                                            )

                                elif slow_process[4] == "onesec_exposure_dark":
                                    tempexposure = temphduheader["EXPTIME"]
                                    tempfilename = (
                                        self.local_dark_folder
                                        + "onesecdarks/"
                                        + slow_process[1].replace(
                                            ".fits", "_" +
                                            str(tempexposure) + "_.npy"
                                        )
                                    )
                                    max_files = self.config["camera"]["camera_1_1"][
                                        "settings"
                                    ]["number_of_dark_to_store"]
                                    n_files = len(
                                        glob.glob(
                                            self.local_dark_folder
                                            + "onesecdarks/"
                                            + "*.n*"
                                        )
                                    )
                                    while n_files > max_files:
                                        list_of_files = glob.glob(
                                            self.local_dark_folder
                                            + "onesecdarks/"
                                            + "*.n*"
                                        )
                                        n_files = len(list_of_files)
                                        oldest_file = min(
                                            list_of_files, key=os.path.getctime
                                        )
                                        try:
                                            os.remove(oldest_file)
                                        except:
                                            self.laterdelete_queue.put(
                                                oldest_file, block=False
                                            )

                                elif slow_process[4] == "oneandahalfsec_exposure_dark":
                                    tempexposure = temphduheader["EXPTIME"]
                                    tempfilename = (
                                        self.local_dark_folder
                                        + "oneandahalfsecdarks/"
                                        + slow_process[1].replace(
                                            ".fits", "_" +
                                            str(tempexposure) + "_.npy"
                                        )
                                    )
                                    max_files = self.config["camera"]["camera_1_1"][
                                        "settings"
                                    ]["number_of_dark_to_store"]
                                    n_files = len(
                                        glob.glob(
                                            self.local_dark_folder
                                            + "oneandahalfsecdarks/"
                                            + "*.n*"
                                        )
                                    )
                                    while n_files > max_files:
                                        list_of_files = glob.glob(
                                            self.local_dark_folder
                                            + "oneandahalfsecdarks/"
                                            + "*.n*"
                                        )
                                        n_files = len(list_of_files)
                                        oldest_file = min(
                                            list_of_files, key=os.path.getctime
                                        )
                                        try:
                                            os.remove(oldest_file)
                                        except:
                                            self.laterdelete_queue.put(
                                                oldest_file, block=False
                                            )

                                elif slow_process[4] == "twosec_exposure_dark":
                                    tempexposure = temphduheader["EXPTIME"]
                                    tempfilename = (
                                        self.local_dark_folder
                                        + "twosecdarks/"
                                        + slow_process[1].replace(
                                            ".fits", "_" +
                                            str(tempexposure) + "_.npy"
                                        )
                                    )
                                    max_files = self.config["camera"]["camera_1_1"][
                                        "settings"
                                    ]["number_of_dark_to_store"]
                                    n_files = len(
                                        glob.glob(
                                            self.local_dark_folder
                                            + "twosecdarks/"
                                            + "*.n*"
                                        )
                                    )
                                    while n_files > max_files:
                                        list_of_files = glob.glob(
                                            self.local_dark_folder
                                            + "twosecdarks/"
                                            + "*.n*"
                                        )
                                        n_files = len(list_of_files)
                                        oldest_file = min(
                                            list_of_files, key=os.path.getctime
                                        )
                                        try:
                                            os.remove(oldest_file)
                                        except:
                                            self.laterdelete_queue.put(
                                                oldest_file, block=False
                                            )

                                elif (
                                    slow_process[4] == "threepointfivesec_exposure_dark"
                                ):
                                    tempexposure = temphduheader["EXPTIME"]
                                    tempfilename = (
                                        self.local_dark_folder
                                        + "threepointfivesecdarks/"
                                        + slow_process[1].replace(
                                            ".fits", "_" +
                                            str(tempexposure) + "_.npy"
                                        )
                                    )
                                    max_files = self.config["camera"]["camera_1_1"][
                                        "settings"
                                    ]["number_of_dark_to_store"]
                                    n_files = len(
                                        glob.glob(
                                            self.local_dark_folder
                                            + "threepointfivesecdarks/"
                                            + "*.n*"
                                        )
                                    )
                                    while n_files > max_files:
                                        list_of_files = glob.glob(
                                            self.local_dark_folder
                                            + "threepointfivesecdarks/"
                                            + "*.n*"
                                        )
                                        n_files = len(list_of_files)
                                        oldest_file = min(
                                            list_of_files, key=os.path.getctime
                                        )
                                        try:
                                            os.remove(oldest_file)
                                        except:
                                            self.laterdelete_queue.put(
                                                oldest_file, block=False
                                            )

                                elif slow_process[4] == "fivesec_exposure_dark":
                                    tempexposure = temphduheader["EXPTIME"]
                                    tempfilename = (
                                        self.local_dark_folder
                                        + "fivesecdarks/"
                                        + slow_process[1].replace(
                                            ".fits", "_" +
                                            str(tempexposure) + "_.npy"
                                        )
                                    )
                                    max_files = self.config["camera"]["camera_1_1"][
                                        "settings"
                                    ]["number_of_dark_to_store"]
                                    n_files = len(
                                        glob.glob(
                                            self.local_dark_folder
                                            + "fivesecdarks/"
                                            + "*.n*"
                                        )
                                    )
                                    while n_files > max_files:
                                        list_of_files = glob.glob(
                                            self.local_dark_folder
                                            + "fivesecdarks/"
                                            + "*.n*"
                                        )
                                        n_files = len(list_of_files)
                                        oldest_file = min(
                                            list_of_files, key=os.path.getctime
                                        )
                                        try:
                                            os.remove(oldest_file)
                                        except:
                                            self.laterdelete_queue.put(
                                                oldest_file, block=False
                                            )

                                elif (
                                    slow_process[4] == "sevenpointfivesec_exposure_dark"
                                ):
                                    tempexposure = temphduheader["EXPTIME"]
                                    tempfilename = (
                                        self.local_dark_folder
                                        + "sevenpointfivesecdarks/"
                                        + slow_process[1].replace(
                                            ".fits", "_" +
                                            str(tempexposure) + "_.npy"
                                        )
                                    )
                                    max_files = self.config["camera"]["camera_1_1"][
                                        "settings"
                                    ]["number_of_dark_to_store"]
                                    n_files = len(
                                        glob.glob(
                                            self.local_dark_folder
                                            + "sevenpointfivesecdarks/"
                                            + "*.n*"
                                        )
                                    )
                                    while n_files > max_files:
                                        list_of_files = glob.glob(
                                            self.local_dark_folder
                                            + "sevenpointfivesecdarks/"
                                            + "*.n*"
                                        )
                                        n_files = len(list_of_files)
                                        oldest_file = min(
                                            list_of_files, key=os.path.getctime
                                        )
                                        try:
                                            os.remove(oldest_file)
                                        except:
                                            self.laterdelete_queue.put(
                                                oldest_file, block=False
                                            )

                                elif slow_process[4] == "tensec_exposure_dark":
                                    tempexposure = temphduheader["EXPTIME"]
                                    tempfilename = (
                                        self.local_dark_folder
                                        + "tensecdarks/"
                                        + slow_process[1].replace(
                                            ".fits", "_" +
                                            str(tempexposure) + "_.npy"
                                        )
                                    )
                                    max_files = (
                                        2
                                        * self.config["camera"]["camera_1_1"][
                                            "settings"
                                        ]["number_of_dark_to_store"]
                                    )
                                    n_files = len(
                                        glob.glob(
                                            self.local_dark_folder
                                            + "tensecdarks/"
                                            + "*.n*"
                                        )
                                    )
                                    while n_files > max_files:
                                        list_of_files = glob.glob(
                                            self.local_dark_folder
                                            + "tensecdarks/"
                                            + "*.n*"
                                        )
                                        n_files = len(list_of_files)
                                        oldest_file = min(
                                            list_of_files, key=os.path.getctime
                                        )
                                        try:
                                            os.remove(oldest_file)
                                        except:
                                            self.laterdelete_queue.put(
                                                oldest_file, block=False
                                            )

                                elif slow_process[4] == "fifteensec_exposure_dark":
                                    tempexposure = temphduheader["EXPTIME"]
                                    tempfilename = (
                                        self.local_dark_folder
                                        + "fifteensecdarks/"
                                        + slow_process[1].replace(
                                            ".fits", "_" +
                                            str(tempexposure) + "_.npy"
                                        )
                                    )
                                    max_files = self.config["camera"]["camera_1_1"][
                                        "settings"
                                    ]["number_of_dark_to_store"]
                                    n_files = len(
                                        glob.glob(
                                            self.local_dark_folder
                                            + "fifteensecdarks/"
                                            + "*.n*"
                                        )
                                    )
                                    while n_files > max_files:
                                        list_of_files = glob.glob(
                                            self.local_dark_folder
                                            + "fifteensecdarks/"
                                            + "*.n*"
                                        )
                                        n_files = len(list_of_files)
                                        oldest_file = min(
                                            list_of_files, key=os.path.getctime
                                        )
                                        try:
                                            os.remove(oldest_file)
                                        except:
                                            self.laterdelete_queue.put(
                                                oldest_file, block=False
                                            )

                                elif slow_process[4] == "twentysec_exposure_dark":
                                    tempexposure = temphduheader["EXPTIME"]
                                    tempfilename = (
                                        self.local_dark_folder
                                        + "twentysecdarks/"
                                        + slow_process[1].replace(
                                            ".fits", "_" +
                                            str(tempexposure) + "_.npy"
                                        )
                                    )
                                    max_files = self.config["camera"]["camera_1_1"][
                                        "settings"
                                    ]["number_of_dark_to_store"]
                                    n_files = len(
                                        glob.glob(
                                            self.local_dark_folder
                                            + "twentysecdarks/"
                                            + "*.n*"
                                        )
                                    )
                                    while n_files > max_files:
                                        list_of_files = glob.glob(
                                            self.local_dark_folder
                                            + "twentysecdarks/"
                                            + "*.n*"
                                        )
                                        n_files = len(list_of_files)
                                        oldest_file = min(
                                            list_of_files, key=os.path.getctime
                                        )
                                        try:
                                            os.remove(oldest_file)
                                        except:
                                            self.laterdelete_queue.put(
                                                oldest_file, block=False
                                            )

                                elif slow_process[4] == "thirtysec_exposure_dark":
                                    tempexposure = temphduheader["EXPTIME"]
                                    tempfilename = (
                                        self.local_dark_folder
                                        + "thirtysecdarks/"
                                        + slow_process[1].replace(
                                            ".fits", "_" +
                                            str(tempexposure) + "_.npy"
                                        )
                                    )
                                    max_files = self.config["camera"]["camera_1_1"][
                                        "settings"
                                    ]["number_of_dark_to_store"]
                                    n_files = len(
                                        glob.glob(
                                            self.local_dark_folder
                                            + "thirtysecdarks/"
                                            + "*.n*"
                                        )
                                    )
                                    while n_files > max_files:
                                        list_of_files = glob.glob(
                                            self.local_dark_folder
                                            + "thirtysecdarks/"
                                            + "*.n*"
                                        )
                                        n_files = len(list_of_files)
                                        oldest_file = min(
                                            list_of_files, key=os.path.getctime
                                        )
                                        try:
                                            os.remove(oldest_file)
                                        except:
                                            self.laterdelete_queue.put(
                                                oldest_file, block=False
                                            )

                                elif (
                                    slow_process[4] == "flat"
                                    or slow_process[4] == "skyflat"
                                    or slow_process[4] == "screenflat"
                                ):
                                    tempfilter = temphduheader["FILTER"]
                                    tempexposure = temphduheader["EXPTIME"]
                                    if not os.path.exists(
                                        self.local_flat_folder + tempfilter
                                    ):
                                        os.makedirs(
                                            self.local_flat_folder + tempfilter)
                                    tempfilename = (
                                        self.local_flat_folder
                                        + tempfilter
                                        + "/"
                                        + slow_process[1].replace(
                                            ".fits", "_" +
                                            str(tempexposure) + "_.npy"
                                        )
                                    )

                                    # Don't consider tempfiles that may be in use
                                    files_in_folder = glob.glob(
                                        self.local_flat_folder
                                        + tempfilter
                                        + "/"
                                        + "*.n*"
                                    )
                                    files_in_folder = [
                                        x
                                        for x in files_in_folder
                                        if "tempcali" not in x
                                    ]

                                    max_files = self.config["camera"]["camera_1_1"][
                                        "settings"
                                    ]["number_of_flat_to_store"]
                                    n_files = len(files_in_folder)
                                    while n_files > max_files:
                                        list_of_files = glob.glob(
                                            self.local_flat_folder
                                            + tempfilter
                                            + "/"
                                            + "*.n*"
                                        )
                                        n_files = len(list_of_files)
                                        oldest_file = min(
                                            list_of_files, key=os.path.getctime
                                        )
                                        try:
                                            os.remove(oldest_file)
                                        except:
                                            self.laterdelete_queue.put(
                                                oldest_file, block=False
                                            )

                                # Save the file as an uncompressed numpy binary
                                temparray = np.array(
                                    slow_process[2], dtype=np.float32)
                                tempmedian = bn.nanmedian(temparray)
                                if tempmedian > 30 and tempmedian < 58000:
                                    np.save(
                                        tempfilename,
                                        np.array(
                                            slow_process[2], dtype=np.float32),
                                    )
                                else:
                                    plog("Odd median: " + str(tempmedian))
                                    plog(
                                        "Not saving this calibration file: "
                                        + str(tempfilename)
                                    )

                                saver = 1

                            except Exception as e:
                                plog("Failed to write raw file: ", e)
                                if "requested" in str(e) and "written" in str(e):
                                    plog(check_download_cache())
                                plog(traceback.format_exc())
                                time.sleep(10)
                                saverretries = saverretries + 1
                except:
                    plog("Something up in the slow process")
                    plog(traceback.format_exc())
                self.slow_camera_queue.task_done()
                time.sleep(1)

            else:
                # Need this to be as LONG as possible to allow large gaps in the GIL. Lower priority tasks should have longer sleeps.
                time.sleep(1)

    # Note this is a thread!
    def file_wait_and_act(self):
        """A general purpose wait for file and act thread"""

        while True:
            if not self.file_wait_and_act_queue.empty():
                (filename, timesubmitted, packet) = self.file_wait_and_act_queue.get(
                    block=False
                )

                # Here we parse the file, set up and send to AWS
                try:
                    # If the file is there now
                    if os.path.exists(filename):
                        # To the extent it has a size
                        if os.stat(filename).st_size > 0:
                            if ".fwhm" in filename:
                                try:
                                    with open(filename, "r") as f:
                                        fwhm_info = json.load(f)

                                    self.fwhmresult = {}
                                    self.fwhmresult["FWHM"] = float(
                                        fwhm_info["rfr"])
                                    rfr = float(fwhm_info["rfr"])
                                    self.fwhmresult["mean_focus"] = packet[0]
                                    self.fwhmresult["No_of_sources"] = float(
                                        fwhm_info["sources"]
                                    )
                                    self.fwhmresult["exp_time"] = packet[1]

                                    self.fwhmresult["filter"] = packet[2]
                                    self.fwhmresult["airmass"] = packet[3]
                                except:
                                    plog("something funky in the fwhm area ")
                                    plog(traceback.format_exc())

                                if not np.isnan(self.fwhmresult["FWHM"]):
                                    # Focus tracker code. This keeps track of the focus and if it drifts
                                    # Then it triggers an autofocus.

                                    g_dev["foc"].focus_tracker.pop(0)
                                    g_dev["foc"].focus_tracker.append(
                                        (
                                            self.fwhmresult["mean_focus"],
                                            g_dev["foc"].current_focus_temperature,
                                            self.fwhmresult["exp_time"],
                                            self.fwhmresult["filter"],
                                            self.fwhmresult["airmass"],
                                            round(rfr, 3),
                                        )
                                    )
                                    plog(
                                        "Last ten FWHM (pixels): "
                                        + str(g_dev["foc"].focus_tracker)
                                    )
                                    # If there hasn't been a focus yet, then it can't check it,
                                    # so make this image the last solved focus.
                                    if g_dev["foc"].last_focus_fwhm == None:
                                        g_dev["foc"].last_focus_fwhm = rfr
                                    else:
                                        # Very dumb focus slip deteector
                                        # if (
                                        #     bn.nanmedian(g_dev["foc"].focus_tracker)
                                        #     > g_dev["foc"].last_focus_fwhm
                                        #     + self.config["focus_trigger"]
                                        # ):
                                        #     g_dev["foc"].focus_needed = True
                                        #     g_dev["obs"].send_to_user(
                                        #         "FWHM has drifted to:  "
                                        #         + str(round(bn.nanmedian(g_dev["foc"].focus_tracker),2))
                                        #         + " from "
                                        #         + str(g_dev["foc"].last_focus_fwhm)
                                        #         + ".",
                                        #         p_level="INFO")
                                        print("TEMPORARILY DISABLED 1234")

                        else:
                            self.file_wait_and_act_queue.put(
                                (filename, timesubmitted, packet), block=False
                            )
                    # If it has been less than 3 minutes put it back in
                    elif time.time() - timesubmitted < (
                        300 + packet[1] + g_dev["cam"].readout_time
                    ):
                        self.file_wait_and_act_queue.put(
                            (filename, timesubmitted, packet), block=False
                        )
                    else:
                        plog(
                            str(filename)
                            + " seemed to never turn up... not putting back in the queue"
                        )

                except:
                    plog("something strange in the UI uploader")
                    plog((traceback.format_exc()))
                self.file_wait_and_act_queue.task_done()
                time.sleep(1)

            else:
                # Need this to be as LONG as possible to allow large gaps in the GIL. Lower priority tasks should have longer sleeps.
                time.sleep(5)

    # Note this is a thread!
    def fast_to_ui(self):
        """Sends small files specifically focussed on UI responsiveness to AWS.

        This is primarily a queue for files that need to get to the UI FAST.
        This allows small files to be uploaded simultaneously
        with bigger files being processed by the ordinary queue.

        The pri_image is a tuple, smaller first item has priority.
        The second item is also a tuple containing im_path and name.
        """

        while True:
            if not self.fast_queue.empty():
                pri_image = self.fast_queue.get(block=False)

                # Here we parse the file, set up and send to AWS
                try:
                    filename = pri_image[1]
                    # Full path to file on disk
                    filepath = pri_image[0] + filename

                    if filepath == "":
                        plog(
                            "found an empty thing in the fast_queue? Why? MTF finding out."
                        )
                    else:
                        try:
                            timesubmitted = pri_image[2]
                        except:
                            plog((traceback.format_exc()))

                        # If the file is there now
                        if os.path.exists(filepath) and not "EX20" in filename:
                            # To the extent it has a size
                            if os.stat(filepath).st_size > 0:
                                aws_resp = authenticated_request(
                                    "POST", "/upload/", {"object_name": filename}
                                )
                                with open(filepath, "rb") as fileobj:
                                    files = {"file": (filepath, fileobj)}
                                    try:
                                        reqs.post(
                                            aws_resp["url"],
                                            data=aws_resp["fields"],
                                            files=files,
                                            timeout=10,
                                        )
                                    except Exception as e:
                                        if (
                                            "timeout" in str(e).lower()
                                            or "SSLWantWriteError"
                                            or "RemoteDisconnected" in str(e)
                                        ):
                                            plog(
                                                "Seems to have been a timeout on the file posted: "
                                                + str(e)
                                                + "Putting it back in the queue."
                                            )
                                            plog(filename)
                                            self.fast_queue.put(
                                                pri_image, block=False)
                                        else:
                                            plog(
                                                "Fatal connection glitch for a file posted: "
                                                + str(e)
                                            )
                                            plog(files)
                                            plog((traceback.format_exc()))
                            else:
                                plog(
                                    str(filepath)
                                    + " is there but has a zero file size so is probably still being written to, putting back in queue."
                                )
                                self.fast_queue.put(pri_image, block=False)
                        # If it has been less than 3 minutes put it back in
                        elif time.time() - timesubmitted < 1200 + float(pri_image[3]):
                            self.fast_queue.put(pri_image, block=False)
                        else:
                            plog(
                                str(filepath)
                                + " seemed to never turn up... not putting back in the queue"
                            )
                except:
                    plog("something strange in the UI uploader")
                    plog((traceback.format_exc()))
                self.fast_queue.task_done()
                time.sleep(0.5)
            else:
                # Need this to be as LONG as possible to allow large gaps in the GIL. Lower priority tasks should have longer sleeps.
                time.sleep(1)

    # Note this is a thread!
    def calibration_to_ui(self):
        """Sends large calibrations files to AWS.

        This is primarily a queue for calibration masters to the UI so
        they don't slow down the other UI queues.

        This allows small files to be uploaded simultaneously
        with bigger files being processed by the ordinary queue.

        The pri_image is a tuple, smaller first item has priority.
        The second item is also a tuple containing im_path and name.
        """

        while True:
            if not self.calibrationui_queue.empty():
                pri_image = self.calibrationui_queue.get(block=False)

                try:
                    # Here we parse the file, set up and send to AWS
                    filename = pri_image[1][1]
                    # Full path to file on disk
                    filepath = pri_image[1][0] + filename
                    aws_resp = authenticated_request(
                        "POST", "/upload/", {"object_name": filename}
                    )
                    with open(filepath, "rb") as fileobj:
                        files = {"file": (filepath, fileobj)}
                        try:
                            # Different timeouts for different filesizes.
                            # Large filesizes are usually calibration files during the daytime
                            # So need and can have longer timeouts to get it up the pipe.
                            # However small UI files need to get up in some reasonable amount of time
                            # and have a reasonable timeout so the UI doesn't glitch out.
                            reqs.post(
                                aws_resp["url"],
                                data=aws_resp["fields"],
                                files=files,
                                timeout=1800,
                            )

                        except Exception as e:
                            if (
                                "timeout" in str(e).lower()
                                or "SSLWantWriteError"
                                or "RemoteDisconnected" in str(e)
                            ):
                                plog(
                                    "Seems to have been a timeout on the file posted: "
                                    + str(e)
                                    + "Putting it back in the queue."
                                )
                                plog(filename)
                                self.calibrationui_queue.put(
                                    (100, pri_image[1]), block=False
                                )
                            else:
                                plog(
                                    "Fatal connection glitch for a file posted: "
                                    + str(e)
                                )
                                plog(files)
                                plog((traceback.format_exc()))
                except:
                    plog("something strange in the calibration uploader")
                    plog((traceback.format_exc()))
                self.calibrationui_queue.task_done()
                time.sleep(10)
            else:
                # Need this to be as LONG as possible to allow large gaps in the GIL. Lower priority tasks should have longer sleeps.
                time.sleep(10)

    # Note this is a thread!
    def medium_to_ui(self):
        """Sends medium files needed for the inspection tab to the UI.

        This is primarily a queue for files that need to get to the UI fairly quickly
        but not as rapidly needed as the fast queue.

        This allows small files to be uploaded simultaneously
        with bigger files being processed by the ordinary queue.

        The pri_image is a tuple, smaller first item has priority.
        The second item is also a tuple containing im_path and name.
        """

        while True:
            if not self.mediumui_queue.empty():
                pri_image = self.mediumui_queue.get(block=False)

                try:
                    # Here we parse the file, set up and send to AWS
                    filename = pri_image[1][1]
                    # Full path to file on disk
                    filepath = pri_image[1][0] + filename
                    timesubmitted = pri_image[1][2]

                    if filepath == "":
                        plog(
                            "found an empty thing in the medium_queue? Why? MTF finding out."
                        )
                    else:
                        # If the file is there now
                        if os.path.exists(filepath):
                            # To the extent it has a size
                            if os.stat(filepath).st_size > 0:
                                aws_resp = authenticated_request(
                                    "POST", "/upload/", {"object_name": filename}
                                )
                                with open(filepath, "rb") as fileobj:
                                    files = {"file": (filepath, fileobj)}
                                    try:
                                        reqs.post(
                                            aws_resp["url"],
                                            data=aws_resp["fields"],
                                            files=files,
                                            timeout=300,
                                        )
                                    except Exception as e:
                                        if (
                                            "timeout" in str(e).lower()
                                            or "SSLWantWriteError"
                                            or "RemoteDisconnected" in str(e)
                                        ):
                                            plog(
                                                "Seems to have been a timeout on the file posted: "
                                                + str(e)
                                                + "Putting it back in the queue."
                                            )
                                            plog(filename)
                                            self.mediumui_queue.put(
                                                (100, pri_image[1]), block=False
                                            )
                                        else:
                                            plog(
                                                "Fatal connection glitch for a file posted: "
                                                + str(e)
                                            )
                                            plog(files)
                                            plog((traceback.format_exc()))
                            else:
                                plog(
                                    str(filepath)
                                    + " is there but has a zero file size so is probably still being written to, putting back in queue."
                                )
                                self.mediumui_queue.put(
                                    (100, pri_image[1]), block=False
                                )
                        # If it has been less than 3 minutes put it back in
                        elif time.time() - timesubmitted < 300:
                            self.mediumui_queue.put(
                                (100, pri_image[1]), block=False)
                        else:
                            plog(
                                str(filepath)
                                + " seemed to never turn up... not putting back in the queue"
                            )

                except:
                    plog("something strange in the medium-UI uploader")
                    plog((traceback.format_exc()))
                self.mediumui_queue.task_done()
                time.sleep(0.5)
            else:
                # Need this to be as LONG as possible to allow large gaps in the GIL. Lower priority tasks should have longer sleeps.
                time.sleep(3)

    def send_to_user(self, p_log, p_level="INFO"):
        # This is now a queue--- it was actually slowing
        # everything down each time this was called!
        self.sendtouser_queue.put((p_log, p_level), block=False)

    def check_platesolve_and_nudge(self, no_confirmation=True):
        """
        A function periodically called to check if there is a telescope nudge to re-center to undertake.
        """
        if not g_dev["obs"].auto_centering_off:
            # Sometimes the pointing is so far off platesolve requests a new slew and recenter

            if self.pointing_recentering_requested_by_platesolve_thread:
                self.pointing_recentering_requested_by_platesolve_thread = False
                self.pointing_correction_requested_by_platesolve_thread = False
                g_dev["mnt"].go_command(
                    ra=self.pointing_correction_request_ra,
                    dec=self.pointing_correction_request_dec,
                )
                g_dev["seq"].centering_exposure(
                    no_confirmation=no_confirmation, try_hard=True, try_forever=True
                )

                g_dev["obs"].drift_tracker_timer = time.time()
                self.drift_tracker_counter = 0
                if g_dev["seq"].currently_mosaicing:
                    # Slew to new mosaic pane location.
                    new_ra = (
                        g_dev["seq"].mosaic_center_ra
                        + g_dev["seq"].current_mosaic_displacement_ra
                    )
                    new_dec = (
                        g_dev["seq"].mosaic_center_dec
                        + g_dev["seq"].current_mosaic_displacement_dec
                    )
                    new_ra, new_dec = ra_dec_fix_hd(new_ra, new_dec)   #This probably has to do with taking a mosaic near the poles.
                    wait_for_slew(wait_after_slew=False)
                    g_dev["mnt"].slew_async_directly(ra=new_ra, dec=new_dec)
                    wait_for_slew(wait_after_slew=False)
                    self.time_of_last_slew = time.time()

            # This block repeats itself in various locations to try and nudge the scope
            # If the platesolve requests such a thing.
            if (
                self.pointing_correction_requested_by_platesolve_thread
            ):
                # Check it hasn't slewed since request, although ignore this check if in smartstack_loop due to dithering.
                if (
                    self.pointing_correction_request_time > self.time_of_last_slew
                ) or g_dev["cam"].currently_in_smartstack_loop:
                    plog("Re-centering Telescope.")
                    # Don't always need to be reporting every small recenter.
                    if not g_dev["cam"].currently_in_smartstack_loop and not (
                        (
                            abs(g_dev["obs"].pointing_correction_request_ra_err)
                            + abs(g_dev["obs"].pointing_correction_request_dec_err)
                        )
                        < 0.25
                    ):
                        self.send_to_user("Re-centering Telescope.")
                    wait_for_slew(wait_after_slew=False)
                    g_dev["mnt"].previous_pier_side = g_dev["mnt"].return_side_of_pier()

                    ranudge = self.pointing_correction_request_ra
                    decnudge = self.pointing_correction_request_dec

                    g_dev["cam"].initial_smartstack_ra = copy.deepcopy(ranudge)
                    g_dev["cam"].initial_smartstack_dec = copy.deepcopy(
                        decnudge)

                    if ranudge < 0:
                        ranudge = ranudge + 24
                    if ranudge > 24:
                        ranudge = ranudge - 24
                    self.time_of_last_slew = time.time()
                    try:
                        wait_for_slew(wait_after_slew=False)
                        g_dev["mnt"].slew_async_directly(
                            ra=ranudge, dec=decnudge)
                        wait_for_slew(wait_after_slew=False)
                    except:
                        plog(traceback.format_exc())
                    if (
                        not g_dev["mnt"].previous_pier_side
                        == g_dev["mnt"].return_side_of_pier()
                    ):
                        self.send_to_user(
                            "Detected pier flip in re-centering. Re-centering telescope again."
                        )
                        g_dev["mnt"].go_command(
                            ra=self.pointing_correction_request_ra,
                            dec=self.pointing_correction_request_dec,
                        )
                        g_dev["seq"].centering_exposure(
                            no_confirmation=no_confirmation,
                            try_hard=True,
                            try_forever=True,
                        )
                    g_dev["obs"].time_of_last_slew = time.time()
                    wait_for_slew(wait_after_slew=False)

                    g_dev["obs"].drift_tracker_timer = time.time()
                    self.drift_tracker_counter = 0

                self.pointing_correction_requested_by_platesolve_thread = False

    def get_enclosure_status_from_aws(self):
        """
        Requests the current enclosure status from the related WEMA.
        """
        wema = self.wema_name
        uri_status = f"https://status.photonranch.org/status/{wema}/enclosure/"
        try:
            aws_enclosure_status = reqs.get(uri_status, timeout=20)
            aws_enclosure_status = aws_enclosure_status.json()
            aws_enclosure_status["site"] = self.name

            for enclosurekey in aws_enclosure_status["status"]["enclosure"][
                "enclosure1"
            ].keys():
                aws_enclosure_status["status"]["enclosure"]["enclosure1"][
                    enclosurekey
                ] = aws_enclosure_status["status"]["enclosure"]["enclosure1"][
                    enclosurekey
                ][
                    "val"
                ]

            if self.assume_roof_open:
                aws_enclosure_status["status"]["enclosure"]["enclosure1"][
                    "shutter_status"
                ] = "Sim. Open"
                aws_enclosure_status["status"]["enclosure"]["enclosure1"][
                    "enclosure_mode"
                ] = "Simulated"

            try:
                # To stop status's filling up the queue under poor connection conditions
                # There is a size limit to the queue
                if self.send_status_queue.qsize() < 7:
                    self.send_status_queue.put(
                        (self.name, "enclosure",
                         aws_enclosure_status["status"]),
                        block=False,
                    )

            except Exception as e:
                plog("aws enclosure send failed ", e)

            aws_enclosure_status = aws_enclosure_status["status"]["enclosure"][
                "enclosure1"
            ]

        except Exception as e:
            plog("Failed to get aws enclosure status. Usually not fatal:  ", e)

        try:
            if g_dev["seq"].last_roof_status == "Closed" and aws_enclosure_status[
                "shutter_status"
            ] in ["Open", "open"]:
                g_dev["seq"].time_roof_last_opened = time.time()
                # reset blocks so it can restart a calendar event
                g_dev["seq"].reset_completes()
                g_dev["seq"].last_roof_status = "Open"

            if g_dev["seq"].last_roof_status == "Open" and aws_enclosure_status[
                "shutter_status"
            ] in ["Closed", "closed"]:
                g_dev["seq"].last_roof_status = "Closed"
        except:
            plog("Glitch on getting shutter status in aws call.")

        try:
            status = {
                "shutter_status": aws_enclosure_status["shutter_status"],
                "enclosure_synchronized": aws_enclosure_status[
                    "enclosure_synchronized"
                ],  # self.following, 20220103_0135 WER
                "dome_azimuth": aws_enclosure_status["dome_azimuth"],
                "dome_slewing": aws_enclosure_status["dome_slewing"],
                "enclosure_mode": aws_enclosure_status["enclosure_mode"],
            }
        except:
            try:
                status = {
                    "shutter_status": aws_enclosure_status["shutter_status"]}
            except:
                plog("failed enclosure status!")
                status = {"shutter_status": "Unknown"}

        if self.assume_roof_open:
            status = {"shutter_status": "Sim. Open",
                      "enclosure_mode": "Simulated"}

        return status

    def get_weather_status_from_aws(self):
        """
        Requests the current enclosure status from the related WEMA.
        """

        wema = self.wema_name
        uri_status = f"https://status.photonranch.org/status/{wema}/weather/"

        try:
            aws_weather_status = reqs.get(uri_status, timeout=20)
            aws_weather_status = aws_weather_status.json()

            aws_weather_status["site"] = self.name
        except Exception as e:
            plog("Failed to get aws weather status. Usually not fatal:  ", e)
            aws_weather_status = {}
            aws_weather_status["status"] = {}
            aws_weather_status["status"]["observing_conditions"] = {}
            aws_weather_status["status"]["observing_conditions"][
                "observing_conditions1"
            ] = None

        try:
            if (
                aws_weather_status["status"]["observing_conditions"][
                    "observing_conditions1"
                ]
                == None
            ):
                aws_weather_status["status"]["observing_conditions"][
                    "observing_conditions1"
                ] = {"wx_ok": "Unknown"}
            else:
                for weatherkey in aws_weather_status["status"]["observing_conditions"][
                    "observing_conditions1"
                ].keys():
                    aws_weather_status["status"]["observing_conditions"][
                        "observing_conditions1"
                    ][weatherkey] = aws_weather_status["status"][
                        "observing_conditions"
                    ][
                        "observing_conditions1"
                    ][
                        weatherkey
                    ][
                        "val"
                    ]
        except:
            plog("bit of a glitch in weather status")
            aws_weather_status = {}
            aws_weather_status["status"] = {}
            aws_weather_status["status"]["observing_conditions"] = {}
            aws_weather_status["status"]["observing_conditions"][
                "observing_conditions1"
            ] = {"wx_ok": "Unknown"}

        try:
            # To stop status's filling up the queue under poor connection conditions
            # There is a size limit to the queue
            if self.send_status_queue.qsize() < 7:
                self.send_status_queue.put(
                    (self.name, "weather", aws_weather_status["status"]), block=False
                )

        except Exception as e:
            plog("aws enclosure send failed ", e)

        aws_weather_status = aws_weather_status["status"]["observing_conditions"][
            "observing_conditions1"
        ]

        return aws_weather_status

    def enqueue_for_PTRarchive(self, priority, im_path, name):
        image = (im_path, name, time.time())
        self.ptrarchive_queue.put((priority, image), block=False)

    def enqueue_for_fastUI(self, im_path, name, exposure_time):
        image = (im_path, name)
        self.fast_queue.put(
            (image[0], image[1], time.time(), exposure_time), block=False
        )

    def enqueue_for_mediumUI(self, priority, im_path, name):
        image = (im_path, name)
        self.mediumui_queue.put(
            (priority, (image[0], image[1], time.time())), block=False
        )

    def enqueue_for_calibrationUI(self, priority, im_path, name):
        image = (im_path, name)
        self.calibrationui_queue.put((priority, image), block=False)

    def to_slow_process(self, priority, to_slow):
        self.slow_camera_queue.put((priority, to_slow), block=False)

    def to_platesolve(self, to_platesolve):
        self.platesolve_queue.put(to_platesolve, block=False)

    def request_update_status(self, mount_only=False):
        not_slewing = False
        if self.mountless_operation:
            not_slewing = True
        elif not g_dev["mnt"].return_slewing():
            not_slewing = True

        if not_slewing:  # Don't glog the update pipes while slewing.
            if not self.currently_updating_status and not mount_only:
                self.update_status_queue.put("normal", block=False)
            elif not self.currently_updating_status and mount_only:
                self.update_status_queue.put("mountonly", block=False)

    def request_scan_requests(self):
        self.scan_request_queue.put("normal", block=False)

    def request_update_calendar_blocks(self):
        if not self.currently_updating_calendar_blocks:
            self.calendar_block_queue.put("normal", block=False)

    def flush_command_queue(self):
        # So this command reads the commands waiting and just ... ignores them
        # essentially wiping the command queue coming from AWS.
        # This prevents commands from previous nights/runs suddenly running
        # when obs.py is booted (has happened a bit in the past!)
        # Also the sequencer can call this at the end of long sequences to make sure backed up
        # jobs don't send the scope go wildly.
        reqs.request(
            "POST",
            "https://jobs.photonranch.org/jobs/getnewjobs",
            data=json.dumps({"site": self.name}),
            timeout=30,
        ).json()


def wait_for_slew(wait_after_slew=True):
    """
    A function called when the code needs to wait for the telescope to stop slewing before undertaking a task.
    """
    try:
        actually_slewed = False
        if not g_dev["mnt"].rapid_park_indicator:
            movement_reporting_timer = time.time()
            while g_dev["mnt"].return_slewing():
                if actually_slewed == False:
                    actually_slewed = True
                if (
                    time.time() - movement_reporting_timer
                    > g_dev["obs"].status_interval
                ):
                    plog("m>")
                    movement_reporting_timer = time.time()
                g_dev["mnt"].get_mount_coordinates_after_next_update()
                g_dev["obs"].update_status(mount_only=True, dont_wait=True)

            # Then wait for slew_time to settle
            if actually_slewed and wait_after_slew:
                time.sleep(g_dev["mnt"].wait_after_slew_time)

    except Exception as e:
        plog("Motion check faulted.")
        plog(traceback.format_exc())
        if "pywintypes.com_error" in str(e):
            plog("Mount disconnected. Recovering.....")
            time.sleep(5)
            g_dev["mnt"].mount_reboot()
        else:
            pass
    return


if __name__ == "__main__":
    o = Observatory(ptr_config.obs_id, ptr_config.site_config)
    o.run()  # This is meant to be a never ending loop.<|MERGE_RESOLUTION|>--- conflicted
+++ resolved
@@ -627,14 +627,8 @@
             self.check_lightning = self.config["has_lightning_detector"]
         except:
             self.check_lightning = False
-<<<<<<< HEAD
-
-        # VERY TEMPORARY UNTIL MOUNT IS FIXED - MTF
-        self.mount_reboot_on_first_status = True
-=======
         ##VERY TEMPORARY UNTIL MOUNT IS FIXED - MTF
         ##self.mount_reboot_on_first_status = True
->>>>>>> 54a5f697
 
         # Timers to only update status at regular specified intervals.
         self.observing_status_timer = datetime.datetime.now() - datetime.timedelta(
@@ -1516,13 +1510,9 @@
         """
 
         # NB NB this needs to be conditoned on the site having lightning detection!
-<<<<<<< HEAD
 
         if self.config['has_lightning_detector']:
 
-=======
-        if self.check_lightning:
->>>>>>> 54a5f697
             try:
                 with open("C:/Astrogenic/NexStorm/reports/TRACReport.txt", 'r') as light_rec:
                     r_date, r_time = light_rec.readline().split()[-2:]
