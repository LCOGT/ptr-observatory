--- conflicted
+++ resolved
@@ -1084,11 +1084,7 @@
 
                     if self.config["camera"][g_dev['cam'].name]["settings"]["is_osc"]:
                         #print ("interpolating bayer grid for focusing purposes.")
-<<<<<<< HEAD
-                        if self.config["camera"][self.name]["settings"]["osc_bayer"] == 'RGGB':                           
-=======
                         if self.config["camera"][g_dev['cam'].name]["settings"]["osc_bayer"] == 'RGGB':                           
->>>>>>> 59011b32
                             
                             # Checkerboard collapse for other colours for temporary jpeg
                             
