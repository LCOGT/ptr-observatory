
"""
WER 20200307

IMPORTANT TODOs:

- Figure out how to fix jams with Maxium. Debug interrupts can cause
  it to disconnect.

- Design the program to terminate cleanly with Ctrl-C.

THINGS TO FIX:
    20200316

    fully test flash calibration
    generate local masters
    create and send sources file created by sep
    verify operation with FLI16200 camera

    screen flats
    autofocus, and with grid of known stars
    sky flats
    much better weather station approach

"""

import time
import threading
import queue
import requests
import os
#import sys
#import argparse
import json
#import importlib
import numpy as np
import math
import shelve
#import datetime
from pprint import pprint
#from pprint import pprint
from api_calls import API_calls
#from skimage import data, io, filters
from skimage.transform import resize
#from skimage import img_as_float
#from skimage import exposure
from skimage.io import imsave
import matplotlib.pyplot as plt
import sep
from astropy.io import fits
#from PIL import Image
import ptr_events
from planewave import platesolve

# import device classes
from devices.camera import Camera
from devices.filter_wheel import FilterWheel
from devices.focuser import Focuser
from devices.enclosure import Enclosure
from devices.mount import Mount
from devices.telescope import Telescope
from devices.observing_conditions import ObservingConditions
from devices.rotator import Rotator
#from devices.switch import Switch    #Nothing implemented yet 20200511
from devices.selector import Selector
from devices.screen import Screen
from devices.sequencer import Sequencer
from processing.calibration import calibrate
from global_yard import g_dev
import bz2
import httplib2
from auto_stretch.stretch import Stretch
#import ssl

#  THIS code flushes the SSL Certificate cache which sometimes fouls up updating
#  the astropy time scales.

# try:
#     _create_unverified_https_context = ssl._create_unverified_context
# except AttributeError:
# # Legacy Python that doesn't verify HTTPS certificates by default
#     pass
# else:
#     # Handle target environment that doesn't support HTTPS verification
#     ssl._create_default_https_context = _create_unverified_https_context


# move this function to a better location
def to_bz2(filename, delete=False):
    try:
        uncomp = open(filename, 'rb')
        comp = bz2.compress(uncomp.read())
        uncomp.close()
        if delete:
            try:
                os.remove(filename)
            except:
                pass
        target = open(filename + '.bz2', 'wb')
        target.write(comp)
        target.close()
        return True
    except:
        pass
        print('to_bz2 failed.')
        return False


# move this function to a better location
def from_bz2(filename, delete=False):
    try:
        comp = open(filename, 'rb')
        uncomp = bz2.decompress(comp.read())
        comp.close()
        if delete:
            os.remove(filename)
        target = open(filename[0:-4], 'wb')
        target.write(uncomp)
        target.close()
        return True
    except:
        print('from_bz2 failed.')
        return False


# move this function to a better location
# The following function is a monkey patch to speed up outgoing large files.
# NB does not appear to work. 20200408 WER
def patch_httplib(bsize=400000):
    """ Update httplib block size for faster upload (Default if bsize=None) """
    if bsize is None:
        bsize = 8192

    def send(self, p_data, sblocks=bsize):
        """Send `p_data' to the server."""
        if self.sock is None:
            if self.auto_open:
                self.connect()
            else:
                raise httplib2.NotConnected()
        if self.debuglevel > 0:
            print("send:", repr(p_data))
        if hasattr(p_data, 'read') and not isinstance(p_data, list):
            if self.debuglevel > 0:
                print("sendIng a read()able")
            datablock = p_data.read(sblocks)
            while datablock:
                self.sock.sendall(datablock)
                datablock = p_data.read(sblocks)
        else:
            self.sock.sendall(p_data)
    httplib2.httplib.HTTPConnection.send = send
class Observatory:



    def __init__(self, name, config):

        # This is the class through which we can make authenticated api calls.
        self.api = API_calls()
        self.command_interval = 2   # seconds between polls for new commands
        self.status_interval = 3    # NOTE THESE IMPLEMENTED AS A DELTA NOT A RATE.
        self.name = name
        self.site_name = name
        self.config = config
        self.site_path = config['site_path']
        self.last_request = None
        self.stopped = False
        self.site_message = '-'
        self.device_types = [
            'observing_conditions',
            'enclosure',
            'mount',
            'telescope',
            'screen',
            'rotator',
            'focuser',
            'selector',
            'filter_wheel',
            'camera',
            'sequencer'          
            ] 
        # Instantiate the helper class for astronomical events
        #Soon the primary event / time values come from AWS>
        self.astro_events = ptr_events.Events(self.config)
        self.astro_events.compute_day_directory()
        self.astro_events.display_events()
        # Send the config to aws   # NB NB NB This has faulted.
        self.update_config()
        # Use the configuration to instantiate objects for all devices.
        self.create_devices(config)
        self.loud_status = False
        #g_dev['obs']: self
        g_dev['obs'] = self 


        site_str = config['site']
        g_dev['site']:  site_str
        self.g_dev = g_dev
        self.time_last_status = time.time() - 3
        # Build the to-AWS Queue and start a thread.
        self.aws_queue = queue.PriorityQueue()
        self.aws_queue_thread = threading.Thread(target=self.send_to_AWS, args=())
        self.aws_queue_thread.start()

        # =============================================================================
        # Here we set up the reduction Queue and Thread:
        # =============================================================================
        self.reduce_queue = queue.Queue(maxsize=50)
        self.reduce_queue_thread = threading.Thread(target=self.reduce_image, args=())
        self.reduce_queue_thread.start()
        self.blocks = None
        self.projects = None
        self.events_new = None
        self.reset_last_reference()
        
        

        # Build the site (from-AWS) Queue and start a thread.
        # self.site_queue = queue.SimpleQueue()
        # self.site_queue_thread = threading.Thread(target=self.get_from_AWS, args=())
        # self.site_queue_thread.start()


    def set_last_reference(self,  delta_ra, delta_dec, last_time):
        mnt_shelf = shelve.open(self.site_path + 'ptr_night_shelf/' + 'last')
        mnt_shelf['ra_cal_offset'] = delta_ra
        mnt_shelf['dec_cal_offset'] = delta_dec
        mnt_shelf['time_offset']= last_time
        mnt_shelf.close()
        return

    def get_last_reference(self):
        mnt_shelf = shelve.open(self.site_path + 'ptr_night_shelf/' + 'last')
        delta_ra = mnt_shelf['ra_cal_offset']
        delta_dec = mnt_shelf['dec_cal_offset']
        last_time = mnt_shelf['time_offset']
        mnt_shelf.close()
        return delta_ra, delta_dec, last_time

    def reset_last_reference(self):
        mnt_shelf = shelve.open(self.site_path + 'ptr_night_shelf/' + 'last')
        mnt_shelf['ra_cal_offset'] = None
        mnt_shelf['dec_cal_offset'] = None
        mnt_shelf['time_offset'] = None
        mnt_shelf.close()
        return

    def create_devices(self, config: dict):
        # This dict will store all created devices, subcategorized by dev_type.
        self.all_devices = {}
        # Create device objects by type, going through the config by type.
        for dev_type in self.device_types:
            self.all_devices[dev_type] = {}
            # Get the names of all the devices from each dev_type.
            # if dev_type == 'camera':
            #     breakpoint()
            devices_of_type = config.get(dev_type, {})
            device_names = devices_of_type.keys()
            # Instantiate each device object from based on its type
            for name in device_names:

                driver = devices_of_type[name]["driver"]
                settings = devices_of_type[name].get("settings", {})
                # print('looking for dev-types:  ', dev_type)
                if dev_type == "observing_conditions":
                    device = ObservingConditions(driver, name, self.config, self.astro_events)
                elif dev_type == 'enclosure':
                    device = Enclosure(driver, name, self.config, self.astro_events)
                elif dev_type == "mount":
                    device = Mount(driver, name, settings, self.config, self.astro_events, tel=True) #NB this needs to be straightened out.
                elif dev_type == "telescope":   # order of attaching is sensitive
                    device = Telescope(driver, name, settings, self.config, tel=True)
                elif dev_type == "rotator":
                    device = Rotator(driver, name, self.config)
                elif dev_type == "focuser":
                    device = Focuser(driver, name, self.config)
                # elif dev_type == "screen":
                #     device = Screen(driver, name)
                elif dev_type == "selector":
                    device = Selector(driver, name, self.config)
                elif dev_type == "camera":
                    device = Camera(driver, name, self.config)
                elif dev_type == "sequencer":
                    device = Sequencer(driver, name, self.config, self.astro_events)
                elif dev_type == "filter_wheel":
                    device = FilterWheel(driver, name, self.config)
                else:
                    print(f"Unknown device: {name}")
                # Add the instantiated device to the collection of all devices.
                self.all_devices[dev_type][name] = device
                
                
                
                # NB 20200410 This dropped out of the code: self.all_devices[dev_type][name] = [device]
        print("Finished creating devices.")

    def update_config(self):
        '''
        Send the config to aws.
        '''
        uri = f"{self.name}/config/"
        self.config['events'] = g_dev['events']
        #print(self.config)
        response = self.api.authenticated_request("PUT", uri, self.config)
        if response:
            print("Config uploaded successfully.")

    def scan_requests(self, mount):
        '''
        Outline of change 20200323 WER
        Get commands from AWS, and post a STOP/Cancel flag
        This function will be a Thread. we will limit the
        polling to once every 2.5 - 3 seconds because AWS does not
        appear to respond any faster.  When we do poll we parse
        the action keyword for 'stop' or 'cancel' and post the
        existence of the timestamp of that command to the
        respective device attribute   <self>.cancel_at.  Then we
        also enqueue the incoming command as well.

        when a device is status scanned, if .cancel_at is not
        None, the device takes appropriate action and sets
        cancel_at back to None.

        NB at this time we are preserving one command queue
        for all devices at a site.  This may need to change when we
        have parallel mountings or independently controlled cameras.
        '''

        # This stopping mechanism allows for threads to close cleanly.
        while not self.stopped:
            # Wait a bit before polling for new commands
            time.sleep(self.command_interval)
           #  t1 = time.time()
            if not g_dev['seq'].sequencer_hold:
                url_job = "https://jobs.photonranch.org/jobs/getnewjobs"
                body = {"site": self.name}
                # uri = f"{self.name}/{mount}/command/"
                cmd = {}
                # Get a list of new jobs to complete (this request
                # marks the commands as "RECEIVED")
                unread_commands = requests.request('POST', url_job, \
                                                   data=json.dumps(body)).json()
                # Make sure the list is sorted in the order the jobs were issued
                # Note: the ulid for a job is a unique lexicographically-sortable id
                if len(unread_commands) > 0:
                    #print(unread_commands)
                    unread_commands.sort(key=lambda x: x["ulid"])
                    # Process each job one at a time
                    for cmd in unread_commands:
                        print('obs.scan_request: ', cmd)
                        deviceInstance = cmd['deviceInstance']
                        if deviceInstance == 'camera1':
                            deviceInstance = 'camera_1_1'
                        deviceType = cmd['deviceType']
                        device = self.all_devices[deviceType][deviceInstance]
                        try:
                            device.parse_command(cmd)
                        except Exception as e:
                            print( 'Exception in obs.scan_requests:  ', e)
               # print('scan_requests finished in:  ', round(time.time() - t1, 3), '  seconds')
                ## Test Tim's code
                url_blk = "https://calendar.photonranch.org/dev/siteevents"
                body = json.dumps({
                    'site':  self.config['site'],
                    'start':  g_dev['d-a-y'] + 'T12:00:00Z',
                    'end':    g_dev['next_day'] + 'T19:59:59Z',
                    'full_project_details:':  False})
                if True: #self.blocks is None:   #This currently prevents pick up of calendar changes.  OK for the moment.
                    blocks = requests.post(url_blk, body).json()
                    if len(blocks) > 0:   #   is not None:
                        self.blocks = blocks
                url_proj = "https://projects.photonranch.org/dev/get-all-projects"
                if True: #self.projects is None:
                    all_projects = requests.post(url_proj).json()
                    self.projects = []
                    if len(all_projects) > 0 and len(blocks)> 0:   #   is not None:
                        self.projects = all_projects   #.append(all_projects)  #NOTE creating a list with a dict entry as item 0
                        #self.projects.append(all_projects[1])
                '''
                Design Note.  blocks relate to scheduled time at a site so we expect AWS to mediate block 
                assignments.  Priority of blocks is determined by the owner and a 'equipment match' for
                background projects.
                
                Projects on the other hand can be a very large pool so how to manage becomes an issue.
                TO the extent a project is not visible at a site, aws should not present it.  If it is
                visible and passes the owners priority it should then be presented to the site.
                
                '''

                if self.events_new is None:
                    url = 'https://api.photonranch.org/api/events?site=SAF'

                    self.events_new = requests.get(url).json()

                return   # Continue   #This creates an infinite loop
                
            else:
                print('Sequencer Hold asserted.')    #What we really want here is looking for a Cancel/Stop.
                continue

    def update_status(self):
        ''' Collect status from all devices and send an update to aws.
        Each device class is responsible for implementing the method
        `get_status` which returns a dictionary.
        '''

        # This stopping mechanism allows for threads to close cleanly.
        loud = False        
        # if g_dev['cam_retry_doit']:
        #     #breakpoint()   #THis should be obsolete.
        #     del g_dev['cam']
        #     device = Camera(g_dev['cam_retry_driver'], g_dev['cam_retry_name'], g_dev['cam_retry_config'])
        #     print("Deleted and re-created:  ,", device)
        # Wait a bit between status updates
        while time.time() < self.time_last_status + self.status_interval:
            # time.sleep(self.st)atus_interval  #This was prior code
            # print("Staus send skipped.")
            return   # Note we are just not sending status, too soon.

        t1 = time.time()
        status = {}
        # Loop through all types of devices.
        # For each type, we get and save the status of each device.
        for dev_type in self.device_types:

            # The status that we will send is grouped into lists of
            # devices by dev_type.
            status[dev_type] = {}
            # Names of all devices of the current type.
            # Recall that self.all_devices[type] is a dictionary of all
            # `type` devices, with key=name and val=device object itself.
            devices_of_type = self.all_devices.get(dev_type, {})
            device_names = devices_of_type.keys()
            for device_name in device_names:
                # Get the actual device object...
                device = devices_of_type[device_name]
                # ...and add it to main status dict.
                status[dev_type][device_name] = device.get_status()
        # Include the time that the status was assembled and sent.
        status["timestamp"] = round((time.time() + t1)/2., 3)
        status['send_heartbeat'] = False
        if loud:
            print('Status Sent:  \n', status)   # from Update:  ', status))
        else:
            print('.') #, status)   # We print this to stay informed of process on the console.
            # breakpoint()
            # self.send_log_to_frontend("WARN cam1 just fell on the floor!")
            # self.send_log_to_frontend("ERROR enc1 dome just collapsed.")
            #  Consider inhibity unless status rate is low
        uri_status = f"{self.name}/status/"
        # NB None of the strings can be empty.  Otherwise this put faults.
        try:    # 20190926  tHIS STARTED THROWING EXCEPTIONS OCCASIONALLY
            #print("AWS uri:  ", uri)
            #print('Status to be sent:  \n', status, '\n')
            self.api.authenticated_request("PUT", uri_status, status)   # response = is not  used
            #print("AWS Response:  ",response)
            self.time_last_status = time.time()
        except:
            print('self.api.authenticated_request("PUT", uri, status):   Failed!')


    def update(self):
        """

        20200411 WER
        This compact little function is the heart of the code in the sense this is repeatedly
        called.  It first SENDS status for all devices to AWS, then it checks for any new
        commands from AWS.  Then it calls sequencer.monitor() were jobs may get launched. A
        flaw here is we do not have a Ulid for the 'Job number.'

        With a Maxim based camera is it possible for the owner to push buttons in parallel
        with commands coming from AWS.  This is useful during the debugging phase.

        Sequences that are self-dispatched primarily relate to Bias darks, screen and sky
        flats, opening and closing.  Status for these jobs is reported via the normal
        sequencer status mechanism. Guard flags to prevent careless interrupts will be
        implemented as well as Cancel of a sequence if emitted by the Cancel botton on
        the AWS Sequence tab.

        Flat acquisition will include automatic rejection of any image that has a mean
        intensity > camera saturate.  The camera will return without further processing and
        no image will be returned to AWS or stored locally.  We should log the Unihedron and
        calc_illum values where filters first enter non-saturation.  Once we know those values
        we can spend much less effort taking frames that are saturated. Save The Shutter!

        """

        self.update_status()
        try:
            self.scan_requests('mount1')   #NBNBNB THis has faulted, usually empty input lists.
        except:
            pass
            #print("self.scan_requests('mount1') threw an exception, probably empty input queues.")
        g_dev['seq'].manager()  #  Go see if there is something new to do.

    def run(self):   # run is a poor name for this function.
        try:
            # self.update_thread = threading.Thread(target=self.update_status).start()
            # Each mount operates async and has its own command queue to scan.
            # is it better to use just one command queue per site?
            # for mount in self.all_devices['mount'].keys():
            #     self.scan_thre/ad = threading.Thread(
            #         target=self.scan_requests,
            #         args=(mount,)
            #     ).start()
            # Keep the main thread alive, otherwise signals are ignored
            while True:
                self.update()
                # `Ctrl-C` will exit the program.
        except KeyboardInterrupt:
            print("Finishing loops and exiting...")
            self.stopped = True
            return

    # Note this is a thread!
    def send_to_AWS(self):  # pri_image is a tuple, smaller first item has priority.
                            # second item is also a tuple containing im_path and name.

        # This stopping mechanism allows for threads to close cleanly.
        while True:
            if not self.aws_queue.empty():
                pri_image = self.aws_queue.get(block=False)
                if pri_image is None:
                    time.sleep(0.2)
                    continue
                # Here we parse the file, set up and send to AWS
                im_path = pri_image[1][0]
                name = pri_image[1][1]
                if not (name[-3:] == 'jpg' or name[-3:] == 'txt'):
                    # compress first
                    to_bz2(im_path + name)
                    name = name + '.bz2'
                aws_req = {"object_name": name}
                aws_resp = g_dev['obs'].api.authenticated_request('POST', '/upload/', aws_req)
                with open(im_path + name, 'rb') as f:
                    files = {'file': (im_path + name, f)}
                    #if name[-3:] == 'jpg':
                    print('--> To AWS -->', str(im_path + name))
                    requests.post(aws_resp['url'], data=aws_resp['fields'],
                                  files=files)
                if name[-3:] == 'bz2' or name[-3:] == 'jpg' or \
                        name[-3:] == 'txt':
                    #os.remove(im_path + name)
                    pass
                self.aws_queue.task_done()
                time.sleep(0.1)
            else:
                time.sleep(0.2)
    def send_to_user(self, p_log, p_level='INFO'):
        url_log = "https://logs.photonranch.org/logs/newlog"
        body = json.dumps({
            'site': self.config['site'],
            'log_message':  str(p_log),
            'log_level': str(p_level),
            'timestamp':  time.time()
            })
        try:
            resp = requests.post(url_log, body)
        except:
            print("Log did not send, usually not fatal.")
    # Note this is another thread!
    def reduce_image(self):
        '''
        The incoming object is typically a large fits HDU. Found in its
        header will be both standard image parameters and destination filenames

        '''
        while True:
            if not self.reduce_queue.empty():
                # print(self)
                # print(self.reduce_queue)
                # print(self.reduce_queue.empty)
                pri_image = self.reduce_queue.get(block=False)
                #print(pri_image)
                if pri_image is None:
                    breakpoint
                    time.sleep(.5)
                    continue
                # Here we parse the input and calibrate it.

                paths = pri_image[0]
                hdu = pri_image[1]

                lng_path =  g_dev['cam'].lng_path
                #NB Important decision here, do we flash calibrate screen and sky flats?  For now, Yes.

                #cal_result =
                calibrate(hdu, lng_path, paths['frame_type'], quick=False)
                #print("Calibrate returned:  ", hdu.data, cal_result)
                #Before saving reduced or generating postage, we flip
                #the images so East is left and North is up based on
                #The keyword PIERSIDE defines the orientation.
                #Note the raw image is not flipped/
                if hdu.header['PIERSIDE'] == "Look West":
                    hdu.data = np.flip(hdu.data)
                    hdu.header['IMGFLIP'] = True
                wpath = paths['im_path'] + paths['red_name01']
                print('Reduced Mean:  ',hdu.data.mean())
                hdu.writeto(wpath, overwrite=True)  # NB overwrite == True is dangerous in production code.  This is big fits to AWS
                reduced_data_size = hdu.data.size
                wpath = paths['red_path'] + paths['red_name01_lcl']    #This name is convienent for local sorting
                hdu.writeto(wpath, overwrite=True) #Bigfit reduced
                
                #Will try here to solve
                try:
                    hdu_save = hdu
<<<<<<< HEAD
                   # wpath = 'C:/000ptr_saf/archive/sq01/20210528/reduced/saf-sq01-20210528-00019785-le-w-EX01.fits'
=======
                    #wpath = 'C:/000ptr_saf/archive/sq01/20210528/reduced/saf-sq01-20210528-00019785-le-w-EX01.fits'
>>>>>>> 6ead43b2
                    solve = platesolve.platesolve(wpath, 0.5478)
                    print("PW Solves: " ,solve['ra_j2000_hours'], solve['dec_j2000_degrees'])
                    img = fits.open(wpath, mode='update', ignore_missing_end=True)
                    hdr = img[0].header
                    #  Update the header.
                    hdr['RA-J2000'] = solve['ra_j2000_hours']
                    hdr['DECJ2000'] = solve['dec_j2000_degrees']
                    hdr['MEAS-SCL'] = solve['arcsec_per_pixel']
                    hdr['MEAS-ROT'] = solve['rot_angle_degs']
                    img.flush()
                    img.close
                    img = fits.open(wpath, ignore_missing_end=True)
                    hdr = img[0].header
                    prior_ra_h, prior_dec, prior_time = self.get_last_reference()
                    time_now = time.time()  #This should be more accurately defined earlier in the header
                    if prior_time is not None:
                        print("time base is:  ", time_now - prior_time)
                        
                    self.set_last_reference( solve['ra_j2000_hours'], solve['dec_j2000_degrees'], time_now)
                except:
                   print(wpath, "  was not solved, marking to skip in future, sorry!")
                   img = fits.open(wpath, mode='update', ignore_missing_end=True)
                   hdr = img[0].header
                   hdr['NO-SOLVE'] = True
                   img.close()
                   self.reset_last_reference()
                  #Return to classic processing
                hdu = hdu_save
                
                if self.site_name == 'saf':
                    wpath = paths['red_path_aux'] + paths['red_name01_lcl']
                    hdu.writeto(wpath, overwrite=True) #big fits to other computer in Neyle's office
                #patch to test Midtone Contrast
                
                # image = 'Q:/000ptr_saf/archive/sq01/20201212 ans HH/reduced/HH--SigClip.fits'
                # hdu_new = fits.open(image)
                # hdu =hdu_new[0]




                '''
                Here we need to consider just what local reductions and calibrations really make sense to
                process in-line vs doing them in another process.  For all practical purposes everything
                below can be done in a different process, the exception perhaps has to do with autofocus
                processing.


                '''
                # Note we may be using different files if calibrate is null.
                # NB  We should only write this if calibrate actually succeeded to return a result ??

                #  if frame_type == 'sky flat':
                #      hdu.header['SKYSENSE'] = int(g_dev['scr'].bright_setting)
                #
                # if not quick:
                #     hdu1.writeto(im_path + raw_name01, overwrite=True)
                # raw_data_size = hdu1[0].data.size



                #  NB Should this step be part of calibrate?  Second should we form and send a
                #  CSV file to AWS and possibly overlay key star detections?
                #  Possibly even astro solve and align a series or dither batch?
                #  This might want to be yet another thread queue, esp if we want to do Aperture Photometry.
                no_AWS = False
                quick = False
                do_sep = False
                spot = None
                if do_sep:    #WE have already ran this code when focusing, but we should not ever get here when doing that.
                    try:
                        img = hdu.data.copy().astype('float')
                        bkg = sep.Background(img)
                        #breakpoint()
                        #bkg_rms = bkg.rms()
                        img = img - bkg
                        sources = sep.extract(img, 4.5, err=bkg.globalrms, minarea=9)#, filter_kernel=kern)
                        sources.sort(order = 'cflux')
                        #print('No. of detections:  ', len(sources))
                        sep_result = []
                        spots = []
                        for source in sources:
                            a0 = source['a']
                            b0 =  source['b']
                            r0 = 2*round(math.sqrt(a0**2 + b0**2), 2)
                            sep_result.append((round((source['x']), 2), round((source['y']), 2), round((source['cflux']), 2), \
                                           round(r0), 3))
                            spots.append(round((r0), 2))
                        spot = np.array(spots)
                        try:
                            spot = np.median(spot[-9:-2])   #  This grabs seven spots.
                            #print(sep_result, '\n', 'Spot ,flux, #_sources, avg_focus:  ', spot, source['cflux'], len(sources), avg_foc[1], '\n')
                            if len(sep_result) < 5:
                                spot = None
                        except:
                            spot = None
                    except:
                        spot = None

                reduced_data_size = hdu.data.size
                #g_dev['obs'].update_status()
                #Here we need to process images which upon input, may not be square.  The way we will do that
                #is find which dimension is largest.  We then pad the opposite dimension with 1/2 of the difference,
                #and add vertical or horizontal lines filled with img(min)-2 but >=0.  The immediate last or first line
                #of fill adjacent to the image is set to 80% of img(max) so any subsequent subframing selections by the
                #user is informed. If the incoming image dimensions are odd, they will be decreased by one.  In essence
                #we wre embedding a non-rectanglular image in a "square" and scaling it to 768^2.  We will impose a
                #minimum subframe reporting of 32 x 32

                # in_shape = hdu.data.shape
                # in_shape = [in_shape[0], in_shape[1]]   #Have to convert to a list, cannot manipulate a tuple,
                # if in_shape[0]%2 == 1:
                #     in_shape[0] -= 1
                # if in_shape[0] < 32:
                #     in_shape[0] = 32
                # if in_shape[1]%2 == 1:
                #     in_shape[1] -= 1
                # if in_shape[1] < 32:
                #     in_shape[1] = 32
                #Ok, we have an even array and a minimum 32x32 array.

                # =============================================================================
                # x = 2      From Numpy: a way to quickly embed an array in a larger one
                # y = 3
                # wall[x:x+block.shape[0], y:y+block.shape[1]] = block
                # =============================================================================

# =============================================================================
#                 if in_shape[0] < in_shape[1]:
#                     diff = int(abs(in_shape[1] - in_shape[0])/2)
#                     in_max = int(hdu.data.mean()*0.8)
#                     in_min = int(hdu.data.min() - 2)
#                     if in_min < 0:
#                         in_min = 0
#                     new_img = np. zeros((in_shape[1], in_shape[1]))    #new square array
#                     new_img[0:diff - 1, :] = in_min
#                     new_img[diff-1, :] = in_max
#                     new_img[diff:(diff + in_shape[0]), :] = hdu.data
#                     new_img[(diff + in_shape[0]), :] = in_max
#                     new_img[(diff + in_shape[0] + 1):(2*diff + in_shape[0]), :] = in_min
#                     hdu.data = new_img
#                 elif in_shape[0] > in_shape[1]:
#                     #Same scheme as above, but expands second axis.
#                     diff = int((in_shape[0] - in_shape[1])/2)
#                     in_max = int(hdu.data.mean()*0.8)
#                     in_min = int(hdu.data.min() - 2)
#                     if in_min < 0:
#                         in_min = 0
#                     new_img = np. zeros((in_shape[0], in_shape[0]))    #new square array
#                     new_img[:, 0:diff - 1] = in_min
#                     new_img[:, diff-1] = in_max
#                     new_img[:, diff:(diff + in_shape[1])] = hdu.data
#                     new_img[:, (diff + in_shape[1])] = in_max
#                     new_img[:, (diff + in_shape[1] + 1):(2*diff + in_shape[1])] = in_min
#                     hdu.data = new_img
#                 else:
#                     #nothing to do, the array is already square
#                     pass
# =============================================================================



                hdu.data = hdu.data.astype('uint16')
                iy, ix = hdu.data.shape
                if iy == ix:
                    resized_a = resize(hdu.data, (768,768), preserve_range=True)
                else:
                    resized_a = resize(hdu.data, (int(1536*iy/ix), 1536), preserve_range=True)  #  We should trim chips so ratio is exact.
                #print('New small fits size:  ', resized_a.shape)
                hdu.data = resized_a.astype('uint16')

                i768sq_data_size = hdu.data.size
                # print('ABOUT to print paths.')
                # print('Sending to:  ', paths['im_path'])
                # print('Also to:     ', paths['i768sq_name10'])

                hdu.writeto(paths['im_path'] + paths['i768sq_name10'], overwrite=True)
                hdu.data = resized_a.astype('float')
                #The following does a very lame contrast scaling.  A beer for best improvement on this code!!!
                #Looks like Tim wins a beer.
                # Old contrast scaling code:
                #istd = np.std(hdu.data)
                #imean = np.mean(hdu.data)
                #if (imean + 3*istd) != 0:    #This does divide by zero in some bias images.
                #    img3 = hdu.data/(imean + 3*istd)
                #else:
                #    img3 = hdu.data
                #fix = np.where(img3 >= 0.999)
                #fiz = np.where(img3 < 0)
                #img3[fix] = .999
                #img3[fiz] = 0
                #img4 = img3*256
                #img4 = img4.astype('uint8')   #Eliminates a user warning.
                #imsave(paths['im_path'] + paths['jpeg_name10'], img4)  #NB File extension triggers JPEG conversion.
                # New contrast scaling code: 
                stretched_data_float = Stretch().stretch(hdu.data)
                stretched_256 = 255*stretched_data_float
                hot = np.where(stretched_256 > 255)
                cold = np.where(stretched_256 < 0)
                stretched_256[hot] = 255
                stretched_256[cold] = 0
                #print("pre-unit8< hot, cold:  ", len(hot[0]), len(cold[0]))
                stretched_data_uint8 = stretched_256.astype('uint8')  # Eliminates a user warning
                hot = np.where(stretched_data_uint8 > 255)
                cold = np.where(stretched_data_uint8 < 0)
                stretched_data_uint8[hot] = 255
                stretched_data_uint8[cold] = 0
                #print("post-unit8< hot, cold:  ", len(hot[0]), len(cold[0]))                
                imsave(paths['im_path'] + paths['jpeg_name10'], stretched_data_uint8)
                #img4 = stretched_data_uint8  # keep old name for compatibility

                jpeg_data_size = abs(stretched_data_uint8.size - 1024)                # istd = np.std(hdu.data)

                if not no_AWS:  #IN the no+AWS case should we skip more of the above processing?
                    #g_dev['cam'].enqueue_for_AWS(text_data_size, paths['im_path'], paths['text_name'])
                  
                    g_dev['cam'].enqueue_for_AWS(jpeg_data_size, paths['im_path'], paths['jpeg_name10'])
                    g_dev['cam'].enqueue_for_AWS(i768sq_data_size, paths['im_path'], paths['i768sq_name10'])
                    #print('File size to AWS:', reduced_data_size)
                    #g_dev['cam'].enqueue_for_AWS(reduced_data_size, paths['im_path'], paths['red_name01'])
                    #if not quick:
                #print('Sent to AWS Queue.')
                time.sleep(0.5)
                self.img = None   #Clean up all big objects.
                try:
                    hdu = None
                except:
                    pass
                # try:
                #     hdu1 = None
                # except:
                #     pass
                print("\nReduction completed.")
                g_dev['obs'].send_to_user("An image reduction has completed.", p_level='INFO')
                self.reduce_queue.task_done()
            else:
                time.sleep(.5)
                


if __name__ == "__main__":

    # # Define a command line argument to specify the config file to use
    # parser = argparse.ArgumentParser()
    # parser.add_argument('--config', type=str, default="default")
    # options = parser.parse_args()
    # # Import the specified config file
    # print(options.config)
    # if options.config == "default":
    #     config_file_name = "config"
    # else:
    #     config_file_name = f"config_files.config_{options.config}"
    # config = importlib.import_module(config_file_name)
    # print(f"Starting up {config.site_name}.")
    # Start up the observatory

    import config
    

    o = Observatory(config.site_name, config.site_config)
    o.run()<|MERGE_RESOLUTION|>--- conflicted
+++ resolved
@@ -605,11 +605,7 @@
                 #Will try here to solve
                 try:
                     hdu_save = hdu
-<<<<<<< HEAD
-                   # wpath = 'C:/000ptr_saf/archive/sq01/20210528/reduced/saf-sq01-20210528-00019785-le-w-EX01.fits'
-=======
                     #wpath = 'C:/000ptr_saf/archive/sq01/20210528/reduced/saf-sq01-20210528-00019785-le-w-EX01.fits'
->>>>>>> 6ead43b2
                     solve = platesolve.platesolve(wpath, 0.5478)
                     print("PW Solves: " ,solve['ra_j2000_hours'], solve['dec_j2000_degrees'])
                     img = fits.open(wpath, mode='update', ignore_missing_end=True)
