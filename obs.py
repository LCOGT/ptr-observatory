# -*- coding: utf-8 -*-
"""
obs.py  obs.py  obs.py  obs.py  obs.py  obs.py  obs.py  obs.py  obs.py  obs.py
Observatory is the central organising part of a given observatory system.

It deals with connecting all the devices together and deals with decisions that
involve multiple devices and fundamental operations of the OBS.

It also organises the various queues that process, send, slice and dice data.
"""
# The ingester should only be imported after environment variables are loaded in.
from dotenv import load_dotenv
load_dotenv(".env")
import ocs_ingester.exceptions

from ocs_ingester.ingester import upload_file_and_ingest_to_archive

from requests.adapters import HTTPAdapter, Retry
import ephem
import datetime
import json
import os
import queue
import shelve
import threading
from multiprocessing.pool import ThreadPool
import time
import sys
import copy
import math
import shutil
import glob
import subprocess
import pickle

from astropy.io import fits
from astropy.utils.data import check_download_cache
from astropy.coordinates import SkyCoord, get_sun, AltAz
from astropy.time import Time
from astropy import units as u

import bottleneck as bn
import numpy as np

import requests
import urllib.request
import traceback
import psutil
from global_yard import g_dev
import ptr_config
from devices.camera import Camera
from devices.filter_wheel import FilterWheel
from devices.focuser import Focuser
from devices.mount import Mount
from devices.rotator import Rotator
#from devices.selector import Selector
#from devices.screen import Screen
from devices.sequencer import Sequencer
from ptr_events import Events

from ptr_utility import plog
from astropy.utils.exceptions import AstropyUserWarning
import warnings

warnings.simplefilter("ignore", category=AstropyUserWarning)

reqs = requests.Session()
retries = Retry(total=3, backoff_factor=0.1,
                status_forcelist=[500, 502, 503, 504])
reqs.mount("http://", HTTPAdapter(max_retries=retries))



def test_connect(host="http://google.com"):
    # This just tests the net connection
    # for certain safety checks
    # If it cannot connect to the internet for an extended period of time.
    # It will park
    try:
        urllib.request.urlopen(host)  # Python 3.x
        return True
    except:
        return False


def ra_dec_fix_hd(ra, dec):
    # Get RA and Dec into the proper domain
    # RA in hours, Dec in degrees
    if dec > 90:
        dec = 180 - dec
        ra -= 12
    if dec < -90:
        dec = -180 - dec
        ra += 12
    while ra >= 24:
        ra -= 24
    while ra < 0:
        ra += 24
    return ra, dec


def findProcessIdByName(processName):
    """
    Get a list of all the PIDs of a all the running process whose name contains
    the given string processName
    """
    listOfProcessObjects = []
    # Iterate over the all the running process
    for proc in psutil.process_iter():
        try:
            pinfo = proc.as_dict(attrs=["pid", "name", "create_time"])
            # Check if process name contains the given name string.
            if processName.lower() in pinfo["name"].lower():
                listOfProcessObjects.append(pinfo)
        except (psutil.NoSuchProcess, psutil.AccessDenied, psutil.ZombieProcess):
            pass
    return listOfProcessObjects


def authenticated_request(method: str, uri: str, payload: dict = None) -> str:
    # Populate the request parameters. Include data only if it was sent.
    base_url = "https://api.photonranch.org/api"
    request_kwargs = {
        "method": method,
        "timeout": 10,
        "url": f"{base_url}/{uri}",
    }
    if payload is not None:
        request_kwargs["data"] = json.dumps(payload)

    response = requests.request(**request_kwargs)
    return response.json()


def send_status(obsy, column, status_to_send):
    """Sends an update to the status endpoint."""
    uri_status = f"https://status.photonranch.org/status/{obsy}/status/"
    payload = {"statusType": str(column), "status": status_to_send}
    try:
        data = json.dumps(payload)
    except Exception as e:
        plog("Failed to create status payload. Usually not fatal:  ", e)

    try:
        reqs.post(uri_status, data=data, timeout=20)
    except Exception as e:
        plog("Failed to send_status. Usually not fatal:  ", e)


class Observatory:
    """

    Observatory is the central organising part of a given observatory system.

    It deals with connecting all the devices together and deals with decisions that
    involve multiple devices and fundamental operations of the OBS.

    It also organises the various queues that process, send, slice and dice data.

    """

    def __init__(self, name, ptr_config):
        self.name = name
        self.obs_id = name
        g_dev["name"] = name

        self.config = ptr_config
        self.wema_name = self.config["wema_name"]

        # Used to tell whether the obs is currently rebooting theskyx
        self.rebooting_theskyx = False

        # Creation of directory structures if they do not exist already
        self.obsid_path = str(
            ptr_config["archive_path"] + "/" + self.name + "/"
        ).replace("//", "/")
        g_dev["obsid_path"] = self.obsid_path
        if not os.path.exists(self.obsid_path):
            os.makedirs(self.obsid_path, mode=0o777)
        self.local_calibration_path = (
            ptr_config["local_calibration_path"] + self.config["obs_id"] + "/"
        )
        if not os.path.exists(ptr_config["local_calibration_path"]):
            os.makedirs(ptr_config["local_calibration_path"], mode=0o777)
        if not os.path.exists(self.local_calibration_path):
            os.makedirs(self.local_calibration_path, mode=0o777)

        if self.config["save_to_alt_path"] == "yes":
            self.alt_path = ptr_config["alt_path"] + \
                self.config["obs_id"] + "/"
            if not os.path.exists(ptr_config["alt_path"]):
                os.makedirs(ptr_config["alt_path"], mode=0o777)
            if not os.path.exists(self.alt_path):
                os.makedirs(self.alt_path, mode=0o777)

        if not os.path.exists(self.obsid_path + "ptr_night_shelf"):
            os.makedirs(self.obsid_path + "ptr_night_shelf", mode=0o777)
        if not os.path.exists(self.obsid_path + "archive"):
            os.makedirs(self.obsid_path + "archive", mode=0o777)
        if not os.path.exists(self.obsid_path + "tokens"):
            os.makedirs(self.obsid_path + "tokens", mode=0o777)
        if not os.path.exists(self.obsid_path + "astropycache"):
            os.makedirs(self.obsid_path + "astropycache", mode=0o777)

        # Local Calibration Paths
        main_camera_device_name = self.config["device_roles"]["main_cam"]
        camera_name_for_directories = self.config["camera"][main_camera_device_name]["name"]

        # Base path and camera name
        base_path = self.local_calibration_path

        def create_directories(base_path, camera_name, subdirectories):
            """
            Create directories if they do not already exist.
            """
            for subdir in subdirectories:
                path = os.path.join(base_path, "archive", camera_name, subdir)
                if not os.path.exists(path):
                    os.makedirs(path, mode=0o777)

        # Subdirectories to create
        subdirectories = [
            "calibmasters",
            "localcalibrations",
            "localcalibrations/darks",
            "localcalibrations/darks/narrowbanddarks",
            "localcalibrations/darks/broadbanddarks",
            "localcalibrations/darks/fortymicroseconddarks",
            "localcalibrations/darks/fourhundredmicroseconddarks",
            "localcalibrations/darks/pointzerozerofourfivedarks",
            "localcalibrations/darks/onepointfivepercentdarks",
            "localcalibrations/darks/fivepercentdarks",
            "localcalibrations/darks/tenpercentdarks",
            "localcalibrations/darks/quartersecdarks",
            "localcalibrations/darks/halfsecdarks",
            "localcalibrations/darks/sevenfivepercentdarks",
            "localcalibrations/darks/onesecdarks",
            "localcalibrations/darks/oneandahalfsecdarks",
            "localcalibrations/darks/twosecdarks",
            "localcalibrations/darks/threepointfivesecdarks",
            "localcalibrations/darks/fivesecdarks",
            "localcalibrations/darks/sevenpointfivesecdarks",
            "localcalibrations/darks/tensecdarks",
            "localcalibrations/darks/fifteensecdarks",
            "localcalibrations/darks/twentysecdarks",
            "localcalibrations/darks/thirtysecdarks",
            "localcalibrations/biases",
            "localcalibrations/flats",
        ]

        # Create the directories
        create_directories(base_path, camera_name_for_directories, subdirectories)

        # Set calib masters folder
        self.calib_masters_folder = os.path.join(base_path, "archive", camera_name_for_directories, "calibmasters") + "/"

        self.local_dark_folder = (
            self.local_calibration_path
            + "archive/"
            + camera_name_for_directories
            + "/localcalibrations/darks"
            + "/"
        )
        self.local_bias_folder = (
            self.local_calibration_path
            + "archive/"
            + camera_name_for_directories
            + "/localcalibrations/biases"
            + "/"
        )
        self.local_flat_folder = (
            self.local_calibration_path
            + "archive/"
            + camera_name_for_directories
            + "/localcalibrations/flats"
            + "/"
        )

        # Directories for broken and orphaned upload files
        self.orphan_path = (
            self.config["archive_path"] + "/" + self.name + "/" + "orphans/"
        )
        if not os.path.exists(self.orphan_path):
            os.makedirs(self.orphan_path, mode=0o777)
        self.broken_path = (
            self.config["archive_path"] + "/" + self.name + "/" + "broken/"
        )
        if not os.path.exists(self.broken_path):
            os.makedirs(self.broken_path, mode=0o777)

        # Clear out smartstacks directory
        try:
            shutil.rmtree(self.local_calibration_path + "smartstacks")
        except:
            pass
        if not os.path.exists(self.local_calibration_path + "smartstacks"):
            os.makedirs(self.local_calibration_path + "smartstacks", mode=0o777)

        # Copy in the latest fz_archive subprocess file to the smartstacks folder
        shutil.copy(
            "subprocesses/fz_archive_file.py",
            self.local_calibration_path + "smartstacks/fz_archive_file.py",
        )
        shutil.copy(
            "subprocesses/local_reduce_file_subprocess.py",
            self.local_calibration_path + "smartstacks/local_reduce_file_subprocess.py",
        )

        # # Clear out substacks directory     #This is redundant
        # try:
        #     shutil.rmtree(self.local_calibration_path + "substacks")
        # except:
        #     pass
        # if not os.path.exists(self.local_calibration_path + "substacks"):
        #     os.makedirs(self.local_calibration_path + "substacks")

        # # Orphan and Broken paths
        # self.orphan_path = (
        #     self.config["archive_path"] + "/" + self.name + "/" + "orphans/"
        # )
        # if not os.path.exists(self.orphan_path):
        #     os.makedirs(self.orphan_path)

        # self.broken_path = (
        #     self.config["archive_path"] + "/" + self.name + "/" + "broken/"
        # )
        # if not os.path.exists(self.broken_path):
        #     os.makedirs(self.broken_path)

        # Software Kills.
        # There are some software that really benefits from being restarted from
        # scratch on Windows, so on bootup of obs.py, the system closes them down
        # Reconnecting the devices reboots the softwares later on.
<<<<<<< HEAD

        if name != "tbo2": # saves a few seconds for the simulator site
            try:
                os.system('taskkill /IM "Gemini Software.exe" /F')
            except:
                pass
            try:
                os.system('taskkill /IM "OptecGHCommander.exe" /F')
            except:
                pass
            try:
                os.system("taskkill /IM AltAzDSConfig.exe /F")
            except:
                pass
            try:
                os.system("taskkill /IM ASCOM.AltAzDS.exe /F")
            except:
                pass
            try:
                os.system('taskkill /IM "AstroPhysicsV2 Driver.exe" /F')
            except:
                pass
            try:
                os.system('taskkill /IM "AstroPhysicsCommandCenter.exe" /F')
            except:
                pass
            try:
                os.system("taskkill /IM TheSkyX.exe /F")
            except:
                pass
            try:
                os.system("taskkill /IM TheSky64.exe /F")
            except:
                pass
            try:
                os.system("taskkill /IM PWI4.exe /F")
            except:
                pass
            try:
                os.system("taskkill /IM PWI3.exe /F")
            except:
                pass

=======
        processes = [
            "Gemini Software.exe",
            "OptecGHCommander.exe",
            "AltAzDSConfig.exe",
            "ASCOM.AltAzDS.exe",
            "AstroPhysicsV2 Driver.exe",
            "AstroPhysicsCommandCenter.exe",
            "TheSkyX.exe",
            "TheSky64.exe",
            "PWI4.exe",
            "PWI3.exe",
            "FitsLiberator.exe"
        ]

        for process in processes:
            try:
                os.system(f'taskkill /IM "{process}" /F')
            except Exception:
                pass
>>>>>>> 6bcc6762

        listOfProcessIds = findProcessIdByName("maxim_dl")
        for pid in listOfProcessIds:
            pid_num = pid["pid"]
            plog("Terminating existing Maxim process:  ", pid_num)
            p2k = psutil.Process(pid_num)
            p2k.terminate()

        # Initialisation of variables best explained elsewhere
        self.status_interval = 0
        self.status_count = 0
        self.status_upload_time = 0.5
        self.time_last_status = time.time() - 3000

        self.check_lightning = self.config.get("has_lightning_detector", False)

        # Timers to only update status at regular specified intervals.
        self.observing_status_timer = datetime.datetime.now() - datetime.timedelta(
            days=1
        )
        self.observing_check_period = self.config["observing_check_period"]
        self.enclosure_status_timer = datetime.datetime.now() - datetime.timedelta(
            days=1
        )
        self.enclosure_check_period = self.config["enclosure_check_period"]
        self.obs_settings_upload_timer = time.time() - 20
        self.obs_settings_upload_period = 60

        self.last_time_report_to_console = time.time() - 180  #NB changed fro

        self.last_solve_time = datetime.datetime.now() - datetime.timedelta(days=1)
        self.images_since_last_solve = 10000

        self.project_call_timer = time.time()
        self.get_new_job_timer = time.time()
        self.scan_request_timer = time.time()

        # ANd one for scan requests
        self.cmd_queue = queue.Queue(maxsize=0)
        self.currently_scan_requesting = True
        self.scan_request_queue = queue.Queue(maxsize=0)
        self.scan_request_thread = threading.Thread(
            target=self.scan_request_thread)
        self.scan_request_thread.daemon = True
        self.scan_request_thread.start()

        # And one for updating calendar blocks
        self.currently_updating_calendar_blocks = False
        self.calendar_block_queue = queue.Queue(maxsize=0)
        self.calendar_block_thread = threading.Thread(
            target=self.calendar_block_thread)
        self.calendar_block_thread.daemon = True
        self.calendar_block_thread.start()

        self.too_hot_temperature = self.config[
            "temperature_at_which_obs_too_hot_for_camera_cooling"
        ]
        self.warm_report_timer = time.time() - 600

        # Keep track of how long it has been since the last activity of slew or exposure
        # This is useful for various functions... e.g. if telescope idle for an hour, park.
        self.time_of_last_exposure = time.time()
        self.time_of_last_slew = time.time()
        self.time_of_last_pulse = time.time()

        # Keep track of how long it has been since the last live connection to the internet
        self.time_of_last_live_net_connection = time.time()

        # Initialising various flags best explained elsewhere
        self.env_exists = os.path.exists(
            os.getcwd() + "\.env"
        )  # Boolean, check if .env present
        self.stop_processing_command_requests = False
        self.platesolve_is_processing = False
        self.stop_all_activity = False  # This is used to stop the camera or sequencer
        self.exposure_halted_indicator = False
        self.camera_sufficiently_cooled_for_calibrations = True
        self.last_slew_was_pointing_slew = False
        self.open_and_enabled_to_observe = False
        self.net_connection_dead = False

        # Set default obs safety settings at bootup
        self.scope_in_manual_mode = self.config["scope_in_manual_mode"]
        # self.scope_in_manual_mode = True
        self.moon_checks_on = self.config["moon_checks_on"]
        self.sun_checks_on = self.config["sun_checks_on"]
        self.altitude_checks_on = self.config["altitude_checks_on"]
        self.daytime_exposure_time_safety_on = self.config[
            "daytime_exposure_time_safety_on"
        ]
        self.mount_reference_model_off = self.config["mount_reference_model_off"]

        self.admin_owner_commands_only = self.config.get("owner_only_commands", False)
        self.assume_roof_open = self.config.get("simulate_open_roof", False)  #Note NB NB this is conusing with the attribut above...about 9 lines.
        self.auto_centering_off = self.config.get("auto_centering_off", False)

        # Instantiate the helper class for astronomical events
        # Soon the primary event / time values can come from AWS.  NB NB   I send them there! Why do we want to put that code in AWS???
        self.astro_events = Events(self.config)
        self.astro_events.compute_day_directory()
        self.astro_events.calculate_events()
        self.astro_events.display_events()

        # If the camera is detected as substantially (20 degrees) warmer than the setpoint
        # during safety checks, it will keep it warmer for about 20 minutes to make sure
        # the camera isn't overheating, then return it to its usual temperature.
        self.camera_overheat_safety_warm_on = False
        # self.camera_overheat_safety_warm_on = self.config['warm_camera_during_daytime_if_too_hot']
        self.camera_overheat_safety_timer = time.time()
        # Some things you don't want to check until the camera has been cooling for a while.
        self.camera_time_initialised = time.time()
        # You want to make sure that the camera has been cooling for a while at the setpoint
        # Before taking calibrations to ensure the sensor is evenly cooled
        self.last_time_camera_was_warm = time.time() - 60

        # If there is a pointing correction needed, then it is REQUESTED
        # by the platesolve thread and then the code will interject
        # a pointing correction at an appropriate stage.
        # But if the telescope moves in the meantime, this is cancelled.
        # A telescope move itself should already correct for this pointing in the process of moving.
        # This is sort of a more elaborate and time-efficient version of the previous "re-seek"
        self.pointing_correction_requested_by_platesolve_thread = False
        self.pointing_recentering_requested_by_platesolve_thread = False
        self.pointing_correction_request_time = time.time()
        self.pointing_correction_request_ra = 0.0
        self.pointing_correction_request_dec = 0.0
        self.pointing_correction_request_ra_err = 0.0
        self.pointing_correction_request_dec_err = 0.0
        self.last_platesolved_ra = np.nan
        self.last_platesolved_dec = np.nan
        self.last_platesolved_ra_err = np.nan
        self.last_platesolved_dec_err = np.nan
        self.platesolve_errors_in_a_row = 0

        self.sync_after_platesolving = False

        self.worst_potential_pointing_in_arcseconds = 30000

        # Rotator vs mount vs camera sync stuff
        self.rotator_has_been_checked_since_last_slew = False

        g_dev["obs"] = self
        g_dev["obsid"] = ptr_config["obs_id"]

        self.currently_updating_status = False

        # Use the configuration to instantiate objects for all devices.
        # Also configure device roles in here. 
        self.create_devices()

        self.last_update_complete = time.time() - 5

        self.mountless_operation = False
        if g_dev["mnt"] == None:
            plog("Engaging mountless operations. Telescope set in manual mode")
            self.mountless_operation = True
            self.scope_in_manual_mode = True

        self.ptrarchive_queue = queue.PriorityQueue(maxsize=0)
        self.ptrarchive_queue_thread = threading.Thread(
            target=self.send_to_ptrarchive, args=()
        )
        self.ptrarchive_queue_thread.daemon = True
        self.ptrarchive_queue_thread.start()

        self.fast_queue = queue.Queue(maxsize=0)
        self.fast_queue_thread = threading.Thread(
            target=self.fast_to_ui, args=())
        self.fast_queue_thread.daemon = True
        self.fast_queue_thread.start()

        self.file_wait_and_act_queue = queue.Queue(maxsize=0)
        self.file_wait_and_act_queue_thread = threading.Thread(
            target=self.file_wait_and_act, args=()
        )
        self.file_wait_and_act_queue_thread.daemon = True
        self.file_wait_and_act_queue_thread.start()

        self.mediumui_queue = queue.PriorityQueue(maxsize=0)
        self.mediumui_thread = threading.Thread(
            target=self.medium_to_ui, args=())
        self.mediumui_thread.daemon = True
        self.mediumui_thread.start()

        self.calibrationui_queue = queue.PriorityQueue(maxsize=0)
        self.calibrationui_thread = threading.Thread(
            target=self.calibration_to_ui, args=()
        )
        self.calibrationui_thread.daemon = True
        self.calibrationui_thread.start()

        self.slow_camera_queue = queue.PriorityQueue(maxsize=0)
        self.slow_camera_queue_thread = threading.Thread(
            target=self.slow_camera_process, args=()
        )
        self.slow_camera_queue_thread.daemon = True
        self.slow_camera_queue_thread.start()

        self.send_status_queue = queue.Queue(maxsize=0)
        self.send_status_queue_thread = threading.Thread(
            target=self.send_status_process, args=()
        )
        self.send_status_queue_thread.daemon = True
        self.send_status_queue_thread.start()

        self.platesolve_queue = queue.Queue(maxsize=0)
        self.platesolve_queue_thread = threading.Thread(
            target=self.platesolve_process, args=()
        )
        self.platesolve_queue_thread.daemon = True
        self.platesolve_queue_thread.start()

        self.laterdelete_queue = queue.Queue(maxsize=0)
        self.laterdelete_queue_thread = threading.Thread(
            target=self.laterdelete_process, args=()
        )
        self.laterdelete_queue_thread.daemon = True
        self.laterdelete_queue_thread.start()

        self.sendtouser_queue = queue.Queue(maxsize=0)
        self.sendtouser_queue_thread = threading.Thread(
            target=self.sendtouser_process, args=()
        )
        self.sendtouser_queue_thread.daemon = True
        self.sendtouser_queue_thread.start()


        self.queue_reporting_period = 60
        self.queue_reporting_timer = time.time() - (2 * self.queue_reporting_period)

        # send up obs status immediately
        self.obs_settings_upload_timer = (
            time.time() - 2 * self.obs_settings_upload_period
        )

        # A dictionary that holds focus results for the SEP queue.
        self.fwhmresult = {}
        self.fwhmresult["error"] = True
        self.fwhmresult["FWHM"] = np.nan
        self.fwhmresult["mean_focus"] = np.nan
        self.fwhmresult["No_of_sources"] = np.nan

        # On initialisation, there should be no commands heading towards the site
        # So this command reads the commands waiting and just ... ignores them
        # essentially wiping the command queue coming from AWS.
        # This prevents commands from previous nights/runs suddenly running
        # when obs.py is booted (has happened a bit in the past!)
        try:
            reqs.request(
                "POST",
                "https://jobs.photonranch.org/jobs/getnewjobs",
                data=json.dumps({"site": self.name}),
                timeout=30,
            ).json()

        except:
            plog ("getnewjobs connection glitch on startup")

        # On startup, collect orphaned fits files that may have been dropped from the queue
        # when the site crashed or was rebooted.
        if self.config["ingest_raws_directly_to_archive"]:
            g_dev["seq"].collect_and_queue_neglected_fits()

        # Inform UI of reboot
        self.send_to_user(
            "Observatory code has been rebooted. Manually queued commands have been flushed."
        )

        # Upload the config to the UI
        self.update_config()

        # Report previously calculated Camera Gains as part of bootup
        textfilename = (
            self.obsid_path
            + "ptr_night_shelf/"
            + "cameragain"
            + g_dev["cam"].alias
            + str(self.name)
            + ".txt"
        )
        if os.path.exists(textfilename):
            try:
                with open(textfilename, "r") as f:
                    lines = f.readlines()
                    for line in lines:
                        plog(line.replace("\n", ""))
            except:
                plog("something wrong with opening camera gain text file")
                pass

        # Report filter throughputs as part of bootup
        filter_throughput_shelf = shelve.open(
            self.obsid_path
            + "ptr_night_shelf/"
            + "filterthroughput"
            + g_dev["cam"].alias
            + str(self.name)
        )

        if len(filter_throughput_shelf) == 0:
            plog("Looks like there is no filter throughput shelf.")
        else:
            #First lts sort this shelf for lowest to highest throughput.
            #breakpoint()
            #filter_throughput_shelf = dict(sorted(filter_throughput_shelf.items(), key=lambda item: item[1], reverse=False)
            plog("Stored filter throughputs")
            for filtertempgain in list(filter_throughput_shelf.keys()):
                plog(
                    str(filtertempgain)
                    + " "
                    + str(filter_throughput_shelf[filtertempgain])
                )
        filter_throughput_shelf.close()

        # Boot up filter offsets
        filteroffset_shelf = shelve.open(
            self.obsid_path
            + "ptr_night_shelf/"
            + "filteroffsets_"
            + g_dev["cam"].alias
            + str(self.name)
        )
        plog("Filter Offsets")
        for filtername in filteroffset_shelf:
            plog(str(filtername) + " " + str(filteroffset_shelf[filtername]))
            g_dev["fil"].filter_offsets[filtername.lower()] = filteroffset_shelf[
                filtername
            ]
        filteroffset_shelf.close()

        # On bootup, detect the roof status and set the obs to observe or not.
        try:
            self.enc_status = self.get_enclosure_status_from_aws()
            # If the roof is open, then it is open and enabled to observe
            if not self.enc_status == None:
                if "Open" in self.enc_status["shutter_status"]:
                    if (
                        not "NoObs" in self.enc_status["shutter_status"]
                        and not self.net_connection_dead
                    ) or self.assume_roof_open:
                        self.open_and_enabled_to_observe = True
                    else:
                        self.open_and_enabled_to_observe = False
        except:
            plog("FAIL ON OPENING ROOF CHECK")
            self.open_and_enabled_to_observe = False

        # AND one for safety checks
        # Only poll the broad safety checks (altitude and inactivity) every 5 minutes
        self.safety_check_period = self.config["safety_check_period"]
        self.time_since_safety_checks = time.time() - (2 * self.safety_check_period)
        self.safety_and_monitoring_checks_loop_thread = threading.Thread(
            target=self.safety_and_monitoring_checks_loop
        )
        self.safety_and_monitoring_checks_loop_thread.daemon = True
        self.safety_and_monitoring_checks_loop_thread.start()

        self.drift_tracker_timer = time.time()
        self.drift_tracker_counter = 0

        self.currently_scan_requesting = False

        # Sometimes we update the status in a thread. This variable prevents multiple status updates occuring simultaneously
        self.currently_updating_status = False
        # Create this actual thread
        self.update_status_queue = queue.Queue(maxsize=0)
        self.update_status_thread = threading.Thread(
            target=self.update_status_thread)
        self.update_status_thread.daemon = True
        self.update_status_thread.start()

        # Initialisation complete!


    def create_devices(self):
        """Create and store device objects by type, including role assignments.

        This function creates several ways to access devices:
        1. By type and name: self.all_devices['camera']['QHY600m'] = camera object
        2. By name only: self.device_by_name['QHY600m'] = camera object
        3. By role: self.devices['main_cam'] = camera object

        """

        print("\n--- Initializing Devices ---")
        self.all_device_types = self.config["device_types"]
        self.all_devices = {}  # Store devices by type then name. So all_devices['camera']['QHY600m'] = camera object
        self.device_by_name = {} # Store devices by name only. So device_by_name['QHY600m'] = camera object

        # Make a dict for accessing devices by role
        # This must match the config! But it's duplicated here so human programmers can easily see what the supported roles are.
        self.devices = {
            "mount": None,
            "main_focuser": None,
            "main_fw": None,
            "main_rotator": None,
            "main_cam": None,
            "guide_cam": None,
            "widefield_cam": None,
            "allsky_cam": None
        }
        # Validate to make sure that the roles in the config match the roles defined here
        if set(self.devices.keys()) != set(self.config["device_roles"].keys()):
            plog("ERROR: Device roles in Observatory class do not match device roles in config.")
            plog(f"Config roles: {set(self.config['device_roles'].keys())}")
            plog(f"Roles in obs.py Observatory.create_devices: {set(self.devices.keys())}")
            plog("Please update config.device_roles so that they match the roles in Observatory.devices.")
            plog('Fatal error, exiting...')
            sys.exit()

        # Make a dict we can use to lookup the roles for a device
        # Use like: device_roles['QHY600m'] = ['main_cam'] (or whatever roles are assigned to that device)
        # Support multiple roles per device, though this isn't used currently (2025/11/01).
        device_roles = dict()
        for role, device_name in self.config.get("device_roles", {}).items():
            if device_name not in device_roles:
                device_roles[device_name] = []
            device_roles[device_name].append(role)

        # Now we can create the device objects. Group by type, with type order defined by config.device_types
        for dev_type in self.all_device_types:

            # Get all the names of devices of this type
            self.all_devices[dev_type] = {}
            devices_of_type = self.config.get(dev_type, {})
            device_names = devices_of_type.keys()

            # For each of this device type, create the device object and save it in the appropriate lookup dicts
            for device_name in device_names:

                print(f"Initializing {dev_type} device: {device_name}")
                driver = devices_of_type[device_name].get("driver")
                settings = devices_of_type[device_name].get("settings", {})

                # Instantiate the device object based on its type
                if dev_type == "mount":
                    if "PWI4" in driver:
                        subprocess.Popen('"C:\Program Files (x86)\PlaneWave Instruments\PlaneWave Interface 4\PWI4.exe"', shell=True)
                        time.sleep(10)
                        urllib.request.urlopen("http://localhost:8220/mount/connect")
                        time.sleep(5)
                    device = Mount(driver, device_name, settings, self.config, self, self.astro_events, tel=True)
                elif dev_type == "rotator":
                    device = Rotator(driver, device_name, self.config, self)
                elif dev_type == "focuser":
                    device = Focuser(driver, device_name, self.config, self)
                elif dev_type == "filter_wheel":
                    device = FilterWheel(driver, device_name, self.config, self)
                elif dev_type == "camera":
                    device = Camera(driver, device_name, self.config, self)
                elif dev_type == "sequencer":
                    device = Sequencer(driver, device_name, self.config, self, self.astro_events)
                else:
                    continue

                # Store the device for name-based lookup
                self.all_devices[dev_type][device_name] = device
                self.device_by_name[device_name] = device

                # Store the device for role-based lookup
                if device_name in device_roles:
                    for role in device_roles[device_name]:
                        self.devices[role] = device

        # Assign roles
        for role, device_name in self.config.get("device_roles", {}).items():
            if device_name and device_name not in self.device_by_name.keys():
                print("\n")
                print(f"\tWARNING: the device role <{role}> should be assigned to device {device_name}, but that device was never initialized.")
                print(f"This will result in errors if the observatory tries to access <{role}>. Please check the device roles in the config.")
                print(f"This error is probably because the device name in config.device_roles doesn't match any device in the config.")
                print(f"It might also be because the role is for a type of device that is not included in config.device_types.")
                print("\n")

        plog("Finished initializing devices")

    def update_config(self):
        """Sends the config to AWS."""

        uri = f"{self.config['obs_id']}/config/"
        self.config["events"] = g_dev["events"]

        # Insert camera size into config
        for name, camera in self.all_devices["camera"].items():
            self.config["camera"][name]["camera_size_x"] = camera.imagesize_x
            self.config["camera"][name]["camera_size_y"] = camera.imagesize_y

        retryapi = True
        while retryapi:
            try:
                response = authenticated_request("PUT", uri, self.config)
                retryapi = False
            except:
                plog("connection glitch in update config. Waiting 5 seconds.")
                time.sleep(5)
        if "message" in response:
            if response["message"] == "Missing Authentication Token":
                plog(
                    "Missing Authentication Token. Config unable to be uploaded. Please fix this now."
                )
                sys.exit()
            else:
                plog(
                    "There may be a problem in the config upload? Here is the response."
                )
                plog(response)
        elif "ResponseMetadata" in response:
            if response["ResponseMetadata"]["HTTPStatusCode"] == 200:
                plog("Config uploaded successfully.")
            else:
                plog("Response to obsid config upload unclear. Here is the response")
                plog(response)
        else:
            plog("Response to obsid config upload unclear. Here is the response")
            plog(response)

    def cancel_all_activity(self):
        self.stop_all_activity = True
        self.stop_all_activity_timer = time.time()
        plog("Stop_all_activity is now set True.")
        self.send_to_user(
            "Cancel/Stop received. Exposure stopped, camera may begin readout, then will discard image."
        )
        self.send_to_user(
            "Pending reductions and transfers to the PTR Archive are not affected."
        )

        plog("Emptying Command Queue")
        with self.cmd_queue.mutex:
            self.cmd_queue.queue.clear()

        plog("Stopping Exposure")

        try:
            g_dev["cam"]._stop_expose()
            g_dev["cam"].running_an_exposure_set = False

        except Exception as e:
            plog("Camera is not busy.", e)
            plog(traceback.format_exc())
            g_dev["cam"].running_an_exposure_set = False

        self.exposure_halted_indicator = True
        self.exposure_halted_indicator_timer = time.time()

    def scan_requests(self, cancel_check=False):
        """Gets commands from AWS, and post a STOP/Cancel flag.

        We limit the polling to once every 4 seconds because AWS does not
        appear to respond any faster. When we poll, we parse
        the action keyword for 'stop' or 'cancel' and post the
        existence of the timestamp of that command to the
        respective device attribute <self>.cancel_at. Then we
        enqueue the incoming command as well.

        NB at this time we are preserving one command queue
        for all devices at a site. This may need to change when we
        have parallel mountings or independently controlled cameras.
        """

        self.scan_request_timer = time.time()
        url_job = "https://jobs.photonranch.org/jobs/getnewjobs"
        body = {"site": self.name}
        cmd = {}
        # Get a list of new jobs to complete (this request
        # marks the commands as "RECEIVED")
        try:
            unread_commands = reqs.request(
                "POST", url_job, data=json.dumps(body), timeout=20
            ).json()
        except:
            plog("problem gathering scan requests. Likely just a connection glitch.")
            unread_commands = []

        # Make sure the list is sorted in the order the jobs were issued
        # Note: the ulid for a job is a unique lexicographically-sortable id.
        if len(unread_commands) > 0:
            try:
                unread_commands.sort(key=lambda x: x["timestamp_ms"])
                # Process each job one at a time
                for cmd in unread_commands:
                    if (
                        self.admin_owner_commands_only
                        and (
                            ("admin" in cmd["user_roles"])
                            or ("owner" in cmd["user_roles"])
                        )
                    ) or (not self.admin_owner_commands_only):

                        # Check for a stop or cancel command
                        if (
                            cmd["action"] in ["cancel_all_commands", "stop"]
                            or cmd["action"].lower() in ["stop", "cancel"]
                            or (
                                cmd["action"] == "run"
                                and cmd["required_params"]["script"] == "stopScript"
                            )
                        ):
                            # A stop script command flags to the running scripts that it is time to stop
                            # activity and return. This period runs for about 30 seconds.
                            self.send_to_user(
                                "A Cancel/Stop has been called. Cancelling out of running scripts over 30 seconds."
                            )
                            g_dev["seq"].stop_script_called = True
                            g_dev["seq"].stop_script_called_time = time.time()
                            # Cancel out of all running exposures.
                            self.cancel_all_activity()

                        # Anything that is not a stop or cancel command
                        else:
                            action = cmd.get('action')
                            script = cmd["required_params"].get("script")
                            
                            if cmd["deviceType"] == "obs":
                                plog("OBS COMMAND: received a system wide command")

                                if cmd["action"] == "configure_pointing_reference_off":
                                    self.mount_reference_model_off = True
                                    plog("mount_reference_model_off")
                                    self.send_to_user(
                                        "mount_reference_model_off."
                                    )

                                elif cmd["action"] == "configure_pointing_reference_on":
                                    self.mount_reference_model_off = False
                                    plog("mount_reference_model_on")
                                    self.send_to_user(
                                        "mount_reference_model_on."
                                    )

                                elif cmd["action"] == "configure_telescope_mode":
                                    if cmd["required_params"]["mode"] == "manual":
                                        self.scope_in_manual_mode = True
                                        plog("Manual Mode Engaged.")
                                        self.send_to_user(
                                            "Manual Mode Engaged."
                                        )
                                    else:
                                        self.scope_in_manual_mode = False
                                        plog("Manual Mode Turned Off.")
                                        self.send_to_user(
                                            "Manual Mode Turned Off."
                                        )

                                elif cmd["action"] == "configure_moon_safety":
                                    if cmd["required_params"]["mode"] == "on":
                                        self.moon_checks_on = True
                                        plog("Moon Safety On")
                                        self.send_to_user(
                                            "Moon Safety On")
                                    else:
                                        self.moon_checks_on = False
                                        plog("Moon Safety Off")
                                        self.send_to_user(
                                            "Moon Safety Off")

                                elif cmd["action"] == "configure_sun_safety":
                                    if cmd["required_params"]["mode"] == "on":
                                        self.sun_checks_on = True
                                        plog("Sun Safety On")
                                        self.send_to_user(
                                            "Sun Safety On")
                                    else:
                                        self.sun_checks_on = False
                                        plog("Sun Safety Off")
                                        self.send_to_user(
                                            "Sun Safety Off")

                                elif cmd["action"] == "configure_altitude_safety":
                                    if cmd["required_params"]["mode"] == "on":
                                        self.altitude_checks_on = True
                                        plog("Altitude Safety On")
                                        self.send_to_user(
                                            "Altitude Safety On")
                                    else:
                                        self.altitude_checks_on = False
                                        plog("Altitude Safety Off")
                                        self.send_to_user(
                                            "Altitude Safety Off")

                                elif (
                                    cmd["action"] == "configure_daytime_exposure_safety"
                                ):
                                    if cmd["required_params"]["mode"] == "on":
                                        self.daytime_exposure_time_safety_on = True
                                        plog("Daytime Exposure Safety On")
                                        self.send_to_user(
                                            "Daytime Exposure Safety On"
                                        )
                                    else:
                                        self.daytime_exposure_time_safety_on = False
                                        plog("Daytime Exposure Safety Off")
                                        self.send_to_user(
                                            "Daytime Exposure Safety Off"
                                        )

                                elif cmd["action"] == "start_simulating_open_roof":
                                    self.assume_roof_open = True
                                    self.open_and_enabled_to_observe = True
                                    self.enc_status = g_dev[
                                        "obs"
                                    ].get_enclosure_status_from_aws()
                                    self.enclosure_status_timer = (
                                        datetime.datetime.now()
                                    )
                                    plog(
                                        "Roof is now assumed to be open. WEMA shutter status is ignored."
                                    )
                                    self.send_to_user(
                                        "Roof is now assumed to be open. WEMA shutter status is ignored."
                                    )

                                elif cmd["action"] == "stop_simulating_open_roof":
                                    self.assume_roof_open = False
                                    self.enc_status = g_dev[
                                        "obs"
                                    ].get_enclosure_status_from_aws()
                                    self.enclosure_status_timer = (
                                        datetime.datetime.now()
                                    )
                                    plog(
                                        "Roof is now NOT assumed to be open. Reading WEMA shutter status."
                                    )
                                    self.send_to_user(
                                        "Roof is now NOT assumed to be open. Reading WEMA shutter status."
                                    )

                                elif cmd["action"] == "configure_who_can_send_commands":
                                    if (
                                        cmd["required_params"][
                                            "only_accept_admin_or_owner_commands"
                                        ]
                                        == True
                                    ):
                                        self.admin_owner_commands_only = True
                                        plog(
                                            "Scope set to only accept admin or owner commands"
                                        )
                                        self.send_to_user(
                                            "Scope set to only accept admin or owner commands"
                                        )
                                    else:
                                        self.admin_owner_commands_only = False
                                        plog(
                                            "Scope now open to all user commands, not just admin or owner."
                                        )
                                        self.send_to_user(
                                            "Scope now open to all user commands, not just admin or owner."
                                        )

                                elif cmd["action"] == "obs_configure_auto_center_on":
                                    self.auto_centering_off = False
                                    plog("Scope set to automatically center.")
                                    self.send_to_user(
                                        "Scope set to automatically center."
                                    )

                                elif cmd["action"] == "obs_configure_auto_center_off":
                                    self.auto_centering_off = True
                                    plog("Scope set to not automatically center.")
                                    self.send_to_user(
                                        "Scope set to not automatically center."
                                    )

                                else:
                                    plog("Unknown command: " + str(cmd))

                                self.obs_settings_upload_timer = (
                                    time.time() - 2 * self.obs_settings_upload_period
                                )

                                self.request_update_status()

                            # Check here for admin/owner only functions
                            elif (
                                action == "run"
                                and script == "collectScreenFlats"
                                and not (
                                    ("admin" in cmd["user_roles"])
                                    or ("owner" in cmd["user_roles"])
                                )
                            ):
                                plog(
                                    "Request rejected as flats can only be commanded by admin user."
                                )
                                self.send_to_user(
                                    "Request rejected as flats can only be commanded by admin user."
                                )
                            elif (
                                action == "run"
                                and script == "collectSkyFlats"
                                and not (
                                    ("admin" in cmd["user_roles"])
                                    or ("owner" in cmd["user_roles"])
                                )
                            ):
                                plog(
                                    "Request rejected as flats can only be commanded by admin user."
                                )
                                self.send_to_user(
                                    "Request rejected as flats can only be commanded by admin user."
                                )
                            elif (
                                action == "run"
                                and script in ["pointingRun"]
                                and not (
                                    ("admin" in cmd["user_roles"])
                                    or ("owner" in cmd["user_roles"])
                                )
                            ):
                                plog(
                                    "Request rejected as pointing runs can only be commanded by admin user."
                                )
                                self.send_to_user(
                                    "Request rejected as pointing runs can only be commanded by admin user."
                                )
                            elif (
                                action == "run"
                                and script in ("collectBiasesAndDarks")
                                and not (
                                    ("admin" in cmd["user_roles"])
                                    or ("owner" in cmd["user_roles"])
                                )
                            ):
                                plog(
                                    "Request rejected as bias and darks can only be commanded by admin user."
                                )
                                self.send_to_user(
                                    "Request rejected as bias and darks can only be commanded by admin user."
                                )
                            elif (
                                action == "run"
                                and script in ("estimateFocusOffset")
                                and not (
                                    ("admin" in cmd["user_roles"])
                                    or ("owner" in cmd["user_roles"])
                                )
                            ):
                                plog(
                                    "Request rejected as focus offset estimation can only be commanded by admin user."
                                )
                                self.send_to_user(
                                    "Request rejected as focus offset estimation can only be commanded by admin user."
                                )
                            # Check here for irrelevant commands
                            elif (
                                cmd["deviceType"] == "screen"
                                and len(self.all_devices.get("screen", {}) == 0) # check that no screens were initialized
                            ):
                                plog("Refusing command as there is no screen")
                                self.send_to_user(
                                    "Request rejected as site has no flat screen."
                                )
                            elif (
                                cmd["deviceType"] == "rotator"
                                and not self.devices['main_rotator']
                            ):
                                plog("Refusing command as there is no rotator")
                                self.send_to_user(
                                    "Request rejected as site has no rotator."
                                )
                            # If not irrelevant, queue the command
                            else:
                                self.stop_all_activity = False
                                self.cmd_queue.put(cmd)
                        if cancel_check:
                            return  # Note we do not process any commands.

                    else:
                        plog("Request rejected as obs in admin or owner mode.")
                        self.send_to_user(
                            "Request rejected as obs in admin or owner mode."
                        )
            except:
                if "Internal server error" in str(unread_commands):
                    plog("AWS server glitch reading unread_commands")
                else:
                    plog(traceback.format_exc())
                    plog("unread commands")
                    plog(unread_commands)
                    plog(
                        "MF trying to find whats happening with this relatively rare bug!"
                    )
        return

    def update_status(self, cancel_check=False, mount_only=False, dont_wait=False):
        """Collects status from all devices and sends an update to AWS.

        Each device class is responsible for implementing the method
        `get_status`, which returns a dictionary.
        """

        if self.currently_updating_status == True and mount_only == False:
            return

        self.currently_updating_status = True

        not_slewing = False
        if self.mountless_operation:
            not_slewing = True
        elif not g_dev["mnt"].return_slewing():
            not_slewing = True

        # Wait a bit between status updates otherwise
        # status updates bank up in the queue
        if not_slewing:  # Don't wait while slewing.
            if not dont_wait:
                self.status_interval = self.status_upload_time + 0.25
                while time.time() < (self.time_last_status + self.status_interval):
                    time.sleep(0.001)

        # Don't make a new status during a slew unless the queue is empty, otherwise the green crosshairs on the UI lags.
        if (not not_slewing and self.send_status_queue.qsize() == 0) or not_slewing:
            # Send main batch of devices status
            obsy = self.name
            if mount_only == True:
                device_list = ["mount"]
            else:
                device_list = self.all_device_types
            status = {}
            for dev_type in device_list:
                #  The status that we will send is grouped into lists of
                #  devices by dev_type.
                status[dev_type] = {}
                devices_of_type = self.all_devices.get(dev_type, {})
                device_names = devices_of_type.keys()

                for device_name in device_names:
                    device = devices_of_type[device_name]
                    result = device.get_status()
                    if result is not None:
                        status[dev_type][device_name] = result
                #breakpoint()

            status["timestamp"] = round((time.time()) / 2.0, 3)
            status["send_heartbeat"] = False

            if status is not None:
                lane = "device"
                if self.send_status_queue.qsize() < 7:
                    self.send_status_queue.put(
                        (obsy, lane, status), block=False)

        """
        Here we update lightning system.
        Check if file exists and is not stale
        If ok open file and look for instances of distance < specified
        if there are any then assemble a file to write to transfer disk.


        """

        # NB NB this needs to be conditoned on the site having lightning detection!
        try:
            if self.config['has_lightning_detector']:

                try:
                    with open("C:/Astrogenic/NexStorm/reports/TRACReport.txt", 'r') as light_rec:
                        r_date, r_time = light_rec.readline().split()[-2:]
                        #plog(r_date, r_time)
                        d_string = r_date + 'T' +r_time
                        d_time = datetime.datetime.fromisoformat(d_string)+datetime.timedelta(minutes=7.5)
                        distance = 10.001
                        if datetime.datetime.now() < d_time:   #  Here validate if not stale before doing next line.
                            for lin in light_rec.readlines():
                                if 'distance' in lin:
                                    s_range = float(lin.split()[-2])
                                    if s_range < distance:
                                        distance = s_range
                        else:
                            #plog("Lightning report is stale.")
                            pass
                    if distance <=  10.0:
                        plog("Lightning distance is:   ", distance, ' km away.')
                    else:
                        pass
                        #plog('Lighting is > 10 km away,')
                except:
                    plog('Lightning distance test did not work')

        except:
            pass

        self.time_last_status = time.time()
        self.status_count += 1

        self.currently_updating_status = False

    def safety_and_monitoring_checks_loop(self):
        while True:
            self.time_since_safety_checks = time.time()

            if False and (
                (time.time() - self.queue_reporting_timer) > self.queue_reporting_period
            ):
                self.queue_reporting_timer = time.time()
                plog("Queue Reports - hunting for ram leak")
                if self.config["ingest_raws_directly_to_archive"]:
                    plog("PTR Archive Queue: " +
                         str(self.ptrarchive_queue.qsize()))
                plog("Fast UI Queue: " + str(self.fast_queue.qsize()))
                plog("Medium UI Queue: " + str(self.mediumui_queue.qsize()))
                plog("Calibration UI Queue: " +
                     str(self.calibrationui_queue.qsize()))
                plog("Slow Camera Queue: " + str(self.slow_camera_queue.qsize()))
                plog("Platesolve Queue: " + str(self.platesolve_queue.qsize()))
                plog("SEP Queue: " + str(self.sep_queue.qsize()))
                plog("JPEG Queue: " + str(self.mainjpeg_queue.qsize()))

            if not self.mountless_operation:
                try:
                    # If the roof is open, then it is open and enabled to observe
                    if not self.enc_status == None:
                        if "Open" in self.enc_status["shutter_status"]:
                            if (
                                not "NoObs" in self.enc_status["shutter_status"]
                                and not self.net_connection_dead
                            ) or self.assume_roof_open:
                                self.open_and_enabled_to_observe = True
                            else:
                                self.open_and_enabled_to_observe = False

                    # Check that the mount hasn't slewed too close to the sun
                    # If the roof is open and enabled to observe
                    # Don't do sun checks at nightime!
                    if (
                        not (
                            (
                                g_dev["events"]["Observing Begins"]
                                <= ephem.now()
                                < g_dev["events"]["Observing Ends"]
                            )
                        )
                        and not g_dev["mnt"].currently_slewing
                    ):
                        try:
                            if (
                                not g_dev["mnt"].return_slewing()
                                and not g_dev["mnt"].parking_or_homing
                                and self.open_and_enabled_to_observe
                                and self.sun_checks_on
                            ):
                                sun_coords = get_sun(Time.now())
                                temppointing = SkyCoord(
                                    (g_dev["mnt"].current_icrs_ra) * u.hour,
                                    (g_dev["mnt"].current_icrs_dec) * u.degree,
                                    frame="icrs",
                                )
                                sun_dist = sun_coords.separation(temppointing)
                                if (
                                    sun_dist.degree
                                    < self.config["closest_distance_to_the_sun"]
                                    and not g_dev["mnt"].rapid_park_indicator
                                ):
                                    self.send_to_user(
                                        "Found telescope pointing too close to the sun: "
                                        + str(sun_dist.degree)
                                        + " degrees."
                                    )
                                    plog(
                                        "Found telescope pointing too close to the sun: "
                                        + str(sun_dist.degree)
                                        + " degrees."
                                    )
                                    self.send_to_user(
                                        "Parking scope and cancelling all activity"
                                    )
                                    plog(
                                        "Parking scope and cancelling all activity")

                                    if (
                                        not g_dev["seq"].morn_bias_dark_latch
                                        and not g_dev["seq"].bias_dark_latch
                                    ):
                                        self.cancel_all_activity()
                                    if not g_dev["mnt"].rapid_park_indicator:
                                        g_dev["mnt"].park_command()

                                    self.currently_updating_status = False
                                    return
                        except Exception as e:
                            plog(traceback.format_exc())
                            plog("Sun check didn't work for some reason")
                            if (
                                "Object reference not set" in str(e)
                                and g_dev["mnt"].theskyx
                            ):
                                plog("The SkyX had an error.")
                                plog(
                                    "Usually this is because of a broken connection.")
                                plog(
                                    "Killing then waiting 60 seconds then reconnecting"
                                )
                                self.kill_and_reboot_theskyx(
                                    g_dev["mnt"].current_icrs_ra,
                                    g_dev["mnt"].current_icrs_dec,
                                )
                except:
                    plog("pigjfsdoighdfg")

            try:
                # Keep an eye on the stop-script and exposure halt time to reset those timers.
                if g_dev["seq"].stop_script_called and (
                    (time.time() - g_dev["seq"].stop_script_called_time) > 35
                ):
                    self.send_to_user("Stop Script Complete.")
                    g_dev["seq"].stop_script_called = False
                    g_dev["seq"].stop_script_called_time = time.time()

                if self.exposure_halted_indicator == True:
                    if self.exposure_halted_indicator_timer - time.time() > 12:
                        self.exposure_halted_indicator = False
                        self.exposure_halted_indicator_timer = time.time()

                if self.stop_all_activity and (
                    (time.time() - self.stop_all_activity_timer) > 35
                ):
                    self.stop_all_activity = False

                # If theskyx is rebooting wait
                while self.rebooting_theskyx:
                    plog("waiting for theskyx to reboot")
                    time.sleep(5)

                # If camera is rebooting, the.running_an_exposure_set term can fall out
                # If it is rebooting then return to the start of the loop.
                not_rebooting = True
                try:
                    if g_dev["cam"].theskyx:
                        while True:
                            try:
                                g_dev["cam"].running_an_exposure_set
                                # plog ("theskyx camera check")
                                if not not_rebooting:
                                    continue
                                else:
                                    break
                            except:
                                plog("pausing while camera reboots")
                                not_rebooting = False
                                time.sleep(1)
                except:
                    while True:
                        try:
                            g_dev["cam"].running_an_exposure_set
                            # plog ("theskyx camera check")
                            if not not_rebooting:
                                continue
                            else:
                                break
                        except:
                            plog("pausing while camera reboots")
                            not_rebooting = False
                            time.sleep(1)

                # Good spot to check if we need to nudge the telescope as long as we aren't exposing.
                if not self.mountless_operation:
                    if (
                        not g_dev["cam"].running_an_exposure_set
                        and not g_dev["seq"].block_guard
                        and not g_dev["seq"].total_sequencer_control
                    ):
                        self.check_platesolve_and_nudge()
                    # Meridian 'pulse'. A lot of mounts will not do a meridian flip unless a
                    # specific slew command is sent. So this tracks how long it has been since
                    # a slew and sends a slew command to the exact coordinates it is already pointing on
                    # at least a 5 minute basis.
                    self.time_of_last_pulse = max(
                        self.time_of_last_slew, self.time_of_last_pulse
                    )
                    try:
                        if (time.time() - self.time_of_last_pulse) > 300 and not g_dev[
                            "mnt"
                        ].currently_slewing:
                            # Check no other commands or exposures are happening
                            if (
                                self.cmd_queue.empty()
                                and not g_dev["cam"].running_an_exposure_set
                                and not g_dev["cam"].currently_in_smartstack_loop
                                and not g_dev["seq"].focussing
                            ):
                                if (
                                    not g_dev["mnt"].rapid_park_indicator
                                    and not g_dev["mnt"].return_slewing()
                                    and g_dev["mnt"].return_tracking()
                                ):
                                    # Don't do it if the roof isn't open etc.
                                    if (
                                        self.open_and_enabled_to_observe == True
                                    ) or self.scope_in_manual_mode:
                                        ra = g_dev["mnt"].return_right_ascension()
                                        dec = g_dev["mnt"].return_declination()
                                        temppointing = SkyCoord(
                                            ra * u.hour, dec * u.degree, frame="icrs"
                                        )
                                        temppointingaltaz = temppointing.transform_to(
                                            AltAz(
                                                location=g_dev["mnt"].site_coordinates,
                                                obstime=Time.now(),
                                            )
                                        )
                                        alt = temppointingaltaz.alt.degree
                                        if alt > 25:
                                            g_dev['mnt'].wait_for_slew(wait_after_slew=False)
                                            meridianra = g_dev[
                                                "mnt"
                                            ].return_right_ascension()
                                            meridiandec = g_dev[
                                                "mnt"
                                            ].return_declination()
                                            g_dev["mnt"].slew_async_directly(
                                                ra=meridianra, dec=meridiandec
                                            )
                                            plog("Meridian Probe")
                                            g_dev['mnt'].wait_for_slew(wait_after_slew=False)
                                            self.time_of_last_pulse = time.time()
                    except:
                        plog("perhaps theskyx is restarting????")
                        plog(traceback.format_exc())

                # Send up the obs settings status - basically the current safety settings
                if (
                    (datetime.datetime.now() - self.observing_status_timer)
                ) > datetime.timedelta(minutes=self.observing_check_period):
                    self.ocn_status = self.get_weather_status_from_aws()
                    # These two lines are meant to update the parameters for refraction correction in the mount class
                    try:
                        self.pressure = self.ocn_status["pressure_mbar"]
                    except:
                        self.pressure = 1013.0
                    try:
                        self.temperature = self.ocn_status[
                            "temperature_C"
                        ]
                    except:
                        self.temperature = g_dev[
                            "foc"
                        ].current_focus_temperature
                    self.observing_status_timer = datetime.datetime.now()

                if (
                    (datetime.datetime.now() - self.enclosure_status_timer)
                ) > datetime.timedelta(minutes=self.enclosure_check_period):
                    self.enc_status = g_dev[
                        "obs"
                    ].get_enclosure_status_from_aws()
                    self.enclosure_status_timer = datetime.datetime.now()

                if (
                    time.time() - self.obs_settings_upload_timer
                ) > self.obs_settings_upload_period:
                    self.obs_settings_upload_timer = time.time()
                    status = {}
                    status["obs_settings"] = {}
                    status["obs_settings"][
                        "scope_in_manual_mode"
                    ] = self.scope_in_manual_mode
                    status["obs_settings"]["sun_safety_mode"] = self.sun_checks_on
                    status["obs_settings"]["moon_safety_mode"] = self.moon_checks_on
                    status["obs_settings"][
                        "altitude_safety_mode"
                    ] = self.altitude_checks_on
                    status["obs_settings"]["lowest_altitude"] = -5
                    status["obs_settings"][
                        "daytime_exposure_safety_mode"
                    ] = self.daytime_exposure_time_safety_on
                    status["obs_settings"]["daytime_exposure_time"] = 0.01
                    status["obs_settings"]["auto_center_on"] = not self.auto_centering_off
                    status["obs_settings"][
                        "admin_owner_commands_only"
                    ] = self.admin_owner_commands_only
                    status["obs_settings"][
                        "simulating_open_roof"
                    ] = self.assume_roof_open
                    status["obs_settings"][
                        "pointing_reference_on"
                    ] = not self.mount_reference_model_off
                    status["obs_settings"]["morning_flats_done"] = g_dev[
                        "seq"
                    ].morn_flats_done
                    status["obs_settings"]["timedottime_of_last_upload"] = time.time()
                    lane = "obs_settings"
                    try:
                        send_status(self.name, lane, status)
                    except:
                        plog("could not send obs_settings status")
                        plog(traceback.format_exc())

                # An important check to make sure equatorial telescopes are pointed appropriately
                # above the horizon. SRO and ECO have shown that it is possible to get entirely
                # confuzzled and take images of the dirt. This should save them from this fate.
                # Also it should generically save any telescope from pointing weirdly down
                # or just tracking forever after being left tracking for far too long.
                #
                # Also an area to put things to irregularly check if things are still connected, e.g. cooler

                # Adjust focus on a not-too-frequent period for temperature
                if not self.mountless_operation:
                    if (
                        not g_dev["cam"].running_an_exposure_set
                        and not g_dev["seq"].focussing
                        and self.open_and_enabled_to_observe
                        and not g_dev["mnt"].currently_slewing
                        and not g_dev["foc"].focuser_is_moving
                    ):
                        g_dev["foc"].adjust_focus()

                # Check nightly_reset is all good
                if (
                    g_dev["events"]["Cool Down, Open"]
                    <= ephem.now()
                    < g_dev["events"]["Observing Ends"]
                ):
                    g_dev["seq"].nightly_reset_complete = False

                if not self.mountless_operation:
                    # Don't do sun checks at nightime!
                    if (
                        not (
                            (
                                g_dev["events"]["Observing Begins"]
                                <= ephem.now()
                                < g_dev["events"]["Observing Ends"]
                            )
                        )
                        and not g_dev["mnt"].currently_slewing
                    ):
                        if (
                            not g_dev["mnt"].rapid_park_indicator
                            and self.open_and_enabled_to_observe
                            and self.sun_checks_on
                        ):  # Only do the sun check if scope isn't parked
                            # Check that the mount hasn't slewed too close to the sun
                            sun_coords = get_sun(Time.now())
                            temppointing = SkyCoord(
                                (g_dev["mnt"].current_icrs_ra) * u.hour,
                                (g_dev["mnt"].current_icrs_dec) * u.degree,
                                frame="icrs",
                            )

                            sun_dist = sun_coords.separation(temppointing)
                            if (
                                sun_dist.degree
                                < self.config["closest_distance_to_the_sun"]
                                and not g_dev["mnt"].rapid_park_indicator
                            ):
                                self.send_to_user(
                                    "Found telescope pointing too close to the sun: "
                                    + str(sun_dist.degree)
                                    + " degrees."
                                )
                                plog(
                                    "Found telescope pointing too close to the sun: "
                                    + str(sun_dist.degree)
                                    + " degrees."
                                )
                                self.send_to_user(
                                    "Parking scope and cancelling all activity"
                                )
                                plog("Parking scope and cancelling all activity")
                                if (
                                    not g_dev["seq"].morn_bias_dark_latch
                                    and not g_dev["seq"].bias_dark_latch
                                ):
                                    self.cancel_all_activity()
                                if not g_dev["mnt"].rapid_park_indicator:
                                    g_dev["mnt"].park_command()

                                self.currently_updating_FULL = False
                                return

                    # Roof Checks only if not in debug mode
                    # And only check if the scope thinks everything is open and hunky dory
                    if (
                        self.open_and_enabled_to_observe
                        and not self.scope_in_manual_mode
                        and not self.assume_roof_open
                    ):
                        if self.enc_status is not None:
                            if (
                                "Software Fault"
                                in self.enc_status["shutter_status"]
                            ):
                                plog(
                                    "Software Fault Detected."
                                )  # " Will alert the authorities!")
                                plog("Parking Scope in the meantime.")

                                self.open_and_enabled_to_observe = False
                                if (
                                    not g_dev["seq"].morn_bias_dark_latch
                                    and not g_dev["seq"].bias_dark_latch
                                ):
                                    self.cancel_all_activity()

                                if not g_dev["mnt"].rapid_park_indicator:
                                    if g_dev["mnt"].home_before_park:
                                        g_dev["mnt"].home_command()
                                    g_dev["mnt"].park_command()

                            if (
                                "Closing" in self.enc_status["shutter_status"]
                                or "Opening"
                                in self.enc_status["shutter_status"]
                            ):
                                plog("Detected Roof Movement.")
                                self.open_and_enabled_to_observe = False
                                if (
                                    not g_dev["seq"].morn_bias_dark_latch
                                    and not g_dev["seq"].bias_dark_latch
                                ):
                                    self.cancel_all_activity()
                                if not g_dev["mnt"].rapid_park_indicator:
                                    if g_dev["mnt"].home_before_park:
                                        g_dev["mnt"].home_command()
                                    g_dev["mnt"].park_command()

                            if "Error" in self.enc_status["shutter_status"]:
                                plog(
                                    "Detected an Error in the Roof Status. Packing up for safety."
                                )
                                if (
                                    not g_dev["seq"].morn_bias_dark_latch
                                    and not g_dev["seq"].bias_dark_latch
                                ):
                                    self.cancel_all_activity()  # NB Kills bias dark
                                self.open_and_enabled_to_observe = False
                                if not g_dev["mnt"].rapid_park_indicator:
                                    if g_dev["mnt"].home_before_park:
                                        g_dev["mnt"].home_command()
                                    g_dev["mnt"].park_command()

                        else:
                            plog(
                                "Enclosure roof status probably not reporting correctly. WEMA down?"
                            )

                        roof_should_be_shut = False

                        if (
                            not self.scope_in_manual_mode
                            and not g_dev["seq"].flats_being_collected
                            and not self.assume_roof_open
                        ):
                            if (
                                g_dev["events"]["End Morn Sky Flats"]
                                < ephem.now()
                                < g_dev["events"]["End Morn Bias Dark"]
                            ):
                                roof_should_be_shut = True
                                self.open_and_enabled_to_observe = False
                            if not self.config["auto_morn_sky_flat"]:
                                if (
                                    g_dev["events"]["Observing Ends"]
                                    < ephem.now()
                                    < g_dev["events"]["End Morn Bias Dark"]
                                ):
                                    roof_should_be_shut = True
                                    self.open_and_enabled_to_observe = False
                                if (
                                    g_dev["events"]["Naut Dawn"]
                                    < ephem.now()
                                    < g_dev["events"]["Morn Bias Dark"]
                                ):
                                    roof_should_be_shut = True
                                    self.open_and_enabled_to_observe = False
                            if not (
                                g_dev["events"]["Cool Down, Open"]
                                < ephem.now()
                                < g_dev["events"]["Close and Park"]
                            ):
                                roof_should_be_shut = True
                                self.open_and_enabled_to_observe = False

                        if "Open" in self.enc_status["shutter_status"]:
                            if roof_should_be_shut == True:
                                plog(
                                    "Safety check notices that the roof was open outside of the normal observing period"
                                )

                        if (
                            not self.scope_in_manual_mode
                            and not g_dev["seq"].flats_being_collected
                            and not self.assume_roof_open
                        ):
                            # If the roof should be shut, then the telescope should be parked.
                            if roof_should_be_shut == True:
                                if not g_dev["mnt"].rapid_park_indicator:
                                    plog(
                                        "Parking telescope as it is during the period that the roof is meant to be shut."
                                    )
                                    self.open_and_enabled_to_observe = False
                                    if (
                                        not g_dev["seq"].morn_bias_dark_latch
                                        and not g_dev["seq"].bias_dark_latch
                                    ):
                                        self.cancel_all_activity()  # NB Kills bias dark
                                    if g_dev["mnt"].home_before_park:
                                        g_dev["mnt"].home_command()
                                    g_dev["mnt"].park_command()

                            if self.enc_status is not None:
                                # If the roof IS shut, then the telescope should be shutdown and parked.
                                if (
                                    "Closed"
                                    in self.enc_status["shutter_status"]
                                ):
                                    if not g_dev["mnt"].rapid_park_indicator:
                                        plog(
                                            "Telescope found not parked when the observatory roof is shut. Parking scope."
                                        )
                                        self.open_and_enabled_to_observe = False
                                        if (
                                            not g_dev["seq"].morn_bias_dark_latch
                                            and not g_dev["seq"].bias_dark_latch
                                        ):
                                            self.cancel_all_activity()  # NB Kills bias dark
                                        if g_dev["mnt"].home_before_park:
                                            g_dev["mnt"].home_command()
                                        g_dev["mnt"].park_command()

                                # But after all that if everything is ok, then all is ok, it is safe to observe
                                if (
                                    "Open" in self.enc_status["shutter_status"]
                                    and roof_should_be_shut == False
                                ):
                                    if (
                                        not "NoObs"
                                        in self.enc_status["shutter_status"]
                                        and not self.net_connection_dead
                                    ):
                                        self.open_and_enabled_to_observe = True
                                    elif self.assume_roof_open:
                                        self.open_and_enabled_to_observe = True
                                    else:
                                        self.open_and_enabled_to_observe = False
                                else:
                                    self.open_and_enabled_to_observe = False

                            else:
                                plog(
                                    "self.enc_status not reporting correctly")

                if not self.mountless_operation:
                    # Check that the mount hasn't tracked too low or an odd slew hasn't sent it pointing to the ground.
                    if self.altitude_checks_on and not g_dev["mnt"].currently_slewing:
                        try:
                            mount_altitude = float(
                                g_dev["mnt"].previous_status["altitude"]
                            )

                            lowest_acceptable_altitude = self.config[
                                "lowest_acceptable_altitude"
                            ]
                            if mount_altitude < lowest_acceptable_altitude:
                                plog(
                                    "Altitude too low! "
                                    + str(mount_altitude)
                                    + ". Parking scope for safety!"
                                )
                                if not g_dev["mnt"].rapid_park_indicator:
                                    if (
                                        not g_dev["seq"].morn_bias_dark_latch
                                        and not g_dev["seq"].bias_dark_latch
                                    ):
                                        self.cancel_all_activity()
                                    if g_dev["mnt"].home_before_park:
                                        g_dev["mnt"].home_command()
                                    g_dev["mnt"].park_command()
                        except Exception as e:
                            plog(traceback.format_exc())
                            plog(e)

                            if g_dev["mnt"].theskyx:
                                plog("The SkyX had an error.")
                                plog(
                                    "Usually this is because of a broken connection.")
                                plog(
                                    "Killing then waiting 60 seconds then reconnecting"
                                )
                                self.kill_and_reboot_theskyx(-1, -1)
                            else:
                                pass

                    # If no activity for an hour, park the scope
                    if (
                        not self.scope_in_manual_mode
                        and not g_dev["mnt"].currently_slewing
                    ):
                        if (
                            time.time() - self.time_of_last_slew
                            > self.devices['mount'].config['time_inactive_until_park']
                            and time.time() - self.time_of_last_exposure
                            > self.devices['mount'].config['time_inactive_until_park']
                        ):
                            if not g_dev["mnt"].rapid_park_indicator:
                                plog("Parking scope due to inactivity")
                                if g_dev["mnt"].home_before_park:
                                    g_dev["mnt"].home_command()
                                g_dev["mnt"].park_command()
                            self.time_of_last_slew = time.time()
                            self.time_of_last_exposure = time.time()

                # Check that cooler is alive
                if g_dev["cam"]._cooler_on():
                    current_camera_temperature, cur_humidity, cur_pressure, cur_pwm = g_dev[
                        "cam"
                    ]._temperature()
                    current_camera_temperature = round(
                        current_camera_temperature, 1)
                    if (
                        abs(
                            float(current_camera_temperature)
                            - float(g_dev["cam"].setpoint)
                        )
                        > self.devices['main_cam'].settings['temp_setpoint_tolerance']
                    ):

                        self.camera_sufficiently_cooled_for_calibrations = False
                        self.last_time_camera_was_warm = time.time()
                    elif (time.time() - self.last_time_camera_was_warm) < 120:  #NB NB THis should be a config item and in confict wth code below
                        self.camera_sufficiently_cooled_for_calibrations = False
                    else:
                        self.camera_sufficiently_cooled_for_calibrations = True
                else:
                    try:
                        probe = g_dev["cam"]._cooler_on()
                        if not probe:
                            g_dev["cam"]._set_cooler_on()
                            plog("Found cooler off.")
                            try:
                                g_dev["cam"]._connect(False)
                                g_dev["cam"]._connect(True)
                                g_dev["cam"]._set_cooler_on()
                            except:
                                plog("Camera cooler reconnect failed.")
                    except Exception as e:
                        plog(
                            "\n\nCamera was not connected @ expose entry:  ", e, "\n\n"
                        )
                        try:
                            g_dev["cam"]._connect(False)
                            g_dev["cam"]._connect(True)
                            g_dev["cam"]._set_cooler_on()
                        except:
                            plog("Camera cooler reconnect failed 2nd time.")

                # Things that only rarely have to be reported go in this block.
                if (time.time() - self.last_time_report_to_console) > 180:   #NB NB This should be a config item WER
                    #plog(ephem.now())
                    if self.camera_sufficiently_cooled_for_calibrations == False:
                        if (time.time() - self.last_time_camera_was_warm) < 180:  # Temporary NB WER 2024_04-13
                            plog(
                                "Camera was recently out of the temperature range for calibrations"
                            )
                            plog(
                                "Waiting for a 3 minute period where camera has been cooled to the right temperature"
                            )
                            plog(
                                "Before continuing calibrations to ensure cooler is evenly cooled"
                            )
                            plog(
                                str(
                                    int(
                                        180
                                        - (time.time() -
                                           self.last_time_camera_was_warm)
                                    )
                                )
                                + " seconds to go."
                            )
                            plog(
                                "Camera current temperature ("
                                + str(current_camera_temperature)
                                + ")."
                            )
                            plog(
                                "Camera current PWM% ("
                                + str(cur_pwm)
                                + ")."
                            )
                            plog(
                                "Difference from setpoint: "
                                + str(
                                    round((current_camera_temperature -
                                     g_dev["cam"].setpoint),2)
                                )
                            )
                        else:
                            plog(
                                "Camera currently too warm ("
                                + str(current_camera_temperature)
                                + ") for calibrations."
                            )
                            plog(
                                "Difference from setpoint: "
                                + str(
                                    round((current_camera_temperature -
                                     g_dev["cam"].setpoint), 2)
                                )
                            )
                        self.last_time_camera_was_warm = time.time()

                    self.last_time_report_to_console = time.time()

                if time.time() - g_dev["seq"].time_roof_last_opened < 10:
                    plog(
                        "Roof opened only recently: "
                        + str(
                            round(
                                (time.time() -
                                 g_dev["seq"].time_roof_last_opened) / 60,
                                1,
                            )
                        )
                        + " minutes ago."
                    )
                    plog(
                        "Some functions, particularly flats, won't start until 10 seconds after the roof has opened."
                    )

                # After the observatory and camera have had time to settle....
                if (time.time() - self.camera_time_initialised) > 600:
                    # Check that the camera is not overheating.
                    # If it isn't overheating check that it is at the correct temperature
                    if self.camera_overheat_safety_warm_on:
                        #plog(time.time() - self.camera_overheat_safety_timer)
                        if (time.time() - self.camera_overheat_safety_timer) > 1201:
                            plog(
                                "Camera OverHeating Safety Warm Cycle Complete. Resetting to normal temperature."
                            )
                            g_dev["cam"]._set_setpoint(g_dev["cam"].setpoint)
                            # Some cameras need to be sent this to change the temperature also.. e.g. TheSkyX
                            g_dev["cam"]._set_cooler_on()
                            self.camera_overheat_safety_warm_on = False
                        else:
                            plog("Camera Overheating Safety Warm Cycle on.")

                    elif g_dev["cam"].protect_camera_from_overheating and (
                        float(current_camera_temperature)
                        - g_dev["cam"].current_setpoint
                    ) > (2 * g_dev["cam"].day_warm_degrees):
                        plog("Found cooler on, but warm.")
                        plog(
                            "Keeping it slightly warm ( "
                            + str(2 * g_dev["cam"].day_warm_degrees)
                            + " degrees warmer ) for about 20 minutes just in case the camera overheated."
                        )
                        plog("Then will reset to normal.")
                        self.camera_overheat_safety_warm_on = True
                        self.camera_overheat_safety_timer = time.time()
                        self.last_time_camera_was_warm = time.time()
                        g_dev["cam"]._set_setpoint(
                            float(
                                g_dev["cam"].setpoint
                                + (2 * g_dev["cam"].day_warm_degrees)
                            )
                        )
                        # Some cameras need to be sent this to change the temperature also.. e.g. TheSkyX
                        g_dev["cam"]._set_cooler_on()

                if not self.camera_overheat_safety_warm_on and (
                    time.time() - self.warm_report_timer > 300
                ):
                    # Daytime... a bit tricky! Two periods... just after biases but before nightly reset OR ... just before eve bias dark
                    # As nightly reset resets the calendar
                    self.warm_report_timer = time.time()
                    self.too_hot_in_observatory = False
                    try:
                        focstatus = g_dev["foc"].get_status()
                        self.temperature_in_observatory_from_focuser = focstatus[
                            "focus_temperature"
                        ]
                    except:
                        self.temperature_in_observatory_from_focuser = 20.0
                        pass

                    try:
                        if (
                            self.temperature_in_observatory_from_focuser
                            > self.too_hot_temperature
                        ):  # This should be a per obsy config item
                            self.too_hot_in_observatory = True
                    except:
                        plog("observatory temperature probe failed.")

                    if (
                        g_dev["cam"].day_warm
                        and (
                            ephem.now(
                            ) < g_dev["events"]["Eve Bias Dark"] - ephem.hour
                        )
                        or (
                            g_dev["events"]["End Morn Bias Dark"] + ephem.hour
                            < ephem.now()
                            < g_dev["events"]["Nightly Reset"]
                        )
                    ):
                        plog("In Daytime: Camera set at warmer temperature")
                        g_dev["cam"]._set_setpoint(
                            float(g_dev["cam"].setpoint +
                                  g_dev["cam"].day_warm_degrees)
                        )

                        # Some cameras need to be sent this to change the temperature also.. e.g. TheSkyX
                        g_dev["cam"]._set_cooler_on()
                        plog("Temp set to " +
                             str(g_dev["cam"].current_setpoint))
                        self.last_time_camera_was_warm = time.time()

                    elif (
                        g_dev["cam"].day_warm
                        and (self.too_hot_in_observatory)
                        and (
                            ephem.now()
                            < g_dev["events"]["Clock & Auto Focus"] - ephem.hour
                        )
                    ):
                        plog(
                            "Currently too hot: "
                            + str(self.temperature_in_observatory_from_focuser)
                            + "C for excess cooling. Keeping it at day_warm until a cool hour long ramping towards clock & autofocus"
                        )
                        g_dev["cam"]._set_setpoint(
                            float(g_dev["cam"].setpoint +
                                  g_dev["cam"].day_warm_degrees)
                        )
                        # Some cameras need to be sent this to change the temperature also.. e.g. TheSkyX
                        g_dev["cam"]._set_cooler_on()
                        plog("Temp set to " +
                             str(g_dev["cam"].current_setpoint))
                        self.last_time_camera_was_warm = time.time()

                    # Ramp heat temperature
                    # Beginning after "End Morn Bias Dark" and taking an hour to ramp
                    elif g_dev["cam"].day_warm and (
                        g_dev["events"]["End Morn Bias Dark"]
                        < ephem.now()
                        < g_dev["events"]["End Morn Bias Dark"] + ephem.hour
                    ):
                        plog("In Camera Warming Ramping cycle of the day")
                        frac_through_warming = (
                            1
                            - (
                                (g_dev["events"]
                                 ["End Morn Bias Dark"] + ephem.hour)
                                - ephem.now()
                            )
                            / ephem.hour
                        )
                        plog(
                            "Fraction through warming cycle: "
                            + str(frac_through_warming)
                        )
                        g_dev["cam"]._set_setpoint(
                            float(
                                g_dev["cam"].setpoint
                                + (frac_through_warming) *
                                g_dev["cam"].day_warm_degrees
                            )
                        )
                        g_dev["cam"]._set_cooler_on()
                        plog("Temp set to " +
                             str(g_dev["cam"].current_setpoint))
                        self.last_time_camera_was_warm = time.time()

                    # Ramp cool temperature
                    # Defined as beginning an hour before "Eve Bias Dark" to ramp to the setpoint.
                    # If the observatory is not too hot, set up cooling for biases
                    elif (
                        g_dev["cam"].day_warm
                        and (not self.too_hot_in_observatory)
                        and (
                            g_dev["events"]["Eve Bias Dark"] - ephem.hour
                            < ephem.now()
                            < g_dev["events"]["Eve Bias Dark"]
                        )
                    ):
                        plog("In Camera Cooling Ramping cycle of the day")
                        frac_through_warming = 1 - (
                            ((g_dev["events"]["Eve Bias Dark"]) - ephem.now())
                            / ephem.hour
                        )
                        plog(
                            "Fraction through cooling cycle: "
                            + str(frac_through_warming)
                        )
                        if frac_through_warming > 0.66:
                            g_dev["cam"]._set_setpoint(
                                float(g_dev["cam"].setpoint))
                            g_dev["cam"]._set_cooler_on()
                            self.last_time_camera_was_warm = time.time()
                        else:
                            g_dev["cam"]._set_setpoint(
                                float(
                                    g_dev["cam"].setpoint
                                    + (1 - (frac_through_warming * 1.5))
                                    * g_dev["cam"].day_warm_degrees
                                )
                            )
                            g_dev["cam"]._set_cooler_on()
                        plog("Temp set to " +
                             str(g_dev["cam"].current_setpoint))

                    # Don't bother trying to cool for biases if too hot in observatory.
                    # Don't even bother for flats, it just won't get there.
                    # Just aim for clock & auto focus
                    elif (
                        g_dev["cam"].day_warm
                        and (self.too_hot_in_observatory)
                        and (
                            g_dev["events"]["Clock & Auto Focus"] - ephem.hour
                            < ephem.now()
                            < g_dev["events"]["Clock & Auto Focus"]
                        )
                    ):
                        plog(
                            "In Camera Cooling Ramping cycle aiming for Clock & Auto Focus"
                        )
                        frac_through_warming = 1 - (
                            ((g_dev["events"]["Clock & Auto Focus"]) - ephem.now())
                            / ephem.hour
                        )
                        plog(
                            "Fraction through cooling cycle: "
                            + str(frac_through_warming)
                        )
                        if frac_through_warming > 0.8:
                            g_dev["cam"]._set_setpoint(
                                float(g_dev["cam"].setpoint))
                            g_dev["cam"]._set_cooler_on()
                        else:
                            g_dev["cam"]._set_setpoint(
                                float(
                                    g_dev["cam"].setpoint
                                    + (1 - frac_through_warming)
                                    * g_dev["cam"].day_warm_degrees
                                )
                            )
                            g_dev["cam"]._set_cooler_on()
                            self.last_time_camera_was_warm = time.time()
                        plog("Temp set to " +
                             str(g_dev["cam"].current_setpoint))

                    # Nighttime temperature
                    elif (
                        g_dev["cam"].day_warm
                        and not (self.too_hot_in_observatory)
                        and (
                            g_dev["events"]["Eve Bias Dark"]
                            < ephem.now()
                            < g_dev["events"]["End Morn Bias Dark"]
                        )
                    ):
                        g_dev["cam"]._set_setpoint(
                            float(g_dev["cam"].setpoint))
                        g_dev["cam"]._set_cooler_on()

                    elif (
                        g_dev["cam"].day_warm
                        and (self.too_hot_in_observatory)
                        and self.open_and_enabled_to_observe
                        and (
                            g_dev["events"]["Clock & Auto Focus"]
                            < ephem.now()
                            < g_dev["events"]["End Morn Bias Dark"]
                        )
                    ):
                        g_dev["cam"]._set_setpoint(
                            float(g_dev["cam"].setpoint))
                        g_dev["cam"]._set_cooler_on()

                    elif (
                        g_dev["cam"].day_warm
                        and (self.too_hot_in_observatory)
                        and not self.open_and_enabled_to_observe
                        and (
                            g_dev["events"]["Clock & Auto Focus"]
                            < ephem.now()
                            < g_dev["events"]["End Morn Bias Dark"]
                        )
                    ):
                        plog(
                            "Focusser reporting too high a temperature in the observatory"
                        )
                        plog(
                            "The roof is also shut, so keeping camera at the day_warm temperature"
                        )

                        g_dev["cam"]._set_setpoint(
                            float(g_dev["cam"].setpoint +
                                  g_dev["cam"].day_warm_degrees)
                        )
                        # Some cameras need to be sent this to change the temperature also.. e.g. TheSkyX
                        g_dev["cam"]._set_cooler_on()
                        self.last_time_camera_was_warm = time.time()
                        plog("Temp set to " +
                             str(g_dev["cam"].current_setpoint))

                    elif (
                        g_dev["events"]["Eve Bias Dark"]
                        < ephem.now()
                        < g_dev["events"]["End Morn Bias Dark"]
                    ):
                        g_dev["cam"]._set_setpoint(
                            float(g_dev["cam"].setpoint))
                        g_dev["cam"]._set_cooler_on()

                if not self.mountless_operation:
                    # Check that the site is still connected to the net.
                    if test_connect():
                        self.time_of_last_live_net_connection = time.time()
                        self.net_connection_dead = False
                    if (time.time() - self.time_of_last_live_net_connection) > 600:
                        plog(
                            "Warning, last live net connection was over ten minutes ago"
                        )
                    if (time.time() - self.time_of_last_live_net_connection) > 1200:
                        plog(
                            "Last connection was over twenty minutes ago. Running a further test or two"
                        )
                        if test_connect(host="http://dev.photonranch.org"):
                            plog(
                                "Connected to photonranch.org, so it must be that Google is down. Connection is live."
                            )
                            self.time_of_last_live_net_connection = time.time()
                        elif test_connect(host="http://aws.amazon.com"):
                            plog(
                                "Connected to aws.amazon.com. Can't connect to Google or photonranch.org though."
                            )
                            self.time_of_last_live_net_connection = time.time()
                        else:
                            plog(
                                "Looks like the net is down, closing up and parking the observatory"
                            )
                            self.open_and_enabled_to_observe = False
                            self.net_connection_dead = True
                            if (
                                not g_dev["seq"].morn_bias_dark_latch
                                and not g_dev["seq"].bias_dark_latch
                            ):
                                self.cancel_all_activity()
                            if not g_dev["mnt"].rapid_park_indicator:
                                plog("Parking scope due to inactivity")
                                if g_dev["mnt"].home_before_park:
                                    g_dev["mnt"].home_command()
                                g_dev["mnt"].park_command()
                                self.time_of_last_slew = time.time()
                # wait for safety_check_period
                time.sleep(self.safety_check_period)

            except:
                plog(
                    "Something went wrong in safety check loop. It is ok.... it is a try/except"
                )
                plog("But we should prevent any crashes.")
                plog(traceback.format_exc())

                # If theskyx is rebooting wait
                while self.rebooting_theskyx:
                    plog("waiting for theskyx to reboot in the except function")
                    time.sleep(5)

    def core_command_and_sequencer_loop(self):
        """
        This compact little function is the heart of the code in the sense this is repeatedly
        called. It checks for any new commands from AWS and runs them.
        """
        not_slewing = False
        if self.mountless_operation:
            not_slewing = True
        elif not g_dev["mnt"].return_slewing():
            not_slewing = True

        # Check that there isn't individual commands to be run
        if (
            (not g_dev["cam"].running_an_exposure_set)
            and not g_dev["seq"].total_sequencer_control
            and (not self.stop_processing_command_requests)
            and not_slewing
            and not self.pointing_recentering_requested_by_platesolve_thread
            and not self.pointing_correction_requested_by_platesolve_thread
        ):
            while self.cmd_queue.qsize() > 0:
                if (
                    not self.stop_processing_command_requests
                    and not g_dev["cam"].running_an_exposure_set
                    and not g_dev["seq"].block_guard
                    and not g_dev["seq"].total_sequencer_control
                    and not_slewing
                    and not self.pointing_recentering_requested_by_platesolve_thread
                    and not self.pointing_correction_requested_by_platesolve_thread
                ):  # This is to stop multiple commands running over the top of each other.
                    self.stop_processing_command_requests = True
                    cmd = self.cmd_queue.get()
                    device_instance = cmd["deviceInstance"]
                    plog("obs.scan_request: ", cmd)
                    device_type = cmd["deviceType"]

                    if device_type == "enclosure":
                        plog(
                            "An OBS has mistakenly received an enclosure command! Ignoring."
                        )
                    else:
                        device = self.all_devices[device_type][device_instance]
                        try:
                            device.parse_command(cmd)
                        except Exception as e:
                            plog(traceback.format_exc())
                            plog("Exception in obs.scan_requests:  ",
                                 e, "cmd:  ", cmd)

                    self.stop_processing_command_requests = False
                    time.sleep(1)
                else:
                    time.sleep(1)
        # Check there isn't sequencer commands to run.
        if self.status_count > 1:  # Give time for status to form
            g_dev["seq"].manager()  # Go see if there is something new to do.

    def run(self):
        try:
            # Keep the main thread alive, otherwise signals are ignored
            while True:
                self.core_command_and_sequencer_loop()
                time.sleep(2.5)
                # `Ctrl-C` will exit the program.
        except KeyboardInterrupt:
            plog("Finishing loops and exiting...")
            self.stopped = True
            return

    def ptrarchive_uploader(self, pri_image):
        upload_timer = time.time()
        if pri_image is None:
            plog("Got an empty entry in ptrarchive_queue.")
        else:
            # Here we parse the file, set up and send to AWS
            filename = pri_image[1][1]
            filepath = pri_image[1][0] + filename  # Full path to file on disk

            time_put_in_queue = pri_image[1][2]

            if filepath == "":
                print("blank entry in ptrarchive uploader")

            # Check it is there
            if not os.path.exists(filepath):
                if (time.time() - time_put_in_queue) < 43200:
                    if (time.time() - time_put_in_queue) > 600:
                        plog(
                            filepath + " not there yet, chucking it back in the queue."
                        )
                    self.enqueue_for_PTRarchive(26000000, "", filepath)
                else:
                    plog("WAITED TOO LONG! " + filepath + " never turned up!")
                return ""

            # Check it is no small
            if "token" not in filepath and os.stat(filepath).st_size < 100:
                if (time.time() - time_put_in_queue) < 43200:
                    if (time.time() - time_put_in_queue) > 600:
                        plog(
                            filepath
                            + " is there but still small - likely still writing out, chucking it back in the queue."
                        )
                    self.enqueue_for_PTRarchive(26000000, "", filepath)
                else:
                    plog("WAITED TOO LONG! " + filepath + " never turned up!")
                return ""

            # Only ingest fits.fz files to the PTR archive.
            try:
                broken = 0
                with open(filepath, "rb") as fileobj:
                    if filepath.split(".")[-1] == "token":
                        files = {"file": (filepath, fileobj)}
                        aws_resp = authenticated_request(
                            "POST", "/upload/", {"object_name": filename}
                        )
                        retry = 0
                        while retry < 10:
                            retry = retry + 1
                            try:
                                plog("Attempting upload of token")
                                plog(str(files))
                                token_output = reqs.post(
                                    aws_resp["url"],
                                    data=aws_resp["fields"],
                                    files=files,
                                    timeout=45,
                                )
                                plog(token_output)
                                if "204" in str(token_output):
                                    try:
                                        os.remove(filepath)
                                    except:
                                        self.laterdelete_queue.put(
                                            filepath, block=False
                                        )
                                    return "Nightly token uploaded."
                                else:
                                    plog("Not successful, attempting token again.")
                            except:
                                plog("Non-fatal connection glitch for a file posted.")
                                plog(files)
                                plog(traceback.format_exc())
                                time.sleep(5)

                    # and (not frame_exists(fileobj)):
                    elif self.env_exists == True:
                        try:
                            # Get header explicitly out to send up
                            # This seems to be necessary
                            tempheader = fits.open(filepath)
                            try:
                                tempheader = tempheader[1].header
                            except:
                                # Calibrations are not fz'ed so have the header elsewhere.
                                tempheader = tempheader[0].header

                            headerdict = {}
                            for entry in tempheader.keys():
                                headerdict[entry] = tempheader[entry]
                            #20250112  Deleting below.   WER
                            #plog("obs line 2563, header;  ", headerdict)   #NB try to debug missing value
                            # 'frame_basename,size,DATE-OBS,DAY-OBS,INSTRUME,SITEID,TELID')  20250112 WER
                            upload_file_and_ingest_to_archive(
                                fileobj, file_metadata=headerdict
                            )

                            # Only remove file if successfully uploaded
                            if ("calibmasters" not in filepath) or (
                                "ARCHIVE_" in filepath
                            ):
                                try:
                                    os.remove(filepath)
                                except:
                                    self.laterdelete_queue.put(
                                        filepath, block=False)

                        except ocs_ingester.exceptions.NonFatalDoNotRetryError:
                            plog(
                                "Apprently this file already exists in the archive: "
                                + str(filepath)
                            )
                            broken = 1

                        except ocs_ingester.exceptions.DoNotRetryError:
                            plog("Couldn't upload to PTR archive: " + str(filepath))
                            plog(traceback.format_exc())
                            #breakpoint()
                            broken = 1
                        except Exception as e:
                            if "urllib3.exceptions.ConnectTimeoutError" in str(
                                traceback.format_exc()
                            ):
                                plog("timeout in ingester")

                            elif "requests.exceptions.ConnectTimeout" in str(
                                traceback.format_exc()
                            ):
                                plog("timeout in ingester")

                            elif "TimeoutError" in str(traceback.format_exc()):
                                plog("timeout in ingester")

                            elif "list index out of range" in str(e):
                                # This error is thrown when there is a corrupt file
                                broken = 1

                            elif "timed out." in str(e) or "TimeoutError" in str(e):
                                # Not broken, just bung it back in the queue for later
                                plog("Timeout glitch, trying again later: ", e)
                                time.sleep(10)
                                self.ptrarchive_queue.put(
                                    pri_image, block=False)
                                # And give it a little sleep
                                return str(filepath.split("/")[-1]) + " timed out."

                            elif "credential_provider" in str(
                                e
                            ) or "endpoint_resolver" in str(e):
                                plog(
                                    "Credential provider error for the ptrarchive, bunging a file back in the queue."
                                )
                                time.sleep(10)
                                self.ptrarchive_queue.put(
                                    pri_image, block=False)
                                return (
                                    str(filepath.split("/")[-1])
                                    + " got an odd error, but retrying."
                                )

                            else:
                                plog(filepath)
                                plog(
                                    "couldn't send to PTR archive for some reason: ", e
                                )
                                plog(traceback.format_exc())
                                # And give it a little sleep
                                time.sleep(10)
                                broken = 1

                if broken == 1:
                    try:
                        shutil.move(filepath, self.broken_path + filename)
                    except:
                        plog("Couldn't move " + str(filepath) +
                             " to broken folder.")
                        self.laterdelete_queue.put(filepath, block=False)
                    return str(filepath.split("/")[-1]) + " broken."

            except Exception as e:
                plog("something strange in the ptrarchive uploader", e)
                return "something strange in the ptrarchive uploader"

            upload_timer = time.time() - upload_timer
            hours_to_go = (
                self.ptrarchive_queue.qsize() * upload_timer / 60 / 60
            ) / int(self.config["number_of_simultaneous_ptrarchive_streams"])

            return (
                str(filepath.split("/")[-1])
                + " sent to archive. Queue Size: "
                + str(self.ptrarchive_queue.qsize())
                + ". "
                + str(round(hours_to_go, 1))
                + " hours to go."
            )

    # Note this is a thread!
    def scan_request_thread(self):
        while True:
            if (
                not self.scan_request_queue.empty()
            ) and not self.currently_scan_requesting:
                self.scan_request_queue.get(block=False)
                self.currently_scan_requesting = True
                self.scan_requests()
                self.currently_scan_requesting = False
                self.scan_request_queue.task_done()
                # We don't want multiple requests straight after one another, so clear the queue.
                with self.scan_request_queue.mutex:
                    self.scan_request_queue.queue.clear()
                time.sleep(3)

            # Check at least every 10 seconds even if not requested
            elif (
                time.time() - self.get_new_job_timer > 10
                and not self.currently_scan_requesting
            ):
                self.get_new_job_timer = time.time()
                self.currently_scan_requesting = True
                self.scan_requests()
                self.currently_scan_requesting = False
                time.sleep(3)
            else:
                # Need this to be as LONG as possible.  Essentially this sets the rate of checking scan requests.
                time.sleep(3)

    # Note this is a thread!
    def calendar_block_thread(self):
        while True:
            if not self.calendar_block_queue.empty():
                #one_at_a_time = 1
                self.calendar_block_queue.get(block=False)
                self.currently_updating_calendar_blocks = True
                g_dev["seq"].update_calendar_blocks()
                self.currently_updating_calendar_blocks = False
                self.calendar_block_queue.task_done()
                time.sleep(3)
            else:
                # Need this to be as LONG as possible to allow large gaps in the GIL. Lower priority tasks should have longer sleeps.
                time.sleep(5)

    # Note this is a thread!
    def update_status_thread(self):
        while True:
            not_slewing = False
            if self.mountless_operation:
                not_slewing = True
            elif not g_dev["mnt"].return_slewing():
                not_slewing = True

            if (
                not_slewing
            ):  # Stop automatic status update while slewing to allow mount full status throughput
                if not self.update_status_queue.empty():
                    request = self.update_status_queue.get(block=False)
                    if request == "mountonly":
                        self.update_status(mount_only=True, dont_wait=True)
                    else:
                        self.update_status()
                    self.update_status_queue.task_done()
                    if not request == "mountonly":
                        time.sleep(2)

                # Update status on at lest a 30s period if not requested
                elif (time.time() - self.time_last_status) > 30:
                    self.update_status()
                    self.time_last_status = time.time()
                    time.sleep(2)

                else:
                    # Need this to be as LONG as possible to allow large gaps in the GIL. Lower priority tasks should have longer sleeps.
                    time.sleep(0.2)
            else:
                time.sleep(0.5)

    # Note this is a thread!
    def send_to_ptrarchive(self):
        """Sends queued files to AWS.

        Large fpacked fits are uploaded using the ocs-ingester, which
        adds the image to the PTR archive database.

        This is intended to transfer slower files not needed for UI responsiveness

        The pri_image is a tuple, smaller first item has priority.
        The second item is also a tuple containing im_path and name.
        """

        number_of_simultaneous_uploads = self.config[
            "number_of_simultaneous_ptrarchive_streams"
        ]

        while True:
            if not self.ptrarchive_queue.empty():
                items = []
                for q in range(
                    min(number_of_simultaneous_uploads,
                        self.ptrarchive_queue.qsize())
                ):
                    items.append(self.ptrarchive_queue.get(block=False))

                with ThreadPool(processes=number_of_simultaneous_uploads) as pool:
                    for result in pool.map(self.ptrarchive_uploader, items):
                        self.ptrarchive_queue.task_done()
            else:
                # Need this to be as LONG as possible to allow large gaps in the GIL. Lower priority tasks should have longer sleeps.
                time.sleep(2)

    def send_status_process(self):
        """

        This sends statuses through one at a time.

        """

        while True:
            if not self.send_status_queue.empty():
                pre_upload = time.time()
                received_status = self.send_status_queue.get(block=False)
                send_status(
                    received_status[0], received_status[1], received_status[2])
                self.send_status_queue.task_done()
                upload_time = time.time() - pre_upload
                self.status_interval = 2 * upload_time
                if self.status_interval > 10:
                    self.status_interval = 10
                self.status_upload_time = upload_time

                not_slewing = False
                if self.mountless_operation:
                    not_slewing = True
                elif not g_dev["mnt"].return_slewing():
                    not_slewing = True

                if not_slewing:  # Don't wait while slewing.
                    time.sleep(max(2, self.status_interval))
            else:
                # Need this to be as LONG as possible to allow large gaps in the GIL. Lower priority tasks should have longer sleeps.
                if not self.mountless_operation:
                    # Don't wait while slewing.
                    if not g_dev["mnt"].return_slewing():
                        time.sleep(max(2, self.status_interval))

    def laterdelete_process(self):
        """This is a thread where things that fail to get
        deleted from the filesystem go to get deleted later on.
        Usually due to slow or network I/O
        """

        while True:
            if not self.laterdelete_queue.empty():
                (deletefilename) = self.laterdelete_queue.get(block=False)
                self.laterdelete_queue.task_done()
                try:
                    os.remove(deletefilename)
                except:
                    self.laterdelete_queue.put(deletefilename, block=False)
                time.sleep(2)
            else:
                # Need this to be as LONG as possible to allow large gaps in the GIL. Lower priority tasks should have longer sleeps.
                time.sleep(2)

    def sendtouser_process(self):
        """This is a thread where things that fail to get
        deleted from the filesystem go to get deleted later on.
        Usually due to slow or network I/O
        """

        while True:
            if not self.sendtouser_queue.empty():
                while not self.sendtouser_queue.empty():
                    (p_log, p_level) = self.sendtouser_queue.get(block=False)
                    url_log = "https://logs.photonranch.org/logs/newlog"
                    body = json.dumps(
                        {
                            "site": self.config["obs_id"],
                            "log_message": str(p_log),
                            "log_level": str(p_level),
                            "timestamp": time.time(),
                        }
                    )
                    try:
                        reqs.post(url_log, body, timeout=5)
                    except:
                        plog("Log did not send, usually not fatal.")
                        # plog(traceback.format_exc())
                    self.sendtouser_queue.task_done()
            else:
                time.sleep(0.25)


    def platesolve_process(self):
        """This is the platesolve queue that happens in a different process
        than the main thread. Platesolves can take 5-10, up to 30 seconds sometimes
        to run, so it is an overhead we can't have hanging around. This thread attempts
        a platesolve and uses the solution and requests a telescope nudge/i
        if the telescope has not slewed in the intervening time between beginning
        the platesolving process and completing it.

        """

        while True:
            if not self.platesolve_queue.empty():
                self.platesolve_is_processing = True

                (
                    platesolve_token,
                    hduheader,
                    cal_path,
                    cal_name,
                    frame_type,
                    time_platesolve_requested,
                    pixscale,
                    pointing_ra,
                    pointing_dec,
                    firstframesmartstack,
                    useastronometrynet,
                    pointing_exposure,
                    jpeg_filename,
                    image_or_reference,
                    exposure_time,
                ) = self.platesolve_queue.get(block=False)

                # Initial blind plate solve can take a long time, so an appropriate wait for the first one is appropriate
                if  pixscale == None: #np.isnan(pixscale) or
                    timeout_time = 800# + exposure_time + \
                        #g_dev["cam"].readout_time
                else:
                    timeout_time = 90# + exposure_time + \
                        #g_dev["cam"].readout_time

                platesolve_timeout_timer = time.time()
                if image_or_reference == "reference":

                    while (
                        not os.path.exists(platesolve_token)
                        and (time.time() - platesolve_timeout_timer) < timeout_time
                    ):
                        time.sleep(0.5)

                if (time.time() - platesolve_timeout_timer) > timeout_time:
                    plog("waiting for platesolve token timed out")
                    solve = "error"

                    # try:
                    #     os.system("taskkill /IM ps3cli.exe /F")
                    # except:
                    #     pass
                else:
                    if image_or_reference == "reference":
                        (imagefilename, imageMode) = pickle.load(
                            open(platesolve_token, "rb")
                        )

                        hdufocusdata = np.load(imagefilename)
                        hduheader = fits.open(imagefilename.replace(".npy", ".head"))[
                            0
                        ].header

                    else:
                        hdufocusdata = platesolve_token

                    is_osc = g_dev["cam"].settings["is_osc"]

                    # Do not bother platesolving unless it is dark enough!!
                    if not (
                        g_dev["events"]["Civil Dusk"]
                        < ephem.now()
                        < g_dev["events"]["Civil Dawn"]
                    ):
                        plog("Too bright to consider platesolving!")
                    else:
                        try:
                            try:
                                os.remove(
                                    self.local_calibration_path + "platesolve.pickle"
                                )
                                os.remove(
                                    self.local_calibration_path
                                    + "platesolve.temppickle"
                                )
                            except:
                                pass

                            target_ra = g_dev["mnt"].last_ra_requested
                            target_dec = g_dev["mnt"].last_dec_requested

                            if g_dev["seq"].block_guard and not g_dev["seq"].focussing:
                                target_ra = g_dev["seq"].block_ra
                                target_dec = g_dev["seq"].block_dec

                            platesolve_crop = 0.0

                            # yet another pickle debugger.
                            if True:
                                pickle.dump([hdufocusdata, hduheader, self.local_calibration_path, cal_name, frame_type, time_platesolve_requested,
                                 pixscale, pointing_ra, pointing_dec, platesolve_crop, False, 1, g_dev['cam'].settings["saturate"], g_dev['cam'].camera_known_readnoise, self.config['minimum_realistic_seeing'],is_osc,useastronometrynet,pointing_exposure, jpeg_filename, target_ra, target_dec], open('subprocesses/testplatesolvepickle','wb'))


                            #breakpoint()

                            try:
                                platesolve_subprocess = subprocess.Popen(
                                    ["python", "subprocesses/Platesolveprocess.py"],
                                    stdin=subprocess.PIPE,
                                    stdout=None,
                                    bufsize=-1,
                                )
                            except OSError:
                                plog(traceback.format_exc())
                                pass


                            try:
                                pickle.dump(
                                    [
                                        hdufocusdata,
                                        hduheader,
                                        self.local_calibration_path,
                                        cal_name,
                                        frame_type,
                                        time_platesolve_requested,
                                        pixscale,
                                        pointing_ra,
                                        pointing_dec,
                                        platesolve_crop,
                                        False,
                                        1,
                                        g_dev["cam"].settings["saturate"],
                                        g_dev["cam"].camera_known_readnoise,
                                        self.config["minimum_realistic_seeing"],
                                        is_osc,
                                        useastronometrynet,
                                        pointing_exposure,
                                        jpeg_filename,
                                        target_ra,
                                        target_dec,
                                    ],
                                    platesolve_subprocess.stdin,
                                )
                            except:
                                plog("Problem in the platesolve pickle dump")
                                plog(traceback.format_exc())

                            del hdufocusdata

                            platesolve_timeout_timer=time.time()
                            while not os.path.exists(self.local_calibration_path + 'platesolve.pickle') and (time.time() - platesolve_timeout_timer) < timeout_time:
                                time.sleep(0.5)

                            if (time.time() - platesolve_timeout_timer) > timeout_time:
                                plog("platesolve timed out")
                                solve = "error"
                                platesolve_subprocess.kill()

                                # try:
                                #     os.system("taskkill /IM ps3cli.exe /F")
                                # except:
                                #     pass

                            elif os.path.exists(
                                self.local_calibration_path + "platesolve.pickle"
                            ):
                                solve = pickle.load(
                                    open(
                                        self.local_calibration_path
                                        + "platesolve.pickle",
                                        "rb",
                                    )
                                )
                            else:
                                solve = "error"

                            try:
                                os.remove(
                                    self.local_calibration_path + "platesolve.pickle"
                                )
                            except:
                                plog("Could not remove platesolve pickle. ")

                            if solve == "error":
                                # send up the image anyway
                                self.enqueue_for_fastUI(
                                    "", jpeg_filename, exposure_time
                                )

                                plog("Planewave solve came back as error")
                                self.last_platesolved_ra = np.nan
                                self.last_platesolved_dec = np.nan
                                self.last_platesolved_ra_err = np.nan
                                self.last_platesolved_dec_err = np.nan
                                self.platesolve_errors_in_a_row = (
                                    self.platesolve_errors_in_a_row + 1
                                )
                                self.platesolve_is_processing = False

                            else:
                                self.enqueue_for_fastUI(
                                    "", jpeg_filename, exposure_time
                                )

                                try:
                                    plog(
                                        "PW Solves: ",
                                        round(solve["ra_j2000_hours"], 5),
                                        round(solve["dec_j2000_degrees"], 4),
                                    )
                                except:
                                    plog("couldn't print PW solves.... why?")
                                    plog(solve)

                                solved_ra = solve["ra_j2000_hours"]
                                solved_dec = solve["dec_j2000_degrees"]
                                solved_arcsecperpixel = abs(solve["arcsec_per_pixel"])
                                plog(
                                    "1x1 pixelscale solved: "
                                    + str(solved_arcsecperpixel)
                                )

                                # If this is the first pixelscale gotten, then it is the pixelscale!
                                if g_dev["cam"].pixscale == None:
                                    g_dev["cam"].pixscale = abs(
                                        solved_arcsecperpixel)
                                # if np.isnan(g_dev["cam"].pixscale):
                                #     g_dev["cam"].pixscale = abs(
                                #         solved_arcsecperpixel)

                                if (
                                    (g_dev["cam"].pixscale * 0.9)
                                    < float(abs(solved_arcsecperpixel))
                                    < (g_dev["cam"].pixscale * 1.1)
                                ):
                                    self.pixelscale_shelf = shelve.open(
                                        self.obsid_path
                                        + "ptr_night_shelf/"
                                        + "pixelscale"
                                        + g_dev["cam"].alias
                                        + str(self.name)
                                    )
                                    try:
                                        pixelscale_list = self.pixelscale_shelf[
                                            "pixelscale_list"
                                        ]
                                    except:
                                        pixelscale_list = []
                                    pixelscale_list.append(
                                        float(abs(solved_arcsecperpixel))
                                    )
                                    too_long = True
                                    while too_long:
                                        if len(pixelscale_list) > 100:
                                            pixelscale_list.pop(0)
                                        else:
                                            too_long = False
                                    self.pixelscale_shelf[
                                        "pixelscale_list"
                                    ] = pixelscale_list
                                    self.pixelscale_shelf.close()

                                err_ha = target_ra - solved_ra
                                err_dec = target_dec - solved_dec

                                if not g_dev["mnt"].model_on:
                                    mount_deviation_ha = pointing_ra - solved_ra
                                    mount_deviation_dec = pointing_dec - solved_dec
                                else:
                                    (
                                        corrected_pointing_ra,
                                        corrected_pointing_dec,
                                        _,
                                        _,
                                    ) = g_dev["mnt"].transform_mechanical_to_icrs(
                                        pointing_ra,
                                        pointing_dec,
                                        g_dev["mnt"].rapid_pier_indicator,
                                    )

                                    mount_deviation_ha = (
                                        corrected_pointing_ra - solved_ra
                                    )
                                    mount_deviation_dec = (
                                        corrected_pointing_dec - solved_dec
                                    )

                                    if abs(mount_deviation_ha) > 10:
                                        plog(
                                            "BIG deviation in HA... whats going on?")
                                        plog(mount_deviation_ha)
                                        plog(corrected_pointing_ra)
                                        plog(solved_ra)
                                        plog(pointing_ra)
                                    else:
                                        plog("Reasonable ha deviation")

                                # Check that the RA doesn't cross over zero, if so, bring it back around
                                if err_ha > 12:
                                    plog("BIG CHANGE ERR_HA")
                                    plog(err_ha)
                                    err_ha = err_ha - 24
                                    plog(err_ha)
                                elif err_ha < -12:
                                    plog("BIG CHANGE ERR_HA")
                                    plog(err_ha)
                                    err_ha = err_ha + 24
                                    plog(err_ha)

                                radial_distance = pow(
                                    pow(
                                        err_ha
                                        * math.cos(math.radians(pointing_dec))
                                        * 15
                                        * 3600,
                                        2,
                                    )
                                    + pow(err_dec * 3600, 2),
                                    0.5,
                                )

                                plog(
                                    "Radial Deviation, Ra, Dec  (asec): ",
                                    str(round(radial_distance, 1))
                                    + ",  "
                                    + str(round(err_ha * 15 * 3600, 1))
                                    + ",  "
                                    + str(round(err_dec * 3600, 1)),
                                )

                                self.last_platesolved_ra = solve["ra_j2000_hours"]
                                self.last_platesolved_dec = solve["dec_j2000_degrees"]
                                self.last_platesolved_ra_err = target_ra - solved_ra
                                self.last_platesolved_dec_err = target_dec - solved_dec
                                self.platesolve_errors_in_a_row = 0

                                # Reset Solve timers
                                self.last_solve_time = datetime.datetime.now()
                                self.images_since_last_solve = 0


                                self.drift_tracker_counter = (
                                    self.drift_tracker_counter + 1
                                )


                                if self.sync_after_platesolving:
                                    plog("Syncing mount after this solve")

                                    g_dev["mnt"].sync_to_pointing(
                                        solved_ra, solved_dec)
                                    self.pointing_correction_requested_by_platesolve_thread = (
                                        False
                                    )
                                    self.sync_after_platesolving = False

                                # If we are WAY out of range, then reset the mount reference and attempt moving back there.
                                elif not self.auto_centering_off:


                                    # Used for calculating relative offset compared to image size
                                    dec_field_asec = (
                                        g_dev["cam"].pixscale *
                                        g_dev["cam"].imagesize_x
                                    )
                                    ra_field_asec = (
                                        g_dev["cam"].pixscale *
                                        g_dev["cam"].imagesize_y
                                    )

                                    if (
                                        abs(err_ha * 15 * 3600)
                                        > self.worst_potential_pointing_in_arcseconds
                                    ) or (
                                        abs(err_dec * 3600)
                                        > self.worst_potential_pointing_in_arcseconds
                                    ):
                                        err_ha = 0
                                        err_dec = 0
                                        plog(
                                            "Platesolve has found that the current suggested pointing is way off!"
                                        )
                                        plog(
                                            "This may be a poor pointing estimate.")
                                        plog(
                                            "This is more than a simple nudge, so not nudging the scope."
                                        )
                                        # self.send_to_user(
                                        #     "Platesolve detects pointing far out, RA: "
                                        #     + str(round(err_ha * 15 * 3600, 2))
                                        #     + " DEC: "
                                        #     + str(round(err_dec * 3600, 2))
                                        # )

                                    elif (
                                        self.time_of_last_slew
                                        > time_platesolve_requested
                                    ):
                                        plog(
                                            "detected a slew since beginning platesolve... bailing out of platesolve."
                                        )


                                    # Only recenter if out by more than 1%
                                    elif (
                                        abs(err_ha * 15 * 3600) > 0.01 *
                                            ra_field_asec
                                    ) or (abs(err_dec * 3600) > 0.01 * dec_field_asec):
                                        self.pointing_correction_requested_by_platesolve_thread = (
                                            True
                                        )
                                        self.pointing_correction_request_time = (
                                            time.time()
                                        )
                                        self.pointing_correction_request_ra = (
                                            pointing_ra + err_ha
                                        )
                                        self.pointing_correction_request_dec = (
                                            pointing_dec + err_dec
                                        )
                                        self.pointing_correction_request_ra_err = err_ha
                                        self.pointing_correction_request_dec_err = (
                                            err_dec
                                        )


                                        drift_timespan = (
                                            time.time() - self.drift_tracker_timer
                                        )

                                        if drift_timespan > 180:
                                            self.drift_arcsec_ra_arcsecperhour = (
                                                err_ha * 15 * 3600
                                            ) / (drift_timespan / 3600)
                                            self.drift_arcsec_dec_arcsecperhour = (
                                                err_dec * 3600
                                            ) / (drift_timespan / 3600)
                                            plog(
                                                "Drift calculations in arcsecs per hour, RA: "
                                                + str(
                                                    round(
                                                        self.drift_arcsec_ra_arcsecperhour,
                                                        6,
                                                    )
                                                )
                                                + " DEC: "
                                                + str(
                                                    round(
                                                        self.drift_arcsec_dec_arcsecperhour,
                                                        6,
                                                    )
                                                )
                                            )

                                        if not self.mount_reference_model_off:
                                            if (
                                                target_dec > -85
                                                and target_dec < 85
                                                and g_dev[
                                                    "mnt"
                                                ].last_slew_was_pointing_slew
                                            ):
                                                # The mount reference should only be updated if it is less than a third of the worst potential pointing in arcseconds.....
                                                if (
                                                    abs(err_ha * 15 * 3600)
                                                    < (
                                                        self.worst_potential_pointing_in_arcseconds
                                                        / 3
                                                    )
                                                ) or (
                                                    abs(err_dec * 3600)
                                                    < (
                                                        self.worst_potential_pointing_in_arcseconds
                                                        / 3
                                                    )
                                                ):
                                                    try:
                                                        g_dev[
                                                            "mnt"
                                                        ].last_slew_was_pointing_slew = (
                                                            False
                                                        )
                                                        if g_dev["mnt"].pier_side == 0:
                                                            try:
                                                                print(
                                                                    "HA going in "
                                                                    + str(
                                                                        mount_deviation_ha
                                                                    )
                                                                )
                                                                g_dev[
                                                                    "mnt"
                                                                ].record_mount_reference(
                                                                    mount_deviation_ha,
                                                                    mount_deviation_dec,
                                                                    pointing_ra,
                                                                    pointing_dec,
                                                                )

                                                            except Exception as e:
                                                                plog(
                                                                    "Something is up in the mount reference adjustment code ",
                                                                    e,
                                                                )
                                                        else:
                                                            try:
                                                                print(
                                                                    "HA going in "
                                                                    + str(
                                                                        mount_deviation_ha
                                                                    )
                                                                )
                                                                g_dev[
                                                                    "mnt"
                                                                ].record_flip_reference(
                                                                    mount_deviation_ha,
                                                                    mount_deviation_dec,
                                                                    pointing_ra,
                                                                    pointing_dec,
                                                                )
                                                            except Exception as e:
                                                                plog(
                                                                    "Something is up in the mount reference adjustment code ",
                                                                    e,
                                                                )

                                                    except:
                                                        plog(
                                                            "This mount doesn't report pierside"
                                                        )
                                                        plog(
                                                            traceback.format_exc())

                                self.platesolve_is_processing = False
                        except:
                            plog("glitch in the platesolving dimension")
                            plog(traceback.format_exc())

                self.platesolve_is_processing = False
                self.platesolve_queue.task_done()

                if not self.mountless_operation:
                    g_dev["mnt"].last_slew_was_pointing_slew = False

                time.sleep(1)

            else:
                # Need this to be as LONG as possible to allow large gaps in the GIL. Lower priority tasks should have longer sleeps.
                time.sleep(1)

    #   Note this is a thread
    def slow_camera_process(self):
        """
        A place to process non-process dependent images from the camera pile.
        Usually long-term saves to disk and such things
        """

        while True:
            if not self.slow_camera_queue.empty():
                #one_at_a_time = 1
                slow_process = self.slow_camera_queue.get(block=False)
                slow_process = slow_process[1]
                try:
                    # Set up RA and DEC headers
                    # needs to be done AFTER text file is sent up.
                    # Text file RA and Dec and PTRarchive RA and Dec are formatted different
                    try:
                        temphduheader = slow_process[3]
                    except:
                        temphduheader = None

                    if slow_process[0] == "focus":
                        hdufocus = fits.PrimaryHDU()
                        hdufocus.data = slow_process[2]
                        hdufocus.header = temphduheader
                        hdufocus.header["NAXIS1"] = hdufocus.data.shape[0]
                        hdufocus.header["NAXIS2"] = hdufocus.data.shape[1]
                        hdufocus.header["DATE"] = (
                            datetime.date.strftime(
                                datetime.datetime.utcfromtimestamp(
                                    time.time()),
                                "%Y-%m-%d",
                            ),
                            "Date FITS file was written",
                        )
                        hdufocus.writeto(
                            slow_process[1], overwrite=True, output_verify="silentfix"
                        )

                        try:
                            hdufocus.close()
                        except:
                            pass
                        del hdufocus

                    if slow_process[0] == "numpy_array_save":
                        try:
                            np.save(slow_process[1], slow_process[2])
                        except:
                            plog ("numpy file save issue")
                            plog(traceback.format_exc())

                    if slow_process[0] == "fits_file_save":
                        fits.writeto(
                            slow_process[1],
                            slow_process[2],
                            temphduheader,
                            overwrite=True,
                        )

                    if slow_process[0] == "fits_file_save_and_UIqueue":
                        fits.writeto(
                            slow_process[1],
                            slow_process[2],
                            temphduheader,
                            overwrite=True,
                        )
                        filepathaws = slow_process[4]
                        filenameaws = slow_process[5]
                        if "ARCHIVE_" in filenameaws:
<<<<<<< HEAD
                            self.enqueue_for_PTRarchive(
                                100000000000000, filepathaws, filenameaws
                            )
=======
                        #     g_dev["obs"].enqueue_for_PTRarchive(
                        #         100000000000000, filepathaws, filenameaws
                        #     )
                            pass # skipping ingesting archive calibrations. Won't need the later one either eventually
>>>>>>> 6bcc6762
                        else:
                            self.enqueue_for_calibrationUI(
                                50, filepathaws, filenameaws
                            )

                    if slow_process[0] == "localcalibration":
                        saver = 0
                        saverretries = 0
                        while saver == 0 and saverretries < 10:
                            try:
                                if not os.path.exists(
                                    self.local_dark_folder + "/localcalibrations"
                                ):
                                    os.makedirs(
                                        self.local_dark_folder + "/localcalibrations", mode=0o777
                                    )

                                if "dark" in slow_process[4]:
                                    # Define the base path and subdirectories
                                    base_path = self.local_dark_folder
                                    subdirectories = [
                                        "",
                                        "/localcalibrations/darks/narrowbanddarks",
                                        "/localcalibrations/darks/broadbanddarks",
                                        "/localcalibrations/darks/fortymicroseconddarks",
                                        "/localcalibrations/darks/fourhundredmicroseconddarks",
                                        "/localcalibrations/darks/pointzerozerofourfivedarks",
                                        "/localcalibrations/darks/onepointfivepercentdarks",
                                        "/localcalibrations/darks/fivepercentdarks",
                                        "/localcalibrations/darks/tenpercentdarks",
                                        "/localcalibrations/darks/quartersecdarks",
                                        "/localcalibrations/darks/halfsecdarks",
                                        "/localcalibrations/darks/sevenfivepercentdarks",
                                        "/localcalibrations/darks/onesecdarks",
                                        "/localcalibrations/darks/oneandahalfsecdarks",
                                        "/localcalibrations/darks/twosecdarks",
                                        "/localcalibrations/darks/threepointfivesecdarks",
                                        "/localcalibrations/darks/fivesecdarks",
                                        "/localcalibrations/darks/sevenpointfivesecdarks",
                                        "/localcalibrations/darks/tensecdarks",
                                        "/localcalibrations/darks/fifteensecdarks",
                                        "/localcalibrations/darks/twentysecdarks",
                                        "/localcalibrations/darks/thirtysecdarks",
                                    ]

                                    # Create directories if they do not exist
                                    for subdir in subdirectories:
                                        path = base_path + subdir
                                        if not os.path.exists(path):
                                            os.makedirs(path, mode=0o777)

                                if "flat" in slow_process[4]:
                                    if not os.path.exists(self.local_flat_folder):
                                        os.makedirs(self.local_flat_folder, mode=0o777)

                                # Figure out which folder to send the calibration file to
                                # and delete any old files over the maximum amount to store
                                def manage_files(folder_path, max_files, exclude_pattern=None):
                                    """
                                    Manages files in a directory by ensuring the number of files does not exceed the maximum allowed.
                                    Deletes the oldest files if necessary.
                                    """
                                    files = glob.glob(f"{folder_path}/*.n*")
                                    if exclude_pattern:
                                        files = [f for f in files if exclude_pattern not in f]
                                    while len(files) > max_files:
                                        oldest_file = min(files, key=os.path.getctime)
                                        try:
                                            os.remove(oldest_file)
                                        except:
                                            self.laterdelete_queue.put(oldest_file, block=False)
                                        files = glob.glob(f"{folder_path}/*.n*")


                                def process_file(slow_process, temphduheader, config):
                                    """
                                    Processes a single file based on its type and manages storage for the corresponding folder.
                                    """
                                    base_folder_mapping = {
                                        "bias": self.local_bias_folder,
                                        "dark": self.local_dark_folder,
                                        "broadband_ss_biasdark": os.path.join(self.local_dark_folder, "broadbanddarks"),
                                        "narrowband_ss_biasdark": os.path.join(self.local_dark_folder, "narrowbanddarks"),
                                        "fortymicrosecond_exposure_dark": os.path.join(self.local_dark_folder, "fortymicroseconddarks"),
                                        "fourhundredmicrosecond_exposure_dark": os.path.join(self.local_dark_folder, "fourhundredmicroseconddarks"),
                                        "pointzerozerofourfive_exposure_dark": os.path.join(self.local_dark_folder, "pointzerozerofourfivedarks"),
                                        "onepointfivepercent_exposure_dark": os.path.join(self.local_dark_folder, "onepointfivepercentdarks"),
                                        "fivepercent_exposure_dark": os.path.join(self.local_dark_folder, "fivepercentdarks"),
                                        "tenpercent_exposure_dark": os.path.join(self.local_dark_folder, "tenpercentdarks"),
                                        "quartersec_exposure_dark": os.path.join(self.local_dark_folder, "quartersecdarks"),
                                        "halfsec_exposure_dark": os.path.join(self.local_dark_folder, "halfsecdarks"),
                                        "threequartersec_exposure_dark": os.path.join(self.local_dark_folder, "sevenfivepercentdarks"),
                                        "onesec_exposure_dark": os.path.join(self.local_dark_folder, "onesecdarks"),
                                        "oneandahalfsec_exposure_dark": os.path.join(self.local_dark_folder, "oneandahalfsecdarks"),
                                        "twosec_exposure_dark": os.path.join(self.local_dark_folder, "twosecdarks"),
                                        "threepointfivesec_exposure_dark": os.path.join(self.local_dark_folder, "threepointfivesecdarks"),
                                        "fivesec_exposure_dark": os.path.join(self.local_dark_folder, "fivesecdarks"),
                                        "sevenpointfivesec_exposure_dark": os.path.join(self.local_dark_folder, "sevenpointfivesecdarks"),
                                        "tensec_exposure_dark": os.path.join(self.local_dark_folder, "tensecdarks"),
                                        "fifteensec_exposure_dark": os.path.join(self.local_dark_folder, "fifteensecdarks"),
                                        "twentysec_exposure_dark": os.path.join(self.local_dark_folder, "twentysecdarks"),
                                        "thirtysec_exposure_dark": os.path.join(self.local_dark_folder, "thirtysecdarks"),
                                        "flat": self.local_flat_folder,
                                        "skyflat": self.local_flat_folder,
                                        "screenflat": self.local_flat_folder,
                                    }

                                    file_type = slow_process[4]
                                    folder_path = base_folder_mapping.get(file_type)
                                    if not folder_path:
                                        return  # Skip unsupported file types

                                    tempexposure = temphduheader.get("EXPTIME", "")
                                    tempfilter = temphduheader.get("FILTER", "")

                                    #breakpoint()
                                    # if it is a flat observation, it needs to go in a filtered directory
                                    #
                                    if 'flat' in str(file_type):
                                        if not os.path.exists(self.local_flat_folder):
                                            os.makedirs(self.local_flat_folder, mode=0o777, exist_ok=True)
                                        folder_path=folder_path+ str(tempfilter) + '/'

                                    if not os.path.exists(folder_path):
                                        os.makedirs(folder_path, mode=0o777, exist_ok=True)


                                    file_suffix = f"_{slow_process[7]}_{tempexposure}_.npy" if "flat" not in file_type else f"_{slow_process[7]}_{tempfilter}_{tempexposure}_.npy"
                                    tempfilename = os.path.join(folder_path, slow_process[1].replace(".fits", file_suffix))

                                    # Manage files based on type
                                    max_files = self.devices['main_cam'].settings.get(f"number_of_{file_type}_to_store", 10)
                                    exclude_pattern = "tempbiasdark" if "dark" in file_type else "tempcali" if "flat" in file_type else None
                                    manage_files(folder_path, max_files, exclude_pattern)

                                    return tempfilename


                                # Example usage
                                tempfilename=process_file(slow_process, temphduheader, self.config)



                                # Save the file as an uncompressed numpy binary
                                temparray = np.array(
                                    slow_process[2], dtype=np.float32)
                                tempmedian = bn.nanmedian(temparray)
                                if tempmedian > 30 and tempmedian < 58000:
                                    np.save(
                                        tempfilename,
                                        np.array(
                                            slow_process[2], dtype=np.float32),
                                    )
                                else:
                                    plog("Odd median: " + str(tempmedian))
                                    plog(
                                        "Not saving this calibration file: "
                                        + str(tempfilename)
                                    )

                                saver = 1

                            except Exception as e:
                                plog("Failed to write raw file: ", e)
                                if "requested" in str(e) and "written" in str(e):
                                    plog(check_download_cache())
                                plog(traceback.format_exc())
                                time.sleep(10)
                                saverretries = saverretries + 1
                except:
                    plog("Something up in the slow process")
                    plog(traceback.format_exc())
                self.slow_camera_queue.task_done()
                time.sleep(1)

            else:
                # Need this to be as LONG as possible to allow large gaps in the GIL. Lower priority tasks should have longer sleeps.
                time.sleep(1)

    # Note this is a thread!
    def file_wait_and_act(self):
        """A general purpose wait for file and act thread"""

        while True:
            if not self.file_wait_and_act_queue.empty():
                (filename, timesubmitted, packet) = self.file_wait_and_act_queue.get(
                    block=False
                )

                # Here we parse the file, set up and send to AWS
                try:
                    # If the file is there now
                    if os.path.exists(filename):
                        # To the extent it has a size
                        if os.stat(filename).st_size > 0:
                            if ".fwhm" in filename:
                                try:
                                    with open(filename, "r") as f:
                                        fwhm_info = json.load(f)

                                    self.fwhmresult = {}
                                    self.fwhmresult["FWHM"] = float(
                                        fwhm_info["rfr"])
                                    rfr = float(fwhm_info["rfr"])
                                    self.fwhmresult["mean_focus"] = packet[0]
                                    self.fwhmresult["No_of_sources"] = float(
                                        fwhm_info["sources"]
                                    )
                                    self.fwhmresult["exp_time"] = packet[1]

                                    self.fwhmresult["filter"] = packet[2]
                                    self.fwhmresult["airmass"] = packet[3]
                                except:
                                    plog("something funky in the fwhm area ")
                                    plog(traceback.format_exc())

                                if not np.isnan(self.fwhmresult["FWHM"]):
                                    # Focus tracker code. This keeps track of the focus and if it drifts
                                    # Then it triggers an autofocus.

                                    g_dev["foc"].focus_tracker.pop(0)
                                    g_dev["foc"].focus_tracker.append(
                                        (
                                            self.fwhmresult["mean_focus"],
                                            g_dev["foc"].current_focus_temperature,
                                            self.fwhmresult["exp_time"],
                                            self.fwhmresult["filter"],
                                            self.fwhmresult["airmass"],
                                            round(rfr, 3),
                                        )
                                    )
                                    plog(
                                        "Last ten FWHM (pixels): "
                                        + str(g_dev["foc"].focus_tracker)
                                    )
                                    # If there hasn't been a focus yet, then it can't check it,
                                    # so make this image the last solved focus.
                                    if g_dev["foc"].last_focus_fwhm == None:
                                        g_dev["foc"].last_focus_fwhm = rfr
                                    else:
                                        # Very dumb focus slip deteector
                                        # if (
                                        #     bn.nanmedian(g_dev["foc"].focus_tracker)
                                        #     > g_dev["foc"].last_focus_fwhm
                                        #     + self.config["focus_trigger"]
                                        # ):
                                        #     g_dev["foc"].focus_needed = True
                                        #     self.send_to_user(
                                        #         "FWHM has drifted to:  "
                                        #         + str(round(bn.nanmedian(g_dev["foc"].focus_tracker),2))
                                        #         + " from "
                                        #         + str(g_dev["foc"].last_focus_fwhm)
                                        #         + ".",
                                        #         p_level="INFO")
                                        print("TEMPORARILY DISABLED 1234")

                        else:
                            self.file_wait_and_act_queue.put(
                                (filename, timesubmitted, packet), block=False
                            )
                    # If it has been less than 3 minutes put it back in
                    elif time.time() - timesubmitted < (
                        300 + packet[1] + g_dev["cam"].readout_time
                    ):
                        self.file_wait_and_act_queue.put(
                            (filename, timesubmitted, packet), block=False
                        )
                    else:
                        plog(
                            str(filename)
                            + " seemed to never turn up... not putting back in the queue"
                        )

                except:
                    plog("something strange in the UI uploader")
                    plog((traceback.format_exc()))
                self.file_wait_and_act_queue.task_done()
                time.sleep(1)

            else:
                # Need this to be as LONG as possible to allow large gaps in the GIL. Lower priority tasks should have longer sleeps.
                time.sleep(5)

    # Note this is a thread!
    def fast_to_ui(self):
        """Sends small files specifically focussed on UI responsiveness to AWS.

        This is primarily a queue for files that need to get to the UI FAST.
        This allows small files to be uploaded simultaneously
        with bigger files being processed by the ordinary queue.

        The pri_image is a tuple, smaller first item has priority.
        The second item is also a tuple containing im_path and name.
        """

        while True:
            if not self.fast_queue.empty():
                pri_image = self.fast_queue.get(block=False)

                # Here we parse the file, set up and send to AWS
                try:
                    filename = pri_image[1]
                    # Full path to file on disk
                    filepath = pri_image[0] + filename

                    if filepath == "":
                        plog(
                            "found an empty thing in the fast_queue."     #? Why? MTF finding out."
                        )
                    else:
                        try:
                            timesubmitted = pri_image[2]
                        except:
                            plog((traceback.format_exc()))

                        # If the file is there now
                        if os.path.exists(filepath) and not "EX20" in filename:
                            # To the extent it has a size
                            if os.stat(filepath).st_size > 0:
                                aws_resp = authenticated_request(
                                    "POST", "/upload/", {"object_name": filename}
                                )
                                with open(filepath, "rb") as fileobj:
                                    files = {"file": (filepath, fileobj)}
                                    try:
                                        reqs.post(
                                            aws_resp["url"],
                                            data=aws_resp["fields"],
                                            files=files,
                                            timeout=10,
                                        )
                                    except Exception as e:
                                        if (
                                            "timeout" in str(e).lower()
                                            or "SSLWantWriteError"
                                            or "RemoteDisconnected" in str(e)
                                        ):
                                            plog(
                                                "Seems to have been a timeout on the file posted: "
                                                + str(e)
                                                + "Putting it back in the queue."
                                            )
                                            plog(filename)
                                            self.fast_queue.put(
                                                pri_image, block=False)
                                        else:
                                            plog(
                                                "Fatal connection glitch for a file posted: "
                                                + str(e)
                                            )
                                            plog(files)
                                            plog((traceback.format_exc()))
                            else:
                                plog(
                                    str(filepath)
                                    + " is there but has a zero file size so is probably still being written to, putting back in queue."
                                )
                                self.fast_queue.put(pri_image, block=False)
                        # If it has been less than 3 minutes put it back in
                        elif time.time() - timesubmitted < 1200 + float(pri_image[3]):
                            self.fast_queue.put(pri_image, block=False)
                        else:
                            plog(
                                str(filepath)
                                + " seemed to never turn up... not putting back in the queue"
                            )
                except:
                    plog("something strange in the UI uploader")
                    plog((traceback.format_exc()))
                self.fast_queue.task_done()
                time.sleep(0.5)
            else:
                # Need this to be as LONG as possible to allow large gaps in the GIL. Lower priority tasks should have longer sleeps.
                time.sleep(1)

    # Note this is a thread!
    def calibration_to_ui(self):
        """Sends large calibrations files to AWS.

        This is primarily a queue for calibration masters to the UI so
        they don't slow down the other UI queues.

        This allows small files to be uploaded simultaneously
        with bigger files being processed by the ordinary queue.

        The pri_image is a tuple, smaller first item has priority.
        The second item is also a tuple containing im_path and name.
        """

        while True:
            if not self.calibrationui_queue.empty():
                pri_image = self.calibrationui_queue.get(block=False)

                try:
                    # Here we parse the file, set up and send to AWS
                    filename = pri_image[1][1]
                    # Full path to file on disk
                    filepath = pri_image[1][0] + filename
                    aws_resp = authenticated_request(
                        "POST", "/upload/", {"object_name": filename}
                    )
                    with open(filepath, "rb") as fileobj:
                        files = {"file": (filepath, fileobj)}
                        try:
                            # Different timeouts for different filesizes.
                            # Large filesizes are usually calibration files during the daytime
                            # So need and can have longer timeouts to get it up the pipe.
                            # However small UI files need to get up in some reasonable amount of time
                            # and have a reasonable timeout so the UI doesn't glitch out.
                            reqs.post(
                                aws_resp["url"],
                                data=aws_resp["fields"],
                                files=files,
                                timeout=1800,
                            )

                        except Exception as e:
                            if (
                                "timeout" in str(e).lower()
                                or "SSLWantWriteError"
                                or "RemoteDisconnected" in str(e)
                            ):
                                plog(
                                    "Seems to have been a timeout on the file posted: "
                                    + str(e)
                                    + "Putting it back in the queue."
                                )
                                plog(filename)
                                self.calibrationui_queue.put(
                                    (100, pri_image[1]), block=False
                                )
                            else:
                                plog(
                                    "Fatal connection glitch for a file posted: "
                                    + str(e)
                                )
                                plog(files)
                                plog((traceback.format_exc()))
                except:
                    plog("something strange in the calibration uploader")
                    plog((traceback.format_exc()))
                self.calibrationui_queue.task_done()
                time.sleep(10)
            else:
                # Need this to be as LONG as possible to allow large gaps in the GIL. Lower priority tasks should have longer sleeps.
                time.sleep(10)

    # Note this is a thread!
    def medium_to_ui(self):
        """Sends medium files needed for the inspection tab to the UI.

        This is primarily a queue for files that need to get to the UI fairly quickly
        but not as rapidly needed as the fast queue.

        This allows small files to be uploaded simultaneously
        with bigger files being processed by the ordinary queue.

        The pri_image is a tuple, smaller first item has priority.
        The second item is also a tuple containing im_path and name.
        """

        while True:
            if not self.mediumui_queue.empty():
                pri_image = self.mediumui_queue.get(block=False)

                try:
                    # Here we parse the file, set up and send to AWS
                    filename = pri_image[1][1]
                    # Full path to file on disk
                    filepath = pri_image[1][0] + filename
                    timesubmitted = pri_image[1][2]

                    if filepath == "":
                        plog(
                            "found an empty thing in the medium_queue."  #"? Why? MTF finding out."
                        )
                    else:
                        # If the file is there now
                        if os.path.exists(filepath):
                            # To the extent it has a size
                            if os.stat(filepath).st_size > 0:
                                aws_resp = authenticated_request(
                                    "POST", "/upload/", {"object_name": filename}
                                )
                                with open(filepath, "rb") as fileobj:
                                    files = {"file": (filepath, fileobj)}
                                    try:
                                        reqs.post(
                                            aws_resp["url"],
                                            data=aws_resp["fields"],
                                            files=files,
                                            timeout=300,
                                        )
                                    except Exception as e:
                                        if (
                                            "timeout" in str(e).lower()
                                            or "SSLWantWriteError"
                                            or "RemoteDisconnected" in str(e)
                                        ):
                                            plog(
                                                "Seems to have been a timeout on the file posted: "
                                                + str(e)
                                                + "Putting it back in the queue."
                                            )
                                            plog(filename)
                                            self.mediumui_queue.put(
                                                (100, pri_image[1]), block=False
                                            )
                                        else:
                                            plog(
                                                "Fatal connection glitch for a file posted: "
                                                + str(e)
                                            )
                                            plog(files)
                                            plog((traceback.format_exc()))
                            else:
                                plog(
                                    str(filepath)
                                    + " is there but has a zero file size so is probably still being written to, putting back in queue."
                                )
                                self.mediumui_queue.put(
                                    (100, pri_image[1]), block=False
                                )
                        # If it has been less than 3 minutes put it back in
                        elif time.time() - timesubmitted < 300:
                            self.mediumui_queue.put(
                                (100, pri_image[1]), block=False)
                        else:
                            plog(
                                str(filepath)
                                + " seemed to never turn up... not putting back in the queue"
                            )

                except:
                    plog("something strange in the medium-UI uploader")
                    plog((traceback.format_exc()))
                self.mediumui_queue.task_done()
                time.sleep(0.5)
            else:
                # Need this to be as LONG as possible to allow large gaps in the GIL. Lower priority tasks should have longer sleeps.
                time.sleep(3)

    def send_to_user(self, p_log, p_level="INFO"):
        # This is now a queue--- it was actually slowing
        # everything down each time this was called!
        self.sendtouser_queue.put((p_log, p_level), block=False)

    def check_platesolve_and_nudge(self, no_confirmation=True):
        """
        A function periodically called to check if there is a telescope nudge to re-center to undertake.
        """
        if not self.auto_centering_off:
            # Sometimes the pointing is so far off platesolve requests a new slew and recenter

            if self.pointing_recentering_requested_by_platesolve_thread:
                self.pointing_recentering_requested_by_platesolve_thread = False
                self.pointing_correction_requested_by_platesolve_thread = False
                g_dev["mnt"].go_command(
                    ra=self.pointing_correction_request_ra,
                    dec=self.pointing_correction_request_dec,
                )
                g_dev["seq"].centering_exposure(
                    no_confirmation=no_confirmation, try_hard=True, try_forever=True
                )

                self.drift_tracker_timer = time.time()
                self.drift_tracker_counter = 0
                if g_dev["seq"].currently_mosaicing:
                    # Slew to new mosaic pane location.
                    new_ra = (
                        g_dev["seq"].mosaic_center_ra
                        + g_dev["seq"].current_mosaic_displacement_ra
                    )
                    new_dec = (
                        g_dev["seq"].mosaic_center_dec
                        + g_dev["seq"].current_mosaic_displacement_dec
                    )
                    new_ra, new_dec = ra_dec_fix_hd(new_ra, new_dec)   #This probably has to do with taking a mosaic near the poles.
                    g_dev['mnt'].wait_for_slew(wait_after_slew=False)
                    g_dev["mnt"].slew_async_directly(ra=new_ra, dec=new_dec)
                    g_dev['mnt'].wait_for_slew(wait_after_slew=False)
                    self.time_of_last_slew = time.time()

            # This block repeats itself in various locations to try and nudge the scope
            # If the platesolve requests such a thing.
            if (
                self.pointing_correction_requested_by_platesolve_thread
            ):
                # Check it hasn't slewed since request, although ignore this check if in smartstack_loop due to dithering.
                if (
                    self.pointing_correction_request_time > self.time_of_last_slew
                ) or g_dev["cam"].currently_in_smartstack_loop:
                    plog("Re-centering Telescope.")
                    # Don't always need to be reporting every small recenter.
                    if not g_dev["cam"].currently_in_smartstack_loop and not (
                        (
                            abs(self.pointing_correction_request_ra_err)
                            + abs(self.pointing_correction_request_dec_err)
                        )
                        < 0.25
                    ):
                        self.send_to_user("Re-centering Telescope.")
                    g_dev['mnt'].wait_for_slew(wait_after_slew=False)
                    g_dev["mnt"].previous_pier_side = g_dev["mnt"].return_side_of_pier()

                    ranudge = self.pointing_correction_request_ra
                    decnudge = self.pointing_correction_request_dec

                    g_dev["cam"].initial_smartstack_ra = copy.deepcopy(ranudge)
                    g_dev["cam"].initial_smartstack_dec = copy.deepcopy(
                        decnudge)

                    if ranudge < 0:
                        ranudge = ranudge + 24
                    if ranudge > 24:
                        ranudge = ranudge - 24
                    self.time_of_last_slew = time.time()
                    try:
                        g_dev['mnt'].wait_for_slew(wait_after_slew=False)
                        g_dev["mnt"].slew_async_directly(
                            ra=ranudge, dec=decnudge)
                        g_dev['mnt'].wait_for_slew(wait_after_slew=False)
                    except:
                        plog(traceback.format_exc())
                    if (
                        not g_dev["mnt"].previous_pier_side
                        == g_dev["mnt"].return_side_of_pier()
                    ):
                        self.send_to_user(
                            "Detected pier flip in re-centering. Re-centering telescope again."
                        )
                        g_dev["mnt"].go_command(
                            ra=self.pointing_correction_request_ra,
                            dec=self.pointing_correction_request_dec,
                        )
                        g_dev["seq"].centering_exposure(
                            no_confirmation=no_confirmation,
                            try_hard=True,
                            try_forever=True,
                        )
                    self.time_of_last_slew = time.time()
                    g_dev['mnt'].wait_for_slew(wait_after_slew=False)

                    self.drift_tracker_timer = time.time()
                    self.drift_tracker_counter = 0

                self.pointing_correction_requested_by_platesolve_thread = False

    def get_enclosure_status_from_aws(self):
        """
        Requests the current enclosure status from the related WEMA.
        """
        wema = self.wema_name
        uri_status = f"https://status.photonranch.org/status/{wema}/enclosure/"
        try:
            aws_enclosure_status = reqs.get(uri_status, timeout=20)
            aws_enclosure_status = aws_enclosure_status.json()
            aws_enclosure_status["site"] = self.name

            for enclosurekey in aws_enclosure_status["status"]["enclosure"][
                "enclosure1"
            ].keys():
                aws_enclosure_status["status"]["enclosure"]["enclosure1"][
                    enclosurekey
                ] = aws_enclosure_status["status"]["enclosure"]["enclosure1"][
                    enclosurekey
                ][
                    "val"
                ]

            if self.assume_roof_open:
                aws_enclosure_status["status"]["enclosure"]["enclosure1"][
                    "shutter_status"
                ] = "Sim. Open"
                aws_enclosure_status["status"]["enclosure"]["enclosure1"][
                    "enclosure_mode"
                ] = "Simulated"

            try:
                # To stop status's filling up the queue under poor connection conditions
                # There is a size limit to the queue
                if self.send_status_queue.qsize() < 7:
                    self.send_status_queue.put(
                        (self.name, "enclosure",
                         aws_enclosure_status["status"]),
                        block=False,
                    )

            except Exception as e:
                plog("aws enclosure send failed ", e)

            aws_enclosure_status = aws_enclosure_status["status"]["enclosure"][
                "enclosure1"
            ]

        except Exception as e:
            plog("Failed to get aws enclosure status. Usually not fatal:  ", e)

        try:
            if g_dev["seq"].last_roof_status == "Closed" and aws_enclosure_status[
                "shutter_status"
            ] in ["Open", "open"]:
                g_dev["seq"].time_roof_last_opened = time.time()
                # reset blocks so it can restart a calendar event
                g_dev["seq"].reset_completes()
                g_dev["seq"].last_roof_status = "Open"

            if g_dev["seq"].last_roof_status == "Open" and aws_enclosure_status[
                "shutter_status"
            ] in ["Closed", "closed"]:
                g_dev["seq"].last_roof_status = "Closed"
        except:
            plog("Glitch on getting shutter status in aws call.")

        try:
            status = {
                "shutter_status": aws_enclosure_status["shutter_status"],
                "enclosure_synchronized": aws_enclosure_status[
                    "enclosure_synchronized"
                ],  # self.following, 20220103_0135 WER
                "dome_azimuth": aws_enclosure_status["dome_azimuth"],
                "dome_slewing": aws_enclosure_status["dome_slewing"],
                "enclosure_mode": aws_enclosure_status["enclosure_mode"],
            }
        except:
            try:
                status = {
                    "shutter_status": aws_enclosure_status["shutter_status"]}
            except:
                plog("failed enclosure status!")
                status = {"shutter_status": "Unknown"}

        if self.assume_roof_open:
            status = {"shutter_status": "Sim. Open",
                      "enclosure_mode": "Simulated"}

        return status

    def get_weather_status_from_aws(self):
        """
        Requests the current enclosure status from the related WEMA.
        """

        wema = self.wema_name
        uri_status = f"https://status.photonranch.org/status/{wema}/weather/"

        try:
            aws_weather_status = reqs.get(uri_status, timeout=20)
            aws_weather_status = aws_weather_status.json()

            aws_weather_status["site"] = self.name
        except Exception as e:
            plog("Failed to get aws weather status. Usually not fatal:  ", e)
            aws_weather_status = {}
            aws_weather_status["status"] = {}
            aws_weather_status["status"]["observing_conditions"] = {}
            aws_weather_status["status"]["observing_conditions"][
                "observing_conditions1"
            ] = None

        try:
            if (
                aws_weather_status["status"]["observing_conditions"][
                    "observing_conditions1"
                ]
                == None
            ):
                aws_weather_status["status"]["observing_conditions"][
                    "observing_conditions1"
                ] = {"wx_ok": "Unknown"}
            else:
                for weatherkey in aws_weather_status["status"]["observing_conditions"][
                    "observing_conditions1"
                ].keys():
                    aws_weather_status["status"]["observing_conditions"][
                        "observing_conditions1"
                    ][weatherkey] = aws_weather_status["status"][
                        "observing_conditions"
                    ][
                        "observing_conditions1"
                    ][
                        weatherkey
                    ][
                        "val"
                    ]
        except:
            plog("bit of a glitch in weather status")
            aws_weather_status = {}
            aws_weather_status["status"] = {}
            aws_weather_status["status"]["observing_conditions"] = {}
            aws_weather_status["status"]["observing_conditions"][
                "observing_conditions1"
            ] = {"wx_ok": "Unknown"}

        try:
            # To stop status's filling up the queue under poor connection conditions
            # There is a size limit to the queue
            if self.send_status_queue.qsize() < 7:
                self.send_status_queue.put(
                    (self.name, "weather", aws_weather_status["status"]), block=False
                )

        except Exception as e:
            plog("aws enclosure send failed ", e)

        aws_weather_status = aws_weather_status["status"]["observing_conditions"][
            "observing_conditions1"
        ]

        return aws_weather_status

    def enqueue_for_PTRarchive(self, priority, im_path, name):
        image = (im_path, name, time.time())
        self.ptrarchive_queue.put((priority, image), block=False)

    def enqueue_for_fastUI(self, im_path, name, exposure_time):
        image = (im_path, name)
        self.fast_queue.put(
            (image[0], image[1], time.time(), exposure_time), block=False
        )

    def enqueue_for_mediumUI(self, priority, im_path, name):
        image = (im_path, name)
        self.mediumui_queue.put(
            (priority, (image[0], image[1], time.time())), block=False
        )

    def enqueue_for_calibrationUI(self, priority, im_path, name):
        image = (im_path, name)
        self.calibrationui_queue.put((priority, image), block=False)

    def to_slow_process(self, priority, to_slow):
        self.slow_camera_queue.put((priority, to_slow), block=False)

    def to_platesolve(self, to_platesolve):
        self.platesolve_queue.put(to_platesolve, block=False)

    def request_update_status(self, mount_only=False):
        not_slewing = False
        if self.mountless_operation:
            not_slewing = True
        elif not g_dev["mnt"].return_slewing():
            not_slewing = True

        if not_slewing:  # Don't glog the update pipes while slewing.
            if not self.currently_updating_status and not mount_only:
                self.update_status_queue.put("normal", block=False)
            elif not self.currently_updating_status and mount_only:
                self.update_status_queue.put("mountonly", block=False)

    def request_scan_requests(self):
        self.scan_request_queue.put("normal", block=False)

    def request_update_calendar_blocks(self):
        if not self.currently_updating_calendar_blocks:
            self.calendar_block_queue.put("normal", block=False)

    def flush_command_queue(self):
        # So this command reads the commands waiting and just ... ignores them
        # essentially wiping the command queue coming from AWS.
        # This prevents commands from previous nights/runs suddenly running
        # when obs.py is booted (has happened a bit in the past!)
        # Also the sequencer can call this at the end of long sequences to make sure backed up
        # jobs don't send the scope go wildly.
        reqs.request(
            "POST",
            "https://jobs.photonranch.org/jobs/getnewjobs",
            data=json.dumps({"site": self.name}),
            timeout=30,
        ).json()

    def kill_and_reboot_theskyx(self, returnra, returndec): # Return to a given ra and dec or send -1,-1 to remain at park
        self.devices['mount'].mount_update_paused=True

        self.rebooting_theskyx=True

        if g_dev['cam'].theskyx:
            g_dev['cam'].updates_paused=True

        os.system("taskkill /IM TheSkyX.exe /F")
        os.system("taskkill /IM TheSky64.exe /F")
        time.sleep(5)
        retries=0

        while retries <5:
            try:
                # Recreate the mount
                rebooted_mount = Mount(self.devices['mount'].config['driver'],
                        self.name,
                        self.devices['mount'].settings,
                        self.config,
                        self,
                        self.astro_events,
                        tel=True)
                self.all_devices['mount'][self.devices['mount'].name] = rebooted_mount
                self.devices['mount'] = rebooted_mount # update the 'mount' role to point to the new mount

                # If theskyx is controlling the camera and filter wheel, reconnect the camera and filter wheel
                for camera in self.all_devices['camera']:
                    if camera.theskyx:
                        new_camera = Camera(camera.driver, camera.name, self.config, self)
                        # Update references from the previous camera object to the rebooted one
                        self.all_devices['camera'][camera.name] = new_camera
                        if camera.role:
                            self.devices[camera.role] = new_camera

                        time.sleep(5)
                        new_camera.camera_update_reboot=True
                        time.sleep(5)
                        new_camera.theskyx_set_cooler_on=True
                        new_camera.theskyx_cooleron=True
                        new_camera.theskyx_set_setpoint_trigger=True
                        new_camera.theskyx_set_setpoint_value= g_dev['cam'].setpoint
                        new_camera.theskyx_temperature=g_dev['cam'].setpoint, 999.9, 999.9
                        new_camera.shutter_open=False
                        new_camera.theskyxIsExposureComplete=True
                        new_camera.theskyx=True
                        new_camera.updates_paused=False


                        # If the cam is connected to theskyx, reboot the filter wheel and focuser.
                        # Since there's currently no clear way to determine which filter wheel and focuser are connected to the camera,
                        # we'll just reboot all filter wheels and focusers.
                        for filter_wheel in self.all_devices['filter_wheel']:
                            if filter_wheel.config['driver'] == 'CCDSoft2XAdaptor.ccdsoft5Camera':
                                new_fw = FilterWheel('CCDSoft2XAdaptor.ccdsoft5Camera', filter_wheel.name, self.config, self)
                                if filter_wheel.role:
                                    self.devices[filter_wheel.role] = new_fw
                                time.sleep(5)
                        for focuser in self.all_devices['focuser']:
                            if focuser.config['driver'] == 'CCDSoft2XAdaptor.ccdsoft5Camera':
                                new_focuser = Focuser('CCDSoft2XAdaptor.ccdsoft5Camera', focuser.name, self.config, self)
                                if focuser.role:
                                    self.devices[focuser.role] = new_focuser
                                time.sleep(5) 

                time.sleep(5)
                retries=6
            except:
                retries=retries+1
                time.sleep(60)
                if retries == 4:
                    plog(traceback.format_exc())

        self.devices['mount'].mount_update_reboot=True
        self.devices['mount'].wait_for_mount_update()
        self.devices['mount'].mount_update_paused=False

        self.rebooting_theskyx=False

        self.devices['mount'].park_command({}, {})
        if not (returnra == -1 or returndec == -1):
            self.devices['mount'].go_command(ra=returnra, dec=returndec)

        return



if __name__ == "__main__":
    o = Observatory(ptr_config.obs_id, ptr_config.site_config)
    o.run()  # This is meant to be a never ending loop.<|MERGE_RESOLUTION|>--- conflicted
+++ resolved
@@ -331,51 +331,6 @@
         # There are some software that really benefits from being restarted from
         # scratch on Windows, so on bootup of obs.py, the system closes them down
         # Reconnecting the devices reboots the softwares later on.
-<<<<<<< HEAD
-
-        if name != "tbo2": # saves a few seconds for the simulator site
-            try:
-                os.system('taskkill /IM "Gemini Software.exe" /F')
-            except:
-                pass
-            try:
-                os.system('taskkill /IM "OptecGHCommander.exe" /F')
-            except:
-                pass
-            try:
-                os.system("taskkill /IM AltAzDSConfig.exe /F")
-            except:
-                pass
-            try:
-                os.system("taskkill /IM ASCOM.AltAzDS.exe /F")
-            except:
-                pass
-            try:
-                os.system('taskkill /IM "AstroPhysicsV2 Driver.exe" /F')
-            except:
-                pass
-            try:
-                os.system('taskkill /IM "AstroPhysicsCommandCenter.exe" /F')
-            except:
-                pass
-            try:
-                os.system("taskkill /IM TheSkyX.exe /F")
-            except:
-                pass
-            try:
-                os.system("taskkill /IM TheSky64.exe /F")
-            except:
-                pass
-            try:
-                os.system("taskkill /IM PWI4.exe /F")
-            except:
-                pass
-            try:
-                os.system("taskkill /IM PWI3.exe /F")
-            except:
-                pass
-
-=======
         processes = [
             "Gemini Software.exe",
             "OptecGHCommander.exe",
@@ -390,12 +345,13 @@
             "FitsLiberator.exe"
         ]
 
-        for process in processes:
-            try:
-                os.system(f'taskkill /IM "{process}" /F')
-            except Exception:
-                pass
->>>>>>> 6bcc6762
+        if name != "tbo2": # saves a few seconds for the simulator site. 
+            for process in processes:
+                try:
+                    os.system(f'taskkill /IM "{process}" /F')
+                except Exception:
+                    pass
+
 
         listOfProcessIds = findProcessIdByName("maxim_dl")
         for pid in listOfProcessIds:
@@ -3548,16 +3504,10 @@
                         filepathaws = slow_process[4]
                         filenameaws = slow_process[5]
                         if "ARCHIVE_" in filenameaws:
-<<<<<<< HEAD
-                            self.enqueue_for_PTRarchive(
-                                100000000000000, filepathaws, filenameaws
-                            )
-=======
-                        #     g_dev["obs"].enqueue_for_PTRarchive(
+                        #     self.enqueue_for_PTRarchive(
                         #         100000000000000, filepathaws, filenameaws
                         #     )
                             pass # skipping ingesting archive calibrations. Won't need the later one either eventually
->>>>>>> 6bcc6762
                         else:
                             self.enqueue_for_calibrationUI(
                                 50, filepathaws, filenameaws
