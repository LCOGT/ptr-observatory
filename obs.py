--- conflicted
+++ resolved
@@ -751,17 +751,13 @@
                 "timestamp": time.time(),
             }
         )
-<<<<<<< HEAD
-        response = requests.post(url_log, body)
-        if not response.ok:
-            plog("Log did not send, usually not fatal.")
-=======
+
         try:
             requests.post(url_log, body)
         #if not response.ok:
         except:
             print("Log did not send, usually not fatal.")
->>>>>>> 74d0284d
+
 
     # Note this is another thread!
     def reduce_image(self):
@@ -813,7 +809,7 @@
                     )  # NB Should we move this up to where we read the array?
                     bkg = sep.Background(img)
                     img -= bkg
-<<<<<<< HEAD
+
                     try:
                         sep.set_extract_pixstack(1000000)
                         sources = sep.extract(
@@ -825,52 +821,7 @@
     
                         if len(sources) < 20:
                             print ("skipping focus estimate as not enough sources in this image")
-=======
-                    sources = sep.extract(
-                        img, 4.5, err=bkg.globalrms, minarea=15
-                    )  # Minarea should deal with hot pixels.
-                    sources.sort(order="cflux")
-                    print("No. of detections:  ", len(sources))
-
-
-                    if len(sources) < 20:
-                        print ("skipping focus estimate as not enough sources in this image")
-                    else:
-                        ix, iy = img.shape
-                        #r0 = 0
-
-                        border_x = int(ix * 0.05)
-                        border_y = int(iy * 0.05)
-                        r0 = []
-                        for sourcef in sources:
-                            if (
-                                border_x < sourcef["x"] < ix - border_x
-                                and border_y < sourcef["y"] < iy - border_y
-                                and 1000 < sourcef["peak"] < 35000
-                                and 1000 < sourcef["cpeak"] < 35000
-                            ):  # Consider a lower bound
-                                a0 = sourcef["a"]
-                                b0 = sourcef["b"]
-                                r0.append(round(math.sqrt(a0 * a0 + b0 * b0), 2))
-
-                        FWHM = round(
-                            np.median(r0) * pixscale, 3
-                        )  # was 2x larger but a and b are diameters not radii
-                        print("This image has a FWHM of " + str(FWHM))
-
-                        g_dev["foc"].focus_tracker.pop(0)
-                        g_dev["foc"].focus_tracker.append(FWHM)
-                        print("Last ten FWHM : ")
-                        print(g_dev["foc"].focus_tracker)
-                        print("Median last ten FWHM")
-                        print(np.nanmedian(g_dev["foc"].focus_tracker))
-                        print("Last solved focus FWHM")
-                        print(g_dev["foc"].last_focus_fwhm)
-
-                        # If there hasn't been a focus yet, then it can't check it, so make this image the last solved focus.
-                        if g_dev["foc"].last_focus_fwhm == None:
-                            g_dev["foc"].last_focus_fwhm = FWHM
->>>>>>> 74d0284d
+
                         else:
                             ix, iy = img.shape
                             #r0 = 0
@@ -882,46 +833,46 @@
                                 if (
                                     border_x < sourcef["x"] < ix - border_x
                                     and border_y < sourcef["y"] < iy - border_y
-                                    and sourcef["peak"] < 35000
-                                    and sourcef["cpeak"] < 35000
+                                    and 1000 < sourcef["peak"] < 35000
+                                    and 1000 < sourcef["cpeak"] < 35000
                                 ):  # Consider a lower bound
                                     a0 = sourcef["a"]
                                     b0 = sourcef["b"]
-                                    r0.append(round(math.sqrt(a0 * a0 + b0 * b0)*2, 3))
+                                    r0.append(round(math.sqrt(a0 * a0 + b0 * b0)*2, 2))
     
                             FWHM = round(
-                                np.median(r0) * pixscale, 2
+                                np.median(r0) * pixscale, 3
                             )  # was 2x larger but a and b are diameters not radii
-                            plog("This image has a FWHM of " + str(FWHM))
+                            print("This image has a FWHM of " + str(FWHM))
     
                             g_dev["foc"].focus_tracker.pop(0)
                             g_dev["foc"].focus_tracker.append(FWHM)
-                            plog("Last ten FWHM : ")
-                            plog(g_dev["foc"].focus_tracker)
-                            plog("Median last ten FWHM")
-                            plog(np.nanmedian(g_dev["foc"].focus_tracker))
-                            plog("Last solved focus FWHM")
-                            plog(g_dev["foc"].last_focus_fwhm)
-    
-                            # If there hasn't been a focus yet, then it can't check it, so make this image the last solved focus.
-                            if g_dev["foc"].last_focus_fwhm == None:
-                                g_dev["foc"].last_focus_fwhm = FWHM
-                            else:
-                                # Very dumb focus slip deteector
-                                if (
-                                    np.nanmedian(g_dev["foc"].focus_tracker)
-                                    > g_dev["foc"].last_focus_fwhm
-                                    + self.config["focus_trigger"]
-                                ):
-                                    g_dev["foc"].focus_needed = True
-                                    g_dev["obs"].send_to_user(
-                                        "Focus has drifted to "
-                                        + str(np.nanmedian(g_dev["foc"].focus_tracker))
-                                        + " from "
-                                        + str(g_dev["foc"].last_focus_fwhm)
-                                        + ". Autofocus triggered for next exposures.",
-                                        p_level="INFO",
-                                    )
+                            print("Last ten FWHM : ")
+                            print(g_dev["foc"].focus_tracker)
+                            print("Median last ten FWHM")
+                            print(np.nanmedian(g_dev["foc"].focus_tracker))
+                            print("Last solved focus FWHM")
+                            print(g_dev["foc"].last_focus_fwhm)
+
+                        # If there hasn't been a focus yet, then it can't check it, so make this image the last solved focus.
+                        if g_dev["foc"].last_focus_fwhm == None:
+                            g_dev["foc"].last_focus_fwhm = FWHM
+                        else:
+                            # Very dumb focus slip deteector
+                            if (
+                                np.nanmedian(g_dev["foc"].focus_tracker)
+                                > g_dev["foc"].last_focus_fwhm
+                                + self.config["focus_trigger"]
+                            ):
+                                g_dev["foc"].focus_needed = True
+                                g_dev["obs"].send_to_user(
+                                    "Focus has drifted to "
+                                    + str(np.nanmedian(g_dev["foc"].focus_tracker))
+                                    + " from "
+                                    + str(g_dev["foc"].last_focus_fwhm)
+                                    + ". Autofocus triggered for next exposures.",
+                                    p_level="INFO",
+                                )
                     except:
                         print ("something failed in the SEP calculations for exposure. This could be an overexposed image")
                         print (traceback.format_exc())
