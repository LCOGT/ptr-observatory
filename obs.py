--- conflicted
+++ resolved
@@ -1573,11 +1573,9 @@
                                         )
                                         alt = temppointingaltaz.alt.degree
                                         if alt > 25:
-<<<<<<< HEAD
+
                                             g_dev['mnt'].wait_for_slew(wait_after_slew=False, wait_for_dome=False)
-=======
-                                            self.devices["mount"].wait_for_slew(wait_after_slew=False)
->>>>>>> cab22396
+
                                             meridianra = g_dev[
                                                 "mnt"
                                             ].return_right_ascension()
@@ -1588,11 +1586,9 @@
                                                 ra=meridianra, dec=meridiandec
                                             )
                                             plog("Meridian Probe")
-<<<<<<< HEAD
+
                                             g_dev['mnt'].wait_for_slew(wait_after_slew=False, wait_for_dome=False)
-=======
-                                            self.devices["mount"].wait_for_slew(wait_after_slew=False)
->>>>>>> cab22396
+
                                             self.time_of_last_pulse = time.time()
                     except:
                         plog("perhaps theskyx is restarting????")
@@ -3705,7 +3701,7 @@
                                     tempfilename = os.path.join(folder_path, slow_process[1].replace(".fits", file_suffix))
 
                                     # Manage files based on type
-<<<<<<< HEAD
+
                                     if 'dark' in file_type:
                                         temp_file_type='dark'
                                     elif 'flat' in file_type:
@@ -3714,9 +3710,7 @@
                                         temp_file_type='bias'
                                         
                                     max_files = self.devices['main_cam'].settings.get(f"number_of_{temp_file_type}_to_store", 64)
-=======
-                                    max_files = self.devices['main_cam'].settings.get(f"number_of_{file_type}_to_store", 64)
->>>>>>> cab22396
+
                                     exclude_pattern = "tempbiasdark" if "dark" in file_type else "tempcali" if "flat" in file_type else None
                                     manage_files(folder_path, max_files, exclude_pattern)
 
@@ -4179,15 +4173,11 @@
                         + self.devices["sequencer"].current_mosaic_displacement_dec
                     )
                     new_ra, new_dec = ra_dec_fix_hd(new_ra, new_dec)   #This probably has to do with taking a mosaic near the poles.
-<<<<<<< HEAD
+
                     g_dev['mnt'].wait_for_slew(wait_after_slew=False, wait_for_dome=False)
                     g_dev["mnt"].slew_async_directly(ra=new_ra, dec=new_dec)
                     g_dev['mnt'].wait_for_slew(wait_after_slew=False, wait_for_dome=False)
-=======
-                    self.devices["mount"].wait_for_slew(wait_after_slew=False)
-                    self.devices["mount"].slew_async_directly(ra=new_ra, dec=new_dec)
-                    self.devices["mount"].wait_for_slew(wait_after_slew=False)
->>>>>>> cab22396
+
                     self.time_of_last_slew = time.time()
 
             # This block repeats itself in various locations to try and nudge the scope
@@ -4209,13 +4199,10 @@
                         < 0.25
                     ):
                         self.send_to_user("Re-centering Telescope.")
-<<<<<<< HEAD
+
                     g_dev['mnt'].wait_for_slew(wait_after_slew=False, wait_for_dome=False)
                     g_dev["mnt"].previous_pier_side = g_dev["mnt"].return_side_of_pier()
-=======
-                    self.devices["mount"].wait_for_slew(wait_after_slew=False)
-                    self.devices["mount"].previous_pier_side = self.devices["mount"].return_side_of_pier()
->>>>>>> cab22396
+
 
                     ranudge = self.pointing_correction_request_ra
                     decnudge = self.pointing_correction_request_dec
@@ -4230,17 +4217,12 @@
                         ranudge = ranudge - 24
                     self.time_of_last_slew = time.time()
                     try:
-<<<<<<< HEAD
+
                         g_dev['mnt'].wait_for_slew(wait_after_slew=False, wait_for_dome=False)
                         g_dev["mnt"].slew_async_directly(
                             ra=ranudge, dec=decnudge)
                         g_dev['mnt'].wait_for_slew(wait_after_slew=False, wait_for_dome=False)
-=======
-                        self.devices["mount"].wait_for_slew(wait_after_slew=False)
-                        self.devices["mount"].slew_async_directly(
-                            ra=ranudge, dec=decnudge)
-                        self.devices["mount"].wait_for_slew(wait_after_slew=False)
->>>>>>> cab22396
+
                     except:
                         plog(traceback.format_exc())
                     if (
@@ -4260,11 +4242,9 @@
                             try_forever=True,
                         )
                     self.time_of_last_slew = time.time()
-<<<<<<< HEAD
+
                     g_dev['mnt'].wait_for_slew(wait_after_slew=False, wait_for_dome=False)
-=======
-                    self.devices["mount"].wait_for_slew(wait_after_slew=False)
->>>>>>> cab22396
+
 
                     self.drift_tracker_timer = time.time()
                     self.drift_tracker_counter = 0
@@ -4539,12 +4519,10 @@
             try:
                 # Recreate the mount
                 rebooted_mount = Mount(self.devices['mount'].config['driver'],
-<<<<<<< HEAD
+
                         g_dev['mnt'].name,
                         self.devices['mount'].settings,
-=======
-                        self.name,
->>>>>>> cab22396
+
                         self.config,
                         self,
                         tel=True)
