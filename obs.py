
"""
WER 20200307

IMPORTANT TODOs:
    
Figure out how to fix jams with Maxium. Debug interrupts can cause it to disconnect.

Test all this code with ASCOM simulators as the instruments so we have a stable reference
to start from.

Remove WMD specifics, and add constructors for shelved objects.

THINGS TO FIX:
    20200316
    filter wheel code is broken  -blocked until FLI gets us new library.
    fully test flash calibration
    genereate local masters
    create and send sources file created by sep
    verify operation with FLI16200 camera
    Get Neyle a webcam we will be happy to reccommend
    screen flats
    autofocus, and with grid of known stars
    sky flats
    much better weather station approach
    
    
      
"""

import time,  threading, queue
import requests
import os, sys
import argparse
import json

from api_calls import API_calls
import ptr_events

# NB: The main config file should be named simply 'config.py'. 
# Specific site configs should not be tracked in version control. 
import config_east as config    
import config_simulator as config_simulator

# import device classes
from devices.camera import Camera
from devices.enclosure import Enclosure 
from devices.filter_wheel import FilterWheel
from devices.focuser import Focuser
from devices.mount import Mount
from devices.telescope import Telescope
from devices.observing_conditions import ObservingConditions
from devices.rotator import Rotator
#from devices.switch import Switch    #Nothing implemneted yet 20200307
from devices.screen import Screen
from devices.sequencer import Sequencer
from global_yard import g_dev
import ptr_bz2
import httplib2


#The following function is a monkey patch to speed up outgoing large files.   
def patch_httplib(bsize=400000):
    """ Update httplib block size for faster upload (Default if bsize=None) """
    if bsize is None:
        bsize = 8192
    def send(self, data, sblocks=bsize):
        """Send `data' to the server."""
        if self.sock is None:
            if self.auto_open:
                self.connect()
            else:
                raise httplib2.NotConnected()
        if self.debuglevel > 0:
            print( "send:", repr(data))
        if hasattr(data, 'read') and not isinstance(data, list):
            if self.debuglevel > 0: print( "sendIng a read()able")
            datablock = data.read(sblocks)
            while datablock:
                self.sock.sendall(datablock)
                datablock = data.read(sblocks)
        else:
            self.sock.sendall(data)
    httplib2.httplib.HTTPConnection.send = send

class Observatory:
    def __init__(self, name, config): 

        # This is the class through which we can make authenticated api calls.
        self.api = API_calls()

        self.command_interval = 2 # seconds between polls for new commands
        self.status_interval  = 2 # seconds between sending status to aws  #nOTE THESE IMPLENTED AS A DELA NOT A RATE.

        # The site name (str) and configuration (dict) are given by the user. 
        self.name = name
        self.config = config
        self.update_config()
        self.last_request = None
        self.stopped = False
        self.device_types = [
            'observing_conditions',
            'enclosure',     #Commented out so enclosure does not usually open automatically.
            'mount',
            'telescope',
            'rotator',
            'focuser',
            'screen',
            'camera',
            'sequencer',
            'filter_wheel'
            ]
        # Use the configuration to instantiate objects for all devices.
        self.create_devices(config)
        self.loud_status = False
        g_dev['obs'] = self
        self.g_dev = g_dev
        self.time_last_status = time.time() - 3  #initializes for what will be a rate limiter
        #Build the to-AWS Queue and start a thread.
        self.aws_queue = queue.PriorityQueue()
        self.aws_queue_thread = threading.Thread(target=self.send_to_AWS, args=())
        self.aws_queue_thread.start()
        #Build the site (from-AWS) Queue and start a thread.
        # self.site_queue = queue.SimpleQueue()
        # self.site_queue_thread = threading.Thread(target=self.get_from_AWS, args=())
        # self.site_queue_thread.start()
        


    def create_devices(self, config: dict):
        # This dict will store all created devices, subcategorized by dev_type.
        self.all_devices = {} 
        # Create device objects by type, going through the config by type.
        for dev_type in self.device_types:
            self.all_devices[dev_type] = {}
            # Get the names of all the devices from each dev_type.
            devices_of_type = config.get(dev_type, {})            
            device_names = devices_of_type.keys()
            # Instantiate each device object from based on its type
            for name in device_names:
                driver = devices_of_type[name]["driver"]
                settings = devices_of_type[name].get("settings", {})
                #print('looking for dev-types:  ', dev_type)
                if dev_type == "observing_conditions":
                    device = ObservingConditions(driver, name)
                elif dev_type == 'enclosure':
                    device = Enclosure(driver, name)
                elif dev_type == "mount":
                    device = Mount(driver, name, settings, tel=False)
                elif dev_type == "telescope":   #order of attaching is sensitive
                    device = Telescope(driver, name, settings, tel=True)
                elif dev_type == "rotator":
                    device = Rotator(driver, name)
                elif dev_type == "focuser":
                    device = Focuser(driver, name, self.config)
                elif dev_type == "screen":
                    device = Screen('EastAlnitak', 'COM6')
                elif dev_type == "camera":                      
                    device = Camera(driver, name, self.config)   #THIS NEEDS TO BE STARTED PRIOR TO FILTER WHEEL!!!
                elif dev_type == "sequencer":
                    device = Sequencer(driver, name)
                elif dev_type == "filter_wheel":
                    device = FilterWheel(driver, name, self.config)
                else:
                    print(f"Unknown device: {name}")
                # Add the instantiated device to the collection of all devices.
                self.all_devices[dev_type][name] = device

        
    def update_config(self):
        ''' 
        Send the config to aws. 
        '''
        uri = f"{self.name}/config/"
        response = self.api.authenticated_request("PUT", uri, self.config)
        if response:
            print("Config uploaded successfully.")

    def scan_requests(self, mount):
        ''' 
        Outline of change 20200323 WER
        Get commands from AWS, and post a STOP/Cancel flag
        This function will be a Thread. we will limit the polling to once every 2.5 - 3 seconds because AWS does not 
        appear to respond any faster.  When we do poll we parse the action keyword for 'stop' or 'cancel' and post the 
        existence of the timestamp of that command to the respective device attribute   <self>.cancel_at.  Then we 
        also enqueue the incoming command as well.
        
        when a device is status scanned, if .cancel_at is not None, the device takes appropriate action and sets 
        cancel_at back to None.
        
        NB at this time we are preserving one command queue for all devices at a site.  This may need to change when we
        have parallel mountings or independently controlled cameras.
        '''


        # This stopping mechanism allows for threads to close cleanly.
        while not self.stopped:

            # Wait a bit before polling for new commands
            time.sleep(self.command_interval)
            t1 = time.time()
            if not  g_dev['seq'].sequencer_hold:   
                url = f"https://jobs.photonranch.org/jobs/getnewjobs"
                body = {"site": self.name}
                #uri = f"{self.name}/{mount}/command/"
                cmd = {}

                # Get a list of new jobs to complete (this request marks the commands as "RECEIVED")
                unread_commands = requests.request('POST', url, data=json.dumps(body)).json()

                # Make sure the list is sorted in the order the jobs were issued
                # Note: the ulid for a job is a unique lexicographically-sortable id
                unread_commands.sort(key=lambda x: x["ulid"])

                # Process each job one at a time
                for cmd in unread_commands:
                    print(cmd)
                    deviceInstance = cmd['deviceInstance']
                    deviceType = cmd['deviceType']
                    device = self.all_devices[deviceType][deviceInstance]
                    try: 
                        device.parse_command(cmd)
                    except Exception as e:
                        print(e)
<<<<<<< HEAD
               # print('scan_requests finished in:  ', round(time.time() - t1, 3), '  seconds')
                return   #Contine   #This creates an infinite loop
            else:
                print('Sequencer Hold asserted.')    #What we really want here is looking for a Cancel/Stop.
                continue

=======
                continue
            else:
                print('Sequencer Hold asserted.')    #What we really want here is looking for a Cancel/Stop.
                continue
>>>>>>> 79e9b607

    def update_status(self):
        ''' Collect status from all devics and send an update to aws.
        Each device class is responsible for implementing the method 
        `get_status` which returns a dictionary. 
        '''

        # This stopping mechanism allows for threads to close cleanly.
        loud = False      
        # Wait a bit between status updates
        while time.time() < self.time_last_status + self.status_interval:
            #time.sleep(self.st)atus_interval  #This was prior code
            print("Staus send skipped.")
            return   #Note we are just not sending status, too soon.
        
        t1 = time.time()
        status = {}
        # Loop through all types of devices.
        # For each type, we get and save the status of each device.
        for dev_type in self.device_types:

            # The status that we will send is grouped into lists of 
            # devices by dev_type.
            status[dev_type] = {}          
            # Names of all devices of the current type.
            # Recall that self.all_devices[type] is a dictionary of all 
            # `type` devices, with key=name and val=device object itself.
            devices_of_type = self.all_devices.get(dev_type, {})
            device_names = devices_of_type.keys()
            for device_name in device_names:
                # Get the actual device object...
                if device_name =='filter_wheel' or device_name == 'filter_wheel1':
                    pass
                device = devices_of_type[device_name]
                # ...and add it to main status dict.
                status[dev_type][device_name] = device.get_status()        
        # Include the time that the status was assembled and sent.
        status["timestamp"] = str(round((time.time() + t1)/2. , 3))
        status['send_heartbeat'] = 'false'
        if self.loud_status:
            print('Status Sent:  \n', status)#from Update:  ', status))
        else:
            pass
            #print('.')#   #We print this to stay infomred of process on the console.
        uri = f"{self.name}/status/"
        #NBNBNB None of the strings can be empty.  Otherwise this put faults.
        if loud: print('pre-AWS phase of update_status took :  ', round(time.time() - t1, 9), sys.getsizeof(status))         
        #NB is it possible we might want to gueue this phase of sending the status back? 20200322  
        try:    #20190926  tHIS STARTED THROWING EXCEPTIONS OCCASIONALLY
            self.api.authenticated_request("PUT", uri, status)   #response = is not  used
            self.time_last_status = time.time()
        except:
            print('self.api.authenticated_request("PUT", uri, status):   Failed!')
        if loud: print("update_status finished in:  ", round(time.time() - t1, 2), "  seconds")
            
    def update(self):
        t2 = time.time()
        self.update_status()
        #print('update_status took :  ', round(time.time() - t2, 3))
        t1 = time.time()
        self.scan_requests('mount1')
       #print('scan_requests took :  ', round(time.time() - t1, 3))

    
# =============================================================================
#     This thread is basically the sequencer.  When a device, such as a camera causes a block, it is the responsibility
#     of that device to call self.update on a regular basis so AWS can receive status and to monitor is AWS is sending 
#     other commands or a STOP.
#            
#     Seeks, rotations and exposures are the typical example of observing related delays.
#          
#     We will follow the convention that a command is in the form of a dictionary and the first entry is a command 
#     type.  These command dictionaries can be nested to an arbitrary level and this thread is the master point where
#     the command is parsed and dispatched.   This wqas changed early from Tim;s original design becuase of conflicts 
#     with some ASCOM instances.   My comment above about having status be its own thread refers to this area of the 
#     code.  WER 20200307
# =============================================================================

    def run(self):   #run is a poor name for this function.
        try:
            #self.update_thread = threading.Thread(target=self.update_status).start()
            # Each mount operates async and has its own command queue to scan.
            # TODO: is it better to use just one command queue per site? 
            # for mount in self.all_devices['mount'].keys():
            #     self.scan_thread = threading.Thread(
            #         target=self.scan_requests, 
            #         args=(mount,)
            #     ).start()
            # Keep the main thread alive, otherwise signals are ignored
            while True:
                self.update()


               # `Ctrl-C` will exit the program.
        except KeyboardInterrupt:
            print("Finishing loops and exiting...")
            self.stopped = True
            return
        
    #Note this is a thread!       
    def send_to_AWS(self):  #pri_image is a tuple, smaller first item has priority. second item is alsa tuple 
                            #containing #im_path and name.    

        # This stopping mechanism allows for threads to close cleanly.
        while True:            
            if not self.aws_queue.empty(): 
                pri_image = self.aws_queue.get(block=False)
                if pri_image is None:
                    time.sleep(0.2)
                    continue
                #Here we parse the file, set up and send to AWS                
                im_path = pri_image[1][0]
                name = pri_image[1][1]
                if not (name[-3:] == 'jpg' or name[-3:] == 'txt'):
                    #compress first
                    ptr_bz2.to_bz2(im_path + name)
                    name = name + '.bz2'
                aws_req = {"object_name": "raw_data/2019/" + name}
                site_str = config.site_config['site']
                aws_resp = g_dev['obs'].api.authenticated_request('POST', site_str +'/upload/', aws_req)       
                with open(im_path + name , 'rb') as f:
                    files = {'file': (im_path + name, f)}
                    print('--> To AWS -->', str(im_path + name))
                    requests.post(aws_resp['url'], data=aws_resp['fields'], files=files)  
                if name[-3:] == 'bz2' or name[-3:] == 'jpg' or name[-3:] =='txt':
                    #os.remove(im_path + name)   #We do not need to keep locally
                    pass
                self.aws_queue.task_done()
                time.sleep(0.1)
            else:
                time.sleep(0.2)
def run_wmd():
    '''
    Construct the environment if it has not already been established. E.g shelve spaces.
    This is specific to site WMD and should be used for testing purpose only.
    '''
    #This is a bit of ugliness occcasioned by bad file naming in the FLI Kepler driver. 
    day_str = ptr_events.compute_day_directory()
    g_dev['day'] = day_str
    next_day = ptr_events.Day_tomorrow
    g_dev['d-a-y'] = day_str[0:4] + '-' + day_str[4:6] +  '-' + day_str[6:]
    g_dev['next_day'] = next_day[0:4] + '-' + next_day[4:6] +  '-' + next_day[6:]
    print('\nNext Day is:  ', g_dev['next_day'])
    print('Now is:  ', ptr_events.ephem.now(), g_dev['d-a-y'])   #Add local Sidereal time at Midnight
    patch_httplib
# =============================================================================
#     #This is specific to a camera and should be in camera __init.
# =============================================================================
    try:
        os.remove('Q:\\archive\\' + 'df01'+ '\\newest.fits')
    except:
        print("newest file not removed.")

    o = Observatory(config.site_name, config.site_config)
    #print('\n', o.all_devices)
    o.run()

def run_simulator():
    conf = config_simulator
    o = Observatory(conf.site_name, conf.site_config)
    o.run()

            
if __name__ == "__main__":
    
    parser = argparse.ArgumentParser()

    # command line arg to use simulated ascom devices
    parser.add_argument('-sim', action='store_true')
    options = parser.parse_args()
    options.sim = False

    if options.sim:
        print('Starting up with ASCOM simulators.')
        run_simulator()
    else:
        print('Starting up default configuration file.')
        run_wmd()


    
    
<|MERGE_RESOLUTION|>--- conflicted
+++ resolved
@@ -222,19 +222,13 @@
                         device.parse_command(cmd)
                     except Exception as e:
                         print(e)
-<<<<<<< HEAD
+                        
                # print('scan_requests finished in:  ', round(time.time() - t1, 3), '  seconds')
                 return   #Contine   #This creates an infinite loop
             else:
                 print('Sequencer Hold asserted.')    #What we really want here is looking for a Cancel/Stop.
                 continue
 
-=======
-                continue
-            else:
-                print('Sequencer Hold asserted.')    #What we really want here is looking for a Cancel/Stop.
-                continue
->>>>>>> 79e9b607
 
     def update_status(self):
         ''' Collect status from all devics and send an update to aws.
