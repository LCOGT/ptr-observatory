\
    """"
IMPORTANT TODOs:

WER 20211211

Simplify. No site specific if statements in main code if possible.
Sort out when rotator is not installed and focus temp when no probe
is in the Gemini.

Abstract away Redis, Memurai, and local shares for IPC.
"""
import ephem
import datetime
import json
#import math
import os
import queue
import shelve
import socket
import threading
import time
import sys
import shutil
#import signal

import astroalign as aa
from astropy.io import fits
from astropy.nddata import block_reduce
from astropy.utils.data import check_download_cache
from dotenv import load_dotenv
import numpy as np
import redis  # Client, can work with Memurai

import requests
import urllib.request
#import sep
#from skimage.io import imsave
#from skimage.transform import resize
import func_timeout
import traceback
import psutil

from api_calls import API_calls
from auto_stretch.stretch import Stretch
import config
from devices.camera import Camera
from devices.filter_wheel import FilterWheel
from devices.focuser import Focuser
from devices.enclosure import Enclosure
from devices.mount import Mount
from devices.telescope import Telescope
from devices.observing_conditions import ObservingConditions
from devices.rotator import Rotator
from devices.selector import Selector
from devices.screen import Screen
from devices.sequencer import Sequencer
from global_yard import g_dev
#from planewave import platesolve
import ptr_events
from ptr_utility import plog
from scipy import stats
from PIL import Image, ImageEnhance


#Incorporate better request retry strategy
from requests.adapters import HTTPAdapter, Retry
reqs = requests.Session()
retries = Retry(total=50,
                backoff_factor=0.1,
                status_forcelist=[ 500, 502, 503, 504 ])
reqs.mount('http://', HTTPAdapter(max_retries=retries))
reqs.mount('http://', HTTPAdapter(max_retries=retries))

# The ingester should only be imported after environment variables are loaded in.
load_dotenv(".env")
from ocs_ingester.ingester import frame_exists, upload_file_and_ingest_to_archive


def test_connect(host='http://google.com'):
    try:
        urllib.request.urlopen(host) #Python 3.x
        return True
    except:
        return False



def findProcessIdByName(processName):
    '''
    Get a list of all the PIDs of a all the running process whose name contains
    the given string processName
    '''
    listOfProcessObjects = []
    #Iterate over the all the running process
    for proc in psutil.process_iter():
       try:
           pinfo = proc.as_dict(attrs=['pid', 'name', 'create_time'])
           # Check if process name contains the given name string.
           if processName.lower() in pinfo['name'].lower() :
               listOfProcessObjects.append(pinfo)
       except (psutil.NoSuchProcess, psutil.AccessDenied , psutil.ZombieProcess) :
           pass
    return listOfProcessObjects

listOfProcessIds = findProcessIdByName('maxim_dl')
for pid in listOfProcessIds:
    pid_num = pid['pid']
    plog("Terminating existing Maxim process:  ", pid_num)
    p2k = psutil.Process(pid_num)
    p2k.terminate()


def send_status(obsy, column, status_to_send):
    """Sends an update to the status endpoint."""

    uri_status = f"https://status.photonranch.org/status/{obsy}/status/"
    # None of the strings can be empty. Otherwise this put faults.
    payload = {"statusType": str(column), "status": status_to_send}
    
    try:
        
        data = json.dumps(payload)
    except Exception as e:
        plog("Failed to create status payload. Usually not fatal:  ", e)
    
    try:
        reqs.post(uri_status, data=data)
    except Exception as e:
        plog("Failed to send_status. Usually not fatal:  ", e)


class Observatory:
    """Docstring here"""

    def __init__(self, name, config):
        # This is the ayneclass through which we can make authenticated api calls.
        self.api = API_calls()

        self.command_interval = 0 # seconds between polls for new commands
        self.status_interval = 0  # NOTE THESE IMPLEMENTED AS A DELTA NOT A RATE.

        self.name = name  # NB NB NB Names needs a once-over.
        self.site_name = name
        self.config = config
        self.site = config["site"]
   
        if self.config["wema_is_active"]:
            self.hostname = socket.gethostname()
            if self.hostname in self.config["wema_hostname"]:
                self.is_wema = True
                g_dev["wema_share_path"] = config["wema_write_share_path"]
                self.wema_path = g_dev["wema_share_path"]
            else:
                # This host is a client
                self.is_wema = False  # This is a client.
                self.site_path = config["client_path"]
                g_dev["site_path"] = self.site_path
                g_dev["wema_share_path"] = config[
                    "client_write_share_path"
                ]  # Just to be safe.
                self.wema_path = g_dev["wema_share_path"]
        else:
            self.is_wema = False  # This is a client.
            self.site_path = config["client_path"]
            g_dev["site_path"] = self.site_path
            g_dev["wema_share_path"] = self.site_path  # Just to be safe.
            self.wema_path = g_dev["wema_share_path"]

        if self.config["site_is_specific"]:
            self.site_is_specific = True
        else:
            self.site_is_specific = False



        self.last_request = None
        self.stopped = False
        self.status_count = 0
        self.stop_all_activity = False
        self.site_message = "-"
        self.all_device_types = config["device_types"]  # May not be needed
        self.device_types = config["device_types"]  # config['short_status_devices']
        self.wema_types = config["wema_types"]
        self.enc_types = None  # config['enc_types']
        self.short_status_devices = (
             config['short_status_devices']  # May not be needed for no wema obsy
        )
        self.observing_status_timer = datetime.datetime.now() - datetime.timedelta(
            days=1
        )
        self.observing_check_period = self.config[
            "observing_check_period"
        ]  # How many minutes between observing conditions check
        self.enclosure_status_timer = datetime.datetime.now() - datetime.timedelta(
            days=1
        )
        self.enclosure_check_period = self.config[
            "enclosure_check_period"
        ]  # How many minutes between enclosure check

        self.project_call_timer = time.time()
        self.get_new_job_timer = time.time()
        self.status_upload_time = 0.5
        self.command_busy=False
        # Instantiate the helper class for astronomical events
        # Soon the primary event / time values can come from AWS.
        self.astro_events = ptr_events.Events(self.config)
        self.astro_events.compute_day_directory()

        self.astro_events.display_events()

        # Define a redis server if needed.
        redis_ip = config["redis_ip"]
        if redis_ip is not None:
            self.redis_server = redis.StrictRedis(
                host=redis_ip, port=6379, db=0, decode_responses=True
            )
            self.redis_wx_enabled = True
            g_dev["redis"] = self.redis_server  # I think IPC needs to be a class.
        else:
            self.redis_wx_enabled = False
            g_dev["redis"] = None  # a placeholder.

        

        # Use the configuration to instantiate objects for all devices.
        self.create_devices()
        self.loud_status = False
        g_dev["obs"] = self
        site_str = config["site"]
        g_dev["site"]: site_str
        self.g_dev = g_dev
        # Clear out smartstacks directory
        #plog ("removing and reconstituting smartstacks directory")
        try:
            shutil.rmtree(g_dev["cam"].site_path + "smartstacks")
        except:
            plog ("problems with removing the smartstacks directory... usually a file is open elsewhere")
        time.sleep(3)
        if not os.path.exists(g_dev["cam"].site_path + "smartstacks"):
            os.makedirs(g_dev["cam"].site_path + "smartstacks")

        # Check directory system has been constructed
        # for new sites or changed directories in configs.
        #NB NB be careful if we have a site with multiple cameras, etc,
        #some of these directores seem up a level or two. WER
        if not os.path.exists(g_dev["cam"].site_path + "ptr_night_shelf"):
            os.makedirs(g_dev["cam"].site_path + "ptr_night_shelf")
        if not os.path.exists(g_dev["cam"].site_path + "archive"):
            os.makedirs(g_dev["cam"].site_path + "archive")
        if not os.path.exists(g_dev["cam"].site_path + "tokens"):
            os.makedirs(g_dev["cam"].site_path + "tokens")
        if not os.path.exists(g_dev["cam"].site_path + "astropycache"):
            os.makedirs(g_dev["cam"].site_path + "astropycache")
        if not os.path.exists(g_dev["cam"].site_path + "smartstacks"):
            os.makedirs(g_dev["cam"].site_path + "smartstacks")
        if not os.path.exists(g_dev["cam"].site_path + "calibmasters"):  #retaining for backward compatibility
            os.makedirs(g_dev["cam"].site_path + "calibmasters")
        camera_name = config['camera']['camera_1_1']['name']
        if not os.path.exists(g_dev["cam"].site_path + "archive/" + camera_name + "/calibmasters"):
            os.makedirs(g_dev["cam"].site_path + "archive/" + camera_name + "/calibmasters")
        self.last_solve_time = datetime.datetime.now() - datetime.timedelta(days=1)
        self.images_since_last_solve = 10000

        self.time_last_status = time.time() - 3
        # Build the to-AWS Try again, reboot, verify dome nad tel and start a thread.

        self.aws_queue = queue.PriorityQueue(maxsize=0)
        self.aws_queue_thread = threading.Thread(target=self.send_to_aws, args=())
        self.aws_queue_thread.start()

        self.fast_queue = queue.PriorityQueue(maxsize=0)
        self.fast_queue_thread = threading.Thread(target=self.fast_to_aws, args=())
        self.fast_queue_thread.start()

        self.slow_camera_queue = queue.PriorityQueue(maxsize=0)
        self.slow_camera_queue_thread = threading.Thread(target=self.slow_camera_process, args=())
        self.slow_camera_queue_thread.start()

        self.send_status_queue = queue.Queue(maxsize=0)
        self.send_status_queue_thread = threading.Thread(target=self.send_status_process, args=())
        self.send_status_queue_thread.start()

        # Set up command_queue for incoming jobs
        self.cmd_queue = queue.Queue(
            maxsize=0
        )  # Note this is not a thread but a FIFO buffer
        self.stop_all_activity = False  # This is used to stop the camera or sequencer

        # =============================================================================
        # Here we set up the reduction Queue and Thread:
        # =============================================================================
        self.reduce_queue = queue.Queue(
            maxsize=0
        )  # Why do we want a maximum size and lose files?
        self.reduce_queue_thread = threading.Thread(target=self.reduce_image, args=())
        self.reduce_queue_thread.start()
        self.blocks = None
        self.projects = None
        self.events_new = None
        self.reset_last_reference()
        self.env_exists = os.path.exists(os.getcwd() + '\.env')  # Boolean, check if .env present

        # Get initial coordinates into the global system
        g_dev['mnt'].get_mount_coordinates()

        # If mount is permissively set, reset mount reference
        # This is necessary for SRO and it seems for ECO
        # I actually think it may be necessary for all telescopes
        # Not all who wander are lost.... but those that point below altitude -10 probably are.
        #if self.config["mount"]["mount1"]["permissive_mount_reset"] == "yes":
        g_dev["mnt"].reset_mount_reference()

        # Keep track of how long it has been since the last activity
        self.time_since_last_slew_or_exposure = time.time()

        # Only poll the broad safety checks (altitude and inactivity) every 5 minutes
        self.time_since_safety_checks=time.time() - 310.0
        
        # Keep track of how long it has been since the last live connection to the internet
        self.time_of_last_live_net_connection = time.time()
        
        # This variable is simply.... is it open and enabled to observe!
        # This is set when the roof is open and everything is safe
        # This allows sites without roof control or only able to shut
        # the roof to know it is safe to observe but also ... useful
        # to observe.... if the roof isn't open, don't get flats!
        # Off at bootup, but that would quickly change to true after the code
        # checks the roof status etc. self.weather_report_is_acceptable_to_observe=False
        self.open_and_enabled_to_observe=False

        # Need to set this for the night log
        #g_dev['foc'].set_focal_ref_reset_log(self.config["focuser"]["focuser1"]["reference"])
        # Send the config to AWS. TODO This has faulted.
        self.update_config()   #This is the never-ending control loop
        

        #breakpoint()
        #req2 = {'target': 'near_tycho_star', 'area': 150}
        #opt = {}
        #g_dev['seq'].extensive_focus_script(req2,opt)
        #req = {'bin1': True, 'bin2': False, 'bin3': False, 'bin4': False, 'numOfBias': 63, \
        #        'numOfDark': 31, 'darkTime': 600, 'numOfDark2': 31, 'dark2Time': 600, \
        #        'hotMap': True, 'coldMap': True, 'script': 'genBiasDarkMaster', }  #This specificatin is obsolete
        #opt = {}
        #No action needed on  the enclosure at this level
        #self.park_and_close(enc_status)
        #NB The above put dome closed and telescope at Park, Which is where it should have been upon entry.
        #g_dev['seq'].bias_dark_script(req, opt, morn=True)


    def set_last_reference(self, delta_ra, delta_dec, last_time):
        mnt_shelf = shelve.open(self.site_path + "ptr_night_shelf/" + "last")
        mnt_shelf["ra_cal_offset"] = delta_ra
        mnt_shelf["dec_cal_offset"] = delta_dec
        mnt_shelf["time_offset"] = last_time
        mnt_shelf.close()
        return

    def get_last_reference(self):
        mnt_shelf = shelve.open(self.site_path + "ptr_night_shelf/" + "last")
        delta_ra = mnt_shelf["ra_cal_offset"]
        delta_dec = mnt_shelf["dec_cal_offset"]
        last_time = mnt_shelf["time_offset"]
        mnt_shelf.close()
        return delta_ra, delta_dec, last_time

    def reset_last_reference(self):
        mnt_shelf = shelve.open(self.site_path + "ptr_night_shelf/" + "last")
        mnt_shelf["ra_cal_offset"] = None
        mnt_shelf["dec_cal_offset"] = None
        mnt_shelf["time_offset"] = None
        mnt_shelf.close()
        return

    def create_devices(self):
        """Dictionary to store created devices, subcategorized by device type."""

        self.all_devices = {}
        # Create device objects by type, going through the config by type.
        for dev_type in self.all_device_types:
            self.all_devices[dev_type] = {}
            # Get the names of all the devices from each dev_type.
            devices_of_type = self.config.get(dev_type, {})
            device_names = devices_of_type.keys()

            # Instantiate each device object based on its type
            for name in device_names:
                plog(name)
                driver = devices_of_type[name]["driver"]
                settings = devices_of_type[name].get("settings", {})
                if dev_type == "observing_conditions":
                    device = ObservingConditions(
                        driver, name, self.config, self.astro_events
                    )
                elif dev_type == "enclosure":
                    device = Enclosure(driver, name, self.config, self.astro_events)
                elif dev_type == "mount":
                    device = Mount(
                        driver, name, settings, self.config, self.astro_events, tel=True
                    )  # NB this needs to be straightened out.
                elif dev_type == "telescope":  # order of attaching is sensitive
                    device = Telescope(driver, name, settings, self.config, tel=True)
                elif dev_type == "rotator":
                    device = Rotator(driver, name, self.config)
                elif dev_type == "focuser":
                    device = Focuser(driver, name, self.config)
                elif dev_type == "screen":
                    device = Screen(driver, name, self.config)
                elif dev_type == "filter_wheel":
                    device = FilterWheel(driver, name, self.config)
                elif dev_type == "selector":
                    device = Selector(driver, name, self.config)
                elif dev_type == "camera":
                    device = Camera(driver, name, self.config)
                elif dev_type == "sequencer":
                    device = Sequencer(driver, name, self.config, self.astro_events)
                else:
                    plog(f"Unknown device: {name}")
                # Add the instantiated device to the collection of all devices.
                self.all_devices[dev_type][name] = device
        plog("Finished creating devices.")
        
        
       

    def update_config(self):
        """Sends the config to AWS."""

        uri = f"{self.name}/config/"
        self.config["events"] = g_dev["events"]
        response = g_dev["obs"].api.authenticated_request("PUT", uri, self.config)
        if 'message' in response:
            if response['message'] == "Missing Authentication Token":
                plog ("Missing Authentication Token. Config unable to be uploaded. Please fix this now.")
                sys.exit()
            else:
                plog ("There may be a problem in the config upload? Here is the response.")
                plog (response)
        elif 'ResponseMetadata' in response:
            #plog(response['ResponseMetadata']['HTTPStatusCode'])
            if response['ResponseMetadata']['HTTPStatusCode'] == 200:
                plog("Config uploaded successfully.")

            else:
                plog ("Response to site config upload unclear. Here is the response")
                plog (response)
        else:
            plog ("Response to site config upload unclear. Here is the response")
            plog (response)

    def cancel_all_activity(self):
        

        g_dev["obs"].stop_all_activity = True
        plog("Stop_all_activity is now set True.")
        self.send_to_user(
            "Cancel/Stop received. Exposure stopped, camera may begin readout, then will discard image."
        )
        self.send_to_user(
            "Pending reductions and transfers to the PTR Archive are not affected."
        )
        # Now we need to cancel possibly a pending camera cycle or a
        # script running in the sequencer.  NOTE a stop or cancel empties outgoing queue at AWS side and 
        # only a Cancel/Stop action is sent.  But we need to same any subsequent commands.
        #try:
        plog ("Emptying Command Queue")
        with self.cmd_queue.mutex:
            self.cmd_queue.queue.clear()
            
        
        plog("Stopping Exposure")
        try:
            #if g_dev["cam"].exposure_busy:            
            g_dev["cam"]._stop_expose()                # Should we try to flush the image array?                
            g_dev["cam"].exposure_busy = False
        except Exception as e:
            plog("Camera is not busy.", e)
            self.exposure_busy = False
        #except:
        #    plog("Camera stop faulted.")
        #self.exposure_busy = False
        
        #while self.cmd_queue.qsize() > 0:
        #    plog("Deleting Job:  ", self.cmd_queue.get())
        
        #return  # Note we basically do nothing and let camera, etc settle down.

    def scan_requests(self, cancel_check=False):
        """Gets commands from AWS, and post a STOP/Cancel flag.

        This function will be a Thread. We limit the
        polling to once every 2.5 - 3 seconds because AWS does not
        appear to respond any faster. When we poll, we parse
        the action keyword for 'stop' or 'cancel' and post the
        existence of the timestamp of that command to the
        respective device attribute <self>.cancel_at. Then we
        enqueue the incoming command as well.

        When a device is status scanned, if .cancel_at is not
        None, the device takes appropriate action and sets
        cancel_at back to None.

        NB at this time we are preserving one command queue
        for all devices at a site. This may need to change when we
        have parallel mountings or independently controlled cameras.
        """

        # This stopping mechanism allows for threads to close cleanly.

        while not self.stopped:    #This variable is not used.

            if  True:  #not g_dev["seq"].sequencer_hold:  THis causes an infinte loope witht he above while
                
                url_job = "https://jobs.photonranch.org/jobs/getnewjobs"
                body = {"site": self.name}
                cmd = {}
                # Get a list of new jobs to complete (this request
                # marks the commands as "RECEIVED")
                unread_commands = reqs.request(
                    "POST", url_job, data=json.dumps(body)
                ).json()
                # Make sure the list is sorted in the order the jobs were issued
                # Note: the ulid for a job is a unique lexicographically-sortable id.
                if len(unread_commands) > 0:
                    unread_commands.sort(key=lambda x: x["timestamp_ms"])
                    # Process each job one at a time
                    plog(
                        "# of incomming commands:  ",
                        len(unread_commands),
                        unread_commands,
                    )

                    for cmd in unread_commands:
                        if cmd["action"] in ["cancel_all_commands", "stop"]:
                            self.cancel_all_acivity() # Hi Wayne, I have to cancel all acitivity with some roof stuff
                            # So I've moved the cancelling to it's own function just above so it can be called from multiple locations.
                        else:
                            self.cmd_queue.put(cmd)  # SAVE THE COMMAND FOR LATER
                            g_dev["obs"].stop_all_activity = False
                            self.send_to_user(
                                "Queueing up a new command... Hint:  " + cmd["action"]
                            )

                        if cancel_check:
                            result={'stopped': True}
                            return  # Note we do not process any commands.

                # NEED TO WAIT UNTIL CURRENT COMMAND IS FINISHED UNTIL MOVING ONTO THE NEXT ONE!
                # THAT IS WHAT CAUSES THE "CAMERA BUSY" ISSUE. We don't need to wait for the
                # rotator as the exposure routine in camera.py already waits for that.                
                #if (not g_dev["cam"].exposure_busy) and (not g_dev['mnt'].mount.Slewing):
                if (not g_dev["cam"].exposure_busy):
                    while self.cmd_queue.qsize() > 0:                        
                        if not self.command_busy: # This is to stop multiple commands running over the top of each other.
                            self.command_busy=True
                            self.send_to_user(
                                "Number of queued commands:  " + str(self.cmd_queue.qsize())
                            )
                            cmd = self.cmd_queue.get()
                            # This code is redundant
                            if self.config["selector"]["selector1"]["driver"] is None:
                                port = cmd["optional_params"]["instrument_selector_position"]
                                g_dev["mnt"].instrument_port = port
                                cam_name = self.config["selector"]["selector1"]["cameras"][port]
                                if cmd["deviceType"][:6] == "camera":
                                    # Note camelCase is the format of command keys
                                    cmd["required_params"]["deviceInstance"] = cam_name
                                    cmd["deviceInstance"] = cam_name
                                    device_instance = cam_name
                                else:
                                    try:
                                        try:
                                            device_instance = cmd["deviceInstance"]
                                        except:
                                            device_instance = cmd["required_params"][
                                                "deviceInstance"
                                            ]
                                    except:
                                        pass
                            else:
                                device_instance = cmd["deviceInstance"]
                            plog("obs.scan_request: ", cmd)
        
                            device_type = cmd["deviceType"]
                            device = self.all_devices[device_type][device_instance]
                            try:
                                #plog("Trying to parse:  ", cmd)
        
                                device.parse_command(cmd)
                            except Exception as e:
        
                                plog(traceback.format_exc())
        
                                plog("Exception in obs.scan_requests:  ", e, 'cmd:  ', cmd)
                            self.command_busy=False
                            
                 
                # TO KEEP THE REAL-TIME USE A BIT SNAPPIER, POLL FOR NEW PROJECTS ON A MUCH SLOWER TIMESCALE
                # TO REMOVE UNNECESSARY CALLS FOR PROJECTS.
                if time.time() - self.project_call_timer > 30: 
                    self.project_call_timer = time.time()
                    plog(".")  # We print this to stay informed of process on the console.
                    url_blk = "https://calendar.photonranch.org/calendar/siteevents"
                    # UTC VERSION
                    start_aperture = str(g_dev['events']['Eve Sky Flats']).split()
                    close_aperture = str(g_dev['events']['End Morn Sky Flats']).split()
                    
    
                    # Reformat ephem.Date into format required by the UI
                    startapyear=start_aperture[0].split('/')[0]
                    startapmonth=start_aperture[0].split('/')[1]
                    startapday=start_aperture[0].split('/')[2]
                    closeapyear=close_aperture[0].split('/')[0]
                    closeapmonth=close_aperture[0].split('/')[1]
                    closeapday=close_aperture[0].split('/')[2]                
                    
                    if len(str(startapmonth)) == 1:
                        startapmonth='0' + startapmonth
                    if len(str(startapday)) == 1:
                        startapday='0' + str(startapday)
                    if len(str(closeapmonth)) == 1:
                        closeapmonth='0' + closeapmonth
                    if len(str(closeapday)) == 1:
                        closeapday='0' + str(closeapday)
    
                    start_aperture_date = startapyear + '-' + startapmonth + '-' + startapday
                    close_aperture_date = closeapyear + '-' + closeapmonth + '-' + closeapday
    
                    start_aperture[0] =start_aperture_date 
                    close_aperture[0] =close_aperture_date 
    
    
                    
                    body = json.dumps(
                        {
                            "site": self.config["site"],
                            "start": start_aperture[0].replace('/','-') +'T' + start_aperture[1] +'Z',
                            "end": close_aperture[0].replace('/','-') +'T' + close_aperture[1] +'Z',
                            "full_project_details:": False,
                        }
                    )
    
                    if (
                        True
                    ):  # self.blocks is None: # This currently prevents pick up of calendar changes.
                        blocks = reqs.post(url_blk, body).json()
                        if len(blocks) > 0:
                            self.blocks = blocks
    
                    url_proj = "https://projects.photonranch.org/projects/get-all-projects"
                    if True:
                        all_projects = reqs.post(url_proj).json()
                        self.projects = []
                        if len(all_projects) > 0 and len(blocks) > 0:
                            self.projects = all_projects  # NOTE creating a list with a dict entry as item 0
                        # Note the above does not load projects if there are no blocks scheduled.
                        # A sched block may or may not havean associated project.
    
                    # Design Note. Blocks relate to scheduled time at a site so we expect AWS to mediate block
                    # assignments. Priority of blocks is determined by the owner and a 'equipment match' for
                    # background projects.
    
                    # Projects on the other hand can be a very large pool so how to manage becomes an issue.
                    # To the extent a project is not visible at a site, aws should not present it. If it is
                    # visible and passes the owners priority it should then be presented to the site.
    
                    if self.events_new is None:
                        url = (
                            "https://api.photonranch.org/api/events?site="
                            + self.site_name.upper()
                        )
                        self.events_new = reqs.get(url).json()
                return  # This creates an infinite loop

            else:
                
                continue

    def update_status(self, bpt=False, cancel_check=False, mount_only=False, dont_wait=False):
        """Collects status from all devices and sends an update to AWS.

        Each device class is responsible for implementing the method
        `get_status`, which returns a dictionary.
        """
        
        
        
        
        loud = False
        if bpt:
            plog('UpdateStatus bpt was invoked.')
            #breakpoint()
        send_enc = False
        send_ocn = False
        
        
        # Wait a bit between status updates
        if dont_wait == True:
            self.status_interval = self.status_upload_time + 0.25
        while time.time() < self.time_last_status + self.status_interval:
            return  # Note we are just not sending status, too soon.

        #plog ("Time between status updates: " + str(time.time() - self.time_last_status))

        t1 = time.time()
        status = {}

        # Loop through all types of devices.
        # For each type, we get and save the status of each device.

        if not self.config["wema_is_active"]:
            #device_list = self.short_status_devices()
            device_list = self.device_types
            remove_enc = False
        if self.config["wema_is_active"]:
            device_list = self.short_status_devices  #  used when wema is sending ocn and enc status via a different stream.
            remove_enc = False   

        else:
            device_list = self.device_types  #  used when one computer is doing everything for a site.
            remove_enc = True
        
        if mount_only == True:
            device_list=['mount', 'telescope']
        
        for dev_type in device_list:
            #  The status that we will send is grouped into lists of
            #  devices by dev_type.
            status[dev_type] = {}
            # Names of all devices of the current type.
            # Recall that self.all_devices[type] is a dictionary of all
            # `type` devices, with key=name and val=device object itself.
            devices_of_type = self.all_devices.get(dev_type, {})
            device_names = devices_of_type.keys()            

            for device_name in device_names:

                # Get the actual device object...
                device = devices_of_type[device_name]
                # ...and add it to main status dict.
                if (
                    "enclosure" in device_name
                    and device_name in self.config["wema_types"]
                    and (self.is_wema or self.site_is_specific)
                ):
                    if (
                        datetime.datetime.now() - self.enclosure_status_timer
                    ) < datetime.timedelta(minutes=self.enclosure_check_period):
                        result = None
                        send_enc = False
                    else:
                        plog("Running enclosure status check")
                        self.enclosure_status_timer = datetime.datetime.now()
                        send_enc = True

                        result = device.get_status()

                elif (
                    "observing_conditions" in device_name
                    and device_name in self.config["wema_types"]
                    and (self.is_wema or self.site_is_specific)
                ):
                    # Here is where the weather config gets updated.
                    if (
                        datetime.datetime.now() - self.observing_status_timer
                    ) < datetime.timedelta(minutes=self.observing_check_period):
                        result = None
                        send_ocn = False
                    else:
                        plog("Running weather status check.")
                        self.observing_status_timer = datetime.datetime.now()
                        result = device.get_status(g_dev=g_dev)
                        send_ocn = True
                        if self.site_is_specific:
                            remove_enc = False

                else:
                    if  'telescope' in device_name:
                        status['telescope']=status['mount']
                    else:
                        result = device.get_status()
                if result is not None:
                    status[dev_type][device_name] = result

        status["timestamp"] = round((time.time() + t1) / 2.0, 3)
        status["send_heartbeat"] = False
        try:
            ocn_status = None
            enc_status = None
            ocn_status = {"observing_conditions": status.pop("observing_conditions")}
            enc_status = {"enclosure": status.pop("enclosure")}
            device_status = status
        except:
            pass
        #plog ("Status update length: " + str(time.time() - beginning_update_status))
        loud = False
        # Consider inhibiting unless status rate is low
        obsy = self.name
        

        if status is not None:
            lane = "device"
            #send_status(obsy, lane, status)
            self.send_status_queue.put((obsy, lane, status), block=False)
        if ocn_status is not None:
            lane = "weather"
            #send_status(obsy, lane, ocn_status)  # NB Do not remove this send for SAF!
            if send_ocn == True:
                self.send_status_queue.put((obsy, lane, ocn_status), block=False)
        if enc_status is not None:
            lane = "enclosure"
            #send_status(obsy, lane, enc_status)
            if send_enc == True:
                self.send_status_queue.put((obsy, lane, enc_status), block=False)
        #if loud:
        #    plog("\n\nStatus Sent:  \n", status)
        #else:
            
        # NB should qualify acceptance and type '.' at that point.
        self.time_last_status = time.time()
        self.status_count += 1
        #breakpoint()
        
        

    def update(self):
        """
        This compact little function is the heart of the code in the sense this is repeatedly
        called. It first SENDS status for all devices to AWS, then it checks for any new
        commands from AWS. Then it calls sequencer.monitor() were jobs may get launched. A
        flaw here is we do not have a Ulid for the 'Job number'.

        Sequences that are self-dispatched primarily relate to biases, darks, screen and sky
        flats, opening and closing. Status for these jobs is reported via the normal
        sequencer status mechanism. Guard flags to prevent careless interrupts will be
        implemented as well as Cancel of a sequence if emitted by the Cancel botton on
        the AWS Sequence tab.

        Flat acquisition will include automatic rejection of any image that has a mean
        intensity > camera saturate. The camera will return without further processing and
        no image will be returned to AWS or stored locally. We should log the Unihedron and
        calc_illum values where filters first enter non-saturation. Once we know those values
        we can spend much less effort taking frames that are saturated. Save The Shutter!
        """

        self.update_status()
        
        if time.time() - self.get_new_job_timer > 3:
            self.get_new_job_timer = time.time()
            try:
                self.scan_requests(
                    "mount1"
                )  # NBNBNB THis has faulted, usually empty input lists.
            except:
                pass
        if self.status_count > 1:  # Give time for status to form
            g_dev["seq"].manager()  # Go see if there is something new to do.
        
        # An important check to make sure equatorial telescopes are pointed appropriately
        # above the horizon. SRO and ECO have shown that it is possible to get entirely
        # confuzzled and take images of the dirt. This should save them from this fate.
        # Also it should generically save any telescope from pointing weirdly down
        # or just tracking forever after being left tracking for far too long.
        #
        # Also an area to put things to irregularly check if things are still connected, e.g. cooler
        #
        # Probably we don't want to run these checkes EVERY status update, just every 5 minutes
        if time.time() - self.time_since_safety_checks > 300:
            self.time_since_safety_checks=time.time()
            
            #breakpoint()

            # If the shutter is open, check it is meant to be.
            # This is just a brute force overriding safety check.
            # Opening and Shutting should be done more glamorously through the
            # sequencer, but if all else fails, this routine should save
            # the observatory from rain, wasps and acts of god.
            plog ("Roof Status: " + str(g_dev['enc'].status['shutter_status']))
            
            
            # Report on weather report status:
            plog ("Weather Report Acceptable to Open: " +  str(g_dev['seq'].weather_report_is_acceptable_to_observe))
            
            if g_dev['enc'].status['shutter_status'] == 'Software Fault':
                plog ("Software Fault Detected. Will alert the authorities!")
                plog ("Parking Scope in the meantime")
                self.open_and_enabled_to_observe=False
                self.cancel_all_activity()
                if not g_dev['mnt'].mount.AtPark:  
                    g_dev['mnt'].home_command()
                    g_dev['mnt'].park_command()
                # will send a Close call out into the blue just in case it catches
                g_dev['enc'].enclosure.CloseShutter()
                
            
            if g_dev['enc'].status['shutter_status'] == 'Closing':
                if self.config['site_roof_control'] != 'no' and g_dev['enc'].mode == 'Automatic':
                    plog ("Detected Roof Closing. Sending another close command just in case the roof got stuck on this status (this happens!)")
                    self.open_and_enabled_to_observe=False
                    self.cancel_all_activity()
                    g_dev['enc'].enclosure.CloseShutter()
            
            if g_dev['enc'].status['shutter_status'] == 'Error':
                if self.config['site_roof_control'] != 'no' and g_dev['enc'].mode == 'Automatic':
                    plog ("Detected an Error in the Roof Status. Closing up for safety.")
                    plog ("This is usually because the weather system forced the roof to shut.")
                    plog ("By closing it again, it resets the switch to closed.")
                    self.cancel_all_activity()
                    self.open_and_enabled_to_observe=False
                    g_dev['enc'].enclosure.CloseShutter()
                    #while g_dev['enc'].enclosure.ShutterStatus == 3:
                    #plog ("closing")
                    plog ("Also Parking the Scope")    
                    if not g_dev['mnt'].mount.AtPark:  
                        g_dev['mnt'].home_command()
                        g_dev['mnt'].park_command()  

            roof_should_be_shut=False
            
            if (g_dev['events']['End Morn Sky Flats'] < ephem.now() < g_dev['events']['End Morn Bias Dark']):
                roof_should_be_shut=True
                self.open_and_enabled_to_observe=False
            if not self.config['auto_morn_sky_flat']:
                if (g_dev['events']['Observing Ends'] < ephem.now() < g_dev['events']['End Morn Bias Dark']):
                    roof_should_be_shut=True
                    self.open_and_enabled_to_observe=False
                if (g_dev['events']['Naut Dawn'] < ephem.now() < g_dev['events']['Morn Bias Dark']):
                    roof_should_be_shut=True 
                    self.open_and_enabled_to_observe=False
            if not (g_dev['events']['Cool Down, Open'] < ephem.now() < g_dev['events']['Close and Park']):
                roof_should_be_shut=True 
                self.open_and_enabled_to_observe=False
            
            
            if g_dev['enc'].status['shutter_status'] == 'Open':
                if roof_should_be_shut==True :
                    plog ("Safety check found that the roof was open outside of the normal observing period")    
                    if self.config['site_roof_control'] != 'no' and g_dev['enc'].mode == 'Automatic':
                        plog ("Shutting the roof out of an abundance of caution. This may also be normal functioning")
                        
                        self.cancel_all_activity()
                        g_dev['enc'].enclosure.CloseShutter()
                        while g_dev['enc'].enclosure.ShutterStatus == 3:
                            plog ("closing")
                            time.sleep(3)
                    else:
                        plog ("This scope does not have control of the roof though.")
                
            
            if roof_should_be_shut==True and g_dev['enc'].mode == 'Automatic' : # If the roof should be shut, then the telescope should be parked. 
                if not g_dev['mnt'].mount.AtPark:
                    plog ("Telescope found not parked when the observatory is meant to be closed. Parking scope.")   
                    self.open_and_enabled_to_observe=False
                    self.cancel_all_activity()
                    g_dev['mnt'].home_command()
                    g_dev['mnt'].park_command()  
            
            if g_dev['enc'].status['shutter_status'] == 'Closed' : # If the roof IS shut, then the telescope should be shutdown and parked. 
                if not g_dev['mnt'].mount.AtPark:
                    plog ("Telescope found not parked when the observatory roof is shut. Parking scope.")   
                    self.open_and_enabled_to_observe=False
                    self.cancel_all_activity()
                    g_dev['mnt'].home_command()
                    g_dev['mnt'].park_command()  
            
            # if g_dev['enc'].status['shutter_status'] == 'Open':
            #     self.config['mount']'auto_morn_sky_flat': False,
            #     if (g_dev['events']['Close and Park'] < ephem.now() < g_dev['events']['End Morn Bias Dark']):
            #         plog ("Safety check found that it is in the period where the observatory should be closing up")    
            #         plog ("Checking on the dome being closed and the telescope at park.")                    
            #         g_dev['enc'].enclosure.CloseShutter()
            #         while g_dev['enc'].enclosure.ShutterStatus == 3:
            #             plog ("closing")
            #         if not g_dev['mnt'].mount.AtPark:  
            #             g_dev['mnt'].home_command()
            #             g_dev['mnt'].park_command()  
            
            # But after all that if everything is ok, then all is ok, it is safe to observe
            if g_dev['enc'].status['shutter_status'] == 'Open' and roof_should_be_shut==False :
                self.open_and_enabled_to_observe=True
            
            plog ("Current Open and Enabled to Observe Status: " + str(self.open_and_enabled_to_observe))
            
            # Check the mount is still connected
            g_dev['mnt'].check_connect()
            
            # Check that the mount hasn't tracked too low or an odd slew hasn't sent it pointing to the ground.
            try:
                mount_altitude=g_dev['mnt'].mount.Altitude
                lowest_acceptable_altitude= self.config['mount']['mount1']['lowest_acceptable_altitude'] 
                if mount_altitude < lowest_acceptable_altitude:
                    plog ("Altitude too low! " + str(mount_altitude) + ". Parking scope for safety!")
                    if not g_dev['mnt'].mount.AtPark:
                        self.cancel_all_activity()
                        g_dev['mnt'].home_command()
                        g_dev['mnt'].park_command()  
                        # Reset mount reference because thats how it probably got pointing at the dirt in the first place!
                        if self.config["mount"]["mount1"]["permissive_mount_reset"] == "yes":
                            g_dev["mnt"].reset_mount_reference()
            except Exception as e:
                plog (traceback.format_exc())
                plog (e)
                breakpoint()
                if 'GetAltAz' in str(e) and 'ASCOM.SoftwareBisque.Telescope' in str(e):
                    plog ("The SkyX Altitude detection had an error.")
                    plog ("Usually this is because of a broken connection.")
                    plog ("Waiting 60 seconds then reconnecting")
                    
                    time.sleep(60)
                    
                    g_dev['mnt'].mount.Connected = True
                    #g_dev['mnt'].home_command()
                
    
            # If no activity for an hour, park the scope               
            if time.time() - self.time_since_last_slew_or_exposure > self.config['mount']['mount1']\
                                                                                ['time_inactive_until_park']:
                if not g_dev['mnt'].mount.AtPark:  
                    plog ("Parking scope due to inactivity")
                    g_dev['mnt'].home_command()
                    g_dev['mnt'].park_command()
                    self.time_since_last_slew_or_exposure = time.time()
            
            # Check that rotator is rotating
            g_dev['rot'].check_rotator_is_rotating()
                    
            # Check that cooler is alive
            #plog ("Cooler check")
            probe = g_dev['cam']._cooler_on()
            if probe == True:
                plog ("Cooler is still on at " + str(g_dev['cam']._temperature()))            
            
            try:
                probe = g_dev['cam']._cooler_on()
                if not probe:
                    g_dev['cam']._set_cooler_on()
                    plog("Found cooler off.")
                    try:
                        g_dev['cam']._connect(False)
                        g_dev['cam']._connect(True)
                        g_dev['cam']._set_cooler_on()
                    except:
                        plog("Camera cooler reconnect failed.")
            except Exception as e:
                plog("\n\nCamera was not connected @ expose entry:  ", e, "\n\n")
                try:
                    g_dev['cam']._connect(False)
                    g_dev['cam']._connect(True)
                    g_dev['cam']._set_cooler_on()
                except:
                    plog("Camera cooler reconnect failed 2nd time.")
            
            # Check that the site is still connected to the net.
            if test_connect():
                self.time_of_last_live_net_connection = time.time()
            
            plog ("Last live connection to Google was " + str(time.time() - self.time_of_last_live_net_connection) + " seconds ago.")
            if (time.time() - self.time_of_last_live_net_connection) > 600:
                plog ("Warning, last live net connection was over ten minutes ago")
            if (time.time() - self.time_of_last_live_net_connection) > 1200:
                plog ("Last connection was over twenty minutes ago. Running a further test or two")
                if test_connect(host='http://dev.photonranch.org'):
                    plog ("Connected to photonranch.org, so it must be that Google is down. Connection is live.")
                    self.time_of_last_live_net_connection = time.time()
                elif test_connect(host='http://aws.amazon.com'):
                    plog ("Connected to aws.amazon.com. Can't connect to Google or photonranch.org though.")
                    self.time_of_last_live_net_connection = time.time()
                else:
                    plog ("Looks like the net is down, closing up and parking the observatory")
                    self.open_and_enabled_to_observe=False
                    self.cancel_all_activity()
                    if not g_dev['mnt'].mount.AtPark:  
                        plog ("Parking scope due to inactivity")
                        g_dev['mnt'].home_command()
                        g_dev['mnt'].park_command()
                        self.time_since_last_slew_or_exposure = time.time()
                        
                    g_dev['enc'].enclosure.CloseShutter()
                    
                    
                    
                    
            
        

    def run(self):  # run is a poor name for this function.
        try:
            # Keep the main thread alive, otherwise signals are ignored
            while True:
                self.update()
                # `Ctrl-C` will exit the program.
        except KeyboardInterrupt:
            plog("Finishing loops and exiting...")
            self.stopped = True
            return

    # Note this is a thread!
    def send_to_aws(self):
        """Sends queued files to AWS.

        Large fpacked fits are uploaded using the ocs-ingester, which
        adds the image to a dedicated S3 bucket along with a record in
        the PTR archive database. All other files, including large fpacked
        fits if archive ingestion fails, will upload to a second S3 bucket.

        This is intended to transfer slower files not needed for UI responsiveness

        The pri_image is a tuple, smaller first item has priority.
        The second item is also a tuple containing im_path and name.
        """

        one_at_a_time = 0
        # This stopping mechanism allows for threads to close cleanly.
        while True:

            if (not self.aws_queue.empty()) and one_at_a_time == 0:
                one_at_a_time = 1
                pri_image = self.aws_queue.get(block=False)
                if pri_image is None:
                    plog("Got an empty entry in aws_queue.")
                    self.aws_queue.task_done()
                    one_at_a_time = 0
                    #time.sleep(0.2)
                    continue

                # Here we parse the file, set up and send to AWS
                filename = pri_image[1][1]
                filepath = pri_image[1][0] + filename  # Full path to file on disk

                #  NB NB NB This looks like a redundant send
                tt = time.time()
                #aws_resp = g_dev["obs"].api.authenticated_request(
                #    "POST", "/upload/", {"object_name": filename})
                #plog('The setup phase took:  ', round(time.time() - tt, 1), ' sec.')


                # Only ingest new large fits.fz files to the PTR archive.
                #plog (self.env_exists)
                if filename.endswith("-EX00.fits.fz"):
                    with open(filepath, "rb") as fileobj:
                        #plog (frame_exists(fileobj))
                        tempPTR=0
                        if self.env_exists == True and (not frame_exists(fileobj)):
<<<<<<< HEAD
                            #plog ("attempting ingester")
                            retryarchive=0
                            while retryarchive < 10:
                                try:
                                    #tt = time.time()
                                    plog ("attempting ingest to aws@  ", tt)
                                    upload_file_and_ingest_to_archive(fileobj)
                                    #plog ("did ingester")
                                    plog(f"--> To PTR ARCHIVE --> {str(filepath)}")
                                    plog('*.fz ingestion took:  ', round(time.time() - tt, 1), ' sec.')
                                    self.aws_queue.task_done()
                                    #os.remove(filepath)
                                    
                                    tempPTR=1
                                    retryarchive=11
                                except Exception as e:
                                    plog ("couldn't send to PTR archive for some reason")
                                    plog ("Retry " + str(retryarchive))
                                    plog (e)
                                    plog ((traceback.format_exc()))
                                    time.sleep(pow(retryarchive, 2) + 1)
                                    if retryarchive < 10:
                                        retryarchive=retryarchive+1
                                    tempPTR=0
=======
                            plog ("\nstarting ingester")
                            try:
                                #tt = time.time()
                                #plog ("attempting ingest fz to aws@  ", tt)
                                upload_file_and_ingest_to_archive(fileobj)
                                #plog ("did ingester")
                                plog(f"--> To PTR ARCHIVE --> {str(filepath)}")
                                plog('*.fz ingestion took:  ', round(time.time() - tt, 1), ' sec.')
                                self.aws_queue.task_done()
                                #os.remove(filepath)
                                
                                tempPTR=1
                            except Exception as e:
                                plog ("couldn't send to PTR archive for some reason")
                                plog (e)
                                plog ((traceback.format_exc()))
                                tempPTR=0
>>>>>>> 4ed1bd8c
                        # If ingester fails, send to default S3 bucket.
                        if tempPTR ==0:
                            files = {"file": (filepath, fileobj)}
                            try:
                                aws_resp = g_dev["obs"].api.authenticated_request(
                                    "POST", "/upload/", {"object_name": filename})
                                #reqs.post(aws_resp["url"], data=aws_resp["fields"], files=files)
                                #break

                                #tt = time.time()
                                plog ("attempting aws@  ", tt)
                                req_resp = reqs.post(aws_resp["url"], data=aws_resp["fields"], files=files)
                                plog ("did aws", req_resp)
                                plog(f"--> To AWS --> {str(filepath)}")
                                plog('*.fz transfer took:  ', round(time.time() - tt, 1), ' sec.')
                                self.aws_queue.task_done()
                                one_at_a_time = 0
                                #os.remove(filepath)
                                
                                #break

                            except:
                                plog ("Connection glitch for the request post, waiting a moment and trying again")
                                time.sleep(5)
                            
                # Send all other files to S3.
                else:
                    with open(filepath, "rb") as fileobj:
                        files = {"file": (filepath, fileobj)}
                        try:
                            aws_resp = g_dev["obs"].api.authenticated_request(
                                "POST", "/upload/", {"object_name": filename})
                            reqs.post(aws_resp["url"], data=aws_resp["fields"], files=files)
                            plog(f"--> To AWS --> {str(filepath)}")
                            self.aws_queue.task_done()
                            #os.remove(filepath)
                            
                            #break
                        except:
                            plog ("Connection glitch for the request post, waiting a moment and trying again")
                            time.sleep(5)
                        
                one_at_a_time = 0

                try:   
                    os.remove(filepath)
                except:
                    plog ("Couldn't remove " +str(filepath) + "file after transfer")
                    #pass
                
                # if (
                #     filename[-3:] == "jpg"
                #     or filename[-3:] == "txt"
                #     or ".fits.fz" in filename
                #     or ".token" in filename
                # ):
                #     try:
                #         os.remove(filepath)
                #     except:
                #         plog ("Couldn't remove " +str(filepath) + "file after transfer")
                #         pass


                

            else:
                time.sleep(0.5)

    def send_status_process(self):
        """A place to process non-process dependant images from the camera pile
        
        """

        one_at_a_time = 0
        # This stopping mechanism allows for threads to close cleanly.
        while True:
            if (not self.send_status_queue.empty()) and one_at_a_time == 0:
                one_at_a_time = 1
                pre_upload=time.time()
                received_status = self.send_status_queue.get(block=False)
                #plog ("****************")
                #plog (received_status)                
                send_status(received_status[0], received_status[1], received_status[2])
                self.send_status_queue.task_done()
                upload_time=time.time() - pre_upload                
                self.status_interval = 2 * upload_time
                if self.status_interval < 10:
                    self.status_interval = 10
                self.status_upload_time = upload_time
                #plog ("New status interval: " + str(self.status_interval))
                one_at_a_time = 0
            else:
                time.sleep(0.1)
                

    def slow_camera_process(self):
        """A place to process non-process dependant images from the camera pile
        
        """

        one_at_a_time = 0
        # This stopping mechanism allows for threads to close cleanly.
        while True:
            if (not self.slow_camera_queue.empty()) and one_at_a_time == 0:
                one_at_a_time = 1
                slow_process = self.slow_camera_queue.get(block=False)
                #plog (slow_process[0])
                #plog (slow_process[1][0])
                slow_process=slow_process[1]
                #plog ("********** slow queue : " + str(slow_process[0]) )
                if slow_process[0] == 'focus':
                    hdufocus=fits.PrimaryHDU()
                    hdufocus.data=slow_process[2]                            
                    hdufocus.header=slow_process[3]
                    hdufocus.header["NAXIS1"] = hdufocus.data.shape[0]
                    hdufocus.header["NAXIS2"] = hdufocus.data.shape[1]
                    hdufocus.writeto(slow_process[1], overwrite=True, output_verify='silentfix')

                    try:
                        hdufocus.close()
                    except:
                        pass                    
                    del hdufocus
                
                if slow_process[0] == 'raw' or slow_process[0] =='raw_alt_path' or slow_process[0] == 'reduced_alt_path':
                    saver = 0
                    saverretries = 0
                    while saver == 0 and saverretries < 10:
                        try:
                            hdu=fits.PrimaryHDU()
                            hdu.data=slow_process[2]                            
                            hdu.header=slow_process[3]
                            hdu.writeto(
                                slow_process[1], overwrite=True, output_verify='silentfix'
                            )  # Save full raw file locally
                            try:
                                hdu.close()
                            except:
                                pass                    
                            del hdu
                            saver = 1
                            
                        except Exception as e:
                            plog("Failed to write raw file: ", e)
                            if "requested" in e and "written" in e:
                                plog(check_download_cache())
                            plog(traceback.format_exc())
                            time.sleep(10)
                            saverretries = saverretries + 1
                    
                    
                
                    
                
                if slow_process[0] == 'fz_and_send':

                    # Create the fz file ready for BANZAI and the AWS/UI
                    # Note that even though the raw file is int16,
                    # The compression and a few pieces of software require float32
                    # BUT it actually compresses to the same size either way
                    hdufz = fits.CompImageHDU(
                        np.array(slow_process[2], dtype=np.float32), slow_process[3]
                    )
                    hdufz.verify("fix")
                    hdufz.header[
                        "BZERO"
                    ] = 0  # Make sure there is no integer scaling left over
                    hdufz.header[
                        "BSCALE"
                    ] = 1  # Make sure there is no integer scaling left over

                    # This routine saves the file ready for uploading to AWS
                    # It usually works perfectly 99.9999% of the time except
                    # when there is an astropy cache error. It is likely that
                    # the cache will need to be cleared when it fails, but
                    # I am still waiting for it to fail again (rare)
                    saver = 0
                    saverretries = 0
                    while saver == 0 and saverretries < 10:
                        try:
                            hdufz.writeto(
                                slow_process[1], overwrite=True, output_verify='silentfix'
                            )  # Save full fz file locally
                            saver = 1
                        except Exception as e:
                            plog("Failed to write raw fz file: ", e)
                            if "requested" in e and "written" in e:
                                plog(check_download_cache())
                            plog(traceback.format_exc())
                            time.sleep(10)
                            saverretries = saverretries + 1
                    
                    try: 
                        hdufz.close()
                    except:
                        pass
                    del hdufz  # remove file from memory now that we are doing with it
                    
                    # Send this file up to AWS (THIS WILL BE SENT TO BANZAI INSTEAD, SO THIS IS THE INGESTER POSITION)
                    if self.config['send_files_at_end_of_night'] == 'no':
                        g_dev['cam'].enqueue_for_AWS(
                            26000000, '',slow_process[1]
                        )
                        g_dev["obs"].send_to_user(
                            "An image has been readout from the camera and queued for transfer to the cloud.",
                            p_level="INFO",
                        )
                    #plog ("fz done.")
                
                if slow_process[0] == 'reduced':
                    saver = 0
                    saverretries = 0
                    while saver == 0 and saverretries < 10:
                        try:
                            hdureduced=fits.PrimaryHDU()
                            hdureduced.data=slow_process[2]                            
                            hdureduced.header=slow_process[3]
                            hdureduced.header["NAXIS1"] = hdureduced.data.shape[0]
                            hdureduced.header["NAXIS2"] = hdureduced.data.shape[1]
                            hdureduced.data=hdureduced.data.astype("float32")
                            hdureduced.writeto(
                                slow_process[1], overwrite=True, output_verify='silentfix'
                            )  # Save flash reduced file locally
                            saver = 1
                        except Exception as e:
                            plog("Failed to write raw file: ", e)
                            if "requested" in e and "written" in e:

                                plog(check_download_cache())
                            plog(traceback.format_exc())
                            time.sleep(10)
                            saverretries = saverretries + 1
                
                self.slow_camera_queue.task_done()
                one_at_a_time = 0

            else:
                time.sleep(0.5)
                #breakpoint()
                



    # Note this is a thread!
    def fast_to_aws(self):
        """Sends small files specifically focussed on UI responsiveness to AWS.

        This is primarily a queue for files that need to get to the UI fast and
        skip the queue. This allows small files to be uploaded simultaneously
        with bigger files being processed by the ordinary queue.

        The pri_image is a tuple, smaller first item has priority.
        The second item is also a tuple containing im_path and name.
        """

        one_at_a_time = 0
        # This stopping mechanism allows for threads to close cleanly.
        while True:

            if (not self.fast_queue.empty()) and one_at_a_time == 0:
                one_at_a_time = 1
                pri_image = self.fast_queue.get(block=False)
                if pri_image is None:
                    plog("Got an empty entry in fast_queue.")
                    self.fast_queue.task_done()
                    one_at_a_time = 0
                    #time.sleep(0.2)
                    continue

                # Here we parse the file, set up and send to AWS
                filename = pri_image[1][1]
                filepath = pri_image[1][0] + filename  # Full path to file on disk
                t1 = time.time()
                aws_resp = g_dev["obs"].api.authenticated_request(
                    "POST", "/upload/", {"object_name": filename})
                # Only ingest new large fits.fz files to the PTR archive.
                t2 = time.time()
                #print('\naws_auth_req time:  ', t2 - t1, filename[-8:])
                # Send all other files to S3.

                with open(filepath, "rb") as fileobj:
                    files = {"file": (filepath, fileobj)}
                    #print('\nfiles;  ', files)
                    while True:
                        try:
<<<<<<< HEAD
                            reqs.post(aws_resp["url"], data=aws_resp["fields"], files=files)
=======
                            
                            t3 =time.time()
                            requests.post(aws_resp["url"], data=aws_resp["fields"], files=files)
                            #print('\nnext... post time:  ', time.time() - t3, filepath[-8:])
>>>>>>> 4ed1bd8c
                            break
                        except:
                            plog ("Connection glitch for the request post, waiting a moment and trying again")
                            time.sleep(5)
                    plog(f"\n--> To AWS --> {str(filepath)}")

                # if (
                #     filename[-3:] == "jpg"
                #     or filename[-3:] == "txt"
                #     or ".fits.fz" in filename
                #     or ".token" in filename
                # ):
                #     os.remove(filepath)

                self.fast_queue.task_done()
                #print('\nfast queue total time:  ', time.time() - t2)
                one_at_a_time = 0
                #time.sleep(0.1)
            else:
                time.sleep(0.05)

    def send_to_user(self, p_log, p_level="INFO"):
        url_log = "https://logs.photonranch.org/logs/newlog"
        body = json.dumps(
            {
                "site": self.config["site"],
                "log_message": str(p_log),
                "log_level": str(p_level),
                "timestamp": time.time(),
            }
        )

        try:
            reqs.post(url_log, body)
        #if not response.ok:
        except:
            plog("Log did not send, usually not fatal.")


    # Note this is another thread!
    def reduce_image(self):

        while True:

            if not self.reduce_queue.empty():
                (
                    paths,
                    pixscale,
                    smartstackid,
                    sskcounter,
                    Nsmartstack,
                    sources,
                ) = self.reduce_queue.get(block=False)

                if paths is None:
                    #time.sleep(0.5)
                    continue

                                  

                # SmartStack Section
                if smartstackid != "no" :
                    
                    if not paths["frame_type"] in [
                        "bias",
                        "dark",
                        "flat",
                        "solar",
                        "lunar",
                        "skyflat",
                        "screen",
                        "spectrum",
                        "auto_focus",
                    ]:
                        img = fits.open(
                            paths["red_path"] + paths["red_name01"],
                            ignore_missing_end=True,
                        )
                        imgdata=img[0].data.copy()
                        # Pick up some header items for smartstacking later
                        ssfilter = str(img[0].header["FILTER"])
                        ssobject = str(img[0].header["OBJECT"])
                        ssexptime = str(img[0].header["EXPTIME"])
                        ssframenumber = str(img[0].header["FRAMENUM"])
                        img.close()
                        del img
                        if not self.config['keep_reduced_on_disk']:
                            try:
                                os.remove(paths["red_path"] + paths["red_name01"])
                            except Exception as e:
                                plog ("could not remove temporary reduced file: ",e)
                        
                        sstackimghold=np.array(imgdata)  

                    plog ("Number of sources just prior to smartstacks: " + str(len(sources)))
                    if len(sources) < 5:
                        plog ("skipping stacking as there are not enough sources " + str(len(sources)) +" in this image")

                    # No need to open the same image twice, just using the same one as SEP.
                    img = sstackimghold.copy()
                    del sstackimghold
                    smartStackFilename = (
                            str(ssobject)
                            + "_"
                            + str(ssfilter)
                            + "_"
                            + str(ssexptime)
                            + "_"
                            + str(smartstackid)
                            + ".npy"
                        )
                    
                    
                    # For OSC, we need to smartstack individual frames. 
                    if not self.config["camera"][g_dev['cam'].name]["settings"]["is_osc"]:
                        # Detect and swap img to the correct endianness - needed for the smartstack jpg
                        if sys.byteorder=='little':
                            img=img.newbyteorder('little').byteswap()
                        else:
                            img=img.newbyteorder('big').byteswap()
    
    
                        # IF SMARSTACK NPY FILE EXISTS DO STUFF, OTHERWISE THIS IMAGE IS THE START OF A SMARTSTACK
                        reprojection_failed=False
                        if not os.path.exists(
                            g_dev["cam"].site_path + "smartstacks/" + smartStackFilename
                        ):
                            if len(sources) >= 5:
                                # Store original image
                                plog("Storing First smartstack image")
                                np.save(
                                    g_dev["cam"].site_path
                                    + "smartstacks/"
                                    + smartStackFilename,
                                    img,
                                )
    
                            else:
                                plog ("Not storing first smartstack image as not enough sources")
                                reprojection_failed=True
                            storedsStack = img
                        else:
                            # Collect stored SmartStack
                            storedsStack = np.load(
                                g_dev["cam"].site_path + "smartstacks/" + smartStackFilename
                            )
                            #plog (storedsStack.dtype.byteorder)
                            # Prep new image
                            plog("Pasting Next smartstack image")
                            # img=np.nan_to_num(img)
                            # backgroundLevel =(np.nanmedian(sep.Background(img.byteswap().newbyteorder())))
                            # plog (" Background Level : " + str(backgroundLevel))
                            # img= img - backgroundLevel
                            # Reproject new image onto footplog of old image.
                            #plog(datetime.datetime.now())
                            if len(sources) > 5:
                                try:
                                    reprojectedimage, _ = func_timeout.func_timeout (60, aa.register, args=(img, storedsStack),\
                                                                                     kwargs={"detection_sigma":3, "min_area":9})
                                    # scalingFactor= np.nanmedian(reprojectedimage / storedsStack)
                                    # plog (" Scaling Factor : " +str(scalingFactor))
                                    # reprojectedimage=(scalingFactor) * reprojectedimage # Insert a scaling factor
                                    storedsStack = np.array((reprojectedimage + storedsStack))
                                    # Save new stack to disk
                                    np.save(
                                        g_dev["cam"].site_path
                                        + "smartstacks/"
                                        + smartStackFilename,
                                        storedsStack,
                                    )
                                    reprojection_failed=False
                                except func_timeout.FunctionTimedOut:
                                    plog ("astroalign timed out")
                                    reprojection_failed=True
                                except aa.MaxIterError:
                                    plog ("astroalign could not find a solution in this image")
                                    reprojection_failed=True
                                except Exception:
                                    plog ("astroalign failed")
                                    plog (traceback.format_exc())
                                    reprojection_failed=True
                            else:
                                reprojection_failed=True
    
    
                        if reprojection_failed == True: # If we couldn't make a stack send a jpeg of the original image.
                            storedsStack=img
                        
                        
                         # Resizing the array to an appropriate shape for the jpg and the small fits

                            
                            
                        # Code to stretch the image to fit into the 256 levels of grey for a jpeg
                        stretched_data_float = Stretch().stretch(storedsStack + 1000)
                        del storedsStack
                        stretched_256 = 255 * stretched_data_float
                        hot = np.where(stretched_256 > 255)
                        cold = np.where(stretched_256 < 0)
                        stretched_256[hot] = 255
                        stretched_256[cold] = 0
                        stretched_data_uint8 = stretched_256.astype("uint8")
                        hot = np.where(stretched_data_uint8 > 255)
                        cold = np.where(stretched_data_uint8 < 0)
                        stretched_data_uint8[hot] = 255
                        stretched_data_uint8[cold] = 0
    
                        iy, ix = stretched_data_uint8.shape
                        final_image = Image.fromarray(stretched_data_uint8)
                        # These steps flip and rotate the jpeg according to the settings in the site-config for this camera
                        if self.config["camera"][g_dev['cam'].name]["settings"]["transpose_jpeg"]:
                            final_image=final_image.transpose(Image.TRANSPOSE)
                        if self.config["camera"][g_dev['cam'].name]["settings"]['flipx_jpeg']:
                            final_image=final_image.transpose(Image.FLIP_LEFT_RIGHT)
                        if self.config["camera"][g_dev['cam'].name]["settings"]['flipy_jpeg']:
                            final_image=final_image.transpose(Image.FLIP_TOP_BOTTOM)
                        if self.config["camera"][g_dev['cam'].name]["settings"]['rotate180_jpeg']:
                            final_image=final_image.transpose(Image.ROTATE_180)
                        if self.config["camera"][g_dev['cam'].name]["settings"]['rotate90_jpeg']:
                            final_image=final_image.transpose(Image.ROTATE_90)
                        if self.config["camera"][g_dev['cam'].name]["settings"]['rotate270_jpeg']:
                            final_image=final_image.transpose(Image.ROTATE_270)
                            
                        # Detect the pierside and if it is one way, rotate the jpeg 180 degrees
                        # to maintain the orientation. whether it is 1 or 0 that is flipped
                        # is sorta arbitrary... you'd use the site-config settings above to 
                        # set it appropriately and leave this alone.
                        if g_dev['mnt'].pier_side == 1:
                            final_image=final_image.transpose(Image.ROTATE_180)
                        
                        # Save BIG version of JPEG.
                        final_image.save(
                            paths["im_path"] + paths['jpeg_name10'].replace('EX10','EX20')
                        )
                        # Resizing the array to an appropriate shape for the jpg and the small fits
                        
                
                        if iy == ix:
                            # hdusmalldata = resize(
                            #     hdusmalldata, (1280, 1280), preserve_range=True
                            # )
                            final_image = final_image.resize(
                                 (900, 900)
                            )
                        else:
                            # stretched_data_uint8 = resize(
                            #     stretched_data_uint8,
                            #     (int(1536 * iy / ix), 1536),
                            #     preserve_range=True,
                            # )
                            # stretched_data_uint8 = resize(
                            #     stretched_data_uint8,
                            #     (int(900 * iy / ix), 900),
                            #     preserve_range=True,
                            # ) 
                            if self.config["camera"][g_dev['cam'].name]["settings"]["squash_on_x_axis"]:
                                final_image = final_image.resize(
                                    
                                    (int(900 * iy / ix), 900)
                                    
                                ) 
                            else:
                                final_image = final_image.resize(
                                    
                                    (900, int(900 * iy / ix))
                                    
                                ) 
                        #stretched_data_uint8=stretched_data_uint8.transpose(Image.TRANSPOSE) # Not sure why it transposes on array creation ... but it does!
                        final_image.save(
                            paths["im_path"] + paths["jpeg_name10"]
                        )
                        del final_image
                    
                            

                        
                    # This is where the OSC smartstack stuff is. 
                    else:   
                        
                        # img is the image coming in
                        
                        
                                                
    
                        if self.config["camera"][g_dev['cam'].name]["settings"]["is_osc"]:
                            
                            if self.config["camera"][g_dev['cam'].name]["settings"]["osc_bayer"] == 'RGGB':                           
                                
                                # Checkerboard collapse for other colours for temporary jpeg                            
                                # Create indexes for B, G, G, R images                            
                                xshape=img.shape[0]
                                yshape=img.shape[1]
    
                                # B pixels
                                list_0_1 = np.array([ [0,0], [0,1] ])
                                checkerboard=np.tile(list_0_1, (xshape//2, yshape//2))
                                #checkerboard=np.array(checkerboard)
                                newhdublue=(block_reduce(img * checkerboard ,2))
                                
                                # R Pixels
                                list_0_1 = np.array([ [1,0], [0,0] ])
                                checkerboard=np.tile(list_0_1, (xshape//2, yshape//2))
                                #checkerboard=np.array(checkerboard)
                                newhdured=(block_reduce(img * checkerboard ,2))
                                
                                # G top right Pixels
                                list_0_1 = np.array([ [0,1], [0,0] ])
                                checkerboard=np.tile(list_0_1, (xshape//2, yshape//2))
                                #checkerboard=np.array(checkerboard)
                                newhdugreen=(block_reduce(img * checkerboard ,2))
                                
                                # G bottom left Pixels
                                #list_0_1 = np.array([ [0,0], [1,0] ])
                                #checkerboard=np.tile(list_0_1, (xshape//2, yshape//2))
                                #checkerboard=np.array(checkerboard)
                                #GBLonly=(block_reduce(storedsStack * checkerboard ,2))                                
                                
                                # Sum two Gs together and half them to be vaguely on the same scale
                                #hdugreen = np.array(GTRonly + GBLonly) / 2
                                #del GTRonly
                                #del GBLonly
                                del checkerboard
    
                            else:
                                plog ("this bayer grid not implemented yet")
                            
                            
                            # IF SMARSTACK NPY FILE EXISTS DO STUFF, OTHERWISE THIS IMAGE IS THE START OF A SMARTSTACK
                            reprojection_failed=False
                            for colstack in ['blue','green','red']:
                                if not os.path.exists(
                                    g_dev["cam"].site_path + "smartstacks/" + smartStackFilename.replace(smartstackid, smartstackid + str(colstack))
                                ):
                                    if len(sources) >= 5:
                                        # Store original image
                                        plog("Storing First smartstack image")
                                        if colstack == 'blue':
                                            np.save(
                                                g_dev["cam"].site_path
                                                + "smartstacks/"
                                                + smartStackFilename.replace(smartstackid, smartstackid + str(colstack)),
                                                newhdublue,
                                            )
                                        if colstack == 'green':
                                            np.save(
                                                g_dev["cam"].site_path
                                                + "smartstacks/"
                                                + smartStackFilename.replace(smartstackid, smartstackid + str(colstack)),
                                                newhdugreen,
                                            )
                                        if colstack == 'red':
                                            np.save(
                                                g_dev["cam"].site_path
                                                + "smartstacks/"
                                                + smartStackFilename.replace(smartstackid, smartstackid + str(colstack)),
                                                newhdured,
                                            )
            
                                    else:
                                        plog ("Not storing first smartstack image as not enough sources")
                                        reprojection_failed=True
                                    # if colstack == 'blue':
                                    #     bluestoredsStack = newhdublue
                                    # if colstack == 'green':
                                    #     greenstoredsStack = newhdugreen
                                    # if colstack == 'red':
                                    #     redstoredsStack = newhdured
                                else:
                                    # Collect stored SmartStack
                                    storedsStack = np.load(
                                        g_dev["cam"].site_path + "smartstacks/" + smartStackFilename.replace(smartstackid, smartstackid + str(colstack))
                                    )
                                    #plog (storedsStack.dtype.byteorder)
                                    # Prep new image
                                    plog("Pasting Next smartstack image")
                                    # img=np.nan_to_num(img)
                                    # backgroundLevel =(np.nanmedian(sep.Background(img.byteswap().newbyteorder())))
                                    # plog (" Background Level : " + str(backgroundLevel))
                                    # img= img - backgroundLevel
                                    # Reproject new image onto footplog of old image.
                                    #plog(datetime.datetime.now())
                                    if len(sources) > 5:
                                        try:
                                            if colstack == 'red':
                                                reprojectedimage, _ = func_timeout.func_timeout (60, aa.register, args=(newhdured, storedsStack),\
                                                                                                 kwargs={"detection_sigma":3, "min_area":9})
                                                
                                            if colstack == 'blue':
                                                reprojectedimage, _ = func_timeout.func_timeout (60, aa.register, args=(newhdublue, storedsStack),\
                                                                                                 kwargs={"detection_sigma":3, "min_area":9})
                                            if colstack == 'green':
                                                reprojectedimage, _ = func_timeout.func_timeout (60, aa.register, args=(newhdugreen, storedsStack),\
                                                                                                 kwargs={"detection_sigma":3, "min_area":9})
                                                # scalingFactor= np.nanmedian(reprojectedimage / storedsStack)
                                            # plog (" Scaling Factor : " +str(scalingFactor))
                                            # reprojectedimage=(scalingFactor) * reprojectedimage # Insert a scaling factor
                                            storedsStack = np.array((reprojectedimage + storedsStack))
                                            # Save new stack to disk
                                            np.save(
                                                g_dev["cam"].site_path
                                                + "smartstacks/"
                                                + smartStackFilename.replace(smartstackid, smartstackid + str(colstack)),
                                                storedsStack,
                                            )
                                            if colstack == 'green':
                                                newhdugreen=np.array(storedsStack)
                                            if colstack == 'red':
                                                newhdured=np.array(storedsStack)
                                            if colstack == 'blue':
                                                newhdublue=np.array(storedsStack)
                                            del storedsStack
                                            reprojection_failed=False
                                        except func_timeout.FunctionTimedOut:
                                            plog ("astroalign timed out")
                                            reprojection_failed=True
                                        except aa.MaxIterError:
                                            plog ("astroalign could not find a solution in this image")
                                            reprojection_failed=True
                                        except Exception:
                                            plog ("astroalign failed")
                                            plog (traceback.format_exc())
                                            reprojection_failed=True
                                    else:
                                        reprojection_failed=True
                            
                            # NOW THAT WE HAVE THE INDIVIDUAL IMAGES THEN PUT THEM TOGETHER
                            xshape=newhdugreen.shape[0]
                            yshape=newhdugreen.shape[1]                          
                            
                            # The integer mode of an image is typically the sky value, so squish anything below that
                            bluemode=stats.mode((newhdublue.astype('int16').flatten()))[0] - 25
                            redmode=stats.mode((newhdured.astype('int16').flatten()))[0] - 25
                            greenmode=stats.mode((newhdugreen.astype('int16').flatten()))[0] - 25                          
                            newhdublue[newhdublue < bluemode] = bluemode
                            newhdugreen[newhdugreen < greenmode] = greenmode
                            newhdured[newhdured < redmode] =redmode
                            
                            
                            # Then bring the background level up a little from there
                            # blueperc=np.nanpercentile(newhdublue,0.75)
                            # greenperc=np.nanpercentile(newhdugreen,0.75)
                            # redperc=np.nanpercentile(newhdured,0.75)
                            # newhdublue[newhdublue < blueperc] = blueperc
                            # newhdugreen[newhdugreen < greenperc] = greenperc
                            # newhdured[newhdured < redperc] = redperc
                            
                            
                            
                            
                            #newhdublue = newhdublue * (np.median(newhdugreen) / np.median(newhdublue))
                            #newhdured = newhdured * (np.median(newhdugreen) / np.median(newhdured))
 
                            
                            blue_stretched_data_float = Stretch().stretch(newhdublue)*256
                            ceil = np.percentile(blue_stretched_data_float,100) # 5% of pixels will be white
                            floor = np.percentile(blue_stretched_data_float,60) # 5% of pixels will be black
                            #a = 255/(ceil-floor)
                            #b = floor*255/(floor-ceil)
                            blue_stretched_data_float[blue_stretched_data_float<floor]=floor
                            blue_stretched_data_float=blue_stretched_data_float-floor
                            blue_stretched_data_float=blue_stretched_data_float * (255/np.max(blue_stretched_data_float))
                            
                            #blue_stretched_data_float = np.maximum(0,np.minimum(255,blue_stretched_data_float*a+b)).astype(np.uint8)
                            #blue_stretched_data_float[blue_stretched_data_float < floor] = floor
                            del newhdublue
                            
                            
                            green_stretched_data_float = Stretch().stretch(newhdugreen)*256
                            ceil = np.percentile(green_stretched_data_float,100) # 5% of pixels will be white
                            floor = np.percentile(green_stretched_data_float,60) # 5% of pixels will be black
                            #a = 255/(ceil-floor)
                            green_stretched_data_float[green_stretched_data_float<floor]=floor
                            green_stretched_data_float=green_stretched_data_float-floor
                            green_stretched_data_float=green_stretched_data_float * (255/np.max(green_stretched_data_float))
                            
                            
                            #b = floor*255/(floor-ceil)
                            
                            
                            #green_stretched_data_float[green_stretched_data_float < floor] = floor
                            #green_stretched_data_float = np.maximum(0,np.minimum(255,green_stretched_data_float*a+b)).astype(np.uint8)
                            del newhdugreen
                            
                            red_stretched_data_float = Stretch().stretch(newhdured)*256
                            ceil = np.percentile(red_stretched_data_float,100) # 5% of pixels will be white
                            floor = np.percentile(red_stretched_data_float,60) # 5% of pixels will be black
                            #a = 255/(ceil-floor)
                            #b = floor*255/(floor-ceil)
                            #breakpoint()
                            
                            red_stretched_data_float[red_stretched_data_float<floor]=floor
                            red_stretched_data_float=red_stretched_data_float-floor
                            red_stretched_data_float=red_stretched_data_float * (255/np.max(red_stretched_data_float))
                            
                            
                            #red_stretched_data_float[red_stretched_data_float < floor] = floor
                            #red_stretched_data_float = np.maximum(0,np.minimum(255,red_stretched_data_float*a+b)).astype(np.uint8)
                            del newhdured 
                            
                            
                            
                            
                            
                            
                            rgbArray=np.zeros((xshape,yshape,3), 'uint8')
                            rgbArray[..., 0] = red_stretched_data_float#*256
                            rgbArray[..., 1] = green_stretched_data_float#*256
                            rgbArray[..., 2] = blue_stretched_data_float#*256
    
                            del red_stretched_data_float
                            del blue_stretched_data_float
                            del green_stretched_data_float
                            colour_img = Image.fromarray(rgbArray, mode="RGB")
                            
                           # adjust brightness
                            brightness=ImageEnhance.Brightness(colour_img)
                            brightness_image=brightness.enhance(self.config["camera"][g_dev['cam'].name]["settings"]['osc_brightness_enhance'])
                            del colour_img
                            del brightness
                            
                            # adjust contrast
                            contrast=ImageEnhance.Contrast(brightness_image)
                            contrast_image=contrast.enhance(self.config["camera"][g_dev['cam'].name]["settings"]['osc_contrast_enhance'])
                            del brightness_image
                            del contrast
                            
                            # adjust colour
                            colouradj=ImageEnhance.Color(contrast_image)
                            colour_image=colouradj.enhance(self.config["camera"][g_dev['cam'].name]["settings"]['osc_colour_enhance'])
                            del contrast_image
                            del colouradj
                            
                            # adjust saturation
                            satur=ImageEnhance.Color(colour_image)
                            satur_image=satur.enhance(self.config["camera"][g_dev['cam'].name]["settings"]['osc_saturation_enhance'])
                            del colour_image
                            del satur
                            
                            # adjust sharpness
                            sharpness=ImageEnhance.Sharpness(satur_image)
                            final_image=sharpness.enhance(self.config["camera"][g_dev['cam'].name]["settings"]['osc_sharpness_enhance'])
                            del satur_image
                            del sharpness
                            
                            # These steps flip and rotate the jpeg according to the settings in the site-config for this camera
                            if self.config["camera"][g_dev['cam'].name]["settings"]["transpose_jpeg"]:
                                final_image=final_image.transpose(Image.TRANSPOSE)
                            if self.config["camera"][g_dev['cam'].name]["settings"]['flipx_jpeg']:
                                final_image=final_image.transpose(Image.FLIP_LEFT_RIGHT)
                            if self.config["camera"][g_dev['cam'].name]["settings"]['flipy_jpeg']:
                                final_image=final_image.transpose(Image.FLIP_TOP_BOTTOM)
                            if self.config["camera"][g_dev['cam'].name]["settings"]['rotate180_jpeg']:
                                final_image=final_image.transpose(Image.ROTATE_180)
                            if self.config["camera"][g_dev['cam'].name]["settings"]['rotate90_jpeg']:
                                final_image=final_image.transpose(Image.ROTATE_90)
                            if self.config["camera"][g_dev['cam'].name]["settings"]['rotate270_jpeg']:
                                final_image=final_image.transpose(Image.ROTATE_270)
                            
                            # Detect the pierside and if it is one way, rotate the jpeg 180 degrees
                            # to maintain the orientation. whether it is 1 or 0 that is flipped
                            # is sorta arbitrary... you'd use the site-config settings above to 
                            # set it appropriately and leave this alone.
                            if g_dev['mnt'].pier_side == 1:
                                final_image=final_image.transpose(Image.ROTATE_180)
                            
                            # Save BIG version of JPEG.
                            final_image.save(
                                paths["im_path"] + paths['jpeg_name10'].replace('EX10','EX20')
                            )
                            
                            ## Resizing the array to an appropriate shape for the jpg and the small fits
                            iy, ix = final_image.size
                            if iy == ix:
                                #final_image.resize((1280, 1280))
                                final_image=final_image.resize((900, 900))
                            else:
                                #final_image.resize((int(1536 * iy / ix), 1536))
                                if self.config["camera"][g_dev['cam'].name]["settings"]["squash_on_x_axis"]:
                                    final_image=final_image.resize((int(900 * iy / ix), 900))
                                else:
                                    final_image=final_image.resize(900, (int(900 * iy / ix)))
                            
                                
                            final_image.save(
                                paths["im_path"] + paths["jpeg_name10"]
                            )
                            del final_image
                                    
                
                           



                    self.fast_queue.put((15, (paths["im_path"], paths["jpeg_name10"])), block=False)
                    self.fast_queue.put((150, (paths["im_path"], paths["jpeg_name10"].replace('EX10','EX20'))), block=False)

                    if reprojection_failed == True:
                        g_dev["obs"].send_to_user(
                            "A smartstack failed to stack, the single image has been sent to the GUI.",
                            p_level="INFO",
                        )

                    else:
                        g_dev["obs"].send_to_user(
                            "A preview SmartStack, "
                            + str(sskcounter + 1)
                            + " out of "
                            + str(Nsmartstack)
                            + ", has been sent to the GUI.",
                            p_level="INFO",
                        )

                    plog(datetime.datetime.now())

                    try:
                        img.close()
                        # Just in case
                    except:
                        pass
                    del img

                # WE CANNOT SOLVE FOR POINTING IN THE REDUCE THREAD! 
                # POINTING SOLUTIONS HAVE TO HAPPEN AND COMPLETE IN BETWEEN EXPOSURES AND SLEWS

                #time.sleep(0.5)
                self.img = None  # Clean up all big objects.
                self.reduce_queue.task_done()
            else:
                time.sleep(0.1)


if __name__ == "__main__":

    o = Observatory(config.site_name, config.site_config)
    o.run()   #This is meant to be a never ending loop.<|MERGE_RESOLUTION|>--- conflicted
+++ resolved
@@ -1143,8 +1143,8 @@
                         #plog (frame_exists(fileobj))
                         tempPTR=0
                         if self.env_exists == True and (not frame_exists(fileobj)):
-<<<<<<< HEAD
-                            #plog ("attempting ingester")
+
+                            plog ("\nstarting ingester")
                             retryarchive=0
                             while retryarchive < 10:
                                 try:
@@ -1168,25 +1168,7 @@
                                     if retryarchive < 10:
                                         retryarchive=retryarchive+1
                                     tempPTR=0
-=======
-                            plog ("\nstarting ingester")
-                            try:
-                                #tt = time.time()
-                                #plog ("attempting ingest fz to aws@  ", tt)
-                                upload_file_and_ingest_to_archive(fileobj)
-                                #plog ("did ingester")
-                                plog(f"--> To PTR ARCHIVE --> {str(filepath)}")
-                                plog('*.fz ingestion took:  ', round(time.time() - tt, 1), ' sec.')
-                                self.aws_queue.task_done()
-                                #os.remove(filepath)
-                                
-                                tempPTR=1
-                            except Exception as e:
-                                plog ("couldn't send to PTR archive for some reason")
-                                plog (e)
-                                plog ((traceback.format_exc()))
-                                tempPTR=0
->>>>>>> 4ed1bd8c
+
                         # If ingester fails, send to default S3 bucket.
                         if tempPTR ==0:
                             files = {"file": (filepath, fileobj)}
@@ -1471,15 +1453,11 @@
                     files = {"file": (filepath, fileobj)}
                     #print('\nfiles;  ', files)
                     while True:
-                        try:
-<<<<<<< HEAD
+                        try:                            
+                            t3 =time.time()
                             reqs.post(aws_resp["url"], data=aws_resp["fields"], files=files)
-=======
-                            
-                            t3 =time.time()
-                            requests.post(aws_resp["url"], data=aws_resp["fields"], files=files)
                             #print('\nnext... post time:  ', time.time() - t3, filepath[-8:])
->>>>>>> 4ed1bd8c
+
                             break
                         except:
                             plog ("Connection glitch for the request post, waiting a moment and trying again")
