
"""
IMPORTANT TODOs:

WER 20211211

Simplify. No site specific if statements in main code if possible.
Sort out when rotator is not installed and focus temp when no probe
is in the Gemini.

Abstract away Redis, Memurai, and local shares for IPC.
"""

import ephem
import datetime
import json
import os
import queue
import shelve
import socket
import threading
import time
import sys
import shutil
import glob
import subprocess
import pickle
from astropy.io import fits
from astropy.utils.data import check_download_cache
from astropy.coordinates import SkyCoord, get_sun
from astropy.time import Time
from astropy import units as u
from astropy.table import Table
from dotenv import load_dotenv
import numpy as np
import redis  
import requests
import urllib.request
import traceback
import psutil
from api_calls import API_calls
import ptr_config
from devices.camera import Camera
from devices.filter_wheel import FilterWheel
from devices.focuser import Focuser
from devices.enclosure import Enclosure
from devices.mount import Mount
from devices.telescope import Telescope
from devices.observing_conditions import ObservingConditions
from devices.rotator import Rotator
from devices.selector import Selector
from devices.screen import Screen
from devices.sequencer import Sequencer
from global_yard import g_dev
import ptr_events
from ptr_utility import plog
from astropy.utils.exceptions import AstropyUserWarning
import warnings
warnings.simplefilter('ignore', category=AstropyUserWarning)
# Incorporate better request retry strategy
from requests.adapters import HTTPAdapter, Retry
reqs = requests.Session()
retries = Retry(total=50,
                backoff_factor=0.1,
                status_forcelist=[500, 502, 503, 504])
reqs.mount('http://', HTTPAdapter(max_retries=retries))
#reqs.mount('https://', HTTPAdapter(max_retries=retries))

# The ingester should only be imported after environment variables are loaded in.
load_dotenv(".env")
from ocs_ingester.ingester import frame_exists, upload_file_and_ingest_to_archive

import ocs_ingester.exceptions

def test_connect(host='http://google.com'):
    try:
        urllib.request.urlopen(host)  # Python 3.x
        return True
    except:
        return False


def findProcessIdByName(processName):
    '''
    Get a list of all the PIDs of a all the running process whose name contains
    the given string processName
    '''
    listOfProcessObjects = []
    # Iterate over the all the running process
    for proc in psutil.process_iter():
        try:
            pinfo = proc.as_dict(attrs=['pid', 'name', 'create_time'])
            # Check if process name contains the given name string.
            if processName.lower() in pinfo['name'].lower():
                listOfProcessObjects.append(pinfo)
        except (psutil.NoSuchProcess, psutil.AccessDenied, psutil.ZombieProcess):
            pass
    return listOfProcessObjects


listOfProcessIds = findProcessIdByName('maxim_dl')
for pid in listOfProcessIds:
    pid_num = pid['pid']
    plog("Terminating existing Maxim process:  ", pid_num)
    p2k = psutil.Process(pid_num)
    p2k.terminate()


def send_status(obsy, column, status_to_send):
    """Sends an update to the status endpoint."""
    uri_status = f"https://status.photonranch.org/status/{obsy}/status/"
    # None of the strings can be empty. Otherwise this put faults.
    payload = {"statusType": str(column), "status": status_to_send}

    try:

        data = json.dumps(payload)
    except Exception as e:
        plog("Failed to create status payload. Usually not fatal:  ", e)

    try:
        reqs.post(uri_status, data=data)
    except Exception as e:
        plog("Failed to send_status. Usually not fatal:  ", e)


debug_flag = None
debug_lapse_time = None


class Observatory:
    """Docstring here"""

    def __init__(self, name, ptr_config):
        # This is the main class through which we can make authenticated api calls.
        self.api = API_calls()
        self.command_interval = 0  # seconds between polls for new commands
        self.status_interval = 0  # NOTE THESE IMPLEMENTED AS A DELTA NOT A RATE.
        self.name = name  
        self.obs_id = name
        g_dev['name'] = name
        self.config = ptr_config
        self.observatory_location = ptr_config["observatory_location"]
        self.debug_flag = self.config['debug_mode']
        self.admin_only_flag = self.config['admin_owner_commands_only']

        # Default path
        self.obsid_path = ptr_config["client_path"] + '/' + self.name + '/'
        if not os.path.exists(self.obsid_path):
            os.makedirs(self.obsid_path)

        if self.debug_flag:
            self.debug_lapse_time = time.time() + self.config['debug_duration_sec']
            g_dev['debug'] = True
            self.camera_temperature_in_range_for_calibrations = True
            #g_dev['obs'].open_and_enabled_to_observe = True
        else:
            self.debug_lapse_time = 0.0
            g_dev['debug'] = False
            #g_dev['obs'].open_and_enabled_to_observe = False

        if self.config["wema_is_active"]:
            self.hostname = socket.gethostname()
            if self.hostname in self.config["wema_hostname"]:
                self.is_wema = True
                g_dev["wema_share_path"] = ptr_config["wema_write_share_path"]
                self.wema_path = g_dev["wema_share_path"]
            else:
                # This host is a client
                self.is_wema = False  # This is a client.
                self.obsid_path = ptr_config["client_path"] + '/' + self.name + '/'
                if not os.path.exists(self.obsid_path):
                    os.makedirs(self.obsid_path)

                g_dev["obsid_path"] = self.obsid_path
                g_dev["wema_share_path"] = ptr_config[
                    "client_write_share_path"
                ]  # Just to be safe.
                self.wema_path = g_dev["wema_share_path"]
        else:
            self.is_wema = False  # This is a client.
            self.obsid_path = ptr_config["client_path"] + self.config['obs_id'] + '/'
            g_dev["obsid_path"] = self.obsid_path
            g_dev["wema_share_path"] = self.obsid_path  # Just to be safe.
            self.wema_path = g_dev["wema_share_path"]

        if self.config["obsid_is_specific"]:
            self.obsid_is_specific = True
        else:
            self.obsid_is_specific = False

        self.last_request = None
        self.stopped = False
        self.status_count = 0
        self.first_pass= True
        self.stop_all_activity = False
        self.obsid_message = "-"
        self.all_device_types = ptr_config["device_types"]  # May not be needed
        self.device_types = ptr_config["device_types"]  # ptr_config['short_status_devices']
        self.wema_types = ptr_config["wema_types"]
        self.enc_types = None  # config['enc_types']
        self.short_status_devices = (
            ptr_config['short_status_devices']  # May not be needed for no wema obsy
        )
        self.observing_status_timer = datetime.datetime.now() - datetime.timedelta(
            days=1
        )
        self.observing_check_period = self.config[
            "observing_check_period"
        ]  # How many minutes between observing conditions check
        self.enclosure_status_timer = datetime.datetime.now() - datetime.timedelta(
            days=1
        )
        self.enclosure_check_period = self.config[
            "enclosure_check_period"
        ]  # How many minutes between enclosure check

        self.project_call_timer = time.time()
        self.get_new_job_timer = time.time()
        self.status_upload_time = 0.5
        self.command_busy = False
        # Instantiate the helper class for astronomical events
        # Soon the primary event / time values can come from AWS.
        self.astro_events = ptr_events.Events(self.config)
        self.astro_events.compute_day_directory()

        self.astro_events.calculate_events()
        self.astro_events.display_events()

        # Define a redis server if needed.
        redis_ip = ptr_config["redis_ip"]
        if redis_ip is not None:
            self.redis_server = redis.StrictRedis(
                host=redis_ip, port=6379, db=0, decode_responses=True
            )
            self.redis_wx_enabled = True
            g_dev["redis"] = self.redis_server  # I think IPC needs to be a class.
        else:
            self.redis_wx_enabled = False
            g_dev["redis"] = None  # a placeholder.

        g_dev["obs"] = self
        obsid_str = ptr_config["obs_id"]
        g_dev["obsid"]: obsid_str
        self.g_dev = g_dev

        # Use the configuration to instantiate objects for all devices.
        self.create_devices()
        self.loud_status = False

        

        # Check directory system has been constructed
        # for new sites or changed directories in configs.
        # NB NB be careful if we have a site with multiple cameras, etc,
        # some of these directores seem up a level or two. WER

        if not os.path.exists(self.obsid_path + "ptr_night_shelf"):
            os.makedirs(self.obsid_path + "ptr_night_shelf")
        if not os.path.exists(self.obsid_path + "archive"):
            os.makedirs(self.obsid_path + "archive")
        if not os.path.exists(self.obsid_path + "tokens"):
            os.makedirs(self.obsid_path + "tokens")
        if not os.path.exists(self.obsid_path + "astropycache"):
            os.makedirs(self.obsid_path + "astropycache")
        
        


        # Local Calibration Paths
        self.local_calibration_path = ptr_config['local_calibration_path'] + self.config['obs_id'] + '/'
        if not os.path.exists(ptr_config['local_calibration_path']):
            os.makedirs(ptr_config['local_calibration_path'])
        if not os.path.exists(self.local_calibration_path):
            os.makedirs(self.local_calibration_path)
        if not os.path.exists(self.local_calibration_path + "calibmasters"):  # retaining for backward compatibility
            os.makedirs(self.local_calibration_path + "calibmasters")
        camera_name = self.config['camera']['camera_1_1']['name']
        if not os.path.exists(self.local_calibration_path + "archive/" + camera_name + "/calibmasters"):
            os.makedirs(self.local_calibration_path + "archive/" + camera_name + "/calibmasters")
        if not os.path.exists(self.local_calibration_path + "archive/" + camera_name + "/localcalibrations"):
            os.makedirs(self.local_calibration_path + "archive/" + camera_name + "/localcalibrations")
        if not os.path.exists(self.local_calibration_path + "archive/" + camera_name + "/localcalibrations/darks"):
            os.makedirs(self.local_calibration_path + "archive/" + camera_name + "/localcalibrations/darks")
        if not os.path.exists(self.local_calibration_path + "archive/" + camera_name + "/localcalibrations/biases"):
            os.makedirs(self.local_calibration_path + "archive/" + camera_name + "/localcalibrations/biases")
        if not os.path.exists(self.local_calibration_path + "archive/" + camera_name + "/localcalibrations/flats"):
            os.makedirs(self.local_calibration_path + "archive/" + camera_name + "/localcalibrations/flats")
               
            
        self.calib_masters_folder = self.local_calibration_path + "archive/" + camera_name + "/calibmasters" + '/'
        self.local_dark_folder = self.local_calibration_path + "archive/" + camera_name + "/localcalibrations/darks" + '/'
        self.local_bias_folder = self.local_calibration_path + "archive/" + camera_name + "/localcalibrations/biases" + '/'
        self.local_flat_folder = self.local_calibration_path + "archive/" + camera_name + "/localcalibrations/flats" + '/'

        # Clear out smartstacks directory
        #plog ("removing and reconstituting smartstacks directory")
        try:
            shutil.rmtree(self.local_calibration_path + "smartstacks")
        except:
            plog("problems with removing the smartstacks directory... usually a file is open elsewhere")
        time.sleep(3)
        if not os.path.exists(self.local_calibration_path + "smartstacks"):
            os.makedirs(self.local_calibration_path + "smartstacks")
        



        self.last_solve_time = datetime.datetime.now() - datetime.timedelta(days=1)
        self.images_since_last_solve = 10000

        self.time_last_status = time.time() - 3

        self.platesolve_is_processing = False

        self.aws_queue = queue.PriorityQueue(maxsize=0)
        self.aws_queue_thread = threading.Thread(target=self.send_to_aws, args=())
        self.aws_queue_thread.start()

        self.fast_queue = queue.PriorityQueue(maxsize=0)
        self.fast_queue_thread = threading.Thread(target=self.fast_to_aws, args=())
        self.fast_queue_thread.start()

        self.slow_camera_queue = queue.PriorityQueue(maxsize=0)
        self.slow_camera_queue_thread = threading.Thread(target=self.slow_camera_process, args=())
        self.slow_camera_queue_thread.start()

        self.send_status_queue = queue.Queue(maxsize=0)
        self.send_status_queue_thread = threading.Thread(target=self.send_status_process, args=())
        self.send_status_queue_thread.start()

        self.platesolve_queue = queue.Queue(maxsize=0)
        self.platesolve_queue_thread = threading.Thread(target=self.platesolve_process, args=())
        self.platesolve_queue_thread.start()

        self.sep_queue = queue.Queue(maxsize=0)
        self.sep_queue_thread = threading.Thread(target=self.sep_process, args=())
        self.sep_queue_thread.start()

        self.mainjpeg_queue = queue.Queue(maxsize=0)
        self.mainjpeg_queue_thread = threading.Thread(target=self.mainjpeg_process, args=())
        self.mainjpeg_queue_thread.start()

        # Set up command_queue for incoming jobs
        self.cmd_queue = queue.Queue(
            maxsize=0
        )  # Note this is not a thread but a FIFO buffer
        self.stop_all_activity = False  # This is used to stop the camera or sequencer
        self.exposure_halted_indicator = False
        # =============================================================================
        # Here we set up the reduction Queue and Thread:
        # =============================================================================
        self.smartstack_queue = queue.Queue(
            maxsize=0
        )  # Why do we want a maximum size and lose files?
        self.smartstack_queue_thread = threading.Thread(target=self.smartstack_image, args=())
        self.smartstack_queue_thread.start()
        self.blocks = None
        self.projects = None
        self.events_new = None
        self.reset_last_reference()
        self.env_exists = os.path.exists(os.getcwd() + '\.env')  # Boolean, check if .env present

        # Get initial coordinates into the global system
        g_dev['mnt'].get_mount_coordinates()

        # If mount is permissively set, reset mount reference
        # This is necessary for SRO and it seems for ECO
        # I actually think it may be necessary for all telescopes
        # Not all who wander are lost.... but those that point below altitude -10 probably are.
        # if self.config["mount"]["mount1"]["permissive_mount_reset"] == "yes":
        g_dev["mnt"].reset_mount_reference()

        # Keep track of how long it has been since the last activity
        self.time_of_last_exposure = time.time()
        self.time_of_last_slew = time.time()

        # Only poll the broad safety checks (altitude and inactivity) every 5 minutes
        self.time_since_safety_checks = time.time() - 310.0

        # Keep track of how long it has been since the last live connection to the internet
        self.time_of_last_live_net_connection = time.time()

        # If the camera is detected as substantially (20 degrees) warmer than the setpoint
        # during safety checks, it will keep it warmer for about 20 minutes to make sure
        # the camera isn't overheating, then return it to its usual temperature.
        self.camera_overheat_safety_warm_on = False
        self.camera_overheat_safety_timer = time.time()
        # Some things you don't want to check until the camera has been cooling for a while.
        self.camera_time_initialised = time.time()

        # If there is a pointing correction needed, then it is REQUESTED
        # by the platesolve thread and then the code will interject
        # a pointing correction at an appropriate stage.
        # But if the telescope moves in the meantime, this is cancelled.
        # A telescope move itself should already correct for this pointing in the process of moving.
        # This is sort of a more elaborate and time-efficient version of the previous "re-seek"
        self.pointing_correction_requested_by_platesolve_thread = False
        self.pointing_correction_request_time = time.time()
        self.pointing_correction_request_ra = 0.0
        self.pointing_correction_request_dec = 0.0

        # This variable is simply.... is it open and enabled to observe!
        # This is set when the roof is open and everything is safe
        # This allows sites without roof control or only able to shut
        # the roof to know it is safe to observe but also ... useful
        # to observe.... if the roof isn't open, don't get flats!
        # Off at bootup, but that would quickly change to true after the code
        # checks the roof status etc. self.weather_report_is_acceptable_to_observe=False
        if self.debug_flag:
            self.open_and_enabled_to_observe = True
        else:
            self.open_and_enabled_to_observe = False

        # On initialisation, there should be no commands heading towards the site
        # So this command reads the commands waiting and just ... ignores them
        # essentially wiping the command queue coming from AWS.
        # This prevents commands from previous nights/runs suddenly running
        # when obs.py is booted (has happened a bit!)
        url_job = "https://jobs.photonranch.org/jobs/getnewjobs"
        body = {"site": self.name}
        #cmd = {}
        # Get a list of new jobs to complete (this request
        # marks the commands as "RECEIVED")
        reqs.request(
            "POST", url_job, data=json.dumps(body)
        ).json()

        # On startup, collect orphaned fits files that may have been dropped from the queue
        # when the site crashed
        g_dev['seq'].collect_and_queue_neglected_fits()

        # Inform UI of reboot
        self.send_to_user("Observatory code has been rebooted. Manually queued commands have been flushed.")

        # Need to set this for the night log
        # g_dev['foc'].set_focal_ref_reset_log(self.config["focuser"]["focuser1"]["reference"])
        # Send the config to AWS. TODO This has faulted.
        self.update_config()  # This is the never-ending control loop

        # g_dev['obs'].open_and_enabled_to_observe=True

        # breakpoint()
        #req2 = {'target': 'near_tycho_star', 'area': 150}
        #opt = {}
        #g_dev['seq'].sky_flat_script({}, {}, morn=True)
        # g_dev['seq'].extensive_focus_script(req2,opt)
        #req = {'bin1': True, 'bin2': False, 'bin3': False, 'bin4': False, 'numOfBias': 63, \
        #        'numOfDark': 31, 'darkTime': 75, 'numOfDark2': 31, 'dark2Time': 75, \
        #        'hotMap': True, 'coldMap': True, 'script': 'genBiasDarkMaster', }  #This specificatin is obsolete
        #opt = {}
        # No action needed on  the enclosure at this level
        # self.park_and_close(enc_status)
        # NB The above put dome closed and telescope at Park, Which is where it should have been upon entry.
        #g_dev['seq'].bias_dark_script(req, opt, morn=True)
        
        # Pointing
        #req = {'time': self.config['focus_exposure_time'],  'alias':  str(self.config['camera']['camera_1_1']['name']), 'image_type': 'focus'}   #  NB Should pick up filter and constats from config
        #opt = {'area': 150, 'count': 1, 'bin': '2, 2', 'filter': 'focus'}
        #opt = {'area': 150, 'count': 1, 'bin': 1, 'filter': 'focus'}
        #result = g_dev['cam'].expose_command(req, opt, no_AWS=False, solve_it=True)

        #g_dev['seq'].regenerate_local_masters()

    def set_last_reference(self, delta_ra, delta_dec, last_time):
        mnt_shelf = shelve.open(self.obsid_path + "ptr_night_shelf/" + "last" + str(self.name))
        mnt_shelf["ra_cal_offset"] = delta_ra
        mnt_shelf["dec_cal_offset"] = delta_dec
        mnt_shelf["time_offset"] = last_time
        mnt_shelf.close()
        return

    def get_last_reference(self):
        mnt_shelf = shelve.open(self.obsid_path + "ptr_night_shelf/" + "last" + str(self.name))
        delta_ra = mnt_shelf["ra_cal_offset"]
        delta_dec = mnt_shelf["dec_cal_offset"]
        last_time = mnt_shelf["time_offset"]
        mnt_shelf.close()
        return delta_ra, delta_dec, last_time

    def reset_last_reference(self):

        mnt_shelf = shelve.open(self.obsid_path + "ptr_night_shelf/" + "last" + str(self.name))
        mnt_shelf["ra_cal_offset"] = None
        mnt_shelf["dec_cal_offset"] = None
        mnt_shelf["time_offset"] = None
        mnt_shelf.close()
        return

    def create_devices(self):
        """Dictionary to store created devices, subcategorized by device type."""

        self.all_devices = {}
        # Create device objects by type, going through the config by type.
        for dev_type in self.all_device_types:
            self.all_devices[dev_type] = {}
            # Get the names of all the devices from each dev_type.
            devices_of_type = self.config.get(dev_type, {})
            device_names = devices_of_type.keys()

            # Instantiate each device object based on its type
            for name in device_names:
                plog(name)
                driver = devices_of_type[name]["driver"]
                settings = devices_of_type[name].get("settings", {})
                if dev_type == "observing_conditions":
                    device = ObservingConditions(
                        driver, name, self.config, self.astro_events
                    )
                elif dev_type == "enclosure":
                    device = Enclosure(driver, name, self.config, self.astro_events)
                elif dev_type == "mount":
                    device = Mount(
                        driver, name, settings, self.config, self.astro_events, tel=True
                    )  # NB this needs to be straightened out.
                elif dev_type == "telescope":  # order of attaching is sensitive
                    device = Telescope(driver, name, settings, self.config, tel=True)
                elif dev_type == "rotator":
                    device = Rotator(driver, name, self.config)
                elif dev_type == "focuser":
                    device = Focuser(driver, name, self.config)
                elif dev_type == "screen":
                    device = Screen(driver, name, self.config)
                elif dev_type == "filter_wheel":
                    device = FilterWheel(driver, name, self.config)
                elif dev_type == "selector":
                    device = Selector(driver, name, self.config)
                elif dev_type == "camera":
                    device = Camera(driver, name, self.config)
                elif dev_type == "sequencer":
                    device = Sequencer(driver, name, self.config, self.astro_events)
                else:
                    plog(f"Unknown device: {name}")
                # Add the instantiated device to the collection of all devices.
                self.all_devices[dev_type][name] = device
        plog("Finished creating devices.")

    def update_config(self):
        """Sends the config to AWS."""

        uri = f"{self.config['obs_id']}/config/"
        self.config["events"] = g_dev["events"]

        response = g_dev["obs"].api.authenticated_request("PUT", uri, self.config)
        if 'message' in response:
            if response['message'] == "Missing Authentication Token":
                plog("Missing Authentication Token. Config unable to be uploaded. Please fix this now.")
                sys.exit()
            else:
                plog("There may be a problem in the config upload? Here is the response.")
                plog(response)
        elif 'ResponseMetadata' in response:
            # plog(response['ResponseMetadata']['HTTPStatusCode'])
            if response['ResponseMetadata']['HTTPStatusCode'] == 200:
                plog("Config uploaded successfully.")

            else:
                plog("Response to obsid config upload unclear. Here is the response")
                plog(response)
        else:
            plog("Response to obsid config upload unclear. Here is the response")
            plog(response)

    def cancel_all_activity(self):

        g_dev["obs"].stop_all_activity = True
        plog("Stop_all_activity is now set True.")
        self.send_to_user(
            "Cancel/Stop received. Exposure stopped, camera may begin readout, then will discard image."
        )
        self.send_to_user(
            "Pending reductions and transfers to the PTR Archive are not affected."
        )
        # Now we need to cancel possibly a pending camera cycle or a
        # script running in the sequencer.  NOTE a stop or cancel empties outgoing queue at AWS side and
        # only a Cancel/Stop action is sent.  But we need to save any subsequent commands.
        # try:
        plog("Emptying Command Queue")
        with self.cmd_queue.mutex:
            self.cmd_queue.queue.clear()

        plog("Stopping Exposure")
        try:
            # if g_dev["cam"].exposure_busy:
            g_dev["cam"]._stop_expose()                # Should we try to flush the image array?
            g_dev["cam"].exposure_busy = False
        except Exception as e:
            plog("Camera is not busy.", e)
            self.exposure_busy = False

        g_dev["obs"].exposure_halted_indicator = True

        # except:
        #    plog("Camera stop faulted.")
        #self.exposure_busy = False

        # while self.cmd_queue.qsize() > 0:
        #    plog("Deleting Job:  ", self.cmd_queue.get())

        # return  # Note we basically do nothing and let camera, etc settle down.

    def scan_requests(self, cancel_check=False):
        """Gets commands from AWS, and post a STOP/Cancel flag.

        This function will be a Thread. We limit the
        polling to once every 2.5 - 3 seconds because AWS does not
        appear to respond any faster. When we poll, we parse
        the action keyword for 'stop' or 'cancel' and post the
        existence of the timestamp of that command to the
        respective device attribute <self>.cancel_at. Then we
        enqueue the incoming command as well.
sel
        When a device is status scanned, if .cancel_at is not
        None, the device takes appropriate action and sets
        cancel_at back to None.

        NB at this time we are preserving one command queue
        for all devices at a site. This may need to change when we
        have parallel mountings or independently controlled cameras.
        """

        # This stopping mechanism allows for threads to close cleanly.
        try:
            if self.debug_flag and time.time() > self.debug_lapse_time:
                self.debug_flag = False
                plog("Debug_flag time has lapsed, so disabled. ")
        except:
            breakpoint()
            pass

        while not self.stopped:  # This variable is not used.

            if True:  # not g_dev["seq"].sequencer_hold:  THis causes an infinte loope witht he above while

                url_job = "https://jobs.photonranch.org/jobs/getnewjobs"
                body = {"site": self.name}
                cmd = {}
                # Get a list of new jobs to complete (this request
                # marks the commands as "RECEIVED")
                unread_commands = reqs.request(
                    "POST", url_job, data=json.dumps(body)
                ).json()
                # Make sure the list is sorted in the order the jobs were issued
                # Note: the ulid for a job is a unique lexicographically-sortable id.
                if len(unread_commands) > 0:
                    unread_commands.sort(key=lambda x: x["timestamp_ms"])
                    # Process each job one at a time
                    for cmd in unread_commands:

                        if not (self.admin_only_flag and (("admin" in cmd['user_roles']) or ("owner" in cmd['user_roles']) or (not self.admin_only_flag))):

                            # breakpoint()

                            if cmd["action"] in ["cancel_all_commands", "stop"] or cmd["action"].lower() in ["stop", "cancel"] or (cmd["action"] == "run" and cmd["required_params"]["script"] == "stopScript"):
                                
                                # A stop script command flags to the running scripts that it is time to stop
                                # activity and return. This period runs for about 30 seconds.
                                g_dev["obs"].send_to_user(
                                    "A Cancel/Stop has been called. Cancelling out of running scripts over 30 seconds.")
                                g_dev['seq'].stop_script_called = True
                                g_dev['seq'].stop_script_called_time = time.time()
                                # Cancel out of all running exposures.
                                g_dev['obs'].cancel_all_activity()
                            else:
                                try:
                                    action = cmd['action']
                                except:
                                    action = None

                                try:
                                    script = cmd['required_params']['script']
                                except:
                                    script = None

                                # Check here for admin/owner only functions
                                if action == "run" and script == 'collectScreenFlats' and not (("admin" in cmd['user_roles']) or ("owner" in cmd['user_roles'])):
                                    plog("Request rejected as flats can only be commanded by admin user.")
                                    g_dev['obs'].send_to_user(
                                        "Request rejected as flats can only be commanded by admin user.")
                                elif action == "run" and script == 'collectSkyFlats' and not (("admin" in cmd['user_roles']) or ("owner" in cmd['user_roles'])):
                                    plog("Request rejected as flats can only be commanded by admin user.")
                                    g_dev['obs'].send_to_user(
                                        "Request rejected as flats can only be commanded by admin user.")

                                elif action == "run" and script in ['32TargetPointingRun', 'pointingRun', 'makeModel'] and not (("admin" in cmd['user_roles']) or ("owner" in cmd['user_roles'])):
                                    plog("Request rejected as pointing runs can only be commanded by admin user.")
                                    g_dev['obs'].send_to_user(
                                        "Request rejected as pointing runs can only be commanded by admin user.")
                                elif action == "run" and script in ("collectBiasesAndDarks") and not (("admin" in cmd['user_roles']) or ("owner" in cmd['user_roles'])):
                                    plog("Request rejected as bias and darks can only be commanded by admin user.")
                                    g_dev['obs'].send_to_user(
                                        "Request rejected as bias and darks can only be commanded by admin user.")

                                # Check here for irrelevant commands

                                elif cmd['deviceType'] == 'screen' and self.config['screen']['screen1']['driver'] == None:
                                    plog("Refusing command as there is no screen")
                                    g_dev['obs'].send_to_user("Request rejected as site has no flat screen.")
                                elif cmd['deviceType'] == 'rotator' and self.config['rotator']['rotator1']['driver'] == None:
                                    plog("Refusing command as there is no rotator")
                                    g_dev['obs'].send_to_user("Request rejected as site has no rotator.")
                                # If not irrelevant, queue the command
                                elif cmd['deviceType'] == 'enclosure' and not ("admin" in cmd['user_roles']) or ("owner" in cmd['user_roles']):
                                    plog("Refusing command - only admin or owners can send enclosure commands")
                                    g_dev['obs'].send_to_user(
                                        "Refusing command - only admin or owners can send enclosure commands")
                                else:

                                    self.cmd_queue.put(cmd)  # SAVE THE COMMAND FOR LATER
                                    g_dev["obs"].stop_all_activity = False
                                   
                            if cancel_check:
                                result = {'stopped': True}
                                return  # Note we do not process any commands.
                        else:
                            plog("Request rejected as site in admin or owner mode.")
                            g_dev['obs'].send_to_user("Request rejected as site in admin or owner mode.")

                # NEED TO WAIT UNTIL CURRENT COMMAND IS FINISHED UNTIL MOVING ONTO THE NEXT ONE!
                # THAT IS WHAT CAUSES THE "CAMERA BUSY" ISSUE. We don't need to wait for the
                # rotator as the exposure routine in camera.py already waits for that.
                # if (not g_dev["cam"].exposure_busy) and (not g_dev['mnt'].mount.Slewing):
                if (not g_dev["cam"].exposure_busy):
                    while self.cmd_queue.qsize() > 0:
                        if not self.command_busy:  # This is to stop multiple commands running over the top of each other.
                            self.command_busy = True
                            #plog(
                            #    "Number of queued commands:  " + str(self.cmd_queue.qsize())
                            #)
                            cmd = self.cmd_queue.get()
                            # This code is redundant
                            if self.config["selector"]["selector1"]["driver"] is None:
                                port = cmd["optional_params"]["instrument_selector_position"]
                                g_dev["mnt"].instrument_port = port
                                cam_name = self.config["selector"]["selector1"]["cameras"][port]
                                if cmd["deviceType"][:6] == "camera":
                                    # Note camelCase is the format of command keys
                                    cmd["required_params"]["deviceInstance"] = cam_name
                                    cmd["deviceInstance"] = cam_name
                                    device_instance = cam_name
                                else:
                                    try:
                                        try:
                                            device_instance = cmd["deviceInstance"]
                                        except:
                                            device_instance = cmd["required_params"][
                                                "deviceInstance"
                                            ]
                                    except:
                                        pass
                            else:
                                device_instance = cmd["deviceInstance"]
                            plog("obs.scan_request: ", cmd)

                            device_type = cmd["deviceType"]
                            device = self.all_devices[device_type][device_instance]
                            try:
                                #plog("Trying to parse:  ", cmd)

                                device.parse_command(cmd)
                            except Exception as e:

                                plog(traceback.format_exc())

                                plog("Exception in obs.scan_requests:  ", e, 'cmd:  ', cmd)
                            self.command_busy = False

                # TO KEEP THE REAL-TIME USE A BIT SNAPPIER, POLL FOR NEW PROJECTS ON A MUCH SLOWER TIMESCALE
                # TO REMOVE UNNECESSARY CALLS FOR PROJECTS.
                if time.time() - self.project_call_timer > 30:
                    self.project_call_timer = time.time()
                    if self.debug_flag:
                        plog("~")
                    else:
                        plog('.')
                        # We print this to stay informed of process on the console.
                    url_blk = "https://calendar.photonranch.org/calendar/siteevents"
                    # UTC VERSION
                    start_aperture = str(g_dev['events']['Eve Sky Flats']).split()
                    close_aperture = str(g_dev['events']['End Morn Sky Flats']).split()

                    # Reformat ephem.Date into format required by the UI
                    startapyear = start_aperture[0].split('/')[0]
                    startapmonth = start_aperture[0].split('/')[1]
                    startapday = start_aperture[0].split('/')[2]
                    closeapyear = close_aperture[0].split('/')[0]
                    closeapmonth = close_aperture[0].split('/')[1]
                    closeapday = close_aperture[0].split('/')[2]

                    if len(str(startapmonth)) == 1:
                        startapmonth = '0' + startapmonth
                    if len(str(startapday)) == 1:
                        startapday = '0' + str(startapday)
                    if len(str(closeapmonth)) == 1:
                        closeapmonth = '0' + closeapmonth
                    if len(str(closeapday)) == 1:
                        closeapday = '0' + str(closeapday)

                    start_aperture_date = startapyear + '-' + startapmonth + '-' + startapday
                    close_aperture_date = closeapyear + '-' + closeapmonth + '-' + closeapday

                    start_aperture[0] = start_aperture_date
                    close_aperture[0] = close_aperture_date

                    body = json.dumps(
                        {
                            "site": self.config["site"],
                            "start": start_aperture[0].replace('/', '-') + 'T' + start_aperture[1] + 'Z',
                            "end": close_aperture[0].replace('/', '-') + 'T' + close_aperture[1] + 'Z',
                            "full_project_details:": False,
                        }
                    )
                    
                    blocks = reqs.post(url_blk, body).json()

                    self.blocks = blocks

                    url_proj = "https://projects.photonranch.org/projects/get-all-projects"
                    if True:
                        all_projects = reqs.post(url_proj).json()
                        self.projects = []
                        if len(all_projects) > 0 and len(blocks) > 0:
                            self.projects = all_projects  # NOTE creating a list with a dict entry as item 0
                        # Note the above does not load projects if there are no blocks scheduled.
                        # A sched block may or may not havean associated project.

                    # Design Note. Blocks relate to scheduled time at a site so we expect AWS to mediate block
                    # assignments. Priority of blocks is determined by the owner and a 'equipment match' for
                    # background projects.

                    # Projects on the other hand can be a very large pool so how to manage becomes an issue.
                    # To the extent a project is not visible at a site, aws should not present it. If it is
                    # visible and passes the owners priority it should then be presented to the site.

                    if self.events_new is None:
                        url = (
                            "https://api.photonranch.org/api/events?site="
                            + self.obs_id.upper()
                        )
                        self.events_new = reqs.get(url).json()
                return  # This creates an infinite loop

            else:

                continue

    def update_status(self, bpt=False, cancel_check=False, mount_only=False, dont_wait=False):
        """Collects status from all devices and sends an update to AWS.

        Each device class is responsible for implementing the method
        `get_status`, which returns a dictionary.
        """

        loud = False
        if bpt:
            plog('UpdateStatus bpt was invoked.')
            # breakpoint()
        send_enc = False
        send_ocn = False

        # Wait a bit between status updates
        if dont_wait == True:
            self.status_interval = self.status_upload_time + 0.25
        while time.time() < self.time_last_status + self.status_interval:
            return  # Note we are just not sending status, too soon.

        # Keep an eye on the stop-script time
        if g_dev['seq'].stop_script_called and ((time.time() - g_dev['seq'].stop_script_called_time) > 35):
            g_dev["obs"].send_to_user("Stop Script Complete.")
            g_dev['seq'].stop_script_called = False
            g_dev['seq'].stop_script_called_time = time.time()

        # Good spot to check if we need to nudge the telescope as long as we aren't exposing.
        if not g_dev["cam"].exposure_busy:
            self.check_platesolve_and_nudge()

        
        t1 = time.time()
        status = {}

        # Loop through all types of devices.
        # For each type, we get and save the status of each device.

        if not self.config["wema_is_active"]:
            #device_list = self.short_status_devices()
            device_list = self.device_types
            remove_enc = False
        if self.config["wema_is_active"]:
            # used when wema is sending ocn and enc status via a different stream.
            device_list = self.short_status_devices
            remove_enc = False

        else:
            device_list = self.device_types  # used when one computer is doing everything for a site.
            remove_enc = True

        if mount_only == True:
            device_list = ['mount', 'telescope']

        for dev_type in device_list:
            #  The status that we will send is grouped into lists of
            #  devices by dev_type.
            status[dev_type] = {}
            # Names of all devices of the current type.
            # Recall that self.all_devices[type] is a dictionary of all
            # `type` devices, with key=name and val=device object itself.
            devices_of_type = self.all_devices.get(dev_type, {})
            device_names = devices_of_type.keys()

            for device_name in device_names:

                # Get the actual device object...
                device = devices_of_type[device_name]
                # ...and add it to main status dict.
                # breakpoint()

                if (
                   "enclosure" in device_name
                    # and device_name in self.config["wema_types"]
                    # and (self.is_wema or self.obsid_is_specific)
                ):

                    if self.config['enclosure']['enclosure1']['driver'] == None and not self.obsid_is_specific:
                        # Even if no connection send a satus
                        status = {'shutter_status': "No enclosure.",
                                  'enclosure_synchronized': False,  # self.following, 20220103_0135 WER
                                  'dome_azimuth': 0,
                                  'dome_slewing': False,
                                  'enclosure_mode': "No Enclosure",
                                  'enclosure_message': "No message"},  # self.state}#self.following, 20220103_0135 WER

                    elif (
                        datetime.datetime.now() - self.enclosure_status_timer
                    ) < datetime.timedelta(minutes=self.enclosure_check_period):
                        result = None
                        send_enc = False
                    else:
                        #plog("Running enclosure status check")
                        self.enclosure_status_timer = datetime.datetime.now()
                        send_enc = True

                        result = device.get_status()

                elif ("observing_conditions" in device_name
                      and self.config['observing_conditions']['observing_conditions1']['driver'] == None):
                    # Here is where the weather config gets updated.
                    if (
                        datetime.datetime.now() - self.observing_status_timer
                    ) < datetime.timedelta(minutes=self.observing_check_period):
                        result = None
                        send_ocn = False
                    else:
                        #plog("Running weather status check.")
                        self.observing_status_timer = datetime.datetime.now()
                        result = device.get_noocndevice_status()
                        send_ocn = True
                        if self.obsid_is_specific:
                            remove_enc = False

                elif (
                    "observing_conditions" in device_name
                    and device_name in self.config["wema_types"]
                    and (self.is_wema or self.obsid_is_specific)
                ):
                    # Here is where the weather config gets updated.
                    if (
                        datetime.datetime.now() - self.observing_status_timer
                    ) < datetime.timedelta(minutes=self.observing_check_period):
                        result = None
                        send_ocn = False
                    else:
                        plog("Running weather status check.")
                        self.observing_status_timer = datetime.datetime.now()
                        result = device.get_status(g_dev=g_dev)
                        send_ocn = True
                        if self.obsid_is_specific:
                            remove_enc = False

                else:
                    if 'telescope' in device_name:
                        status['telescope'] = status['mount']
                    else:
                        result = device.get_status()
                if result is not None:
                    status[dev_type][device_name] = result

        # If the roof is open, then it is open and enabled to observe
        try:
            if g_dev['enc'].status['shutter_status'] == 'Open':
                self.open_and_enabled_to_observe = True
        except:
            pass

        # Check that the mount hasn't slewed too close to the sun
        try:
            if not g_dev['mnt'].mount.Slewing:
                sun_coords = get_sun(Time.now())
                temppointing = SkyCoord((g_dev['mnt'].current_icrs_ra)*u.hour,
                                        (g_dev['mnt'].current_icrs_dec)*u.degree, frame='icrs')
    
                sun_dist = sun_coords.separation(temppointing)
                #plog ("sun distance: " + str(sun_dist.degree))
                if sun_dist.degree < self.config['closest_distance_to_the_sun'] and not g_dev['mnt'].mount.AtPark:
                    g_dev['obs'].send_to_user("Found telescope pointing too close to the sun: " +
                                              str(sun_dist.degree) + " degrees.")
                    plog("Found telescope pointing too close to the sun: " + str(sun_dist.degree) + " degrees.")
                    g_dev['obs'].send_to_user("Parking scope and cancelling all activity")
                    plog("Parking scope and cancelling all activity")
                    self.cancel_all_activity()
                    if not g_dev['mnt'].mount.AtPark:
                        g_dev['mnt'].park_command()
                    return
        except:
            plog ("Sun check didn't work for some reason")

        status["timestamp"] = round((time.time() + t1) / 2.0, 3)
        status["send_heartbeat"] = False
        try:
            ocn_status = None
            enc_status = None
            ocn_status = {"observing_conditions": status.pop("observing_conditions")}
            enc_status = {"enclosure": status.pop("enclosure")}
            device_status = status
        except:
            pass
        #plog ("Status update length: " + str(time.time() - beginning_update_status))
        loud = False
        # Consider inhibiting unless status rate is low
        obsy = self.name

        if status is not None:
            lane = "device"
            #send_status(obsy, lane, status)
            self.send_status_queue.put((obsy, lane, status), block=False)
        if ocn_status is not None:
            lane = "weather"
            # send_status(obsy, lane, ocn_status)  # NB Do not remove this send for SAF!
            if send_ocn == True:
                self.send_status_queue.put((obsy, lane, ocn_status), block=False)
        if enc_status is not None:
            lane = "enclosure"
            #send_status(obsy, lane, enc_status)
            if send_enc == True:
                self.send_status_queue.put((obsy, lane, enc_status), block=False)
        # if loud:
        #    plog("\n\nStatus Sent:  \n", status)
        # else:

        # NB should qualify acceptance and type '.' at that point.
        self.time_last_status = time.time()
        self.status_count += 1
        # breakpoint()

    def update(self):
        """
        This compact little function is the heart of the code in the sense this is repeatedly
        called. It first SENDS status for all devices to AWS, then it checks for any new
        commands from AWS. Then it calls sequencer.monitor() were jobs may get launched. A
        flaw here is we do not have a Ulid for the 'Job number'.

        Sequences that are self-dispatched primarily relate to biases, darks, screen and sky
        flats, opening and closing. Status for these jobs is reported via the normal
        sequencer status mechanism. Guard flags to prevent careless interrupts will be
        implemented as well as Cancel of a sequence if emitted by the Cancel botton on
        the AWS Sequence tab.

        Flat acquisition will include automatic rejection of any image that has a mean
        intensity > camera saturate. The camera will return without further processing and
        no image will be returned to AWS or stored locally. We should log the Unihedron and
        calc_illum values where filters first enter non-saturation. Once we know those values
        we can spend much less effort taking frames that are saturated. Save The Shutter!
        """

        self.update_status()

        if time.time() - self.get_new_job_timer > 3:
            self.get_new_job_timer = time.time()
            try:
                self.scan_requests(
                    "mount1"
                )  # NBNBNB THis has faulted, usually empty input lists.
            except:
                pass
        if self.status_count > 1:  # Give time for status to form
            g_dev["seq"].manager()  # Go see if there is something new to do.

        # An important check to make sure equatorial telescopes are pointed appropriately
        # above the horizon. SRO and ECO have shown that it is possible to get entirely
        # confuzzled and take images of the dirt. This should save them from this fate.
        # Also it should generically save any telescope from pointing weirdly down
        # or just tracking forever after being left tracking for far too long.
        #
        # Also an area to put things to irregularly check if things are still connected, e.g. cooler
        #
        # Probably we don't want to run these checkes EVERY status update, just every 5 minutes
        check_time = self.config['check_time']
        if self.debug_flag:
            check_time *= 4
            self.time_since_safety_checks = time.time() + check_time
        if time.time() - self.time_since_safety_checks > check_time and not self.debug_flag:
            self.time_since_safety_checks = time.time()

            # breakpoint()

            
            if not g_dev['mnt'].mount.AtPark: # Only do the sun check if scope isn't parked
                # Check that the mount hasn't slewed too close to the sun
                sun_coords = get_sun(Time.now())
                try:
                    temppointing = SkyCoord((g_dev['mnt'].current_icrs_ra)*u.hour,
                                            (g_dev['mnt'].current_icrs_dec)*u.degree, frame='icrs')
                except:
                    breakpoint()
                sun_dist = sun_coords.separation(temppointing)
                #plog ("sun distance: " + str(sun_dist.degree))
                if sun_dist.degree < self.config['closest_distance_to_the_sun'] and not g_dev['mnt'].mount.AtPark:
                    g_dev['obs'].send_to_user("Found telescope pointing too close to the sun: " +
                                              str(sun_dist.degree) + " degrees.")
                    plog("Found telescope pointing too close to the sun: " + str(sun_dist.degree) + " degrees.")
                    g_dev['obs'].send_to_user("Parking scope and cancelling all activity")
                    plog("Parking scope and cancelling all activity")
                    self.cancel_all_activity()
                    if not g_dev['mnt'].mount.AtPark:
                        g_dev['mnt'].park_command()
                    return

            # If the shutter is open, check it is meant to be.
            # This is just a brute force overriding safety check.
            # Opening and Shutting should be done more glamorously through the
            # sequencer, but if all else fails, this routine should save
            # the observatory from rain, wasps and acts of god.
            
            #try:
            #    plog("Roof Status: " + str(g_dev['enc'].status['shutter_status']))
            #except:
            #    plog("Wema is probably not working.")

            # Report on weather report status:
            #try:
            #    plog("Weather Report Acceptable to Open: " + str(g_dev['seq'].weather_report_is_acceptable_to_observe))
            #except:
            #    plog("Enc status not reporting, Wema may be OTL.")

            # Roof Checks only if not in Manual mode and not debug mode
            if g_dev['enc'].mode != 'Manual' or not self.debug_flag:
                if g_dev['enc'].status is not None:
                    if g_dev['enc'].status['shutter_status'] == 'Software Fault':
                        plog("Software Fault Detected. Will alert the authorities!")
                        plog("Parking Scope in the meantime")
                        if self.config['obsid_roof_control'] and g_dev['enc'].mode == 'Automatic':
                            self.open_and_enabled_to_observe = False
                            # self.cancel_all_activity()   #NB THis kills bias-dark
                            if not g_dev['mnt'].mount.AtPark:
                                if g_dev['mnt'].home_before_park:
                                    g_dev['mnt'].home_command()
                                g_dev['mnt'].park_command()
                            # will send a Close call out into the blue just in case it catches
                            g_dev['enc'].enclosure.CloseShutter()
                            g_dev['seq'].enclosure_next_open_time = time.time(
                            ) + self.config['roof_open_safety_base_time'] * g_dev['seq'].opens_this_evening

                    if g_dev['enc'].status['shutter_status'] == 'Closing':
                        if self.config['obsid_roof_control'] and g_dev['enc'].mode == 'Automatic':
                            plog(
                                "Detected Roof Closing. Sending another close command just in case the roof got stuck on this status (this happens!)")
                            self.open_and_enabled_to_observe = False
                            # self.cancel_all_activity()    #NB Kills bias dark
                            g_dev['enc'].enclosure.CloseShutter()
                            g_dev['seq'].enclosure_next_open_time = time.time(
                            ) + self.config['roof_open_safety_base_time'] * g_dev['seq'].opens_this_evening

                    if g_dev['enc'].status['shutter_status'] == 'Error':
                        if self.config['obsid_roof_control'] and g_dev['enc'].mode == 'Automatic':
                            plog("Detected an Error in the Roof Status. Closing up for safety.")
                            plog("This is usually because the weather system forced the roof to shut.")
                            plog("By closing it again, it resets the switch to closed.")
                            # self.cancel_all_activity()    #NB Kills bias dark
                            self.open_and_enabled_to_observe = False
                            g_dev['enc'].enclosure.CloseShutter()
                            g_dev['seq'].enclosure_next_open_time = time.time(
                            ) + self.config['roof_open_safety_base_time'] * g_dev['seq'].opens_this_evening
                            # while g_dev['enc'].enclosure.ShutterStatus == 3:
                            #plog ("closing")
                            plog("Also Parking the Scope")
                            if not g_dev['mnt'].mount.AtPark:
                                if g_dev['mnt'].home_before_park:
                                    g_dev['mnt'].home_command()
                                g_dev['mnt'].park_command()

                    roof_should_be_shut = False
                else:
                    plog("Enclosure roof status probably not reporting correctly. WEMA down?")
                try:
                    if g_dev['enc'].status['shutter_status'] == 'Closing':
                        if self.config['obsid_roof_control'] and g_dev['enc'].mode == 'Automatic':
                            plog(
                                "Detected Roof Closing. Sending another close command just in case the roof got stuck on this status (this happens!)")
                            self.open_and_enabled_to_observe = False
                            # self.cancel_all_activity()    #NB Kills bias dark
                            g_dev['enc'].enclosure.CloseShutter()
                            g_dev['seq'].enclosure_next_open_time = time.time(
                            ) + self.config['roof_open_safety_base_time'] * g_dev['seq'].opens_this_evening
    
                    if g_dev['enc'].status['shutter_status'] == 'Error':
                        if self.config['obsid_roof_control'] and g_dev['enc'].mode == 'Automatic':
                            plog("Detected an Error in the Roof Status. Closing up for safety.")
                            plog("This is usually because the weather system forced the roof to shut.")
                            plog("By closing it again, it resets the switch to closed.")
                            # self.cancel_all_activity()    #NB Kills bias dark
                            self.open_and_enabled_to_observe = False
                            g_dev['enc'].enclosure.CloseShutter()
                            g_dev['seq'].enclosure_next_open_time = time.time(
                            ) + self.config['roof_open_safety_base_time'] * g_dev['seq'].opens_this_evening
                            # while g_dev['enc'].enclosure.ShutterStatus == 3:
                            #plog ("closing")
                            plog("Also Parking the Scope")
                            if not g_dev['mnt'].mount.AtPark:
                                if g_dev['mnt'].home_before_park:
                                    g_dev['mnt'].home_command()
                                g_dev['mnt'].park_command()
                except:
                    plog("shutter status enclosure tests did not work. Usually shutter status is None")
                roof_should_be_shut = False

                # breakpoint()
                if (g_dev['events']['End Morn Sky Flats'] < ephem.now() < g_dev['events']['End Morn Bias Dark']):
                    roof_should_be_shut = True
                    self.open_and_enabled_to_observe = False
                if not self.config['auto_morn_sky_flat'] and self.config['only_scope_that_controls_the_roof']:
                    if (g_dev['events']['Observing Ends'] < ephem.now() < g_dev['events']['End Morn Bias Dark']):
                        roof_should_be_shut = True
                        self.open_and_enabled_to_observe = False
                    if (g_dev['events']['Naut Dawn'] < ephem.now() < g_dev['events']['Morn Bias Dark']):
                        roof_should_be_shut = True
                        self.open_and_enabled_to_observe = False
                if not (g_dev['events']['Cool Down, Open'] < ephem.now() < g_dev['events']['Close and Park']):
                    roof_should_be_shut = True
                    self.open_and_enabled_to_observe = False

                try:
                    if g_dev['enc'].status['shutter_status'] == 'Open':
                        if roof_should_be_shut == True:
                            plog("Safety check found that the roof was open outside of the normal observing period")
                            if self.config['obsid_roof_control'] and g_dev['enc'].mode == 'Automatic':
                                plog("Shutting the roof out of an abundance of caution. This may also be normal functioning")

                                # self.cancel_all_activity()  #NB Kills bias dark
                                g_dev['enc'].enclosure.CloseShutter()
                                while g_dev['enc'].enclosure.ShutterStatus == 3:
                                    plog("closing")
                                    time.sleep(3)
                            else:
                                plog("This scope does not have control of the roof though.")
                except:
                    plog('Line 1192 Roof shutter status faulted.')

                # If the roof should be shut, then the telescope should be parked.
                if roof_should_be_shut == True and g_dev['enc'].mode == 'Automatic':
                    if not g_dev['mnt'].mount.AtPark:
                        plog('Parking telescope.')
                        self.open_and_enabled_to_observe = False
                        # self.cancel_all_activity()   #NB Kills bias dark
                        if g_dev['mnt'].home_before_park:
                            g_dev['mnt'].home_command()
                        # PWI must receive a park() in order to report being parked.  Annoying problem when debugging, because I want tel to stay where it is.
                        g_dev['mnt'].park_command()
<<<<<<< HEAD
                if g_dev['enc'].status is not None:                        
                    if g_dev['enc'].status['shutter_status'] is not None:
                        # If the roof IS shut, then the telescope should be shutdown and parked.
                        if g_dev['enc'].status['shutter_status'] == 'Closed':
    
                            if not g_dev['mnt'].mount.AtPark:
                                plog("Telescope found not parked when the observatory roof is shut. Parking scope.")
                                self.open_and_enabled_to_observe = False
                                # self.cancel_all_activity()  #NB Kills bias dark
                                if g_dev['mnt'].home_before_park:
                                    g_dev['mnt'].home_command()
                                g_dev['mnt'].park_command()
    
                        # if g_dev['enc'].status['shutter_status'] == 'Open':
                        #     self.config['mount']'auto_morn_sky_flat': False,
                        #     if (g_dev['events']['Close and Park'] < ephem.now() < g_dev['events']['End Morn Bias Dark']):
                        #         plog ("Safety check found that it is in the period where the observatory should be closing up")
                        #         plog ("Checking on the dome being closed and the telescope at park.")
                        #         g_dev['enc'].enclosure.CloseShutter()
                        #         while g_dev['enc'].enclosure.ShutterStatus == 3:
                        #             plog ("closing")
                        #         if not g_dev['mnt'].mount.AtPark:
                        #             g_dev['mnt'].home_command()
                        #             g_dev['mnt'].park_command()
    
                        # But after all that if everything is ok, then all is ok, it is safe to observe
                        if g_dev['enc'].status['shutter_status'] == 'Open' and roof_should_be_shut == False:
                            self.open_and_enabled_to_observe = True
                    else:
                        plog('Shutter status not reporting correctly')
=======
                if g_dev['enc'].status is not None:
                    # If the roof IS shut, then the telescope should be shutdown and parked.
                    if g_dev['enc'].status['shutter_status'] == 'Closed':

                        if not g_dev['mnt'].mount.AtPark:
                            plog("Telescope found not parked when the observatory roof is shut. Parking scope.")
                            self.open_and_enabled_to_observe = False
                            # self.cancel_all_activity()  #NB Kills bias dark
                            if g_dev['mnt'].home_before_park:
                                g_dev['mnt'].home_command()
                            g_dev['mnt'].park_command()

                    # if g_dev['enc'].status['shutter_status'] == 'Open':
                    #     self.config['mount']'auto_morn_sky_flat': False,
                    #     if (g_dev['events']['Close and Park'] < ephem.now() < g_dev['events']['End Morn Bias Dark']):
                    #         plog ("Safety check found that it is in the period where the observatory should be closing up")
                    #         plog ("Checking on the dome being closed and the telescope at park.")
                    #         g_dev['enc'].enclosure.CloseShutter()
                    #         while g_dev['enc'].enclosure.ShutterStatus == 3:
                    #             plog ("closing")
                    #         if not g_dev['mnt'].mount.AtPark:
                    #             g_dev['mnt'].home_command()
                    #             g_dev['mnt'].park_command()

                    # But after all that if everything is ok, then all is ok, it is safe to observe
                    if g_dev['enc'].status['shutter_status'] == 'Open' and roof_should_be_shut == False:
                        self.open_and_enabled_to_observe = True
>>>>>>> e54533cb
                else:
                    plog("g_dev['enc'].status not reporting correctly")
            #plog("Current Open and Enabled to Observe Status: " + str(self.open_and_enabled_to_observe))

            # Check the mount is still connected
            g_dev['mnt'].check_connect()
            # if got here, mount is connected. NB Plumb in PW startup code

            # Check that the mount hasn't tracked too low or an odd slew hasn't sent it pointing to the ground.
            try:
                mount_altitude = g_dev['mnt'].mount.Altitude
                lowest_acceptable_altitude = self.config['mount']['mount1']['lowest_acceptable_altitude']
                if mount_altitude < lowest_acceptable_altitude:
                    plog("Altitude too low! " + str(mount_altitude) + ". Parking scope for safety!")
                    if not g_dev['mnt'].mount.AtPark:
                        # self.cancel_all_activity()  #NB Kills bias dark
                        if g_dev['mnt'].home_before_park:
                            g_dev['mnt'].home_command()
                        g_dev['mnt'].park_command()
                        # Reset mount reference because thats how it probably got pointing at the dirt in the first place!
                        if self.config["mount"]["mount1"]["permissive_mount_reset"] == "yes":
                            g_dev["mnt"].reset_mount_reference()
            except Exception as e:
                plog(traceback.format_exc())
                plog(e)
                breakpoint()
                if 'GetAltAz' in str(e) and 'ASCOM.SoftwareBisque.Telescope' in str(e):
                    plog("The SkyX Altitude detection had an error.")
                    plog("Usually this is because of a broken connection.")
                    plog("Waiting 60 seconds then reconnecting")

                    time.sleep(60)

                    g_dev['mnt'].mount.Connected = True
                    # g_dev['mnt'].home_command()

            # If no activity for an hour, park the scope
            if time.time() - self.time_of_last_slew > self.config['mount']['mount1']['time_inactive_until_park'] and time.time() - self.time_of_last_exposure > self.config['mount']['mount1']['time_inactive_until_park']:
                if not g_dev['mnt'].mount.AtPark:
                    plog("Parking scope due to inactivity")
                    if g_dev['mnt'].home_before_park:
                        g_dev['mnt'].home_command()
                    g_dev['mnt'].park_command()
                self.time_of_last_slew = time.time()
                self.time_of_last_exposure = time.time()

            # Check that rotator is rotating
            if g_dev['rot'] != None:
                try:
                    g_dev['rot'].check_rotator_is_rotating() 
                except:
                    plog("occasionally rotator skips a beat when homing.")
                
            # Check that cooler is alive
            if g_dev['cam']._cooler_on():

                current_camera_temperature, cur_humidity, cur_pressure = (g_dev['cam']._temperature())
                current_camera_temperature = float(current_camera_temperature)   
                if current_camera_temperature - g_dev['cam'].setpoint > 1.5 or current_camera_temperature - g_dev['cam'].setpoint < -1.5:
                    self.camera_temperature_in_range_for_calibrations = False
                else:
                    self.camera_temperature_in_range_for_calibrations = True

            else:
                try:
                    probe = g_dev['cam']._cooler_on()
                    if not probe:
                        g_dev['cam']._set_cooler_on()
                        plog("Found cooler off.")
                        try:
                            g_dev['cam']._connect(False)
                            g_dev['cam']._connect(True)
                            g_dev['cam']._set_cooler_on()
                        except:
                            plog("Camera cooler reconnect failed.")
                except Exception as e:
                    plog("\n\nCamera was not connected @ expose entry:  ", e, "\n\n")
                    try:
                        g_dev['cam']._connect(False)
                        g_dev['cam']._connect(True)
                        g_dev['cam']._set_cooler_on()
                    except:
                        plog("Camera cooler reconnect failed 2nd time.")

            # After the observatory and camera have had time to settle....
            if (time.time() - self.camera_time_initialised) > 1200:
                # Check that the camera is not overheating.
                # If it isn't overheating check that it is at the correct temperature
                if self.camera_overheat_safety_warm_on:

                    plog(time.time() - self.camera_overheat_safety_timer)
                    if (time.time() - self.camera_overheat_safety_timer) > 1201:
                        print("Camera OverHeating Safety Warm Cycle Complete. Resetting to normal temperature.")
                        g_dev['cam']._set_setpoint(g_dev['cam'].setpoint)
                        # Some cameras need to be sent this to change the temperature also.. e.g. TheSkyX
                        g_dev['cam']._set_cooler_on()
                        self.camera_overheat_safety_warm_on = False
                    else:
                        print("Camera Overheating Safety Warm Cycle on.")

                elif (float(current_camera_temperature) - g_dev['cam'].current_setpoint) > (2 * g_dev['cam'].day_warm_degrees):
                    plog("Found cooler on, but warm.")
                    plog("Keeping it slightly warm ( " + str(2 * g_dev['cam'].day_warm_degrees) +
                          " degrees warmer ) for about 20 minutes just in case the camera overheated.")
                    plog("Then will reset to normal.")
                    self.camera_overheat_safety_warm_on = True
                    self.camera_overheat_safety_timer = time.time()
                    #print (float(g_dev['cam'].setpoint +20.0))
                    g_dev['cam']._set_setpoint(float(g_dev['cam'].setpoint + (2 * g_dev['cam'].day_warm_degrees)))
                    # Some cameras need to be sent this to change the temperature also.. e.g. TheSkyX
                    g_dev['cam']._set_cooler_on()

            if not self.camera_overheat_safety_warm_on:                
                # Daytime... a bit tricky! Two periods... just after biases but before nightly reset OR ... just before eve bias dark
                # As nightly reset resets the calendar
                if g_dev['cam'].day_warm and (ephem.now() < g_dev['events']['Eve Bias Dark'] - ephem.hour) or \
                        (g_dev['events']['End Morn Bias Dark'] + ephem.hour < ephem.now() < g_dev['events']['Nightly Reset']):
                    plog("In Daytime: Camera set at warmer temperature")
                    g_dev['cam']._set_setpoint(float(g_dev['cam'].setpoint + g_dev['cam'].day_warm_degrees))
                    # Some cameras need to be sent this to change the temperature also.. e.g. TheSkyX
                    g_dev['cam']._set_cooler_on()
                    plog("Temp set to " + str(g_dev['cam'].current_setpoint))
                    # pass

                # Ramp heat temperature
                # Beginning after "End Morn Bias Dark" and taking an hour to ramp
                elif g_dev['cam'].day_warm and (g_dev['events']['End Morn Bias Dark'] < ephem.now() < g_dev['events']['End Morn Bias Dark'] + ephem.hour):
                    plog("In Camera Warming Ramping cycle of the day")
                    frac_through_warming = 1-((g_dev['events']['End Morn Bias Dark'] +
                                               ephem.hour) - ephem.now()) / ephem.hour
                    print("Fraction through warming cycle: " + str(frac_through_warming))
                    # if frac_through_warming > 0.8:
                    #     g_dev['cam']._set_setpoint(float(g_dev['cam'].setpoint))
                    #     g_dev['cam']._set_cooler_on()
                    # else:
                    g_dev['cam']._set_setpoint(
                        float(g_dev['cam'].setpoint + (frac_through_warming) * g_dev['cam'].day_warm_degrees))
                    g_dev['cam']._set_cooler_on()
                    plog("Temp set to " + str(g_dev['cam'].current_setpoint))
                    # pass

                # Ramp cool temperature
                # Defined as beginning an hour before "Eve Bias Dark" to ramp to the setpoint.
                elif g_dev['cam'].day_warm and (g_dev['events']['Eve Bias Dark'] - ephem.hour < ephem.now() < g_dev['events']['Eve Bias Dark']):
                    plog("In Camera Cooling Ramping cycle of the day")
                    frac_through_warming = 1 - (((g_dev['events']['Eve Bias Dark']) - ephem.now()) / ephem.hour)
                    print("Fraction through cooling cycle: " + str(frac_through_warming))
                    if frac_through_warming > 0.8:
                        g_dev['cam']._set_setpoint(float(g_dev['cam'].setpoint))
                        g_dev['cam']._set_cooler_on()
                    else:
                        g_dev['cam']._set_setpoint(
                            float(g_dev['cam'].setpoint + (1 - frac_through_warming) * g_dev['cam'].day_warm_degrees))
                        g_dev['cam']._set_cooler_on()

                    plog("Temp set to " + str(g_dev['cam'].current_setpoint))
                    # pass

                # Nighttime temperature
                elif (g_dev['events']['Eve Bias Dark'] < ephem.now() < g_dev['events']['End Morn Bias Dark']):
                    g_dev['cam']._set_setpoint(float(g_dev['cam'].setpoint))
                    g_dev['cam']._set_cooler_on()
                    # pass

           
            # Check that the site is still connected to the net.
            if test_connect():
                self.time_of_last_live_net_connection = time.time()

            #plog("Last live connection to Google was " + str(time.time() -
            #                                                 self.time_of_last_live_net_connection) + " seconds ago.")
            if (time.time() - self.time_of_last_live_net_connection) > 600:
                plog("Warning, last live net connection was over ten minutes ago")
            if (time.time() - self.time_of_last_live_net_connection) > 1200:
                plog("Last connection was over twenty minutes ago. Running a further test or two")
                if test_connect(host='http://dev.photonranch.org'):
                    plog("Connected to photonranch.org, so it must be that Google is down. Connection is live.")
                    self.time_of_last_live_net_connection = time.time()
                elif test_connect(host='http://aws.amazon.com'):
                    plog("Connected to aws.amazon.com. Can't connect to Google or photonranch.org though.")
                    self.time_of_last_live_net_connection = time.time()
                else:
                    plog("Looks like the net is down, closing up and parking the observatory")
                    self.open_and_enabled_to_observe = False
                    self.cancel_all_activity()
                    if not g_dev['mnt'].mount.AtPark:
                        plog("Parking scope due to inactivity")
                        if g_dev['mnt'].home_before_park:
                            g_dev['mnt'].home_command()
                        g_dev['mnt'].park_command()
                        self.time_of_last_slew = time.time()

                    g_dev['enc'].enclosure.CloseShutter()

            if (g_dev['seq'].enclosure_next_open_time - time.time()) > 0:
                plog("opens this eve: " + str(g_dev['seq'].opens_this_evening))

                plog("minutes until next open attempt ALLOWED: " +
                     str((g_dev['seq'].enclosure_next_open_time - time.time()) / 60))

            # Report on when the observatory might close up if it intends to
            #if g_dev['seq'].weather_report_close_during_evening == True:
            #    plog("Observatory closing early in " +
            #         str((g_dev['seq'].weather_report_close_during_evening_time - ephem.now()) * 24) + " hours due to weather.")

            #if g_dev['seq'].weather_report_wait_until_open == True:
            #    plog("Observatory opening in " +
            #         str((g_dev['seq'].weather_report_wait_until_open_time - ephem.now()) * 24) + " hours due to poor weather.")

                # breakpoint()
                #plog ("Time Now")
                #plog (ephem.now())
                #plog ("Time Observatory Closing up Early")
                #plog (g_dev['seq'].weather_report_close_during_evening_time)
                #plog ("Difference in time")
                #plog (ephem.now() - g_dev['seq'].weather_report_close_during_evening_time)

        # END of safety checks.

    def run(self):  # run is a poor name for this function.
        try:
            # Keep the main thread alive, otherwise signals are ignored
            while True:
                self.update()
                # `Ctrl-C` will exit the program.
        except KeyboardInterrupt:
            plog("Finishing loops and exiting...")
            self.stopped = True
            return

    # Note this is a thread!
    def send_to_aws(self):
        """Sends queued files to AWS.

        Large fpacked fits are uploaded using the ocs-ingester, which
        adds the image to a dedicated S3 bucket along with a record in
        the PTR archive database. All other files, including large fpacked
        fits if archive ingestion fails, will upload to a second S3 bucket.

        This is intended to transfer slower files not needed for UI responsiveness

        The pri_image is a tuple, smaller first item has priority.
        The second item is also a tuple containing im_path and name.
        """

        one_at_a_time = 0
        # This stopping mechanism allows for threads to close cleanly.
        while True:

            if (not self.aws_queue.empty()) and one_at_a_time == 0:
                one_at_a_time = 1
                pri_image = self.aws_queue.get(block=False)
                if pri_image is None:
                    plog("Got an empty entry in aws_queue.")
                    self.aws_queue.task_done()
                    one_at_a_time = 0
                    # time.sleep(0.2)
                    continue

                # Here we parse the file, set up and send to AWS
                filename = pri_image[1][1]
                filepath = pri_image[1][0] + filename  # Full path to file on disk

                # Only ingest new large fits.fz files to the PTR archive.
                if filename.endswith("-EX00.fits.fz"):
                    try:
                        with open(filepath, "rb") as fileobj:
                            tempPTR = 0
                            if self.env_exists == True and (not frame_exists(fileobj)):
    
                                #plog ("\nstarting ingester")
                                retryarchive = 0
                                while retryarchive < 10:
                                    try:                                    
                                        upload_file_and_ingest_to_archive(fileobj)                                    
                                        self.aws_queue.task_done()
                                        tempPTR = 1
                                        retryarchive = 11
                                        # Only remove file if successfully uploaded
                                        if ('calibmasters' not in filepath):
                                            try:
                                                os.remove(filepath)
                                            except:
                                                plog("Couldn't remove " + str(filepath) + "file after transfer")
                                    except ocs_ingester.exceptions.DoNotRetryError:
                                        plog ("Couldn't upload to PTR archive")
                                        plog ("Caught filespecification error properly")
                                        plog((traceback.format_exc()))
                                        #breakpoint()
                                        retryarchive = 11
                                        tempPTR =0
                                    except Exception as e:
    
                                        plog("couldn't send to PTR archive for some reason")
                                        plog("Retry " + str(retryarchive))
                                        plog(e)
                                        plog((traceback.format_exc()))
                                        time.sleep(pow(retryarchive, 2) + 1)
                                        if retryarchive < 10:
                                            retryarchive = retryarchive+1
                                        tempPTR = 0
    
                            # If ingester fails, send to default S3 bucket.
                            if tempPTR == 0:
                                files = {"file": (filepath, fileobj)}
                                try:
                                    aws_resp = g_dev["obs"].api.authenticated_request(
                                        "POST", "/upload/", {"object_name": filename})
                                    req_resp = reqs.post(aws_resp["url"], data=aws_resp["fields"], files=files)
    
                                    self.aws_queue.task_done()
                                    one_at_a_time = 0
    
                                except:
                                    plog("Connection glitch for the request post, waiting a moment and trying again")
                                    time.sleep(5)
                    except Exception as e:
                        plog ("something strange in the AWS uploader", e)
                # Send all other files to S3.
                else:
                    with open(filepath, "rb") as fileobj:
                        files = {"file": (filepath, fileobj)}
                        try:
                            aws_resp = g_dev["obs"].api.authenticated_request(
                                "POST", "/upload/", {"object_name": filename})
                            reqs.post(aws_resp["url"], data=aws_resp["fields"], files=files)
                            
                            # Only remove file if successfully uploaded
                            if ('calibmasters' not in filepath):
                                try:
                                    os.remove(filepath)
                                except:
                                    plog("Couldn't remove " + str(filepath) + "file after transfer")
                            
                            self.aws_queue.task_done()

                        except:
                            plog("Connection glitch for the request post, waiting a moment and trying again")
                            time.sleep(5)

                one_at_a_time = 0

                
            else:
                time.sleep(0.5)

    def send_status_process(self):
        """A place to process non-process dependant images from the camera pile

        """

        one_at_a_time = 0
        # This stopping mechanism allows for threads to close cleanly.
        while True:
            if (not self.send_status_queue.empty()) and one_at_a_time == 0:
                one_at_a_time = 1
                pre_upload = time.time()
                received_status = self.send_status_queue.get(block=False)
                send_status(received_status[0], received_status[1], received_status[2])
                self.send_status_queue.task_done()
                upload_time = time.time() - pre_upload
                self.status_interval = 2 * upload_time
                if self.status_interval < 10:
                    self.status_interval = 10
                self.status_upload_time = upload_time
                one_at_a_time = 0
            else:
                time.sleep(0.1)

    def mainjpeg_process(self):
        """This is the sep queue that happens in a different process
        than the main camera thread. SEPs can take 5-10, up to 30 seconds sometimes
        to run, so it is an overhead we can't have hanging around. This thread undertakes
        the SEP routine while the main camera thread is processing the jpeg image.
        The camera thread will wait for SEP to finish before moving on.         
        """

        # This stopping mechanism allows for threads to close cleanly.
        # one_at_a_time=0
        while True:
            if (not self.mainjpeg_queue.empty()):  # and one_at_a_time==0
                # one_at_a_time=1
                osc_jpeg_timer_start = time.time()
                
                
                #pickletime=time.time()
                (hdusmalldata, smartstackid, paths, pier_side) = self.mainjpeg_queue.get(block=False)
                is_osc = g_dev['cam'].config["camera"][g_dev['cam'].name]["settings"]["is_osc"]
                osc_bayer= g_dev['cam'].config["camera"][g_dev['cam'].name]["settings"]["osc_bayer"]
                if is_osc:
                    osc_background_cut=self.config["camera"][g_dev['cam'].name]["settings"]['osc_background_cut']
                    osc_brightness_enhance= g_dev['cam'].config["camera"][g_dev['cam'].name]["settings"]['osc_brightness_enhance']
                    osc_contrast_enhance=g_dev['cam'].config["camera"][g_dev['cam'].name]["settings"]['osc_contrast_enhance']                
                    osc_colour_enhance=g_dev['cam'].config["camera"][g_dev['cam'].name]["settings"]['osc_colour_enhance']                
                    osc_saturation_enhance=g_dev['cam'].config["camera"][g_dev['cam'].name]["settings"]['osc_saturation_enhance']                
                    osc_sharpness_enhance=g_dev['cam'].config["camera"][g_dev['cam'].name]["settings"]['osc_sharpness_enhance']                
                else:
                    osc_background_cut=0
                    osc_brightness_enhance= 0
                    osc_contrast_enhance=0
                    osc_colour_enhance=0
                    osc_saturation_enhance=0
                    osc_sharpness_enhance=0
                # These steps flip and rotate the jpeg according to the settings in the site-config for this camera
                transpose_jpeg= g_dev['cam'].config["camera"][g_dev['cam'].name]["settings"]["transpose_jpeg"]                
                flipx_jpeg= g_dev['cam'].config["camera"][g_dev['cam'].name]["settings"]['flipx_jpeg']                
                flipy_jpeg= g_dev['cam'].config["camera"][g_dev['cam'].name]["settings"]['flipy_jpeg']                
                rotate180_jpeg= g_dev['cam'].config["camera"][g_dev['cam'].name]["settings"]['rotate180_jpeg']                
                rotate90_jpeg = g_dev['cam'].config["camera"][g_dev['cam'].name]["settings"]['rotate90_jpeg']                
                rotate270_jpeg= g_dev['cam'].config["camera"][g_dev['cam'].name]["settings"]['rotate270_jpeg']
                crop_preview=self.config["camera"][g_dev['cam'].name]["settings"]["crop_preview"]
                yb = self.config["camera"][g_dev['cam'].name]["settings"][
                     "crop_preview_ybottom"
                 ]
                yt = self.config["camera"][g_dev['cam'].name]["settings"][
                     "crop_preview_ytop"
                 ]
                xl = self.config["camera"][g_dev['cam'].name]["settings"][
                     "crop_preview_xleft"
                 ]
                xr = self.config["camera"][g_dev['cam'].name]["settings"][
                     "crop_preview_xright"
                 ]
                squash_on_x_axis=self.config["camera"][g_dev['cam'].name]["settings"]["squash_on_x_axis"]



                #[hdusmalldata, smartstackid, paths, pier_side, is_osc, osc_bayer, osc_background_cut,osc_brightness_enhance, osc_contrast_enhance,\
                #     osc_colour_enhance, osc_saturation_enhance, osc_sharpness_enhance, transpose_jpeg, flipx_jpeg, flipy_jpeg, rotate180_jpeg,rotate90_jpeg, \
                #         rotate270_jpeg, crop_preview, yb, yt, xl, xr, squash_on_x_axis]
                
                #pickletime=time.time()
                
                jpeg_subprocess=subprocess.Popen(['python','subprocesses/mainjpeg.py'],stdin=subprocess.PIPE,stdout=subprocess.PIPE,bufsize=0)
                              
                
                
                pickle.dump([hdusmalldata, smartstackid, paths, pier_side, is_osc, osc_bayer, osc_background_cut,osc_brightness_enhance, osc_contrast_enhance,\
                     osc_colour_enhance, osc_saturation_enhance, osc_sharpness_enhance, transpose_jpeg, flipx_jpeg, flipy_jpeg, rotate180_jpeg,rotate90_jpeg, \
                         rotate270_jpeg, crop_preview, yb, yt, xl, xr, squash_on_x_axis], jpeg_subprocess.stdin)
                
                #pickle.dump([hdusmalldata, smartstackid, paths, pier_side, is_osc, osc_bayer, osc_background_cut,osc_brightness_enhance, osc_contrast_enhance,\
                #    osc_colour_enhance, osc_saturation_enhance, osc_sharpness_enhance, transpose_jpeg, flipx_jpeg, flipy_jpeg, rotate180_jpeg,rotate90_jpeg, \
                #        rotate270_jpeg, crop_preview, yb, yt, xl, xr, squash_on_x_axis], open('testjpegpickle','wb'))
                    
                    
                del hdusmalldata
                #plog ("pickling time: " + str(time.time()-pickletime))
                    
                # Essentially wait until the subprocess is complete
                jpeg_subprocess.communicate()
                    
                #plog ("jpeg pickle time" + str(time.time()-pickletime))

                # Try saving the jpeg to disk and quickly send up to AWS to present for the user
                # GUI
                if smartstackid == 'no':
                    try:

                        # if not no_AWS:
                        g_dev["cam"].enqueue_for_fastAWS(
                            100, paths["im_path"], paths["jpeg_name10"]
                        )
                        g_dev["cam"].enqueue_for_fastAWS(
                            1000, paths["im_path"], paths["jpeg_name10"].replace('EX10', 'EX20')
                        )
                        # g_dev["obs"].send_to_user(
                        #    "A preview image of the single image has been sent to the GUI.",
                        #    p_level="INFO",
                        # )
                        plog("JPEG constructed and sent: " +str(time.time() - osc_jpeg_timer_start)+ "s")
                    except:
                        plog(
                            "there was an issue saving the preview jpg. Pushing on though"
                        )
                        
                    
                self.mainjpeg_queue.task_done()
                # one_at_a_time=0
            else:
                time.sleep(0.1)

    def sep_process(self):
        """This is the sep queue that happens in a different process
        than the main camera thread. SEPs can take 5-10, up to 30 seconds sometimes
        to run, so it is an overhead we can't have hanging around.       
        """

        # This stopping mechanism allows for threads to close cleanly.
        one_at_a_time = 0
        while True:
            if (not self.sep_queue.empty()) and one_at_a_time == 0:
                one_at_a_time = 1
                #print ("In the queue.....")

                #sep_timer_begin=time.time()
                
                (hdufocusdata, pixscale, readnoise, avg_foc, focus_image, im_path, text_name, hduheader, cal_path, cal_name, frame_type, focus_position) = self.sep_queue.get(block=False)

                if not (g_dev['events']['Civil Dusk'] < ephem.now() < g_dev['events']['Civil Dawn']) :
                    plog ("Too bright to consider photometry!")

                is_osc= self.config["camera"][g_dev['cam'].name]["settings"]["is_osc"]
                interpolate_for_focus= self.config["camera"][g_dev['cam'].name]["settings"]['interpolate_for_focus']
                bin_for_focus= self.config["camera"][g_dev['cam'].name]["settings"]['bin_for_focus']
                focus_bin_value= self.config["camera"][g_dev['cam'].name]["settings"]['focus_bin_value']
                interpolate_for_sep=self.config["camera"][g_dev['cam'].name]["settings"]['interpolate_for_sep']
                bin_for_sep= self.config["camera"][g_dev['cam'].name]["settings"]['bin_for_sep']
                sep_bin_value= self.config["camera"][g_dev['cam'].name]["settings"]['sep_bin_value']
                focus_jpeg_size= self.config["camera"][g_dev['cam'].name]["settings"]['focus_jpeg_size']
                saturate=g_dev['cam'].config["camera"][g_dev['cam'].name]["settings"]["saturate"]
                minimum_realistic_seeing=self.config['minimum_realistic_seeing']
                sep_subprocess=subprocess.Popen(['python','subprocesses/SEPprocess.py'],stdin=subprocess.PIPE,stdout=subprocess.PIPE,bufsize=0)
                              
                
                
                pickle.dump([hdufocusdata, pixscale, readnoise, avg_foc, focus_image, im_path, text_name, hduheader, cal_path, cal_name, frame_type, focus_position, g_dev['events'],ephem.now(),self.config["camera"][g_dev['cam']
                                                         .name]["settings"]['focus_image_crop_width'], self.config["camera"][g_dev['cam']
                                                                                                   .name]["settings"]['focus_image_crop_height'], is_osc,interpolate_for_focus,bin_for_focus,focus_bin_value,interpolate_for_sep,bin_for_sep,sep_bin_value,focus_jpeg_size,saturate,minimum_realistic_seeing
                                                                                                                                                                           ], sep_subprocess.stdin)
                                                                                                                             
                                                                                                                             
                # pickle.dump([hdufocusdata, pixscale, readnoise, avg_foc, focus_image, im_path, text_name, hduheader, cal_path, cal_name, frame_type, focus_position, g_dev['events'],ephem.now(),self.config["camera"][g_dev['cam']
                #                                          .name]["settings"]['focus_image_crop_width'], self.config["camera"][g_dev['cam']
                #                                                                                    .name]["settings"]['focus_image_crop_height'], is_osc,interpolate_for_focus,bin_for_focus,focus_bin_value,interpolate_for_sep,bin_for_sep,sep_bin_value,focus_jpeg_size,saturate,minimum_realistic_seeing
                #                                                                                                                                                           ], open('subprocesses/testSEPpickle','wb'))
    
                del hdufocusdata
                #plog ("pickling time: " + str(time.time()-pickletime))
                    
                # Essentially wait until the subprocess is complete
                sep_subprocess.communicate()


                

                # LOADING UP THE SEP FILE HERE AGAIN
                

                if os.path.exists(im_path + text_name.replace('.txt', '.sep')):
                    sources = Table.read(im_path + text_name.replace('.txt', '.sep'), format='csv')
                    
                    try:
                        g_dev['cam'].enqueue_for_fastAWS(200, im_path, text_name.replace('.txt', '.sep'))
                        #plog("Sent SEP up")
                    except:
                        plog("Failed to send SEP up for some reason")
                    
                    #DONUT IMAGE DETECTOR.
                    #plog ("The Fitzgerald Magical Donut detector")
                    binfocus=1
                    if frame_type == 'focus' and self.config["camera"][g_dev['cam'].name]["settings"]['bin_for_focus']: 
                        binfocus=self.config["camera"][g_dev['cam'].name]["settings"]['focus_bin_value']
                    
                    if frame_type != 'focus' and self.config["camera"][g_dev['cam'].name]["settings"]['bin_for_sep']:                    
                        binfocus=self.config["camera"][g_dev['cam'].name]["settings"]['sep_bin_value']
                        
                    xdonut=np.median(pow(pow(sources['x'] - sources['xpeak'],2),0.5))*pixscale*binfocus
                    ydonut=np.median(pow(pow(sources['y'] - sources['ypeak'],2),0.5))*pixscale*binfocus
                    if xdonut > 3.0 or ydonut > 3.0 or np.isnan(xdonut) or np.isnan(ydonut):
                        plog ("Possible donut image detected.")    
                        plog('x ' + str(xdonut))
                        plog('y ' + str(ydonut))  
                    
                    
                    if (len(sources) < 2) or ( frame_type == 'focus' and (len(sources) < 10 or len(sources) == np.nan or str(len(sources)) =='nan' or xdonut > 3.0 or ydonut > 3.0 or np.isnan(xdonut) or np.isnan(ydonut))):
                        #plog ("not enough sources to estimate a reliable focus")
                        plog ("Did not find an acceptable FWHM for this image.")    
                        g_dev['cam'].expresult["error"] = True
                        g_dev['cam'].expresult['FWHM'] = np.nan
                        g_dev['cam'].expresult['No_of_sources'] = np.nan
                        sources['FWHM'] = [np.nan] * len(sources)
                        rfp = np.nan
                        rfr = np.nan
                        rfs = np.nan
                        sources = sources
                    else:
                        # Get halflight radii
                        # breakpoint()
                        # fwhmcalc=(np.array(sources['FWHM']))
                        fwhmcalc = sources['FWHM']
                        #fwhmcalc=fwhmcalc[fwhmcalc > 1.0]
                        fwhmcalc = fwhmcalc[fwhmcalc != 0]  # Remove 0 entries
                        # fwhmcalc=fwhmcalc[fwhmcalc < 75] # remove stupidly large entries
    
                        # sigma clipping iterator to reject large variations
                        templen = len(fwhmcalc)
                        while True:
                            fwhmcalc = fwhmcalc[fwhmcalc < np.median(fwhmcalc) + 3 * np.std(fwhmcalc)]
                            if len(fwhmcalc) == templen:
                                break
                            else:
                                templen = len(fwhmcalc)
    
                        fwhmcalc = fwhmcalc[fwhmcalc > np.median(fwhmcalc) - 3 * np.std(fwhmcalc)]
                        rfp = round(np.median(fwhmcalc), 3)
                        rfr = round(np.median(fwhmcalc) * pixscale, 3)
                        rfs = round(np.std(fwhmcalc) * pixscale, 3)
                        plog("\nImage FWHM:  " + str(rfr) + "+/-" + str(rfs) + " arcsecs, " + str(rfp)
                             + " pixels.")
                        # breakpoint()
                        g_dev['cam'].expresult["FWHM"] = rfr
                        g_dev['cam'].expresult["mean_focus"] = avg_foc
                        g_dev['cam'].expresult['No_of_sources'] = len(sources)
    
    
                    if focus_image != True:
                        # Focus tracker code. This keeps track of the focus and if it drifts
                        # Then it triggers an autofocus.
                        g_dev["foc"].focus_tracker.pop(0)
                        g_dev["foc"].focus_tracker.append(round(rfr, 3))
                        plog("Last ten FWHM: " + str(g_dev["foc"].focus_tracker) + " Median: " + str(np.nanmedian(g_dev["foc"].focus_tracker)) + " Last Solved: " + str(g_dev["foc"].last_focus_fwhm))
                        #plog()
                        #plog("Median last ten FWHM")
                        #plog(np.nanmedian(g_dev["foc"].focus_tracker))
                        #plog("Last solved focus FWHM: " + str(g_dev["foc"].last_focus_fwhm))
                        #plog(g_dev["foc"].last_focus_fwhm)
    
                        # If there hasn't been a focus yet, then it can't check it,
                        # so make this image the last solved focus.
                        if g_dev["foc"].last_focus_fwhm == None:
                            g_dev["foc"].last_focus_fwhm = rfr
                        else:
                            # Very dumb focus slip deteector
                            if (
                                np.nanmedian(g_dev["foc"].focus_tracker)
                                > g_dev["foc"].last_focus_fwhm
                                + self.config["focus_trigger"]
                            ):
                                g_dev["foc"].focus_needed = True
                                g_dev["obs"].send_to_user(
                                    "Focus has drifted to "
                                    + str(np.nanmedian(g_dev["foc"].focus_tracker))
                                    + " from "
                                    + str(g_dev["foc"].last_focus_fwhm)
                                    + ". Autofocus triggered for next exposures.",
                                    p_level="INFO",
                                )
                
                else:
                    plog ("Did not find a source list from SEP for this image.")    
                    #g_dev['cam'].expresult["error"] = True
                    g_dev['cam'].expresult['FWHM'] = np.nan
                    g_dev['cam'].expresult['No_of_sources'] = np.nan
                    
                
                if os.path.exists(im_path + text_name.replace('.txt', '.rad')):
                    try:
                        g_dev['cam'].enqueue_for_fastAWS(250, im_path, text_name.replace('.txt', '.rad'))
                        #plog("Sent SEP up")
                    except:
                        plog("Failed to send RAD up for some reason")
                
                if frame_type == 'focus':
                    g_dev["cam"].enqueue_for_fastAWS(100, im_path, text_name.replace('EX00.txt', 'EX10.jpg'))
                
                try:
                    g_dev['cam'].enqueue_for_fastAWS(180, im_path, text_name.replace('.txt', '.his'))
                    #plog("Sent SEP up")
                except:
                    plog("Failed to send HIS up for some reason")
                
                g_dev['cam'].enqueue_for_fastAWS(10, im_path, text_name)

                if self.config['keep_focus_images_on_disk']:

                    g_dev['cam'].to_slow_process(1000, ('focus', cal_path + cal_name, hdufocusdata, hduheader,
                                                        frame_type, g_dev["mnt"].current_icrs_ra, g_dev["mnt"].current_icrs_dec))

                    if self.config["save_to_alt_path"] == "yes":
                        g_dev['cam'].to_slow_process(1000, ('raw_alt_path', self.alt_path + g_dev["day"] + "/calib/" + cal_name, hdufocusdata, hduheader,
                                                            frame_type, g_dev["mnt"].current_icrs_ra, g_dev["mnt"].current_icrs_dec))


                g_dev['cam'].sep_processing = False
                self.sep_queue.task_done()
                one_at_a_time = 0

            else:
                time.sleep(0.1)

    def platesolve_process(self):
        """This is the platesolve queue that happens in a different process
        than the main camera thread. Platesolves can take 5-10, up to 30 seconds sometimes
        to run, so it is an overhead we can't have hanging around. This thread attempts
        a platesolve and uses the solution and requests a telescope nudge/center
        if the telescope has not slewed in the intervening time between beginning
        the platesolving process and completing it.

        """

        one_at_a_time = 0
        # This stopping mechanism allows for threads to close cleanly.
        while True:
            if (not self.platesolve_queue.empty()) and one_at_a_time == 0:

                one_at_a_time = 1
                self.platesolve_is_processing = True
                #psolve_timer_begin = time.time()
                (hdufocusdata, hduheader, cal_path, cal_name, frame_type, time_platesolve_requested,
                 pixscale, pointing_ra, pointing_dec) = self.platesolve_queue.get(block=False)

                # Do not bother platesolving unless it is dark enough!!
                if not (g_dev['events']['Civil Dusk'] < ephem.now() < g_dev['events']['Civil Dawn']):
                    plog("Too bright to consider platesolving!")
                else:
                    
                    platesolve_subprocess=subprocess.Popen(['python','subprocesses/Platesolveprocess.py'],stdin=subprocess.PIPE,stdout=subprocess.PIPE,bufsize=0)
                                  
                    platesolve_crop = self.config["camera"][g_dev['cam'].name]["settings"]['platesolve_image_crop']
                    bin_for_platesolve= self.config["camera"][g_dev['cam'].name]["settings"]['bin_for_platesolve']
                    platesolve_bin_factor=self.config["camera"][g_dev['cam'].name]["settings"]['platesolve_bin_value']
                    
                    pickle.dump([hdufocusdata, hduheader, cal_path, cal_name, frame_type, time_platesolve_requested, 
                     pixscale, pointing_ra, pointing_dec, platesolve_crop, bin_for_platesolve, platesolve_bin_factor, g_dev['cam'].config["camera"][g_dev['cam'].name]["settings"]["saturate"]], platesolve_subprocess.stdin)
                                                                                                                                 
                    #pickle.dump([hdufocusdata, hduheader, cal_path, cal_name, frame_type, time_platesolve_requested, 
                    # pixscale, pointing_ra, pointing_dec, platesolve_crop, bin_for_platesolve, platesolve_bin_factor, g_dev['cam'].config["camera"][g_dev['cam'].name]["settings"]["saturate"]], open('subprocesses/testplatesolvepickle','wb'))                                                                                                             

                    del hdufocusdata
                        
                    # Essentially wait until the subprocess is complete
                    platesolve_subprocess.communicate()
                    

                    if os.path.exists(cal_path + 'platesolve.pickle'):
                        solve= pickle.load(open(cal_path + 'platesolve.pickle', 'rb'))                    
                    else:
                        solve= 'error'
                    try:
                        os.remove(cal_path + 'platesolve.pickle')
                    except:
                        plog ("Could not remove platesolve pickle. ")                        

                    if solve == 'error':
                        plog ("Planewave solve came back as error")
                    else:
                        plog(
                            "PW Solves: ",
                            solve["ra_j2000_hours"],
                            solve["dec_j2000_degrees"],
                        )
                        # breakpoint()
                        #pointing_ra = g_dev['mnt'].mount.RightAscension
                        #pointing_dec = g_dev['mnt'].mount.Declination
                        #icrs_ra, icrs_dec = g_dev['mnt'].get_mount_coordinates()
                        #target_ra = g_dev["mnt"].current_icrs_ra
                        #target_dec = g_dev["mnt"].current_icrs_dec
                        target_ra = g_dev["mnt"].last_ra
                        target_dec = g_dev["mnt"].last_dec
                        solved_ra = solve["ra_j2000_hours"]
                        solved_dec = solve["dec_j2000_degrees"]
                        #solved_arcsecperpixel = solve["arcsec_per_pixel"]
                        #solved_rotangledegs = solve["rot_angle_degs"]
                        err_ha = target_ra - solved_ra
                        err_dec = target_dec - solved_dec
                        #solved_arcsecperpixel = solve["arcsec_per_pixel"]
                        #solved_rotangledegs = solve["rot_angle_degs"]
                        plog("Deviation from plate solution in ra: " + str(round(err_ha * 15 * 3600, 2)) + " & dec: " + str (round(err_dec * 3600, 2)) + " asec")
    
                        # breakpoint()
                        # Reset Solve timers
                        g_dev['obs'].last_solve_time = datetime.datetime.now()
                        g_dev['obs'].images_since_last_solve = 0
    
                        # Test here that there has not been a slew, if there has been a slew, cancel out!
                        if self.time_of_last_slew > time_platesolve_requested:
                            plog("detected a slew since beginning platesolve... bailing out of platesolve.")
                            # if not self.config['keep_focus_images_on_disk']:
                            #    os.remove(cal_path + cal_name)
                            # one_at_a_time = 0
                            # self.platesolve_queue.task_done()
                            # break
    
                        # If we are WAY out of range, then reset the mount reference and attempt moving back there.
                        elif (
                            err_ha * 15 * 3600 > 3600
                            or err_dec * 3600 > 3600
                            or err_ha * 15 * 3600 < -3600
                            or err_dec * 3600 < -3600
                        ) and self.config["mount"]["mount1"][
                            "permissive_mount_reset"
                        ] == "yes":
                            g_dev["mnt"].reset_mount_reference()
                            plog("I've  reset the mount_reference.")
                            g_dev["mnt"].current_icrs_ra = solved_ra
                            #    "ra_j2000_hours"
                            # ]
                            g_dev["mnt"].current_icrs_dec = solved_dec
                            #    "dec_j2000_hours"
                            # ]
                            err_ha = 0
                            err_dec = 0
    
                            plog("Platesolve has found that the current suggested pointing is way off!")
                            plog("This is more than a simple nudge, so not nudging the scope.")
                            
                            
                            #plog("Platesolve is requesting to move back on target!")
                            #g_dev['mnt'].mount.SlewToCoordinatesAsync(target_ra, target_dec)
    
                            #self.pointing_correction_requested_by_platesolve_thread = True
                            #self.pointing_correction_request_time = time.time()
                            #self.pointing_correction_request_ra = target_ra
                            #self.pointing_correction_request_dec = target_dec
    
                            # wait_for_slew()
    
                        else:
    
                            # If the mount has updatable RA and Dec coordinates, then sync that
                            # But if not, update the mount reference
                            # try:
                            #     # If mount has Syncable coordinates
                            #     g_dev['mnt'].mount.SyncToCoordinates(solved_ra, solved_dec)
                            #     # Reset the mount reference because if the mount has
                            #     # syncable coordinates, the mount should already be corrected
                            #     g_dev["mnt"].reset_mount_reference()
    
                            #     if (
                            #          abs(err_ha * 15 * 3600)
                            #          > self.config["threshold_mount_update"]
                            #          or abs(err_dec * 3600)
                            #          > self.config["threshold_mount_update"]
                            #      ):
                            #         #plog ("I am nudging the telescope slightly!")
                            #         #g_dev['mnt'].mount.SlewToCoordinatesAsync(target_ra, target_dec)
                            #         #wait_for_slew()
                            #         plog ("Platesolve is requesting to move back on target!")
                            #         self.pointing_correction_requested_by_platesolve_thread = True
                            #         self.pointing_correction_request_time = time.time()
                            #         self.pointing_correction_request_ra = target_ra
                            #         self.pointing_correction_request_dec = target_dec
    
                            # except:
                            # If mount doesn't have Syncable coordinates
    
                            if (
                                abs(err_ha * 15 * 3600)
                                > self.config["threshold_mount_update"]
                                or abs(err_dec * 3600)
                                > self.config["threshold_mount_update"]
                            ):
    
                                #plog ("I am nudging the telescope slightly!")
                                #g_dev['mnt'].mount.SlewToCoordinatesAsync(pointing_ra + err_ha, pointing_dec + err_dec)
                                # wait_for_slew()
                                #plog("Platesolve is requesting to move back on target!")
                                self.pointing_correction_requested_by_platesolve_thread = True
                                self.pointing_correction_request_time = time.time()
                                self.pointing_correction_request_ra = pointing_ra + err_ha
                                self.pointing_correction_request_dec = pointing_dec + err_dec
    
                                try:
                                    # if g_dev["mnt"].pier_side_str == "Looking West":
                                    if g_dev["mnt"].pier_side == 0:
                                        try:
                                            g_dev["mnt"].adjust_mount_reference(
                                                -err_ha, -err_dec
                                            )
                                        except Exception as e:
                                            plog("Something is up in the mount reference adjustment code ", e)
                                    else:
                                        try:
                                            g_dev["mnt"].adjust_flip_reference(
                                                -err_ha, -err_dec
                                            )  # Need to verify signs
                                        except Exception as e:
                                            plog("Something is up in the mount reference adjustment code ", e)
    
                                except:
                                    plog("This mount doesn't report pierside")
                                    plog(traceback.format_exc())
                    self.platesolve_is_processing = False

                self.platesolve_is_processing = False
                self.platesolve_queue.task_done()

                one_at_a_time = 0

            else:
                time.sleep(0.1)

    def slow_camera_process(self):
        """A place to process non-process dependant images from the camera pile

        """

        one_at_a_time = 0
        # This stopping mechanism allows for threads to close cleanly.
        while True:
            if (not self.slow_camera_queue.empty()) and one_at_a_time == 0:
                one_at_a_time = 1
                slow_process = self.slow_camera_queue.get(block=False)
                slow_process = slow_process[1]

                # Set up RA and DEC headers for BANZAI
                # needs to be done AFTER text file is sent up.
                # Text file RA and Dec and BANZAI RA and Dec are gormatted different

                temphduheader = slow_process[3]

                #plog ("********** slow queue : " + str(slow_process[0]) )
                if slow_process[0] == 'focus':
                    hdufocus = fits.PrimaryHDU()
                    hdufocus.data = slow_process[2]
                    hdufocus.header = temphduheader
                    hdufocus.header["NAXIS1"] = hdufocus.data.shape[0]
                    hdufocus.header["NAXIS2"] = hdufocus.data.shape[1]
                    hdufocus.header["DATE"] = (
                        datetime.date.strftime(
                            datetime.datetime.utcfromtimestamp(time.time()), "%Y-%m-%d"
                        ),
                        "Date FITS file was written",
                    )
                    hdufocus.writeto(slow_process[1], overwrite=True, output_verify='silentfix')

                    try:
                        hdufocus.close()
                    except:
                        pass
                    del hdufocus

                if slow_process[0] == 'localcalibration':

                    saver = 0
                    saverretries = 0
                    while saver == 0 and saverretries < 10:
                        try:

                            # Figure out which folder to send the calibration file to
                            # and delete any old files over the maximum amount to store
                            if slow_process[4] == 'bias':
                                #tempfilename=self.local_bias_folder + slow_process[1].replace('.fits','.fits.fz')
                                tempfilename = self.local_bias_folder + slow_process[1].replace('.fits', '.npy')
                                max_files = self.config['camera']['camera_1_1']['settings']['number_of_bias_to_store']
                                n_files = len(glob.glob(self.local_bias_folder + '*.n*'))
                                while n_files > max_files:
                                    list_of_files = glob.glob(self.local_bias_folder + '*.n*')
                                    n_files = len(list_of_files)
                                    oldest_file = min(list_of_files, key=os.path.getctime)
                                    os.remove(oldest_file)
                                    #plog("removed old bias. ")# + str(oldest_file))

                            elif slow_process[4] == 'dark':
                                tempexposure = temphduheader['EXPTIME']
                                tempfilename = self.local_dark_folder + \
                                    slow_process[1].replace('.fits', '_' + str(tempexposure) + '_.npy')
                                max_files = self.config['camera']['camera_1_1']['settings']['number_of_dark_to_store']
                                n_files = len(glob.glob(self.local_dark_folder + '*.n*'))
                                while n_files > max_files:
                                    list_of_files = glob.glob(self.local_dark_folder + '*.n*')
                                    n_files = len(list_of_files)
                                    oldest_file = min(list_of_files, key=os.path.getctime)
                                    os.remove(oldest_file)
                                    #plog("removed old dark. ")# + str(oldest_file))

                            elif slow_process[4] == 'flat' or slow_process[4] == 'skyflat' or slow_process[4] == 'screenflat':
                                tempfilter = temphduheader['FILTER']
                                tempexposure = temphduheader['EXPTIME']
                                if not os.path.exists(self.local_flat_folder + tempfilter):
                                    os.makedirs(self.local_flat_folder + tempfilter)
                                tempfilename = self.local_flat_folder + tempfilter + '/' + \
                                    slow_process[1].replace('.fits', '_' + str(tempexposure) + '_.npy')

                                max_files = self.config['camera']['camera_1_1']['settings']['number_of_flat_to_store']
                                n_files = len(glob.glob(self.local_flat_folder + tempfilter + '/' + '*.n*'))
                                while n_files > max_files:
                                    list_of_files = glob.glob(self.local_flat_folder + tempfilter + '/' + '*.n*')
                                    n_files = len(list_of_files)
                                    oldest_file = min(list_of_files, key=os.path.getctime)
                                    os.remove(oldest_file)
                                    #plog("removed old flat. ") # + str(oldest_file))

                            # Save the file as an uncompressed numpy binary

                            np.save(
                                tempfilename,
                                np.array(slow_process[2], dtype=np.float32)
                            )

                            saver = 1

                        except Exception as e:
                            plog("Failed to write raw file: ", e)
                            if "requested" in e and "written" in e:
                                plog(check_download_cache())
                            plog(traceback.format_exc())
                            time.sleep(10)
                            saverretries = saverretries + 1

                if slow_process[0] == 'raw' or slow_process[0] == 'raw_alt_path' or slow_process[0] == 'reduced_alt_path':

                    # Make  sure the alt paths exist
                    if self.config["save_to_alt_path"] == "yes":
                        if slow_process[0] == 'raw_alt_path' or slow_process[0] == 'reduced_alt_path':
                            os.makedirs(
                                self.alt_path + g_dev["day"], exist_ok=True
                            )
                            os.makedirs(
                                self.alt_path + g_dev["day"] + "/raw/", exist_ok=True
                            )
                            os.makedirs(
                                self.alt_path + g_dev["day"] + "/reduced/", exist_ok=True
                            )
                            os.makedirs(
                                self.alt_path + g_dev["day"] + "/calib/", exist_ok=True)

                    saver = 0
                    saverretries = 0
                    while saver == 0 and saverretries < 10:
                        try:
                            hdu = fits.PrimaryHDU()
                            hdu.data = slow_process[2]
                            hdu.header = temphduheader
                            hdu.header["DATE"] = (
                                datetime.date.strftime(
                                    datetime.datetime.utcfromtimestamp(time.time()), "%Y-%m-%d"
                                ),
                                "Date FITS file was written",
                            )
                            hdu.writeto(
                                slow_process[1], overwrite=True, output_verify='silentfix'
                            )  # Save full raw file locally
                            try:
                                hdu.close()
                            except:
                                pass
                            del hdu
                            saver = 1

                        except Exception as e:
                            plog("Failed to write raw file: ", e)
                            if "requested" in e and "written" in e:
                                plog(check_download_cache())
                            plog(traceback.format_exc())
                            time.sleep(10)
                            saverretries = saverretries + 1

                if slow_process[0] == 'fz_and_send':

                    # Create the fz file ready for BANZAI and the AWS/UI
                    # Note that even though the raw file is int16,
                    # The compression and a few pieces of software require float32
                    # BUT it actually compresses to the same size either way
                    hdufz = fits.CompImageHDU(
                        np.array(slow_process[2], dtype=np.float32), temphduheader
                    )
                    hdufz.verify("fix")
                    hdufz.header[
                        "BZERO"
                    ] = 0  # Make sure there is no integer scaling left over
                    hdufz.header[
                        "BSCALE"
                    ] = 1  # Make sure there is no integer scaling left over

                    #hdufz.header["DATE"] = (
                    #    datetime.date.strftime(
                    #        datetime.datetime.utcfromtimestamp(time.time()), "%Y-%m-%d"
                    #    ),
                    #    "Date FITS file was written"
                    #)
                    
                    #breakpoint()

                    if not self.config["camera"][g_dev['cam'].name]["settings"]["is_osc"]:

                        # This routine saves the file ready for uploading to AWS
                        # It usually works perfectly 99.9999% of the time except
                        # when there is an astropy cache error. It is likely that
                        # the cache will need to be cleared when it fails, but
                        # I am still waiting for it to fail again (rare)
                        saver = 0
                        saverretries = 0
                        while saver == 0 and saverretries < 10:
                            try:
                                hdufz.writeto(
                                    slow_process[1], overwrite=True, output_verify='silentfix'
                                )  # Save full fz file locally
                                saver = 1
                            except Exception as e:
                                plog("Failed to write raw fz file: ", e)
                                if "requested" in e and "written" in e:
                                    plog(check_download_cache())
                                plog(traceback.format_exc())
                                time.sleep(10)
                                saverretries = saverretries + 1

                        try:
                            hdufz.close()
                        except:
                            pass
                        del hdufz  # remove file from memory now that we are doing with it

                        # Send this file up to AWS (THIS WILL BE SENT TO BANZAI INSTEAD, SO THIS IS THE INGESTER POSITION)
                        if self.config['send_files_at_end_of_night'] == 'no':
                            g_dev['cam'].enqueue_for_AWS(
                                26000000, '', slow_process[1]
                            )

                    else:  # Is an OSC
                        if self.config["camera"][g_dev['cam'].name]["settings"]["osc_bayer"] == 'RGGB':                                                        
                            
                            newhdured = slow_process[2][::2, ::2]
                            GTRonly = slow_process[2][::2, 1::2]
                            GBLonly = slow_process[2][1::2, ::2]
                            newhdublue = slow_process[2][1::2, 1::2]

                            oscmatchcode = (datetime.datetime.now().strftime("%d%m%y%H%M%S"))

                            hdufz.header["OSCMATCH"] = oscmatchcode
                            hdufz.header['OSCSEP'] = 'yes'
                            hdufz.header['NAXIS1'] = float(hdufz.header['NAXIS1'])/2
                            hdufz.header['NAXIS2'] = float(hdufz.header['NAXIS2'])/2
                            hdufz.header['CRPIX1'] = float(hdufz.header['CRPIX1'])/2
                            hdufz.header['CRPIX2'] = float(hdufz.header['CRPIX2'])/2
                            hdufz.header['PIXSCALE'] = float(hdufz.header['PIXSCALE'])*2
                            hdufz.header['CDELT1'] = float(hdufz.header['CDELT1'])*2
                            hdufz.header['CDELT2'] = float(hdufz.header['CDELT2'])*2
                            tempfilter = hdufz.header['FILTER']
                            tempfilename = slow_process[1]

                            # Save and send R1
                            hdufz.header['FILTER'] = tempfilter + '_R1'

                            hdufz.data = newhdured
                            hdufz.writeto(
                                tempfilename.replace('-EX', 'R1-EX'), overwrite=True, output_verify='silentfix'
                            )  # Save full fz file locally
                            del newhdured
                            if self.config['send_files_at_end_of_night'] == 'no':
                                g_dev['cam'].enqueue_for_AWS(
                                    26000000, '', tempfilename.replace('-EX', 'R1-EX')
                                )

                            # Save and send G1
                            hdufz.header['FILTER'] = tempfilter + '_G1'
                            hdufz.data = GTRonly
                            hdufz.writeto(
                                tempfilename.replace('-EX', 'G1-EX'), overwrite=True, output_verify='silentfix'
                            )  # Save full fz file locally
                            del GTRonly
                            if self.config['send_files_at_end_of_night'] == 'no':
                                g_dev['cam'].enqueue_for_AWS(
                                    26000000, '', tempfilename.replace('-EX', 'G1-EX')
                                )

                            # Save and send G2
                            hdufz.header['FILTER'] = tempfilter + '_G2'
                            hdufz.data = GBLonly
                            hdufz.writeto(
                                tempfilename.replace('-EX', 'G2-EX'), overwrite=True, output_verify='silentfix'
                            )  # Save full fz file locally
                            del GBLonly
                            if self.config['send_files_at_end_of_night'] == 'no':
                                g_dev['cam'].enqueue_for_AWS(
                                    26000000, '', tempfilename.replace('-EX', 'G2-EX')
                                )

                            # Save and send B1
                            hdufz.header['FILTER'] = tempfilter + '_B1'
                            hdufz.data = newhdublue
                            hdufz.writeto(
                                tempfilename.replace('-EX', 'B1-EX'), overwrite=True, output_verify='silentfix'
                            )  # Save full fz file locally
                            del newhdublue
                            if self.config['send_files_at_end_of_night'] == 'no':
                                g_dev['cam'].enqueue_for_AWS(
                                    26000000, '', tempfilename.replace('-EX', 'B1-EX')
                                )

                        else:
                            plog("this bayer grid not implemented yet")

                if slow_process[0] == 'reduced':
                    saver = 0
                    saverretries = 0
                    while saver == 0 and saverretries < 10:
                        try:
                            hdureduced = fits.PrimaryHDU()
                            hdureduced.data = slow_process[2]
                            hdureduced.header = temphduheader
                            hdureduced.header["NAXIS1"] = hdureduced.data.shape[0]
                            hdureduced.header["NAXIS2"] = hdureduced.data.shape[1]
                            hdureduced.header["DATE"] = (
                                datetime.date.strftime(
                                    datetime.datetime.utcfromtimestamp(time.time()), "%Y-%m-%d"
                                ),
                                "Date FITS file was written",
                            )
                            hdureduced.data = hdureduced.data.astype("float32")
                            hdureduced.writeto(
                                slow_process[1], overwrite=True, output_verify='silentfix'
                            )  # Save flash reduced file locally
                            saver = 1
                        except Exception as e:
                            plog("Failed to write raw file: ", e)
                            if "requested" in e and "written" in e:

                                plog(check_download_cache())
                            plog(traceback.format_exc())
                            time.sleep(10)
                            saverretries = saverretries + 1

                self.slow_camera_queue.task_done()
                one_at_a_time = 0

            else:
                time.sleep(0.5)
                # breakpoint()

    # Note this is a thread!

    def fast_to_aws(self):
        """Sends small files specifically focussed on UI responsiveness to AWS.

        This is primarily a queue for files that need to get to the UI fast and
        skip the queue. This allows small files to be uploaded simultaneously
        with bigger files being processed by the ordinary queue.

        The pri_image is a tuple, smaller first item has priority.
        The second item is also a tuple containing im_path and name.
        """

        one_at_a_time = 0
        # This stopping mechanism allows for threads to close cleanly.
        while True:

            if (not self.fast_queue.empty()) and one_at_a_time == 0:
                one_at_a_time = 1
                pri_image = self.fast_queue.get(block=False)
                if pri_image is None:
                    plog("Got an empty entry in fast_queue.")
                    self.fast_queue.task_done()
                    one_at_a_time = 0
                    continue

                # Here we parse the file, set up and send to AWS
                filename = pri_image[1][1]
                filepath = pri_image[1][0] + filename  # Full path to file on disk
                aws_resp = g_dev["obs"].api.authenticated_request(
                    "POST", "/upload/", {"object_name": filename})

                # Send all other files to S3.               

                with open(filepath, "rb") as fileobj:
                    files = {"file": (filepath, fileobj)}
                    #print('\nfiles;  ', files)
                    while True:
                        try:
                            reqs.post(aws_resp["url"], data=aws_resp["fields"], files=files)

                            break
                        except:
                            plog("Non-fatal connection glitch for a file posted.")
                            time.sleep(5)
                self.fast_queue.task_done()
                one_at_a_time = 0

            else:
                time.sleep(0.05)

    def send_to_user(self, p_log, p_level="INFO"):
        url_log = "https://logs.photonranch.org/logs/newlog"
        body = json.dumps(
            {
                "site": self.config["obs_id"],
                "log_message": str(p_log),
                "log_level": str(p_level),
                "timestamp": time.time(),
            }
        )

        try:
            reqs.post(url_log, body)
        # if not response.ok:
        except:
            plog("Log did not send, usually not fatal.")

    # Note this is another thread!

    def smartstack_image(self):

        while True:

            if not self.smartstack_queue.empty():
                (
                    paths,
                    pixscale,
                    smartstackid,
                    sskcounter,
                    Nsmartstack, pier_side
                ) = self.smartstack_queue.get(block=False)

                if paths is None:
                    continue

                # SmartStack Section
                if smartstackid != "no":
                    sstack_timer = time.time()
                    
                    if self.config['keep_reduced_on_disk']:
                        img = fits.open(
                            paths["red_path"] + paths["red_name01"].replace('.fits','.head'),
                            ignore_missing_end=True,
                        )
                        imgdata = np.load(paths["red_path"] + paths["red_name01"].replace('.fits','.npy'))
                        
                        self.to_slow_process(1000,('reduced', paths["red_path"] + paths["red_name01"], imgdata, img[0].header, \
                                               'EXPOSE', g_dev["mnt"].current_icrs_ra, g_dev["mnt"].current_icrs_dec))
                    
                    if self.config["camera"][g_dev['cam'].name]["settings"]["is_osc"]:
                        picklepayload=[
                            paths,
                            smartstackid,
                            self.config["camera"][g_dev['cam'].name]["settings"]["is_osc"],
                            self.local_calibration_path,
                            pixscale,
                            self.config["camera"][g_dev['cam'].name]["settings"]["transpose_jpeg"],
                            self.config["camera"][g_dev['cam'].name]["settings"]['flipx_jpeg'],
                            self.config["camera"][g_dev['cam'].name]["settings"]['flipy_jpeg'],
                            self.config["camera"][g_dev['cam'].name]["settings"]['rotate180_jpeg'],
                            self.config["camera"][g_dev['cam'].name]["settings"]['rotate90_jpeg'],
                            self.config["camera"][g_dev['cam'].name]["settings"]['rotate270_jpeg'],
                            pier_side,
                            self.config["camera"][g_dev['cam'].name]["settings"]["squash_on_x_axis"],
                            self.config["camera"][g_dev['cam'].name]["settings"]["osc_bayer"],
                            g_dev['cam'].config["camera"][g_dev['cam'].name]["settings"]["saturate"],
                            g_dev['cam'].native_bin,
                            g_dev['cam'].config["camera"][g_dev['cam'].name]["settings"]["reference_noise"],
                            self.config['minimum_realistic_seeing'],
                            self.config["camera"][g_dev['cam'].name]["settings"]['osc_brightness_enhance'] ,
                            self.config["camera"][g_dev['cam'].name]["settings"]['osc_contrast_enhance'] ,
                            self.config["camera"][g_dev['cam'].name]["settings"]['osc_colour_enhance'] ,
                            self.config["camera"][g_dev['cam'].name]["settings"]['osc_saturation_enhance'],
                            self.config["camera"][g_dev['cam'].name]["settings"]['osc_sharpness_enhance'],
                            self.config["camera"][g_dev['cam'].name]["settings"]["crop_preview"],
                            self.config["camera"][g_dev['cam'].name]["settings"][
                                "crop_preview_ybottom"
                            ],
                            self.config["camera"][g_dev['cam'].name]["settings"][
                                "crop_preview_ytop"
                            ],
                            self.config["camera"][g_dev['cam'].name]["settings"][
                                "crop_preview_xleft"
                            ],
                            self.config["camera"][g_dev['cam'].name]["settings"][
                                "crop_preview_xright"
                            ]
                            ]
                    else:
                        picklepayload=[
                            paths,
                            smartstackid,
                            self.config["camera"][g_dev['cam'].name]["settings"]["is_osc"],
                            self.obsid_path,
                            pixscale,
                            self.config["camera"][g_dev['cam'].name]["settings"]["transpose_jpeg"],
                            self.config["camera"][g_dev['cam'].name]["settings"]['flipx_jpeg'],
                            self.config["camera"][g_dev['cam'].name]["settings"]['flipy_jpeg'],
                            self.config["camera"][g_dev['cam'].name]["settings"]['rotate180_jpeg'],
                            self.config["camera"][g_dev['cam'].name]["settings"]['rotate90_jpeg'],
                            self.config["camera"][g_dev['cam'].name]["settings"]['rotate270_jpeg'],
                            pier_side,
                            self.config["camera"][g_dev['cam'].name]["settings"]["squash_on_x_axis"],
                            self.config["camera"][g_dev['cam'].name]["settings"]["osc_bayer"],
                            g_dev['cam'].config["camera"][g_dev['cam'].name]["settings"]["saturate"],
                            g_dev['cam'].native_bin,
                            g_dev['cam'].config["camera"][g_dev['cam'].name]["settings"]["reference_noise"],
                            self.config['minimum_realistic_seeing'],
                            0,0,0,0,0,
                            self.config["camera"][g_dev['cam'].name]["settings"]["crop_preview"],
                            self.config["camera"][g_dev['cam'].name]["settings"][
                                "crop_preview_ybottom"
                            ],
                            self.config["camera"][g_dev['cam'].name]["settings"][
                                "crop_preview_ytop"
                            ],
                            self.config["camera"][g_dev['cam'].name]["settings"][
                                "crop_preview_xleft"
                            ],
                            self.config["camera"][g_dev['cam'].name]["settings"][
                                "crop_preview_xright"
                            ]
                            ]
                                            
                    smartstack_subprocess=subprocess.Popen(['python','subprocesses/SmartStackprocess.py'],stdin=subprocess.PIPE,stdout=subprocess.PIPE,bufsize=0)
                                     
                    pickle.dump(picklepayload, smartstack_subprocess.stdin)
                                                                                                                                 
                    #pickle.dump(picklepayload, open('subprocesses/testsmartstackpickle','wb'))                                                                                                             
                        
                    # Essentially wait until the subprocess is complete
                    smartstack_subprocess.communicate()

                    self.fast_queue.put((15, (paths["im_path"], paths["jpeg_name10"])), block=False)
                    self.fast_queue.put(
                        (150, (paths["im_path"], paths["jpeg_name10"].replace('EX10', 'EX20'))), block=False)

                    reprojection_failed=pickle.load(open(paths["im_path"] + 'smartstack.pickle', 'rb'))
                    try:
                        os.remove(paths["im_path"] + 'smartstack.pickle')
                    except:
                        pass

                    if reprojection_failed == True:
                        g_dev["obs"].send_to_user(
                            "A smartstack failed to stack, the single image has been sent to the GUI.",
                            p_level="INFO",
                        )

                    else:
                        g_dev["obs"].send_to_user(
                            "A preview SmartStack, "
                            + str(sskcounter + 1)
                            + " out of "
                            + str(Nsmartstack)
                            + ", has been sent to the GUI.",
                            p_level="INFO",
                        )

                    plog(datetime.datetime.now())

                plog("Smartstack round complete. Time taken: " + str(time.time() - sstack_timer))               
                self.img = None  # Clean up all big objects.
                self.smartstack_queue.task_done()
            else:
                time.sleep(0.1)

    def check_platesolve_and_nudge(self):

        # This block repeats itself in various locations to try and nudge the scope
        # If the platesolve requests such a thing.
        if g_dev['obs'].pointing_correction_requested_by_platesolve_thread:
            g_dev['obs'].pointing_correction_requested_by_platesolve_thread = False
            if g_dev['obs'].pointing_correction_request_time > g_dev['obs'].time_of_last_slew:  # Check it hasn't slewed since request
                plog("Re-centering Telescope Slightly.")
                self.send_to_user("Re-centering Telescope Slightly.")
                g_dev['mnt'].mount.SlewToCoordinatesAsync(
                    g_dev['obs'].pointing_correction_request_ra, g_dev['obs'].pointing_correction_request_dec)
                g_dev['obs'].time_of_last_slew = time.time()
                wait_for_slew()


def wait_for_slew():

    try:
        if not g_dev['mnt'].mount.AtPark:
            movement_reporting_timer = time.time()
            while g_dev['mnt'].mount.Slewing:  # or g_dev['enc'].status['dome_slewing']:   #Filter is moving??
                #if g_dev['mnt'].mount.Slewing: plog( 'm>')
                #if g_dev['enc'].status['dome_slewing']: st += 'd>'
                if time.time() - movement_reporting_timer > 2.0:
                    plog('m>')
                    movement_reporting_timer = time.time()
                # time.sleep(0.1)
                g_dev['obs'].update_status(mount_only=True, dont_wait=True)

    except Exception as e:
        plog("Motion check faulted.")
        plog(traceback.format_exc())
        if 'pywintypes.com_error' in str(e):
            plog("Mount disconnected. Recovering.....")
            time.sleep(30)
            g_dev['mnt'].mount.Connected = True
            # g_dev['mnt'].home_command()
        else:
            breakpoint()
    return

if __name__ == "__main__":

    
    o = Observatory(ptr_config.obs_id, ptr_config.site_config)
    o.run()  # This is meant to be a never ending loop.<|MERGE_RESOLUTION|>--- conflicted
+++ resolved
@@ -1264,38 +1264,7 @@
                             g_dev['mnt'].home_command()
                         # PWI must receive a park() in order to report being parked.  Annoying problem when debugging, because I want tel to stay where it is.
                         g_dev['mnt'].park_command()
-<<<<<<< HEAD
-                if g_dev['enc'].status is not None:                        
-                    if g_dev['enc'].status['shutter_status'] is not None:
-                        # If the roof IS shut, then the telescope should be shutdown and parked.
-                        if g_dev['enc'].status['shutter_status'] == 'Closed':
-    
-                            if not g_dev['mnt'].mount.AtPark:
-                                plog("Telescope found not parked when the observatory roof is shut. Parking scope.")
-                                self.open_and_enabled_to_observe = False
-                                # self.cancel_all_activity()  #NB Kills bias dark
-                                if g_dev['mnt'].home_before_park:
-                                    g_dev['mnt'].home_command()
-                                g_dev['mnt'].park_command()
-    
-                        # if g_dev['enc'].status['shutter_status'] == 'Open':
-                        #     self.config['mount']'auto_morn_sky_flat': False,
-                        #     if (g_dev['events']['Close and Park'] < ephem.now() < g_dev['events']['End Morn Bias Dark']):
-                        #         plog ("Safety check found that it is in the period where the observatory should be closing up")
-                        #         plog ("Checking on the dome being closed and the telescope at park.")
-                        #         g_dev['enc'].enclosure.CloseShutter()
-                        #         while g_dev['enc'].enclosure.ShutterStatus == 3:
-                        #             plog ("closing")
-                        #         if not g_dev['mnt'].mount.AtPark:
-                        #             g_dev['mnt'].home_command()
-                        #             g_dev['mnt'].park_command()
-    
-                        # But after all that if everything is ok, then all is ok, it is safe to observe
-                        if g_dev['enc'].status['shutter_status'] == 'Open' and roof_should_be_shut == False:
-                            self.open_and_enabled_to_observe = True
-                    else:
-                        plog('Shutter status not reporting correctly')
-=======
+
                 if g_dev['enc'].status is not None:
                     # If the roof IS shut, then the telescope should be shutdown and parked.
                     if g_dev['enc'].status['shutter_status'] == 'Closed':
@@ -1323,7 +1292,7 @@
                     # But after all that if everything is ok, then all is ok, it is safe to observe
                     if g_dev['enc'].status['shutter_status'] == 'Open' and roof_should_be_shut == False:
                         self.open_and_enabled_to_observe = True
->>>>>>> e54533cb
+
                 else:
                     plog("g_dev['enc'].status not reporting correctly")
             #plog("Current Open and Enabled to Observe Status: " + str(self.open_and_enabled_to_observe))
