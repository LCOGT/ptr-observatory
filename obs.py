"""
obs.py  obs.py  obs.py  obs.py  obs.py  obs.py  obs.py  obs.py  obs.py  obs.py
Observatory is the central organising part of a given observatory system.

It deals with connecting all the devices together and deals with decisions that
involve multiple devices and fundamental operations of the OBS.

It also organises the various queues that process, send, slice and dice data.
"""
# The ingester should only be imported after environment variables are loaded in.
from dotenv import load_dotenv
load_dotenv(".env")
import ocs_ingester.exceptions

from ocs_ingester.ingester import upload_file_and_ingest_to_archive

from requests.adapters import HTTPAdapter, Retry
import ephem
import datetime
import json
import os
import queue
import shelve
import threading
from multiprocessing.pool import ThreadPool
import time
import sys
import copy
import math
import shutil
import glob
import subprocess
import pickle

from astropy.io import fits
from astropy.utils.data import check_download_cache
from astropy.coordinates import SkyCoord, get_sun, AltAz
from astropy.time import Time
from astropy import units as u

import bottleneck as bn
import numpy as np

import requests
import urllib.request
import traceback
import psutil
from global_yard import g_dev
import ptr_config
from devices.camera import Camera
from devices.filter_wheel import FilterWheel
from devices.focuser import Focuser
from devices.mount import Mount
from devices.rotator import Rotator
#from devices.selector import Selector
#from devices.screen import Screen
from devices.sequencer import Sequencer
import ptr_events

from ptr_utility import plog
from astropy.utils.exceptions import AstropyUserWarning
import warnings

warnings.simplefilter("ignore", category=AstropyUserWarning)

reqs = requests.Session()
retries = Retry(total=3, backoff_factor=0.1,
                status_forcelist=[500, 502, 503, 504])
reqs.mount("http://", HTTPAdapter(max_retries=retries))



def test_connect(host="http://google.com"):
    # This just tests the net connection
    # for certain safety checks
    # If it cannot connect to the internet for an extended period of time.
    # It will park
    try:
        urllib.request.urlopen(host)  # Python 3.x
        return True
    except:
        return False


def ra_dec_fix_hd(ra, dec):
    # Get RA and Dec into the proper domain
    # RA in hours, Dec in degrees
    if dec > 90:
        dec = 180 - dec
        ra -= 12
    if dec < -90:
        dec = -180 - dec
        ra += 12
    while ra >= 24:
        ra -= 24
    while ra < 0:
        ra += 24
    return ra, dec


def findProcessIdByName(processName):
    """
    Get a list of all the PIDs of a all the running process whose name contains
    the given string processName
    """
    listOfProcessObjects = []
    # Iterate over the all the running process
    for proc in psutil.process_iter():
        try:
            pinfo = proc.as_dict(attrs=["pid", "name", "create_time"])
            # Check if process name contains the given name string.
            if processName.lower() in pinfo["name"].lower():
                listOfProcessObjects.append(pinfo)
        except (psutil.NoSuchProcess, psutil.AccessDenied, psutil.ZombieProcess):
            pass
    return listOfProcessObjects


def authenticated_request(method: str, uri: str, payload: dict = None) -> str:
    # Populate the request parameters. Include data only if it was sent.
    base_url = "https://api.photonranch.org/api"
    request_kwargs = {
        "method": method,
        "timeout": 10,
        "url": f"{base_url}/{uri}",
    }
    if payload is not None:
        request_kwargs["data"] = json.dumps(payload)

    response = requests.request(**request_kwargs)
    return response.json()


def send_status(obsy, column, status_to_send):
    """Sends an update to the status endpoint."""
    uri_status = f"https://status.photonranch.org/status/{obsy}/status/"
    payload = {"statusType": str(column), "status": status_to_send}
    try:
        data = json.dumps(payload)
    except Exception as e:
        plog("Failed to create status payload. Usually not fatal:  ", e)

    try:
        reqs.post(uri_status, data=data, timeout=20)
    except Exception as e:
        plog("Failed to send_status. Usually not fatal:  ", e)


class Observatory:
    """

    Observatory is the central organising part of a given observatory system.

    It deals with connecting all the devices together and deals with decisions that
    involve multiple devices and fundamental operations of the OBS.

    It also organises the various queues that process, send, slice and dice data.

    """

    def __init__(self, name, ptr_config):
        self.name = name
        self.obs_id = name
        g_dev["name"] = name

        self.config = ptr_config
        self.wema_name = self.config["wema_name"]

        # Creation of directory structures if they do not exist already
        self.obsid_path = str(
            ptr_config["archive_path"] + "/" + self.name + "/"
        ).replace("//", "/")
        g_dev["obsid_path"] = self.obsid_path
        if not os.path.exists(self.obsid_path):
            os.makedirs(self.obsid_path)
        self.local_calibration_path = (
            ptr_config["local_calibration_path"] + self.config["obs_id"] + "/"
        )
        if not os.path.exists(ptr_config["local_calibration_path"]):
            os.makedirs(ptr_config["local_calibration_path"])
        if not os.path.exists(self.local_calibration_path):
            os.makedirs(self.local_calibration_path)

        if self.config["save_to_alt_path"] == "yes":
            self.alt_path = ptr_config["alt_path"] + \
                self.config["obs_id"] + "/"
            if not os.path.exists(ptr_config["alt_path"]):
                os.makedirs(ptr_config["alt_path"])
            if not os.path.exists(self.alt_path):
                os.makedirs(self.alt_path)

        if not os.path.exists(self.obsid_path + "ptr_night_shelf"):
            os.makedirs(self.obsid_path + "ptr_night_shelf")
        if not os.path.exists(self.obsid_path + "archive"):
            os.makedirs(self.obsid_path + "archive")
        if not os.path.exists(self.obsid_path + "tokens"):
            os.makedirs(self.obsid_path + "tokens")
        if not os.path.exists(self.obsid_path + "astropycache"):
            os.makedirs(self.obsid_path + "astropycache")

        # Local Calibration Paths
        camera_name = self.config["camera"]["camera_1_1"]["name"]
        if not os.path.exists(
            self.local_calibration_path + "archive/" + camera_name + "/calibmasters"
        ):
            os.makedirs(
                self.local_calibration_path + "archive/" + camera_name + "/calibmasters"
            )
        if not os.path.exists(
            self.local_calibration_path
            + "archive/"
            + camera_name
            + "/localcalibrations"
        ):
            os.makedirs(
                self.local_calibration_path
                + "archive/"
                + camera_name
                + "/localcalibrations"
            )
        if not os.path.exists(
            self.local_calibration_path
            + "archive/"
            + camera_name
            + "/localcalibrations/darks"
        ):
            os.makedirs(
                self.local_calibration_path
                + "archive/"
                + camera_name
                + "/localcalibrations/darks"
            )
        if not os.path.exists(
            self.local_calibration_path
            + "archive/"
            + camera_name
            + "/localcalibrations/darks/narrowbanddarks"
        ):
            os.makedirs(
                self.local_calibration_path
                + "archive/"
                + camera_name
                + "/localcalibrations/darks/narrowbanddarks"
            )
        if not os.path.exists(
            self.local_calibration_path
            + "archive/"
            + camera_name
            + "/localcalibrations/darks/broadbanddarks"
        ):
            os.makedirs(
                self.local_calibration_path
                + "archive/"
                + camera_name
                + "/localcalibrations/darks/broadbanddarks"
            )
        if not os.path.exists(
            self.local_calibration_path
            + "archive/"
            + camera_name
            + "/localcalibrations/darks/pointzerozerofourfivedarks"
        ):
            os.makedirs(
                self.local_calibration_path
                + "archive/"
                + camera_name
                + "/localcalibrations/darks/pointzerozerofourfivedarks"
            )
        if not os.path.exists(
            self.local_calibration_path
            + "archive/"
            + camera_name
            + "/localcalibrations/darks/onepointfivepercentdarks"
        ):
            os.makedirs(
                self.local_calibration_path
                + "archive/"
                + camera_name
                + "/localcalibrations/darks/onepointfivepercentdarks"
            )
        if not os.path.exists(
            self.local_calibration_path
            + "archive/"
            + camera_name
            + "/localcalibrations/darks/fivepercentdarks"
        ):
            os.makedirs(
                self.local_calibration_path
                + "archive/"
                + camera_name
                + "/localcalibrations/darks/fivepercentdarks"
            )
        if not os.path.exists(
            self.local_calibration_path
            + "archive/"
            + camera_name
            + "/localcalibrations/darks/tenpercentdarks"
        ):
            os.makedirs(
                self.local_calibration_path
                + "archive/"
                + camera_name
                + "/localcalibrations/darks/tenpercentdarks"
            )
        if not os.path.exists(
            self.local_calibration_path
            + "archive/"
            + camera_name
            + "/localcalibrations/darks/quartersecdarks"
        ):
            os.makedirs(
                self.local_calibration_path
                + "archive/"
                + camera_name
                + "/localcalibrations/darks/quartersecdarks"
            )
        if not os.path.exists(
            self.local_calibration_path
            + "archive/"
            + camera_name
            + "/localcalibrations/darks/halfsecdarks"
        ):
            os.makedirs(
                self.local_calibration_path
                + "archive/"
                + camera_name
                + "/localcalibrations/darks/halfsecdarks"
            )
        if not os.path.exists(
            self.local_calibration_path
            + "archive/"
            + camera_name
            + "/localcalibrations/darks/sevenfivepercentdarks"
        ):
            os.makedirs(
                self.local_calibration_path
                + "archive/"
                + camera_name
                + "/localcalibrations/darks/sevenfivepercentdarks"
            )
        if not os.path.exists(
            self.local_calibration_path
            + "archive/"
            + camera_name
            + "/localcalibrations/darks/onesecdarks"
        ):
            os.makedirs(
                self.local_calibration_path
                + "archive/"
                + camera_name
                + "/localcalibrations/darks/onesecdarks"
            )
        if not os.path.exists(
            self.local_calibration_path
            + "archive/"
            + camera_name
            + "/localcalibrations/darks/oneandahalfsecdarks"
        ):
            os.makedirs(
                self.local_calibration_path
                + "archive/"
                + camera_name
                + "/localcalibrations/darks/oneandahalfsecdarks"
            )
        if not os.path.exists(
            self.local_calibration_path
            + "archive/"
            + camera_name
            + "/localcalibrations/darks/twosecdarks"
        ):
            os.makedirs(
                self.local_calibration_path
                + "archive/"
                + camera_name
                + "/localcalibrations/darks/twosecdarks"
            )
        if not os.path.exists(
            self.local_calibration_path
            + "archive/"
            + camera_name
            + "/localcalibrations/darks/threepointfivesecdarks"
        ):
            os.makedirs(
                self.local_calibration_path
                + "archive/"
                + camera_name
                + "/localcalibrations/darks/threepointfivesecdarks"
            )
        if not os.path.exists(
            self.local_calibration_path
            + "archive/"
            + camera_name
            + "/localcalibrations/darks/fivesecdarks"
        ):
            os.makedirs(
                self.local_calibration_path
                + "archive/"
                + camera_name
                + "/localcalibrations/darks/fivesecdarks"
            )
        if not os.path.exists(
            self.local_calibration_path
            + "archive/"
            + camera_name
            + "/localcalibrations/darks/sevenpointfivesecdarks"
        ):
            os.makedirs(
                self.local_calibration_path
                + "archive/"
                + camera_name
                + "/localcalibrations/darks/sevenpointfivesecdarks"
            )
        if not os.path.exists(
            self.local_calibration_path
            + "archive/"
            + camera_name
            + "/localcalibrations/darks/tensecdarks"
        ):
            os.makedirs(
                self.local_calibration_path
                + "archive/"
                + camera_name
                + "/localcalibrations/darks/tensecdarks"
            )
        if not os.path.exists(
            self.local_calibration_path
            + "archive/"
            + camera_name
            + "/localcalibrations/darks/fifteensecdarks"
        ):
            os.makedirs(
                self.local_calibration_path
                + "archive/"
                + camera_name
                + "/localcalibrations/darks/fifteensecdarks"
            )
        if not os.path.exists(
            self.local_calibration_path
            + "archive/"
            + camera_name
            + "/localcalibrations/darks/twentysecdarks"
        ):
            os.makedirs(
                self.local_calibration_path
                + "archive/"
                + camera_name
                + "/localcalibrations/darks/twentysecdarks"
            )
        if not os.path.exists(
            self.local_calibration_path
            + "archive/"
            + camera_name
            + "/localcalibrations/darks/thirtysecdarks"
        ):
            os.makedirs(
                self.local_calibration_path
                + "archive/"
                + camera_name
                + "/localcalibrations/darks/thirtysecdarks"
            )
        if not os.path.exists(
            self.local_calibration_path
            + "archive/"
            + camera_name
            + "/localcalibrations/biases"
        ):
            os.makedirs(
                self.local_calibration_path
                + "archive/"
                + camera_name
                + "/localcalibrations/biases"
            )
        if not os.path.exists(
            self.local_calibration_path
            + "archive/"
            + camera_name
            + "/localcalibrations/flats"
        ):
            os.makedirs(
                self.local_calibration_path
                + "archive/"
                + camera_name
                + "/localcalibrations/flats"
            )

        self.calib_masters_folder = (
            self.local_calibration_path
            + "archive/"
            + camera_name
            + "/calibmasters"
            + "/"
        )
        self.local_dark_folder = (
            self.local_calibration_path
            + "archive/"
            + camera_name
            + "/localcalibrations/darks"
            + "/"
        )

        self.local_bias_folder = (
            self.local_calibration_path
            + "archive/"
            + camera_name
            + "/localcalibrations/biases"
            + "/"
        )
        self.local_flat_folder = (
            self.local_calibration_path
            + "archive/"
            + camera_name
            + "/localcalibrations/flats"
            + "/"
        )

        # Directories for broken and orphaned upload files
        self.orphan_path = (
            self.config["archive_path"] + "/" + self.name + "/" + "orphans/"
        )
        if not os.path.exists(self.orphan_path):
            os.makedirs(self.orphan_path)
        self.broken_path = (
            self.config["archive_path"] + "/" + self.name + "/" + "broken/"
        )
        if not os.path.exists(self.broken_path):
            os.makedirs(self.broken_path)

        # Clear out smartstacks directory
        try:
            shutil.rmtree(self.local_calibration_path + "smartstacks")
        except:
            pass
        if not os.path.exists(self.local_calibration_path + "smartstacks"):
            os.makedirs(self.local_calibration_path + "smartstacks")

        # Copy in the latest fz_archive subprocess file to the smartstacks folder
        shutil.copy(
            "subprocesses/fz_archive_file.py",
            self.local_calibration_path + "smartstacks/fz_archive_file.py",
        )
        shutil.copy(
            "subprocesses/local_reduce_file_subprocess.py",
            self.local_calibration_path + "smartstacks/local_reduce_file_subprocess.py",
        )

        # Clear out substacks directory
        try:
            shutil.rmtree(self.local_calibration_path + "substacks")
        except:
            pass
        if not os.path.exists(self.local_calibration_path + "substacks"):
            os.makedirs(self.local_calibration_path + "substacks")

        # Orphan and Broken paths
        self.orphan_path = (
            self.config["archive_path"] + "/" + self.name + "/" + "orphans/"
        )
        if not os.path.exists(self.orphan_path):
            os.makedirs(self.orphan_path)

        self.broken_path = (
            self.config["archive_path"] + "/" + self.name + "/" + "broken/"
        )
        if not os.path.exists(self.broken_path):
            os.makedirs(self.broken_path)

        # Software Kills.
        # There are some software that really benefits from being restarted from
        # scratch on Windows, so on bootup of obs.py, the system closes them down
        # Reconnecting the devices reboots the softwares later on.
        try:
            os.system('taskkill /IM "Gemini Software.exe" /F')
        except:
            pass
        try:
            os.system("taskkill /IM AltAzDSConfig.exe /F")
        except:
            pass
        try:
            os.system("taskkill /IM ASCOM.AltAzDS.exe /F")
        except:
            pass
        try:
            os.system('taskkill /IM "AstroPhysicsV2 Driver.exe" /F')
        except:
            pass
        try:
            os.system('taskkill /IM "AstroPhysicsCommandCenter.exe" /F')
        except:
            pass
        try:
            os.system("taskkill /IM TheSkyX.exe /F")
        except:
            pass
        try:
            os.system("taskkill /IM TheSky64.exe /F")
        except:
            pass
        try:
            os.system("taskkill /IM PWI4.exe /F")
        except:
            pass
        try:
            os.system("taskkill /IM PWI3.exe /F")
        except:
            pass

        listOfProcessIds = findProcessIdByName("maxim_dl")
        for pid in listOfProcessIds:
            pid_num = pid["pid"]
            plog("Terminating existing Maxim process:  ", pid_num)
            p2k = psutil.Process(pid_num)
            p2k.terminate()

        # Initialisation of variables best explained elsewhere
        self.status_interval = 0
        self.status_count = 0
        self.status_upload_time = 0.5
        self.time_last_status = time.time() - 3000

        self.all_device_types = ptr_config["device_types"]  # May not be needed
        self.device_types = ptr_config[
            "device_types"
        ]
<<<<<<< HEAD
        #self.check_lightning = True:  ##self.config["has_lightning_detector"]
=======
        try:
            self.check_lightning = self.config["has_lightning_detector"]
        except:
            self.check_lightning = False
>>>>>>> 9d2185a6
        # VERY TEMPORARY UNTIL MOUNT IS FIXED - MTF
        self.mount_reboot_on_first_status = True

        # Timers to only update status at regular specified intervals.
        self.observing_status_timer = datetime.datetime.now() - datetime.timedelta(
            days=1
        )
        self.observing_check_period = self.config["observing_check_period"]
        self.enclosure_status_timer = datetime.datetime.now() - datetime.timedelta(
            days=1
        )
        self.enclosure_check_period = self.config["enclosure_check_period"]
        self.obs_settings_upload_timer = time.time() - 20
        self.obs_settings_upload_period = 60

        self.last_time_report_to_console = time.time() - 180  #NB changed fro

        self.last_solve_time = datetime.datetime.now() - datetime.timedelta(days=1)
        self.images_since_last_solve = 10000

        self.project_call_timer = time.time()
        self.get_new_job_timer = time.time()
        self.scan_request_timer = time.time()

        # ANd one for scan requests
        self.cmd_queue = queue.Queue(maxsize=0)
        self.currently_scan_requesting = True
        self.scan_request_queue = queue.Queue(maxsize=0)
        self.scan_request_thread = threading.Thread(
            target=self.scan_request_thread)
        self.scan_request_thread.daemon = True
        self.scan_request_thread.start()

        # And one for updating calendar blocks
        self.currently_updating_calendar_blocks = False
        self.calendar_block_queue = queue.Queue(maxsize=0)
        self.calendar_block_thread = threading.Thread(
            target=self.calendar_block_thread)
        self.calendar_block_thread.daemon = True
        self.calendar_block_thread.start()

        self.too_hot_temperature = self.config[
            "temperature_at_which_obs_too_hot_for_camera_cooling"
        ]
        self.warm_report_timer = time.time() - 600

        # Keep track of how long it has been since the last activity of slew or exposure
        # This is useful for various functions... e.g. if telescope idle for an hour, park.
        self.time_of_last_exposure = time.time()
        self.time_of_last_slew = time.time()
        self.time_of_last_pulse = time.time()

        # Keep track of how long it has been since the last live connection to the internet
        self.time_of_last_live_net_connection = time.time()

        # Initialising various flags best explained elsewhere
        self.env_exists = os.path.exists(
            os.getcwd() + "\.env"
        )  # Boolean, check if .env present
        self.stop_processing_command_requests = False
        self.platesolve_is_processing = False
        self.stop_all_activity = False  # This is used to stop the camera or sequencer
        self.exposure_halted_indicator = False
        self.camera_sufficiently_cooled_for_calibrations = True
        self.last_slew_was_pointing_slew = False
        self.open_and_enabled_to_observe = False
        self.net_connection_dead = False

        # Set default obs safety settings at bootup
        self.scope_in_manual_mode = self.config["scope_in_manual_mode"]
        # self.scope_in_manual_mode = True
        self.moon_checks_on = self.config["moon_checks_on"]
        self.sun_checks_on = self.config["sun_checks_on"]
        self.altitude_checks_on = self.config["altitude_checks_on"]
        self.daytime_exposure_time_safety_on = self.config[
            "daytime_exposure_time_safety_on"
        ]
        self.mount_reference_model_off = self.config["mount_reference_model_off"]
        self.admin_owner_commands_only = False
        self.assume_roof_open = False
        self.auto_centering_off = False

        # Instantiate the helper class for astronomical events
        # Soon the primary event / time values can come from AWS.  NB NB   I send them there! Why do we want to put that code in AWS???
        self.astro_events = ptr_events.Events(self.config)
        self.astro_events.compute_day_directory()
        self.astro_events.calculate_events()
        self.astro_events.display_events()

        # If the camera is detected as substantially (20 degrees) warmer than the setpoint
        # during safety checks, it will keep it warmer for about 20 minutes to make sure
        # the camera isn't overheating, then return it to its usual temperature.
        self.camera_overheat_safety_warm_on = False
        # self.camera_overheat_safety_warm_on = self.config['warm_camera_during_daytime_if_too_hot']
        self.camera_overheat_safety_timer = time.time()
        # Some things you don't want to check until the camera has been cooling for a while.
        self.camera_time_initialised = time.time()
        # You want to make sure that the camera has been cooling for a while at the setpoint
        # Before taking calibrations to ensure the sensor is evenly cooled
        self.last_time_camera_was_warm = time.time() - 60

        # If there is a pointing correction needed, then it is REQUESTED
        # by the platesolve thread and then the code will interject
        # a pointing correction at an appropriate stage.
        # But if the telescope moves in the meantime, this is cancelled.
        # A telescope move itself should already correct for this pointing in the process of moving.
        # This is sort of a more elaborate and time-efficient version of the previous "re-seek"
        self.pointing_correction_requested_by_platesolve_thread = False
        self.pointing_recentering_requested_by_platesolve_thread = False
        self.pointing_correction_request_time = time.time()
        self.pointing_correction_request_ra = 0.0
        self.pointing_correction_request_dec = 0.0
        self.pointing_correction_request_ra_err = 0.0
        self.pointing_correction_request_dec_err = 0.0
        self.last_platesolved_ra = np.nan
        self.last_platesolved_dec = np.nan
        self.last_platesolved_ra_err = np.nan
        self.last_platesolved_dec_err = np.nan
        self.platesolve_errors_in_a_row = 0

        self.sync_after_platesolving = False

        self.worst_potential_pointing_in_arcseconds = 30000

        # Rotator vs mount vs camera sync stuff
        self.rotator_has_been_checked_since_last_slew = False

        g_dev["obs"] = self
        obsid_str = ptr_config["obs_id"]
        g_dev["obsid"]: obsid_str
        self.g_dev = g_dev

        self.currently_updating_status = False
        # Use the configuration to instantiate objects for all devices.
        self.create_devices()

        self.last_update_complete = time.time() - 5

        self.mountless_operation = False
        if g_dev["mnt"] == None:
            plog("Engaging mountless operations. Telescope set in manual mode")
            self.mountless_operation = True
            self.scope_in_manual_mode = True

        self.ptrarchive_queue = queue.PriorityQueue(maxsize=0)
        self.ptrarchive_queue_thread = threading.Thread(
            target=self.send_to_ptrarchive, args=()
        )
        self.ptrarchive_queue_thread.daemon = True
        self.ptrarchive_queue_thread.start()

        self.fast_queue = queue.Queue(maxsize=0)
        self.fast_queue_thread = threading.Thread(
            target=self.fast_to_ui, args=())
        self.fast_queue_thread.daemon = True
        self.fast_queue_thread.start()

        self.file_wait_and_act_queue = queue.Queue(maxsize=0)
        self.file_wait_and_act_queue_thread = threading.Thread(
            target=self.file_wait_and_act, args=()
        )
        self.file_wait_and_act_queue_thread.daemon = True
        self.file_wait_and_act_queue_thread.start()

        self.mediumui_queue = queue.PriorityQueue(maxsize=0)
        self.mediumui_thread = threading.Thread(
            target=self.medium_to_ui, args=())
        self.mediumui_thread.daemon = True
        self.mediumui_thread.start()

        self.calibrationui_queue = queue.PriorityQueue(maxsize=0)
        self.calibrationui_thread = threading.Thread(
            target=self.calibration_to_ui, args=()
        )
        self.calibrationui_thread.daemon = True
        self.calibrationui_thread.start()

        self.slow_camera_queue = queue.PriorityQueue(maxsize=0)
        self.slow_camera_queue_thread = threading.Thread(
            target=self.slow_camera_process, args=()
        )
        self.slow_camera_queue_thread.daemon = True
        self.slow_camera_queue_thread.start()

        self.send_status_queue = queue.Queue(maxsize=0)
        self.send_status_queue_thread = threading.Thread(
            target=self.send_status_process, args=()
        )
        self.send_status_queue_thread.daemon = True
        self.send_status_queue_thread.start()

        self.platesolve_queue = queue.Queue(maxsize=0)
        self.platesolve_queue_thread = threading.Thread(
            target=self.platesolve_process, args=()
        )
        self.platesolve_queue_thread.daemon = True
        self.platesolve_queue_thread.start()

        self.laterdelete_queue = queue.Queue(maxsize=0)
        self.laterdelete_queue_thread = threading.Thread(
            target=self.laterdelete_process, args=()
        )
        self.laterdelete_queue_thread.daemon = True
        self.laterdelete_queue_thread.start()

        self.sendtouser_queue = queue.Queue(maxsize=0)
        self.sendtouser_queue_thread = threading.Thread(
            target=self.sendtouser_process, args=()
        )
        self.sendtouser_queue_thread.daemon = True
        self.sendtouser_queue_thread.start()


        self.queue_reporting_period = 60
        self.queue_reporting_timer = time.time() - (2 * self.queue_reporting_period)

        # send up obs status immediately
        self.obs_settings_upload_timer = (
            time.time() - 2 * self.obs_settings_upload_period
        )

        # A dictionary that holds focus results for the SEP queue.
        self.fwhmresult = {}
        self.fwhmresult["error"] = True
        self.fwhmresult["FWHM"] = np.nan
        self.fwhmresult["mean_focus"] = np.nan
        self.fwhmresult["No_of_sources"] = np.nan

        # On initialisation, there should be no commands heading towards the site
        # So this command reads the commands waiting and just ... ignores them
        # essentially wiping the command queue coming from AWS.
        # This prevents commands from previous nights/runs suddenly running
        # when obs.py is booted (has happened a bit in the past!)
        reqs.request(
            "POST",
            "https://jobs.photonranch.org/jobs/getnewjobs",
            data=json.dumps({"site": self.name}),
            timeout=30,
        ).json()

        # On startup, collect orphaned fits files that may have been dropped from the queue
        # when the site crashed or was rebooted.
        if self.config["ingest_raws_directly_to_archive"]:
            g_dev["seq"].collect_and_queue_neglected_fits()

        # Inform UI of reboot
        self.send_to_user(
            "Observatory code has been rebooted. Manually queued commands have been flushed."
        )

        # Upload the config to the UI
        self.update_config()

        # Report previously calculated Camera Gains as part of bootup
        textfilename = (
            g_dev["obs"].obsid_path
            + "ptr_night_shelf/"
            + "cameragain"
            + g_dev["cam"].alias
            + str(g_dev["obs"].name)
            + ".txt"
        )
        if os.path.exists(textfilename):
            try:
                with open(textfilename, "r") as f:
                    lines = f.readlines()
                    for line in lines:
                        plog(line.replace("\n", ""))
            except:
                plog("something wrong with opening camera gain text file")
                pass

        # Report filter throughputs as part of bootup
        filter_throughput_shelf = shelve.open(
            g_dev["obs"].obsid_path
            + "ptr_night_shelf/"
            + "filterthroughput"
            + g_dev["cam"].alias
            + str(g_dev["obs"].name)
        )

        if len(filter_throughput_shelf) == 0:
            plog("Looks like there is no filter throughput shelf.")
        else:
            plog("Stored filter throughputs")
            for filtertempgain in list(filter_throughput_shelf.keys()):
                plog(
                    str(filtertempgain)
                    + " "
                    + str(filter_throughput_shelf[filtertempgain])
                )
        filter_throughput_shelf.close()

        # Boot up filter offsets
        filteroffset_shelf = shelve.open(
            g_dev["obs"].obsid_path
            + "ptr_night_shelf/"
            + "filteroffsets_"
            + g_dev["cam"].alias
            + str(g_dev["obs"].name)
        )
        plog("Filter Offsets")
        for filtername in filteroffset_shelf:
            plog(str(filtername) + " " + str(filteroffset_shelf[filtername]))
            g_dev["fil"].filter_offsets[filtername.lower()] = filteroffset_shelf[
                filtername
            ]
        filteroffset_shelf.close()

        # On bootup, detect the roof status and set the obs to observe or not.
        try:
            g_dev["obs"].enc_status = g_dev["obs"].get_enclosure_status_from_aws()
            # If the roof is open, then it is open and enabled to observe
            if not g_dev["obs"].enc_status == None:
                if "Open" in g_dev["obs"].enc_status["shutter_status"]:
                    if (
                        not "NoObs" in g_dev["obs"].enc_status["shutter_status"]
                        and not self.net_connection_dead
                    ) or self.assume_roof_open:
                        self.open_and_enabled_to_observe = True
                    else:
                        self.open_and_enabled_to_observe = False
        except:
            plog("FAIL ON OPENING ROOF CHECK")
            self.open_and_enabled_to_observe = False

        # AND one for safety checks
        # Only poll the broad safety checks (altitude and inactivity) every 5 minutes
        self.safety_check_period = self.config["safety_check_period"]
        self.time_since_safety_checks = time.time() - (2 * self.safety_check_period)
        self.safety_and_monitoring_checks_loop_thread = threading.Thread(
            target=self.safety_and_monitoring_checks_loop
        )
        self.safety_and_monitoring_checks_loop_thread.daemon = True
        self.safety_and_monitoring_checks_loop_thread.start()

        g_dev["obs"].drift_tracker_timer = time.time()
        self.drift_tracker_counter = 0

        self.currently_scan_requesting = False

        # Sometimes we update the status in a thread. This variable prevents multiple status updates occuring simultaneously
        self.currently_updating_status = False
        # Create this actual thread
        self.update_status_queue = queue.Queue(maxsize=0)
        self.update_status_thread = threading.Thread(
            target=self.update_status_thread)
        self.update_status_thread.daemon = True
        self.update_status_thread.start()

        # Initialisation complete!


    def create_devices(self):
        """Dictionary to store created devices, subcategorized by device type."""

        self.all_devices = {}
        # Create device objects by type, going through the config by type.
        for dev_type in self.all_device_types:
            self.all_devices[dev_type] = {}
            # Get the names of all the devices from each dev_type.
            devices_of_type = self.config.get(dev_type, {})
            device_names = devices_of_type.keys()

            # Instantiate each device object based on its type
            for name in device_names:
                try:
                    driver = devices_of_type[name]["driver"]
                except:
                    pass
                settings = devices_of_type[name].get("settings", {})

                if dev_type == "mount":
                    # make sure PWI4 is booted up and connected before creating PW mount device
                    if "PWI4" in driver:
                        subprocess.Popen(
                            '"C:\Program Files (x86)\PlaneWave Instruments\PlaneWave Interface 4\PWI4.exe"', shell=True
                        )
                        time.sleep(10)
                        # trigger a connect via the http server
                        urllib.request.urlopen(
                            "http://localhost:8220/mount/connect")
                        time.sleep(5)
                    device = Mount(
                        driver, name, settings, self.config, self.astro_events, tel=True
                    )
                elif dev_type == "rotator":
                    device = Rotator(driver, name, self.config)
                elif dev_type == "focuser":
                    device = Focuser(driver, name, self.config)
                elif dev_type == "filter_wheel":
                    device = FilterWheel(driver, name, self.config)
                elif dev_type == "camera":
                    device = Camera(driver, name, self.config)
                elif dev_type == "sequencer":
                    device = Sequencer(
                        driver, name, self.config, self.astro_events)
                self.all_devices[dev_type][name] = device

        plog("Finished creating devices.")

    def update_config(self):
        """Sends the config to AWS."""

        uri = f"{self.config['obs_id']}/config/"
        self.config["events"] = g_dev["events"]
        # Insert camera size into config
        self.config["camera"]["camera_1_1"]["camera_size_x"] = g_dev["cam"].imagesize_x
        self.config["camera"]["camera_1_1"]["camera_size_y"] = g_dev["cam"].imagesize_y

        retryapi = True
        while retryapi:
            try:
                response = authenticated_request("PUT", uri, self.config)
                retryapi = False
            except:
                plog("connection glitch in update config. Waiting 5 seconds.")
                time.sleep(5)
        if "message" in response:
            if response["message"] == "Missing Authentication Token":
                plog(
                    "Missing Authentication Token. Config unable to be uploaded. Please fix this now."
                )
                sys.exit()
            else:
                plog(
                    "There may be a problem in the config upload? Here is the response."
                )
                plog(response)
        elif "ResponseMetadata" in response:
            if response["ResponseMetadata"]["HTTPStatusCode"] == 200:
                plog("Config uploaded successfully.")
            else:
                plog("Response to obsid config upload unclear. Here is the response")
                plog(response)
        else:
            plog("Response to obsid config upload unclear. Here is the response")
            plog(response)

    def cancel_all_activity(self):
        g_dev["obs"].stop_all_activity = True
        g_dev["obs"].stop_all_activity_timer = time.time()
        plog("Stop_all_activity is now set True.")
        self.send_to_user(
            "Cancel/Stop received. Exposure stopped, camera may begin readout, then will discard image."
        )
        self.send_to_user(
            "Pending reductions and transfers to the PTR Archive are not affected."
        )

        plog("Emptying Command Queue")
        with self.cmd_queue.mutex:
            self.cmd_queue.queue.clear()

        plog("Stopping Exposure")

        try:
            g_dev["cam"]._stop_expose()
            g_dev["cam"].running_an_exposure_set = False

        except Exception as e:
            plog("Camera is not busy.", e)
            plog(traceback.format_exc())
            g_dev["cam"].running_an_exposure_set = False

        g_dev["obs"].exposure_halted_indicator = True
        g_dev["obs"].exposure_halted_indicator_timer = time.time()

    def scan_requests(self, cancel_check=False):
        """Gets commands from AWS, and post a STOP/Cancel flag.

        We limit the polling to once every 4 seconds because AWS does not
        appear to respond any faster. When we poll, we parse
        the action keyword for 'stop' or 'cancel' and post the
        existence of the timestamp of that command to the
        respective device attribute <self>.cancel_at. Then we
        enqueue the incoming command as well.

        NB at this time we are preserving one command queue
        for all devices at a site. This may need to change when we
        have parallel mountings or independently controlled cameras.
        """

        self.scan_request_timer = time.time()
        url_job = "https://jobs.photonranch.org/jobs/getnewjobs"
        body = {"site": self.name}
        cmd = {}
        # Get a list of new jobs to complete (this request
        # marks the commands as "RECEIVED")
        try:
            unread_commands = reqs.request(
                "POST", url_job, data=json.dumps(body), timeout=20
            ).json()
        except:
            plog("problem gathering scan requests. Likely just a connection glitch.")
            unread_commands = []

        # Make sure the list is sorted in the order the jobs were issued
        # Note: the ulid for a job is a unique lexicographically-sortable id.
        if len(unread_commands) > 0:
            try:
                unread_commands.sort(key=lambda x: x["timestamp_ms"])
                # Process each job one at a time
                for cmd in unread_commands:
                    if (
                        self.admin_owner_commands_only
                        and (
                            ("admin" in cmd["user_roles"])
                            or ("owner" in cmd["user_roles"])
                        )
                    ) or (not self.admin_owner_commands_only):
                        if (
                            cmd["action"] in ["cancel_all_commands", "stop"]
                            or cmd["action"].lower() in ["stop", "cancel"]
                            or (
                                cmd["action"] == "run"
                                and cmd["required_params"]["script"] == "stopScript"
                            )
                        ):
                            # A stop script command flags to the running scripts that it is time to stop
                            # activity and return. This period runs for about 30 seconds.
                            g_dev["obs"].send_to_user(
                                "A Cancel/Stop has been called. Cancelling out of running scripts over 30 seconds."
                            )
                            g_dev["seq"].stop_script_called = True
                            g_dev["seq"].stop_script_called_time = time.time()
                            # Cancel out of all running exposures.
                            g_dev["obs"].cancel_all_activity()
                        else:
                            try:
                                action = cmd["action"]
                            except:
                                action = None

                            try:
                                script = cmd["required_params"]["script"]
                            except:
                                script = None

                            if cmd["deviceType"] == "obs":
                                plog("OBS COMMAND: received a system wide command")

                                if cmd["action"] == "configure_pointing_reference_off":
                                    self.mount_reference_model_off = True
                                    plog("mount_reference_model_off")
                                    g_dev["obs"].send_to_user(
                                        "mount_reference_model_off."
                                    )

                                elif cmd["action"] == "configure_pointing_reference_on":
                                    self.mount_reference_model_off = False
                                    plog("mount_reference_model_on")
                                    g_dev["obs"].send_to_user(
                                        "mount_reference_model_on."
                                    )

                                elif cmd["action"] == "configure_telescope_mode":
                                    if cmd["required_params"]["mode"] == "manual":
                                        self.scope_in_manual_mode = True
                                        plog("Manual Mode Engaged.")
                                        g_dev["obs"].send_to_user(
                                            "Manual Mode Engaged."
                                        )
                                    else:
                                        self.scope_in_manual_mode = False
                                        plog("Manual Mode Turned Off.")
                                        g_dev["obs"].send_to_user(
                                            "Manual Mode Turned Off."
                                        )

                                elif cmd["action"] == "configure_moon_safety":
                                    if cmd["required_params"]["mode"] == "on":
                                        self.moon_checks_on = True
                                        plog("Moon Safety On")
                                        g_dev["obs"].send_to_user(
                                            "Moon Safety On")
                                    else:
                                        self.moon_checks_on = False
                                        plog("Moon Safety Off")
                                        g_dev["obs"].send_to_user(
                                            "Moon Safety Off")

                                elif cmd["action"] == "configure_sun_safety":
                                    if cmd["required_params"]["mode"] == "on":
                                        self.sun_checks_on = True
                                        plog("Sun Safety On")
                                        g_dev["obs"].send_to_user(
                                            "Sun Safety On")
                                    else:
                                        self.sun_checks_on = False
                                        plog("Sun Safety Off")
                                        g_dev["obs"].send_to_user(
                                            "Sun Safety Off")

                                elif cmd["action"] == "configure_altitude_safety":
                                    if cmd["required_params"]["mode"] == "on":
                                        self.altitude_checks_on = True
                                        plog("Altitude Safety On")
                                        g_dev["obs"].send_to_user(
                                            "Altitude Safety On")
                                    else:
                                        self.altitude_checks_on = False
                                        plog("Altitude Safety Off")
                                        g_dev["obs"].send_to_user(
                                            "Altitude Safety Off")

                                elif (
                                    cmd["action"] == "configure_daytime_exposure_safety"
                                ):
                                    if cmd["required_params"]["mode"] == "on":
                                        self.daytime_exposure_time_safety_on = True
                                        plog("Daytime Exposure Safety On")
                                        g_dev["obs"].send_to_user(
                                            "Daytime Exposure Safety On"
                                        )
                                    else:
                                        self.daytime_exposure_time_safety_on = False
                                        plog("Daytime Exposure Safety Off")
                                        g_dev["obs"].send_to_user(
                                            "Daytime Exposure Safety Off"
                                        )

                                elif cmd["action"] == "start_simulating_open_roof":
                                    self.assume_roof_open = True
                                    self.open_and_enabled_to_observe = True
                                    g_dev["obs"].enc_status = g_dev[
                                        "obs"
                                    ].get_enclosure_status_from_aws()
                                    self.enclosure_status_timer = (
                                        datetime.datetime.now()
                                    )
                                    plog(
                                        "Roof is now assumed to be open. WEMA shutter status is ignored."
                                    )
                                    g_dev["obs"].send_to_user(
                                        "Roof is now assumed to be open. WEMA shutter status is ignored."
                                    )

                                elif cmd["action"] == "stop_simulating_open_roof":
                                    self.assume_roof_open = False
                                    g_dev["obs"].enc_status = g_dev[
                                        "obs"
                                    ].get_enclosure_status_from_aws()
                                    self.enclosure_status_timer = (
                                        datetime.datetime.now()
                                    )
                                    plog(
                                        "Roof is now NOT assumed to be open. Reading WEMA shutter status."
                                    )
                                    g_dev["obs"].send_to_user(
                                        "Roof is now NOT assumed to be open. Reading WEMA shutter status."
                                    )

                                elif cmd["action"] == "configure_who_can_send_commands":
                                    if (
                                        cmd["required_params"][
                                            "only_accept_admin_or_owner_commands"
                                        ]
                                        == True
                                    ):
                                        self.admin_owner_commands_only = True
                                        plog(
                                            "Scope set to only accept admin or owner commands"
                                        )
                                        g_dev["obs"].send_to_user(
                                            "Scope set to only accept admin or owner commands"
                                        )
                                    else:
                                        self.admin_owner_commands_only = False
                                        plog(
                                            "Scope now open to all user commands, not just admin or owner."
                                        )
                                        g_dev["obs"].send_to_user(
                                            "Scope now open to all user commands, not just admin or owner."
                                        )

                                elif cmd["action"] == "obs_configure_auto_center_on":
                                    self.auto_centering_off = False
                                    plog("Scope set to automatically center.")
                                    g_dev["obs"].send_to_user(
                                        "Scope set to automatically center."
                                    )

                                elif cmd["action"] == "obs_configure_auto_center_off":
                                    self.auto_centering_off = True
                                    plog("Scope set to not automatically center.")
                                    g_dev["obs"].send_to_user(
                                        "Scope set to not automatically center."
                                    )

                                else:
                                    plog("Unknown command: " + str(cmd))

                                self.obs_settings_upload_timer = (
                                    time.time() - 2 * self.obs_settings_upload_period
                                )

                                self.request_update_status()

                            # Check here for admin/owner only functions
                            elif (
                                action == "run"
                                and script == "collectScreenFlats"
                                and not (
                                    ("admin" in cmd["user_roles"])
                                    or ("owner" in cmd["user_roles"])
                                )
                            ):
                                plog(
                                    "Request rejected as flats can only be commanded by admin user."
                                )
                                g_dev["obs"].send_to_user(
                                    "Request rejected as flats can only be commanded by admin user."
                                )
                            elif (
                                action == "run"
                                and script == "collectSkyFlats"
                                and not (
                                    ("admin" in cmd["user_roles"])
                                    or ("owner" in cmd["user_roles"])
                                )
                            ):
                                plog(
                                    "Request rejected as flats can only be commanded by admin user."
                                )
                                g_dev["obs"].send_to_user(
                                    "Request rejected as flats can only be commanded by admin user."
                                )
                            elif (
                                action == "run"
                                and script in ["pointingRun"]
                                and not (
                                    ("admin" in cmd["user_roles"])
                                    or ("owner" in cmd["user_roles"])
                                )
                            ):
                                plog(
                                    "Request rejected as pointing runs can only be commanded by admin user."
                                )
                                g_dev["obs"].send_to_user(
                                    "Request rejected as pointing runs can only be commanded by admin user."
                                )
                            elif (
                                action == "run"
                                and script in ("collectBiasesAndDarks")
                                and not (
                                    ("admin" in cmd["user_roles"])
                                    or ("owner" in cmd["user_roles"])
                                )
                            ):
                                plog(
                                    "Request rejected as bias and darks can only be commanded by admin user."
                                )
                                g_dev["obs"].send_to_user(
                                    "Request rejected as bias and darks can only be commanded by admin user."
                                )
                            elif (
                                action == "run"
                                and script in ("estimateFocusOffset")
                                and not (
                                    ("admin" in cmd["user_roles"])
                                    or ("owner" in cmd["user_roles"])
                                )
                            ):
                                plog(
                                    "Request rejected as focus offset estimation can only be commanded by admin user."
                                )
                                g_dev["obs"].send_to_user(
                                    "Request rejected as focus offset estimation can only be commanded by admin user."
                                )
                            # Check here for irrelevant commands
                            elif (
                                cmd["deviceType"] == "screen"
                                and self.config["screen"]["screen1"]["driver"] == None
                            ):
                                plog("Refusing command as there is no screen")
                                g_dev["obs"].send_to_user(
                                    "Request rejected as site has no flat screen."
                                )
                            elif (
                                cmd["deviceType"] == "rotator"
                                and self.config["rotator"]["rotator1"]["driver"] == None
                            ):
                                plog("Refusing command as there is no rotator")
                                g_dev["obs"].send_to_user(
                                    "Request rejected as site has no rotator."
                                )
                            # If not irrelevant, queue the command
                            else:
                                g_dev["obs"].stop_all_activity = False
                                self.cmd_queue.put(cmd)
                        if cancel_check:
                            return  # Note we do not process any commands.

                    else:
                        plog("Request rejected as obs in admin or owner mode.")
                        g_dev["obs"].send_to_user(
                            "Request rejected as obs in admin or owner mode."
                        )
            except:
                if "Internal server error" in str(unread_commands):
                    plog("AWS server glitch reading unread_commands")
                else:
                    plog(traceback.format_exc())
                    plog("unread commands")
                    plog(unread_commands)
                    plog(
                        "MF trying to find whats happening with this relatively rare bug!"
                    )
        return

    def update_status(self, cancel_check=False, mount_only=False, dont_wait=False):
        """Collects status from all devices and sends an update to AWS.

        Each device class is responsible for implementing the method
        `get_status`, which returns a dictionary.
        """

        if self.currently_updating_status == True and mount_only == False:
            return

        self.currently_updating_status = True

        not_slewing = False
        if self.mountless_operation:
            not_slewing = True
        elif not g_dev["mnt"].return_slewing():
            not_slewing = True

        # Wait a bit between status updates otherwise
        # status updates bank up in the queue
        if not_slewing:  # Don't wait while slewing.
            if not dont_wait:
                self.status_interval = self.status_upload_time + 0.25
                while time.time() < (self.time_last_status + self.status_interval):
                    time.sleep(0.001)

        # Don't make a new status during a slew unless the queue is empty, otherwise the green crosshairs on the UI lags.
        if (not not_slewing and self.send_status_queue.qsize() == 0) or not_slewing:
            # Send main batch of devices status
            obsy = self.name
            if mount_only == True:
                device_list = ["mount"]
            else:
                device_list = self.device_types
            status = {}
            for dev_type in device_list:
                #  The status that we will send is grouped into lists of
                #  devices by dev_type.
                status[dev_type] = {}
                devices_of_type = self.all_devices.get(dev_type, {})
                device_names = devices_of_type.keys()

                for device_name in device_names:
                    device = devices_of_type[device_name]
                    result = device.get_status()
                    if result is not None:
                        status[dev_type][device_name] = result
                #breakpoint()

            status["timestamp"] = round((time.time()) / 2.0, 3)
            status["send_heartbeat"] = False

            if status is not None:
                lane = "device"
                if self.send_status_queue.qsize() < 7:
                    self.send_status_queue.put(
                        (obsy, lane, status), block=False)

        """
        Here we update lightning system.
        Check if file exists and is not stale
        If ok open file and look for instances of distance < specified
        if there are any then assemble a file to write to transfer disk.


        """

        # NB NB this needs to be conditoned on the site having lightning detection!
        if True:
            try:
                with open("C:/Astrogenic/NexStorm/reports/TRACReport.txt", 'r') as light_rec:
                    r_date, r_time = light_rec.readline().split()[-2:]
                    #plog(r_date, r_time)
                    d_string = r_date + 'T' +r_time
                    d_time = datetime.datetime.fromisoformat(d_string)+datetime.timedelta(minutes=7.5)
                    distance = 10.001
                    if datetime.datetime.now() < d_time:   #  Here validate if not stale before doing next line.
                        for lin in light_rec.readlines():
                            if 'distance' in lin:
                                s_range = float(lin.split()[-2])
                                if s_range < distance:
                                    distance = s_range
                    else:
                        #plog("Lightning report is stale.")
                        pass
                if distance <=  10.0:
                    plog("Lightning distance is:   ", distance, ' km away.')
                else:
                    pass
                    #plog('Lighting is > 10 km away,')
            except:
                plog('Lightning distance test did not work')

        self.time_last_status = time.time()
        self.status_count += 1

        self.currently_updating_status = False

    def safety_and_monitoring_checks_loop(self):
        while True:
            self.time_since_safety_checks = time.time()

            if False and (
                (time.time() - self.queue_reporting_timer) > self.queue_reporting_period
            ):
                self.queue_reporting_timer = time.time()
                plog("Queue Reports - hunting for ram leak")
                if self.config["ingest_raws_directly_to_archive"]:
                    plog("PTR Archive Queue: " +
                         str(self.ptrarchive_queue.qsize()))
                plog("Fast UI Queue: " + str(self.fast_queue.qsize()))
                plog("Medium UI Queue: " + str(self.mediumui_queue.qsize()))
                plog("Calibration UI Queue: " +
                     str(self.calibrationui_queue.qsize()))
                plog("Slow Camera Queue: " + str(self.slow_camera_queue.qsize()))
                plog("Platesolve Queue: " + str(self.platesolve_queue.qsize()))
                plog("SEP Queue: " + str(self.sep_queue.qsize()))
                plog("JPEG Queue: " + str(self.mainjpeg_queue.qsize()))

            if not self.mountless_operation:
                try:
                    # If the roof is open, then it is open and enabled to observe
                    if not g_dev["obs"].enc_status == None:
                        if "Open" in g_dev["obs"].enc_status["shutter_status"]:
                            if (
                                not "NoObs" in g_dev["obs"].enc_status["shutter_status"]
                                and not self.net_connection_dead
                            ) or self.assume_roof_open:
                                self.open_and_enabled_to_observe = True
                            else:
                                self.open_and_enabled_to_observe = False

                    # Check that the mount hasn't slewed too close to the sun
                    # If the roof is open and enabled to observe
                    # Don't do sun checks at nightime!
                    if (
                        not (
                            (
                                g_dev["events"]["Observing Begins"]
                                <= ephem.now()
                                < g_dev["events"]["Observing Ends"]
                            )
                        )
                        and not g_dev["mnt"].currently_slewing
                    ):
                        try:
                            if (
                                not g_dev["mnt"].return_slewing()
                                and not g_dev["mnt"].parking_or_homing
                                and self.open_and_enabled_to_observe
                                and self.sun_checks_on
                            ):
                                sun_coords = get_sun(Time.now())
                                temppointing = SkyCoord(
                                    (g_dev["mnt"].current_icrs_ra) * u.hour,
                                    (g_dev["mnt"].current_icrs_dec) * u.degree,
                                    frame="icrs",
                                )
                                sun_dist = sun_coords.separation(temppointing)
                                if (
                                    sun_dist.degree
                                    < self.config["closest_distance_to_the_sun"]
                                    and not g_dev["mnt"].rapid_park_indicator
                                ):
                                    g_dev["obs"].send_to_user(
                                        "Found telescope pointing too close to the sun: "
                                        + str(sun_dist.degree)
                                        + " degrees."
                                    )
                                    plog(
                                        "Found telescope pointing too close to the sun: "
                                        + str(sun_dist.degree)
                                        + " degrees."
                                    )
                                    g_dev["obs"].send_to_user(
                                        "Parking scope and cancelling all activity"
                                    )
                                    plog(
                                        "Parking scope and cancelling all activity")

                                    if (
                                        not g_dev["seq"].morn_bias_dark_latch
                                        and not g_dev["seq"].bias_dark_latch
                                    ):
                                        self.cancel_all_activity()
                                    if not g_dev["mnt"].rapid_park_indicator:
                                        g_dev["mnt"].park_command()

                                    self.currently_updating_status = False
                                    return
                        except Exception as e:
                            plog(traceback.format_exc())
                            plog("Sun check didn't work for some reason")
                            if (
                                "Object reference not set" in str(e)
                                and g_dev["mnt"].theskyx
                            ):
                                plog("The SkyX had an error.")
                                plog(
                                    "Usually this is because of a broken connection.")
                                plog(
                                    "Killing then waiting 60 seconds then reconnecting"
                                )
                                g_dev["seq"].kill_and_reboot_theskyx(
                                    g_dev["mnt"].current_icrs_ra,
                                    g_dev["mnt"].current_icrs_dec,
                                )
                except:
                    plog("pigjfsdoighdfg")

            try:
                # Keep an eye on the stop-script and exposure halt time to reset those timers.
                if g_dev["seq"].stop_script_called and (
                    (time.time() - g_dev["seq"].stop_script_called_time) > 35
                ):
                    g_dev["obs"].send_to_user("Stop Script Complete.")
                    g_dev["seq"].stop_script_called = False
                    g_dev["seq"].stop_script_called_time = time.time()

                if g_dev["obs"].exposure_halted_indicator == True:
                    if g_dev["obs"].exposure_halted_indicator_timer - time.time() > 12:
                        g_dev["obs"].exposure_halted_indicator = False
                        g_dev["obs"].exposure_halted_indicator_timer = time.time()

                if g_dev["obs"].stop_all_activity and (
                    (time.time() - g_dev["obs"].stop_all_activity_timer) > 35
                ):
                    g_dev["obs"].stop_all_activity = False

                # If theskyx is rebooting wait
                while g_dev["seq"].rebooting_theskyx:
                    plog("waiting for theskyx to reboot")
                    time.sleep(5)

                # If camera is rebooting, the.running_an_exposure_set term can fall out
                # If it is rebooting then return to the start of the loop.
                not_rebooting = True
                try:
                    if g_dev["cam"].theskyx:
                        while True:
                            try:
                                g_dev["cam"].running_an_exposure_set
                                # plog ("theskyx camera check")
                                if not not_rebooting:
                                    continue
                                else:
                                    break
                            except:
                                plog("pausing while camera reboots")
                                not_rebooting = False
                                time.sleep(1)
                except:
                    while True:
                        try:
                            g_dev["cam"].running_an_exposure_set
                            # plog ("theskyx camera check")
                            if not not_rebooting:
                                continue
                            else:
                                break
                        except:
                            plog("pausing while camera reboots")
                            not_rebooting = False
                            time.sleep(1)

                # Good spot to check if we need to nudge the telescope as long as we aren't exposing.
                if not self.mountless_operation:
                    if (
                        not g_dev["cam"].running_an_exposure_set
                        and not g_dev["seq"].block_guard
                        and not g_dev["seq"].total_sequencer_control
                    ):
                        self.check_platesolve_and_nudge()
                    # Meridian 'pulse'. A lot of mounts will not do a meridian flip unless a
                    # specific slew command is sent. So this tracks how long it has been since
                    # a slew and sends a slew command to the exact coordinates it is already pointing on
                    # at least a 5 minute basis.
                    self.time_of_last_pulse = max(
                        self.time_of_last_slew, self.time_of_last_pulse
                    )
                    try:
                        if (time.time() - self.time_of_last_pulse) > 300 and not g_dev[
                            "mnt"
                        ].currently_slewing:
                            # Check no other commands or exposures are happening
                            if (
                                g_dev["obs"].cmd_queue.empty()
                                and not g_dev["cam"].running_an_exposure_set
                                and not g_dev["cam"].currently_in_smartstack_loop
                                and not g_dev["seq"].focussing
                            ):
                                if (
                                    not g_dev["mnt"].rapid_park_indicator
                                    and not g_dev["mnt"].return_slewing()
                                    and g_dev["mnt"].return_tracking()
                                ):
                                    # Don't do it if the roof isn't open etc.
                                    if (
                                        g_dev["obs"].open_and_enabled_to_observe == True
                                    ) or g_dev["obs"].scope_in_manual_mode:
                                        ra = g_dev["mnt"].return_right_ascension()
                                        dec = g_dev["mnt"].return_declination()
                                        temppointing = SkyCoord(
                                            ra * u.hour, dec * u.degree, frame="icrs"
                                        )
                                        temppointingaltaz = temppointing.transform_to(
                                            AltAz(
                                                location=g_dev["mnt"].site_coordinates,
                                                obstime=Time.now(),
                                            )
                                        )
                                        alt = temppointingaltaz.alt.degree
                                        if alt > 25:
                                            wait_for_slew(
                                                wait_after_slew=False)
                                            meridianra = g_dev[
                                                "mnt"
                                            ].return_right_ascension()
                                            meridiandec = g_dev[
                                                "mnt"
                                            ].return_declination()
                                            g_dev["mnt"].slew_async_directly(
                                                ra=meridianra, dec=meridiandec
                                            )
                                            plog("Meridian Probe")
                                            wait_for_slew(
                                                wait_after_slew=False)
                                            self.time_of_last_pulse = time.time()
                    except:
                        plog("perhaps theskyx is restarting????")
                        plog(traceback.format_exc())

                # Send up the obs settings status - basically the current safety settings
                if (
                    (datetime.datetime.now() - self.observing_status_timer)
                ) > datetime.timedelta(minutes=self.observing_check_period):
                    g_dev["obs"].ocn_status = g_dev["obs"].get_weather_status_from_aws()
                    # These two lines are meant to update the parameters for refraction correction in the mount class
                    try:
                        g_dev["obs"].pressure = g_dev["obs"].ocn_status["pressure_mbar"]
                    except:
                        g_dev["obs"].pressure = 1013.0
                    try:
                        g_dev["obs"].temperature = g_dev["obs"].ocn_status[
                            "temperature_C"
                        ]
                    except:
                        g_dev["obs"].temperature = g_dev[
                            "foc"
                        ].current_focus_temperature
                    self.observing_status_timer = datetime.datetime.now()

                if (
                    (datetime.datetime.now() - self.enclosure_status_timer)
                ) > datetime.timedelta(minutes=self.enclosure_check_period):
                    g_dev["obs"].enc_status = g_dev[
                        "obs"
                    ].get_enclosure_status_from_aws()
                    self.enclosure_status_timer = datetime.datetime.now()

                if (
                    time.time() - self.obs_settings_upload_timer
                ) > self.obs_settings_upload_period:
                    self.obs_settings_upload_timer = time.time()
                    status = {}
                    status["obs_settings"] = {}
                    status["obs_settings"][
                        "scope_in_manual_mode"
                    ] = self.scope_in_manual_mode
                    status["obs_settings"]["sun_safety_mode"] = self.sun_checks_on
                    status["obs_settings"]["moon_safety_mode"] = self.moon_checks_on
                    status["obs_settings"][
                        "altitude_safety_mode"
                    ] = self.altitude_checks_on
                    status["obs_settings"]["lowest_altitude"] = -5
                    status["obs_settings"][
                        "daytime_exposure_safety_mode"
                    ] = self.daytime_exposure_time_safety_on
                    status["obs_settings"]["daytime_exposure_time"] = 0.01
                    status["obs_settings"]["auto_center_on"] = not self.auto_centering_off
                    status["obs_settings"][
                        "admin_owner_commands_only"
                    ] = self.admin_owner_commands_only
                    status["obs_settings"][
                        "simulating_open_roof"
                    ] = self.assume_roof_open
                    status["obs_settings"][
                        "pointing_reference_on"
                    ] = not self.mount_reference_model_off
                    status["obs_settings"]["morning_flats_done"] = g_dev[
                        "seq"
                    ].morn_flats_done
                    status["obs_settings"]["timedottime_of_last_upload"] = time.time()
                    lane = "obs_settings"
                    try:
                        send_status(self.name, lane, status)
                    except:
                        plog("could not send obs_settings status")
                        plog(traceback.format_exc())

                # An important check to make sure equatorial telescopes are pointed appropriately
                # above the horizon. SRO and ECO have shown that it is possible to get entirely
                # confuzzled and take images of the dirt. This should save them from this fate.
                # Also it should generically save any telescope from pointing weirdly down
                # or just tracking forever after being left tracking for far too long.
                #
                # Also an area to put things to irregularly check if things are still connected, e.g. cooler

                # Adjust focus on a not-too-frequent period for temperature
                if not self.mountless_operation:
                    if (
                        not g_dev["cam"].running_an_exposure_set
                        and not g_dev["seq"].focussing
                        and self.open_and_enabled_to_observe
                        and not g_dev["mnt"].currently_slewing
                        and not g_dev["foc"].focuser_is_moving
                    ):
                        g_dev["foc"].adjust_focus()

                # Check nightly_reset is all good
                if (
                    g_dev["events"]["Cool Down, Open"]
                    <= ephem.now()
                    < g_dev["events"]["Observing Ends"]
                ):
                    g_dev["seq"].nightly_reset_complete = False

                if not self.mountless_operation:
                    # Don't do sun checks at nightime!
                    if (
                        not (
                            (
                                g_dev["events"]["Observing Begins"]
                                <= ephem.now()
                                < g_dev["events"]["Observing Ends"]
                            )
                        )
                        and not g_dev["mnt"].currently_slewing
                    ):
                        if (
                            not g_dev["mnt"].rapid_park_indicator
                            and self.open_and_enabled_to_observe
                            and self.sun_checks_on
                        ):  # Only do the sun check if scope isn't parked
                            # Check that the mount hasn't slewed too close to the sun
                            sun_coords = get_sun(Time.now())
                            temppointing = SkyCoord(
                                (g_dev["mnt"].current_icrs_ra) * u.hour,
                                (g_dev["mnt"].current_icrs_dec) * u.degree,
                                frame="icrs",
                            )

                            sun_dist = sun_coords.separation(temppointing)
                            if (
                                sun_dist.degree
                                < self.config["closest_distance_to_the_sun"]
                                and not g_dev["mnt"].rapid_park_indicator
                            ):
                                g_dev["obs"].send_to_user(
                                    "Found telescope pointing too close to the sun: "
                                    + str(sun_dist.degree)
                                    + " degrees."
                                )
                                plog(
                                    "Found telescope pointing too close to the sun: "
                                    + str(sun_dist.degree)
                                    + " degrees."
                                )
                                g_dev["obs"].send_to_user(
                                    "Parking scope and cancelling all activity"
                                )
                                plog("Parking scope and cancelling all activity")
                                if (
                                    not g_dev["seq"].morn_bias_dark_latch
                                    and not g_dev["seq"].bias_dark_latch
                                ):
                                    self.cancel_all_activity()
                                if not g_dev["mnt"].rapid_park_indicator:
                                    g_dev["mnt"].park_command()

                                self.currently_updating_FULL = False
                                return

                    # Roof Checks only if not in debug mode
                    # And only check if the scope thinks everything is open and hunky dory
                    if (
                        self.open_and_enabled_to_observe
                        and not self.scope_in_manual_mode
                        and not self.assume_roof_open
                    ):
                        if g_dev["obs"].enc_status is not None:
                            if (
                                "Software Fault"
                                in g_dev["obs"].enc_status["shutter_status"]
                            ):
                                plog(
                                    "Software Fault Detected."
                                )  # " Will alert the authorities!")
                                plog("Parking Scope in the meantime.")

                                self.open_and_enabled_to_observe = False
                                if (
                                    not g_dev["seq"].morn_bias_dark_latch
                                    and not g_dev["seq"].bias_dark_latch
                                ):
                                    self.cancel_all_activity()

                                if not g_dev["mnt"].rapid_park_indicator:
                                    if g_dev["mnt"].home_before_park:
                                        g_dev["mnt"].home_command()
                                    g_dev["mnt"].park_command()

                            if (
                                "Closing" in g_dev["obs"].enc_status["shutter_status"]
                                or "Opening"
                                in g_dev["obs"].enc_status["shutter_status"]
                            ):
                                plog("Detected Roof Movement.")
                                self.open_and_enabled_to_observe = False
                                if (
                                    not g_dev["seq"].morn_bias_dark_latch
                                    and not g_dev["seq"].bias_dark_latch
                                ):
                                    self.cancel_all_activity()
                                if not g_dev["mnt"].rapid_park_indicator:
                                    if g_dev["mnt"].home_before_park:
                                        g_dev["mnt"].home_command()
                                    g_dev["mnt"].park_command()

                            if "Error" in g_dev["obs"].enc_status["shutter_status"]:
                                plog(
                                    "Detected an Error in the Roof Status. Packing up for safety."
                                )
                                if (
                                    not g_dev["seq"].morn_bias_dark_latch
                                    and not g_dev["seq"].bias_dark_latch
                                ):
                                    self.cancel_all_activity()  # NB Kills bias dark
                                self.open_and_enabled_to_observe = False
                                if not g_dev["mnt"].rapid_park_indicator:
                                    if g_dev["mnt"].home_before_park:
                                        g_dev["mnt"].home_command()
                                    g_dev["mnt"].park_command()

                        else:
                            plog(
                                "Enclosure roof status probably not reporting correctly. WEMA down?"
                            )

                        roof_should_be_shut = False

                        if (
                            not self.scope_in_manual_mode
                            and not g_dev["seq"].flats_being_collected
                            and not self.assume_roof_open
                        ):
                            if (
                                g_dev["events"]["End Morn Sky Flats"]
                                < ephem.now()
                                < g_dev["events"]["End Morn Bias Dark"]
                            ):
                                roof_should_be_shut = True
                                self.open_and_enabled_to_observe = False
                            if not self.config["auto_morn_sky_flat"]:
                                if (
                                    g_dev["events"]["Observing Ends"]
                                    < ephem.now()
                                    < g_dev["events"]["End Morn Bias Dark"]
                                ):
                                    roof_should_be_shut = True
                                    self.open_and_enabled_to_observe = False
                                if (
                                    g_dev["events"]["Naut Dawn"]
                                    < ephem.now()
                                    < g_dev["events"]["Morn Bias Dark"]
                                ):
                                    roof_should_be_shut = True
                                    self.open_and_enabled_to_observe = False
                            if not (
                                g_dev["events"]["Cool Down, Open"]
                                < ephem.now()
                                < g_dev["events"]["Close and Park"]
                            ):
                                roof_should_be_shut = True
                                self.open_and_enabled_to_observe = False

                        if "Open" in g_dev["obs"].enc_status["shutter_status"]:
                            if roof_should_be_shut == True:
                                plog(
                                    "Safety check notices that the roof was open outside of the normal observing period"
                                )

                        if (
                            not self.scope_in_manual_mode
                            and not g_dev["seq"].flats_being_collected
                            and not self.assume_roof_open
                        ):
                            # If the roof should be shut, then the telescope should be parked.
                            if roof_should_be_shut == True:
                                if not g_dev["mnt"].rapid_park_indicator:
                                    plog(
                                        "Parking telescope as it is during the period that the roof is meant to be shut."
                                    )
                                    self.open_and_enabled_to_observe = False
                                    if (
                                        not g_dev["seq"].morn_bias_dark_latch
                                        and not g_dev["seq"].bias_dark_latch
                                    ):
                                        self.cancel_all_activity()  # NB Kills bias dark
                                    if g_dev["mnt"].home_before_park:
                                        g_dev["mnt"].home_command()
                                    g_dev["mnt"].park_command()

                            if g_dev["obs"].enc_status is not None:
                                # If the roof IS shut, then the telescope should be shutdown and parked.
                                if (
                                    "Closed"
                                    in g_dev["obs"].enc_status["shutter_status"]
                                ):
                                    if not g_dev["mnt"].rapid_park_indicator:
                                        plog(
                                            "Telescope found not parked when the observatory roof is shut. Parking scope."
                                        )
                                        self.open_and_enabled_to_observe = False
                                        if (
                                            not g_dev["seq"].morn_bias_dark_latch
                                            and not g_dev["seq"].bias_dark_latch
                                        ):
                                            self.cancel_all_activity()  # NB Kills bias dark
                                        if g_dev["mnt"].home_before_park:
                                            g_dev["mnt"].home_command()
                                        g_dev["mnt"].park_command()

                                # But after all that if everything is ok, then all is ok, it is safe to observe
                                if (
                                    "Open" in g_dev["obs"].enc_status["shutter_status"]
                                    and roof_should_be_shut == False
                                ):
                                    if (
                                        not "NoObs"
                                        in g_dev["obs"].enc_status["shutter_status"]
                                        and not self.net_connection_dead
                                    ):
                                        self.open_and_enabled_to_observe = True
                                    elif self.assume_roof_open:
                                        self.open_and_enabled_to_observe = True
                                    else:
                                        self.open_and_enabled_to_observe = False
                                else:
                                    self.open_and_enabled_to_observe = False

                            else:
                                plog(
                                    "g_dev['obs'].enc_status not reporting correctly")

                if not self.mountless_operation:
                    # Check that the mount hasn't tracked too low or an odd slew hasn't sent it pointing to the ground.
                    if self.altitude_checks_on and not g_dev["mnt"].currently_slewing:
                        try:
                            mount_altitude = float(
                                g_dev["mnt"].previous_status["altitude"]
                            )

                            lowest_acceptable_altitude = self.config[
                                "lowest_acceptable_altitude"
                            ]
                            if mount_altitude < lowest_acceptable_altitude:
                                plog(
                                    "Altitude too low! "
                                    + str(mount_altitude)
                                    + ". Parking scope for safety!"
                                )
                                if not g_dev["mnt"].rapid_park_indicator:
                                    if (
                                        not g_dev["seq"].morn_bias_dark_latch
                                        and not g_dev["seq"].bias_dark_latch
                                    ):
                                        self.cancel_all_activity()
                                    if g_dev["mnt"].home_before_park:
                                        g_dev["mnt"].home_command()
                                    g_dev["mnt"].park_command()
                        except Exception as e:
                            plog(traceback.format_exc())
                            plog(e)

                            if g_dev["mnt"].theskyx:
                                plog("The SkyX had an error.")
                                plog(
                                    "Usually this is because of a broken connection.")
                                plog(
                                    "Killing then waiting 60 seconds then reconnecting"
                                )
                                g_dev["seq"].kill_and_reboot_theskyx(-1, -1)
                            else:
                                pass

                    # If no activity for an hour, park the scope
                    if (
                        not self.scope_in_manual_mode
                        and not g_dev["mnt"].currently_slewing
                    ):
                        if (
                            time.time() - self.time_of_last_slew
                            > self.config["mount"]["mount1"]["time_inactive_until_park"]
                            and time.time() - self.time_of_last_exposure
                            > self.config["mount"]["mount1"]["time_inactive_until_park"]
                        ):
                            if not g_dev["mnt"].rapid_park_indicator:
                                plog("Parking scope due to inactivity")
                                if g_dev["mnt"].home_before_park:
                                    g_dev["mnt"].home_command()
                                g_dev["mnt"].park_command()
                            self.time_of_last_slew = time.time()
                            self.time_of_last_exposure = time.time()

                # Check that cooler is alive
                if g_dev["cam"]._cooler_on():
                    current_camera_temperature, cur_humidity, cur_pressure, cur_pwm = g_dev[
                        "cam"
                    ]._temperature()
                    current_camera_temperature = round(
                        current_camera_temperature, 1)
                    if (
                        abs(
                            float(current_camera_temperature)
                            - float(g_dev["cam"].setpoint)
                        )
                        > g_dev['cam'].config['camera']['camera_1_1']['settings']["temp_setpoint_tolerance"]  #1.5   #NB NB THis should be a config item
                    ):

                        self.camera_sufficiently_cooled_for_calibrations = False
                        self.last_time_camera_was_warm = time.time()
                    elif (time.time() - self.last_time_camera_was_warm) < 120:  #NB NB THis should be a config item and in confict wth code below
                        self.camera_sufficiently_cooled_for_calibrations = False
                    else:
                        self.camera_sufficiently_cooled_for_calibrations = True
                else:
                    try:
                        probe = g_dev["cam"]._cooler_on()
                        if not probe:
                            g_dev["cam"]._set_cooler_on()
                            plog("Found cooler off.")
                            try:
                                g_dev["cam"]._connect(False)
                                g_dev["cam"]._connect(True)
                                g_dev["cam"]._set_cooler_on()
                            except:
                                plog("Camera cooler reconnect failed.")
                    except Exception as e:
                        plog(
                            "\n\nCamera was not connected @ expose entry:  ", e, "\n\n"
                        )
                        try:
                            g_dev["cam"]._connect(False)
                            g_dev["cam"]._connect(True)
                            g_dev["cam"]._set_cooler_on()
                        except:
                            plog("Camera cooler reconnect failed 2nd time.")

                # Things that only rarely have to be reported go in this block.
                if (time.time() - self.last_time_report_to_console) > 180:   #NB NB This should be a config item WER
                    #plog(ephem.now())
                    if self.camera_sufficiently_cooled_for_calibrations == False:
                        if (time.time() - self.last_time_camera_was_warm) < 180:  # Temporary NB WER 2024_04-13
                            plog(
                                "Camera was recently out of the temperature range for calibrations"
                            )
                            plog(
                                "Waiting for a 3 minute period where camera has been cooled to the right temperature"
                            )
                            plog(
                                "Before continuing calibrations to ensure cooler is evenly cooled"
                            )
                            plog(
                                str(
                                    int(
                                        180
                                        - (time.time() -
                                           self.last_time_camera_was_warm)
                                    )
                                )
                                + " seconds to go."
                            )
                            plog(
                                "Camera current temperature ("
                                + str(current_camera_temperature)
                                + ")."
                            )
                            plog(
                                "Camera current PWM% ("
                                + str(cur_pwm)
                                + ")."
                            )
                            plog(
                                "Difference from setpoint: "
                                + str(
                                    round((current_camera_temperature -
                                     g_dev["cam"].setpoint),2)
                                )
                            )
                        else:
                            plog(
                                "Camera currently too warm ("
                                + str(current_camera_temperature)
                                + ") for calibrations."
                            )
                            plog(
                                "Difference from setpoint: "
                                + str(
                                    round((current_camera_temperature -
                                     g_dev["cam"].setpoint), 2)
                                )
                            )
                        self.last_time_camera_was_warm = time.time()

                    self.last_time_report_to_console = time.time()

                if time.time() - g_dev["seq"].time_roof_last_opened < 10:
                    plog(
                        "Roof opened only recently: "
                        + str(
                            round(
                                (time.time() -
                                 g_dev["seq"].time_roof_last_opened) / 60,
                                1,
                            )
                        )
                        + " minutes ago."
                    )
                    plog(
                        "Some functions, particularly flats, won't start until 10 seconds after the roof has opened."
                    )

                # After the observatory and camera have had time to settle....
                if (time.time() - self.camera_time_initialised) > 60:
                    # Check that the camera is not overheating.
                    # If it isn't overheating check that it is at the correct temperature
                    if self.camera_overheat_safety_warm_on:
                        #plog(time.time() - self.camera_overheat_safety_timer)
                        if (time.time() - self.camera_overheat_safety_timer) > 1201:
                            plog(
                                "Camera OverHeating Safety Warm Cycle Complete. Resetting to normal temperature."
                            )
                            g_dev["cam"]._set_setpoint(g_dev["cam"].setpoint)
                            # Some cameras need to be sent this to change the temperature also.. e.g. TheSkyX
                            g_dev["cam"]._set_cooler_on()
                            self.camera_overheat_safety_warm_on = False
                        else:
                            plog("Camera Overheating Safety Warm Cycle on.")

                    elif g_dev["cam"].protect_camera_from_overheating and (
                        float(current_camera_temperature)
                        - g_dev["cam"].current_setpoint
                    ) > (2 * g_dev["cam"].day_warm_degrees):
                        plog("Found cooler on, but warm.")
                        plog(
                            "Keeping it slightly warm ( "
                            + str(2 * g_dev["cam"].day_warm_degrees)
                            + " degrees warmer ) for about 20 minutes just in case the camera overheated."
                        )
                        plog("Then will reset to normal.")
                        self.camera_overheat_safety_warm_on = True
                        self.camera_overheat_safety_timer = time.time()
                        self.last_time_camera_was_warm = time.time()
                        g_dev["cam"]._set_setpoint(
                            float(
                                g_dev["cam"].setpoint
                                + (2 * g_dev["cam"].day_warm_degrees)
                            )
                        )
                        # Some cameras need to be sent this to change the temperature also.. e.g. TheSkyX
                        g_dev["cam"]._set_cooler_on()

                if not self.camera_overheat_safety_warm_on and (
                    time.time() - self.warm_report_timer > 300
                ):
                    # Daytime... a bit tricky! Two periods... just after biases but before nightly reset OR ... just before eve bias dark
                    # As nightly reset resets the calendar
                    self.warm_report_timer = time.time()
                    self.too_hot_in_observatory = False
                    try:
                        focstatus = g_dev["foc"].get_status()
                        self.temperature_in_observatory_from_focuser = focstatus[
                            "focus_temperature"
                        ]
                    except:
                        self.temperature_in_observatory_from_focuser = 20.0
                        pass

                    try:
                        if (
                            self.temperature_in_observatory_from_focuser
                            > self.too_hot_temperature
                        ):  # This should be a per obsy config item
                            self.too_hot_in_observatory = True
                    except:
                        plog("observatory temperature probe failed.")

                    if (
                        g_dev["cam"].day_warm
                        and (
                            ephem.now(
                            ) < g_dev["events"]["Eve Bias Dark"] - ephem.hour
                        )
                        or (
                            g_dev["events"]["End Morn Bias Dark"] + ephem.hour
                            < ephem.now()
                            < g_dev["events"]["Nightly Reset"]
                        )
                    ):
                        plog("In Daytime: Camera set at warmer temperature")
                        g_dev["cam"]._set_setpoint(
                            float(g_dev["cam"].setpoint +
                                  g_dev["cam"].day_warm_degrees)
                        )

                        # Some cameras need to be sent this to change the temperature also.. e.g. TheSkyX
                        g_dev["cam"]._set_cooler_on()
                        plog("Temp set to " +
                             str(g_dev["cam"].current_setpoint))
                        self.last_time_camera_was_warm = time.time()

                    elif (
                        g_dev["cam"].day_warm
                        and (self.too_hot_in_observatory)
                        and (
                            ephem.now()
                            < g_dev["events"]["Clock & Auto Focus"] - ephem.hour
                        )
                    ):
                        plog(
                            "Currently too hot: "
                            + str(self.temperature_in_observatory_from_focuser)
                            + "C for excess cooling. Keeping it at day_warm until a cool hour long ramping towards clock & autofocus"
                        )
                        g_dev["cam"]._set_setpoint(
                            float(g_dev["cam"].setpoint +
                                  g_dev["cam"].day_warm_degrees)
                        )
                        # Some cameras need to be sent this to change the temperature also.. e.g. TheSkyX
                        g_dev["cam"]._set_cooler_on()
                        plog("Temp set to " +
                             str(g_dev["cam"].current_setpoint))
                        self.last_time_camera_was_warm = time.time()

                    # Ramp heat temperature
                    # Beginning after "End Morn Bias Dark" and taking an hour to ramp
                    elif g_dev["cam"].day_warm and (
                        g_dev["events"]["End Morn Bias Dark"]
                        < ephem.now()
                        < g_dev["events"]["End Morn Bias Dark"] + ephem.hour
                    ):
                        plog("In Camera Warming Ramping cycle of the day")
                        frac_through_warming = (
                            1
                            - (
                                (g_dev["events"]
                                 ["End Morn Bias Dark"] + ephem.hour)
                                - ephem.now()
                            )
                            / ephem.hour
                        )
                        plog(
                            "Fraction through warming cycle: "
                            + str(frac_through_warming)
                        )
                        g_dev["cam"]._set_setpoint(
                            float(
                                g_dev["cam"].setpoint
                                + (frac_through_warming) *
                                g_dev["cam"].day_warm_degrees
                            )
                        )
                        g_dev["cam"]._set_cooler_on()
                        plog("Temp set to " +
                             str(g_dev["cam"].current_setpoint))
                        self.last_time_camera_was_warm = time.time()

                    # Ramp cool temperature
                    # Defined as beginning an hour before "Eve Bias Dark" to ramp to the setpoint.
                    # If the observatory is not too hot, set up cooling for biases
                    elif (
                        g_dev["cam"].day_warm
                        and (not self.too_hot_in_observatory)
                        and (
                            g_dev["events"]["Eve Bias Dark"] - ephem.hour
                            < ephem.now()
                            < g_dev["events"]["Eve Bias Dark"]
                        )
                    ):
                        plog("In Camera Cooling Ramping cycle of the day")
                        frac_through_warming = 1 - (
                            ((g_dev["events"]["Eve Bias Dark"]) - ephem.now())
                            / ephem.hour
                        )
                        plog(
                            "Fraction through cooling cycle: "
                            + str(frac_through_warming)
                        )
                        if frac_through_warming > 0.66:
                            g_dev["cam"]._set_setpoint(
                                float(g_dev["cam"].setpoint))
                            g_dev["cam"]._set_cooler_on()
                            self.last_time_camera_was_warm = time.time()
                        else:
                            g_dev["cam"]._set_setpoint(
                                float(
                                    g_dev["cam"].setpoint
                                    + (1 - (frac_through_warming * 1.5))
                                    * g_dev["cam"].day_warm_degrees
                                )
                            )
                            g_dev["cam"]._set_cooler_on()
                        plog("Temp set to " +
                             str(g_dev["cam"].current_setpoint))

                    # Don't bother trying to cool for biases if too hot in observatory.
                    # Don't even bother for flats, it just won't get there.
                    # Just aim for clock & auto focus
                    elif (
                        g_dev["cam"].day_warm
                        and (self.too_hot_in_observatory)
                        and (
                            g_dev["events"]["Clock & Auto Focus"] - ephem.hour
                            < ephem.now()
                            < g_dev["events"]["Clock & Auto Focus"]
                        )
                    ):
                        plog(
                            "In Camera Cooling Ramping cycle aiming for Clock & Auto Focus"
                        )
                        frac_through_warming = 1 - (
                            ((g_dev["events"]["Clock & Auto Focus"]) - ephem.now())
                            / ephem.hour
                        )
                        plog(
                            "Fraction through cooling cycle: "
                            + str(frac_through_warming)
                        )
                        if frac_through_warming > 0.8:
                            g_dev["cam"]._set_setpoint(
                                float(g_dev["cam"].setpoint))
                            g_dev["cam"]._set_cooler_on()
                        else:
                            g_dev["cam"]._set_setpoint(
                                float(
                                    g_dev["cam"].setpoint
                                    + (1 - frac_through_warming)
                                    * g_dev["cam"].day_warm_degrees
                                )
                            )
                            g_dev["cam"]._set_cooler_on()
                            self.last_time_camera_was_warm = time.time()
                        plog("Temp set to " +
                             str(g_dev["cam"].current_setpoint))

                    # Nighttime temperature
                    elif (
                        g_dev["cam"].day_warm
                        and not (self.too_hot_in_observatory)
                        and (
                            g_dev["events"]["Eve Bias Dark"]
                            < ephem.now()
                            < g_dev["events"]["End Morn Bias Dark"]
                        )
                    ):
                        g_dev["cam"]._set_setpoint(
                            float(g_dev["cam"].setpoint))
                        g_dev["cam"]._set_cooler_on()

                    elif (
                        g_dev["cam"].day_warm
                        and (self.too_hot_in_observatory)
                        and self.open_and_enabled_to_observe
                        and (
                            g_dev["events"]["Clock & Auto Focus"]
                            < ephem.now()
                            < g_dev["events"]["End Morn Bias Dark"]
                        )
                    ):
                        g_dev["cam"]._set_setpoint(
                            float(g_dev["cam"].setpoint))
                        g_dev["cam"]._set_cooler_on()

                    elif (
                        g_dev["cam"].day_warm
                        and (self.too_hot_in_observatory)
                        and not self.open_and_enabled_to_observe
                        and (
                            g_dev["events"]["Clock & Auto Focus"]
                            < ephem.now()
                            < g_dev["events"]["End Morn Bias Dark"]
                        )
                    ):
                        plog(
                            "Focusser reporting too high a temperature in the observatory"
                        )
                        plog(
                            "The roof is also shut, so keeping camera at the day_warm temperature"
                        )

                        g_dev["cam"]._set_setpoint(
                            float(g_dev["cam"].setpoint +
                                  g_dev["cam"].day_warm_degrees)
                        )
                        # Some cameras need to be sent this to change the temperature also.. e.g. TheSkyX
                        g_dev["cam"]._set_cooler_on()
                        self.last_time_camera_was_warm = time.time()
                        plog("Temp set to " +
                             str(g_dev["cam"].current_setpoint))

                    elif (
                        g_dev["events"]["Eve Bias Dark"]
                        < ephem.now()
                        < g_dev["events"]["End Morn Bias Dark"]
                    ):
                        g_dev["cam"]._set_setpoint(
                            float(g_dev["cam"].setpoint))
                        g_dev["cam"]._set_cooler_on()

                if not self.mountless_operation:
                    # Check that the site is still connected to the net.
                    if test_connect():
                        self.time_of_last_live_net_connection = time.time()
                        self.net_connection_dead = False
                    if (time.time() - self.time_of_last_live_net_connection) > 600:
                        plog(
                            "Warning, last live net connection was over ten minutes ago"
                        )
                    if (time.time() - self.time_of_last_live_net_connection) > 1200:
                        plog(
                            "Last connection was over twenty minutes ago. Running a further test or two"
                        )
                        if test_connect(host="http://dev.photonranch.org"):
                            plog(
                                "Connected to photonranch.org, so it must be that Google is down. Connection is live."
                            )
                            self.time_of_last_live_net_connection = time.time()
                        elif test_connect(host="http://aws.amazon.com"):
                            plog(
                                "Connected to aws.amazon.com. Can't connect to Google or photonranch.org though."
                            )
                            self.time_of_last_live_net_connection = time.time()
                        else:
                            plog(
                                "Looks like the net is down, closing up and parking the observatory"
                            )
                            self.open_and_enabled_to_observe = False
                            self.net_connection_dead = True
                            if (
                                not g_dev["seq"].morn_bias_dark_latch
                                and not g_dev["seq"].bias_dark_latch
                            ):
                                self.cancel_all_activity()
                            if not g_dev["mnt"].rapid_park_indicator:
                                plog("Parking scope due to inactivity")
                                if g_dev["mnt"].home_before_park:
                                    g_dev["mnt"].home_command()
                                g_dev["mnt"].park_command()
                                self.time_of_last_slew = time.time()
                # wait for safety_check_period
                time.sleep(self.safety_check_period)

            except:
                plog(
                    "Something went wrong in safety check loop. It is ok.... it is a try/except"
                )
                plog("But we should prevent any crashes.")
                plog(traceback.format_exc())

                # If theskyx is rebooting wait
                while g_dev["seq"].rebooting_theskyx:
                    plog("waiting for theskyx to reboot in the except function")
                    time.sleep(5)

    def core_command_and_sequencer_loop(self):
        """
        This compact little function is the heart of the code in the sense this is repeatedly
        called. It checks for any new commands from AWS and runs them.
        """
        not_slewing = False
        if self.mountless_operation:
            not_slewing = True
        elif not g_dev["mnt"].return_slewing():
            not_slewing = True

        # Check that there isn't individual commands to be run
        if (
            (not g_dev["cam"].running_an_exposure_set)
            and not g_dev["seq"].total_sequencer_control
            and (not self.stop_processing_command_requests)
            and not_slewing
            and not self.pointing_recentering_requested_by_platesolve_thread
            and not self.pointing_correction_requested_by_platesolve_thread
        ):
            while self.cmd_queue.qsize() > 0:
                if (
                    not self.stop_processing_command_requests
                    and not g_dev["cam"].running_an_exposure_set
                    and not g_dev["seq"].block_guard
                    and not g_dev["seq"].total_sequencer_control
                    and not_slewing
                    and not self.pointing_recentering_requested_by_platesolve_thread
                    and not self.pointing_correction_requested_by_platesolve_thread
                ):  # This is to stop multiple commands running over the top of each other.
                    self.stop_processing_command_requests = True
                    cmd = self.cmd_queue.get()
                    device_instance = cmd["deviceInstance"]
                    plog("obs.scan_request: ", cmd)
                    device_type = cmd["deviceType"]

                    if device_type == "enclosure":
                        plog(
                            "An OBS has mistakenly received an enclosure command! Ignoring."
                        )
                    else:
                        device = self.all_devices[device_type][device_instance]
                        try:
                            device.parse_command(cmd)
                        except Exception as e:
                            plog(traceback.format_exc())
                            plog("Exception in obs.scan_requests:  ",
                                 e, "cmd:  ", cmd)

                    self.stop_processing_command_requests = False
                    time.sleep(1)
                else:
                    time.sleep(1)
        # Check there isn't sequencer commands to run.
        if self.status_count > 1:  # Give time for status to form
            g_dev["seq"].manager()  # Go see if there is something new to do.

    def run(self):
        try:
            # Keep the main thread alive, otherwise signals are ignored
            while True:
                self.core_command_and_sequencer_loop()
                time.sleep(2.5)
                # `Ctrl-C` will exit the program.
        except KeyboardInterrupt:
            plog("Finishing loops and exiting...")
            self.stopped = True
            return

    def ptrarchive_uploader(self, pri_image):
        upload_timer = time.time()
        if pri_image is None:
            plog("Got an empty entry in ptrarchive_queue.")
        else:
            # Here we parse the file, set up and send to AWS
            filename = pri_image[1][1]
            filepath = pri_image[1][0] + filename  # Full path to file on disk

            time_put_in_queue = pri_image[1][2]

            if filepath == "":
                print("blank entry in ptrarchive uploader")

            # Check it is there
            if not os.path.exists(filepath):
                if (time.time() - time_put_in_queue) < 43200:
                    if (time.time() - time_put_in_queue) > 600:
                        plog(
                            filepath + " not there yet, chucking it back in the queue."
                        )
                    self.enqueue_for_PTRarchive(26000000, "", filepath)
                else:
                    plog("WAITED TOO LONG! " + filepath + " never turned up!")
                return ""

            # Check it is no small
            if "token" not in filepath and os.stat(filepath).st_size < 100:
                if (time.time() - time_put_in_queue) < 43200:
                    if (time.time() - time_put_in_queue) > 600:
                        plog(
                            filepath
                            + " is there but still small - likely still writing out, chucking it back in the queue."
                        )
                    self.enqueue_for_PTRarchive(26000000, "", filepath)
                else:
                    plog("WAITED TOO LONG! " + filepath + " never turned up!")
                return ""

            # Only ingest fits.fz files to the PTR archive.
            try:
                broken = 0
                with open(filepath, "rb") as fileobj:
                    if filepath.split(".")[-1] == "token":
                        files = {"file": (filepath, fileobj)}
                        aws_resp = authenticated_request(
                            "POST", "/upload/", {"object_name": filename}
                        )
                        retry = 0
                        while retry < 10:
                            retry = retry + 1
                            try:
                                plog("Attempting upload of token")
                                plog(str(files))
                                token_output = reqs.post(
                                    aws_resp["url"],
                                    data=aws_resp["fields"],
                                    files=files,
                                    timeout=45,
                                )
                                plog(token_output)
                                if "204" in str(token_output):
                                    try:
                                        os.remove(filepath)
                                    except:
                                        self.laterdelete_queue.put(
                                            filepath, block=False
                                        )
                                    return "Nightly token uploaded."
                                else:
                                    plog("Not successful, attempting token again.")
                            except:
                                plog("Non-fatal connection glitch for a file posted.")
                                plog(files)
                                plog(traceback.format_exc())
                                time.sleep(5)

                    # and (not frame_exists(fileobj)):
                    elif self.env_exists == True:
                        try:
                            # Get header explicitly out to send up
                            # This seems to be necessary
                            tempheader = fits.open(filepath)
                            try:
                                tempheader = tempheader[1].header
                            except:
                                # Calibrations are not fz'ed so have the header elsewhere.
                                tempheader = tempheader[0].header

                            headerdict = {}
                            for entry in tempheader.keys():
                                headerdict[entry] = tempheader[entry]

                            upload_file_and_ingest_to_archive(
                                fileobj, file_metadata=headerdict
                            )

                            # Only remove file if successfully uploaded
                            if ("calibmasters" not in filepath) or (
                                "ARCHIVE_" in filepath
                            ):
                                try:
                                    os.remove(filepath)
                                except:
                                    self.laterdelete_queue.put(
                                        filepath, block=False)

                        except ocs_ingester.exceptions.NonFatalDoNotRetryError:
                            plog(
                                "Apprently this file already exists in the archive: "
                                + str(filepath)
                            )
                            broken = 1

                        except ocs_ingester.exceptions.DoNotRetryError:
                            plog("Couldn't upload to PTR archive: " + str(filepath))
                            plog(traceback.format_exc())
                            # breakpoint()
                            broken = 1
                        except Exception as e:
                            if "urllib3.exceptions.ConnectTimeoutError" in str(
                                traceback.format_exc()
                            ):
                                plog("timeout in ingester")

                            elif "requests.exceptions.ConnectTimeout" in str(
                                traceback.format_exc()
                            ):
                                plog("timeout in ingester")

                            elif "TimeoutError" in str(traceback.format_exc()):
                                plog("timeout in ingester")

                            elif "list index out of range" in str(e):
                                # This error is thrown when there is a corrupt file
                                broken = 1

                            elif "timed out." in str(e) or "TimeoutError" in str(e):
                                # Not broken, just bung it back in the queue for later
                                plog("Timeout glitch, trying again later: ", e)
                                time.sleep(10)
                                self.ptrarchive_queue.put(
                                    pri_image, block=False)
                                # And give it a little sleep
                                return str(filepath.split("/")[-1]) + " timed out."

                            elif "credential_provider" in str(
                                e
                            ) or "endpoint_resolver" in str(e):
                                plog(
                                    "Credential provider error for the ptrarchive, bunging a file back in the queue."
                                )
                                time.sleep(10)
                                self.ptrarchive_queue.put(
                                    pri_image, block=False)
                                return (
                                    str(filepath.split("/")[-1])
                                    + " got an odd error, but retrying."
                                )

                            else:
                                plog(filepath)
                                plog(
                                    "couldn't send to PTR archive for some reason: ", e
                                )
                                plog(traceback.format_exc())
                                # And give it a little sleep
                                time.sleep(10)
                                broken = 1

                if broken == 1:
                    try:
                        shutil.move(filepath, self.broken_path + filename)
                    except:
                        plog("Couldn't move " + str(filepath) +
                             " to broken folder.")
                        self.laterdelete_queue.put(filepath, block=False)
                    return str(filepath.split("/")[-1]) + " broken."

            except Exception as e:
                plog("something strange in the ptrarchive uploader", e)
                return "something strange in the ptrarchive uploader"

            upload_timer = time.time() - upload_timer
            hours_to_go = (
                self.ptrarchive_queue.qsize() * upload_timer / 60 / 60
            ) / int(self.config["number_of_simultaneous_ptrarchive_streams"])

            return (
                str(filepath.split("/")[-1])
                + " sent to archive. Queue Size: "
                + str(self.ptrarchive_queue.qsize())
                + ". "
                + str(round(hours_to_go, 1))
                + " hours to go."
            )

    # Note this is a thread!
    def scan_request_thread(self):
        while True:
            if (
                not self.scan_request_queue.empty()
            ) and not self.currently_scan_requesting:
                self.scan_request_queue.get(block=False)
                self.currently_scan_requesting = True
                self.scan_requests()
                self.currently_scan_requesting = False
                self.scan_request_queue.task_done()
                # We don't want multiple requests straight after one another, so clear the queue.
                with self.scan_request_queue.mutex:
                    self.scan_request_queue.queue.clear()
                time.sleep(3)

            # Check at least every 10 seconds even if not requested
            elif (
                time.time() - self.get_new_job_timer > 10
                and not self.currently_scan_requesting
            ):
                self.get_new_job_timer = time.time()
                self.currently_scan_requesting = True
                self.scan_requests()
                self.currently_scan_requesting = False
                time.sleep(3)
            else:
                # Need this to be as LONG as possible.  Essentially this sets the rate of checking scan requests.
                time.sleep(3)

    # Note this is a thread!
    def calendar_block_thread(self):
        while True:
            if not self.calendar_block_queue.empty():
                #one_at_a_time = 1
                self.calendar_block_queue.get(block=False)
                self.currently_updating_calendar_blocks = True
                g_dev["seq"].update_calendar_blocks()
                self.currently_updating_calendar_blocks = False
                self.calendar_block_queue.task_done()
                time.sleep(3)
            else:
                # Need this to be as LONG as possible to allow large gaps in the GIL. Lower priority tasks should have longer sleeps.
                time.sleep(5)

    # Note this is a thread!
    def update_status_thread(self):
        while True:
            not_slewing = False
            if self.mountless_operation:
                not_slewing = True
            elif not g_dev["mnt"].return_slewing():
                not_slewing = True

            if (
                not_slewing
            ):  # Stop automatic status update while slewing to allow mount full status throughput
                if not self.update_status_queue.empty():
                    request = self.update_status_queue.get(block=False)
                    if request == "mountonly":
                        self.update_status(mount_only=True, dont_wait=True)
                    else:
                        self.update_status()
                    self.update_status_queue.task_done()
                    if not request == "mountonly":
                        time.sleep(2)

                # Update status on at lest a 30s period if not requested
                elif (time.time() - self.time_last_status) > 30:
                    self.update_status()
                    self.time_last_status = time.time()
                    time.sleep(2)

                else:
                    # Need this to be as LONG as possible to allow large gaps in the GIL. Lower priority tasks should have longer sleeps.
                    time.sleep(0.2)
            else:
                time.sleep(0.5)

    # Note this is a thread!
    def send_to_ptrarchive(self):
        """Sends queued files to AWS.

        Large fpacked fits are uploaded using the ocs-ingester, which
        adds the image to the PTR archive database.

        This is intended to transfer slower files not needed for UI responsiveness

        The pri_image is a tuple, smaller first item has priority.
        The second item is also a tuple containing im_path and name.
        """

        number_of_simultaneous_uploads = self.config[
            "number_of_simultaneous_ptrarchive_streams"
        ]

        while True:
            if not self.ptrarchive_queue.empty():
                items = []
                for q in range(
                    min(number_of_simultaneous_uploads,
                        self.ptrarchive_queue.qsize())
                ):
                    items.append(self.ptrarchive_queue.get(block=False))

                with ThreadPool(processes=number_of_simultaneous_uploads) as pool:
                    for result in pool.map(self.ptrarchive_uploader, items):
                        self.ptrarchive_queue.task_done()
            else:
                # Need this to be as LONG as possible to allow large gaps in the GIL. Lower priority tasks should have longer sleeps.
                time.sleep(2)

    def send_status_process(self):
        """

        This sends statuses through one at a time.

        """

        while True:
            if not self.send_status_queue.empty():
                pre_upload = time.time()
                received_status = self.send_status_queue.get(block=False)
                send_status(
                    received_status[0], received_status[1], received_status[2])
                self.send_status_queue.task_done()
                upload_time = time.time() - pre_upload
                self.status_interval = 2 * upload_time
                if self.status_interval > 10:
                    self.status_interval = 10
                self.status_upload_time = upload_time

                not_slewing = False
                if self.mountless_operation:
                    not_slewing = True
                elif not g_dev["mnt"].return_slewing():
                    not_slewing = True

                if not_slewing:  # Don't wait while slewing.
                    time.sleep(max(2, self.status_interval))
            else:
                # Need this to be as LONG as possible to allow large gaps in the GIL. Lower priority tasks should have longer sleeps.
                if not self.mountless_operation:
                    # Don't wait while slewing.
                    if not g_dev["mnt"].return_slewing():
                        time.sleep(max(2, self.status_interval))

    def laterdelete_process(self):
        """This is a thread where things that fail to get
        deleted from the filesystem go to get deleted later on.
        Usually due to slow or network I/O
        """

        while True:
            if not self.laterdelete_queue.empty():
                (deletefilename) = self.laterdelete_queue.get(block=False)
                self.laterdelete_queue.task_done()
                try:
                    os.remove(deletefilename)
                except:
                    self.laterdelete_queue.put(deletefilename, block=False)
                time.sleep(2)
            else:
                # Need this to be as LONG as possible to allow large gaps in the GIL. Lower priority tasks should have longer sleeps.
                time.sleep(2)

    def sendtouser_process(self):
        """This is a thread where things that fail to get
        deleted from the filesystem go to get deleted later on.
        Usually due to slow or network I/O
        """

        while True:
            if not self.sendtouser_queue.empty():
                while not self.sendtouser_queue.empty():
                    (p_log, p_level) = self.sendtouser_queue.get(block=False)
                    url_log = "https://logs.photonranch.org/logs/newlog"
                    body = json.dumps(
                        {
                            "site": self.config["obs_id"],
                            "log_message": str(p_log),
                            "log_level": str(p_level),
                            "timestamp": time.time(),
                        }
                    )
                    try:
                        reqs.post(url_log, body, timeout=5)
                    except:
                        plog("Log did not send, usually not fatal.")
                        # plog(traceback.format_exc())
                    self.sendtouser_queue.task_done()
            else:
                time.sleep(0.25)


    def platesolve_process(self):
        """This is the platesolve queue that happens in a different process
        than the main thread. Platesolves can take 5-10, up to 30 seconds sometimes
        to run, so it is an overhead we can't have hanging around. This thread attempts
        a platesolve and uses the solution and requests a telescope nudge/center
        if the telescope has not slewed in the intervening time between beginning
        the platesolving process and completing it.

        """

        while True:
            if not self.platesolve_queue.empty():
                self.platesolve_is_processing = True

                (
                    platesolve_token,
                    hduheader,
                    cal_path,
                    cal_name,
                    frame_type,
                    time_platesolve_requested,
                    pixscale,
                    pointing_ra,
                    pointing_dec,
                    firstframesmartstack,
                    useastronometrynet,
                    pointing_exposure,
                    jpeg_filename,
                    image_or_reference,
                    exposure_time,
                ) = self.platesolve_queue.get(block=False)


                if np.isnan(pixscale) or pixscale == None:
                    timeout_time = 120# + exposure_time + \
                        #g_dev["cam"].readout_time
                else:
                    timeout_time = 35# + exposure_time + \
                        #g_dev["cam"].readout_time

                platesolve_timeout_timer = time.time()
                if image_or_reference == "reference":

                    while (
                        not os.path.exists(platesolve_token)
                        and (time.time() - platesolve_timeout_timer) < timeout_time
                    ):
                        time.sleep(0.5)

                if (time.time() - platesolve_timeout_timer) > timeout_time:
                    plog("waiting for platesolve token timed out")
                    solve = "error"

                    # try:
                    #     os.system("taskkill /IM ps3cli.exe /F")
                    # except:
                    #     pass
                else:
                    if image_or_reference == "reference":
                        (imagefilename, imageMode) = pickle.load(
                            open(platesolve_token, "rb")
                        )

                        hdufocusdata = np.load(imagefilename)
                        hduheader = fits.open(imagefilename.replace(".npy", ".head"))[
                            0
                        ].header

                    else:
                        hdufocusdata = platesolve_token

                    is_osc = g_dev["cam"].config["camera"][g_dev["cam"].name][
                        "settings"
                    ]["is_osc"]

                    # Do not bother platesolving unless it is dark enough!!
                    if not (
                        g_dev["events"]["Civil Dusk"]
                        < ephem.now()
                        < g_dev["events"]["Civil Dawn"]
                    ):
                        plog("Too bright to consider platesolving!")
                    else:
                        try:
                            try:
                                os.remove(
                                    self.local_calibration_path + "platesolve.pickle"
                                )
                                os.remove(
                                    self.local_calibration_path
                                    + "platesolve.temppickle"
                                )
                            except:
                                pass

                            target_ra = g_dev["mnt"].last_ra_requested
                            target_dec = g_dev["mnt"].last_dec_requested

                            if g_dev["seq"].block_guard and not g_dev["seq"].focussing:
                                target_ra = g_dev["seq"].block_ra
                                target_dec = g_dev["seq"].block_dec

                            platesolve_crop = 0.0

                            # yet another pickle debugger.
                            if True:
                                pickle.dump([hdufocusdata, hduheader, self.local_calibration_path, cal_name, frame_type, time_platesolve_requested,
                                 pixscale, pointing_ra, pointing_dec, platesolve_crop, False, 1, g_dev['cam'].config["camera"][g_dev['cam'].name]["settings"]["saturate"], g_dev['cam'].camera_known_readnoise, self.config['minimum_realistic_seeing'],is_osc,useastronometrynet,pointing_exposure, jpeg_filename, target_ra, target_dec], open('subprocesses/testplatesolvepickle','wb'))


                            #breakpoint()

                            try:
                                platesolve_subprocess = subprocess.Popen(
                                    ["python", "subprocesses/Platesolveprocess.py"],
                                    stdin=subprocess.PIPE,
                                    stdout=subprocess.PIPE,
                                    bufsize=0,
                                )
                            except OSError:
                                plog(traceback.format_exc())
                                pass


                            try:
                                pickle.dump(
                                    [
                                        hdufocusdata,
                                        hduheader,
                                        self.local_calibration_path,
                                        cal_name,
                                        frame_type,
                                        time_platesolve_requested,
                                        pixscale,
                                        pointing_ra,
                                        pointing_dec,
                                        platesolve_crop,
                                        False,
                                        1,
                                        g_dev["cam"].config["camera"][
                                            g_dev["cam"].name
                                        ]["settings"]["saturate"],
                                        g_dev["cam"].camera_known_readnoise,
                                        self.config["minimum_realistic_seeing"],
                                        is_osc,
                                        useastronometrynet,
                                        pointing_exposure,
                                        jpeg_filename,
                                        target_ra,
                                        target_dec,
                                    ],
                                    platesolve_subprocess.stdin,
                                )
                            except:
                                plog("Problem in the platesolve pickle dump")
                                plog(traceback.format_exc())

                            del hdufocusdata

                            platesolve_timeout_timer=time.time()
                            while not os.path.exists(self.local_calibration_path + 'platesolve.pickle') and (time.time() - platesolve_timeout_timer) < timeout_time:
                                time.sleep(0.5)

                            if (time.time() - platesolve_timeout_timer) > timeout_time:
                                plog("platesolve timed out")
                                solve = "error"
                                platesolve_subprocess.kill()

                                # try:
                                #     os.system("taskkill /IM ps3cli.exe /F")
                                # except:
                                #     pass

                            elif os.path.exists(
                                self.local_calibration_path + "platesolve.pickle"
                            ):
                                solve = pickle.load(
                                    open(
                                        self.local_calibration_path
                                        + "platesolve.pickle",
                                        "rb",
                                    )
                                )
                            else:
                                solve = "error"

                            try:
                                os.remove(
                                    self.local_calibration_path + "platesolve.pickle"
                                )
                            except:
                                plog("Could not remove platesolve pickle. ")

                            if solve == "error":
                                plog("Planewave solve came back as error")
                                self.last_platesolved_ra = np.nan
                                self.last_platesolved_dec = np.nan
                                self.last_platesolved_ra_err = np.nan
                                self.last_platesolved_dec_err = np.nan
                                self.platesolve_errors_in_a_row = (
                                    self.platesolve_errors_in_a_row + 1
                                )
                                self.platesolve_is_processing = False

                            else:
                                self.enqueue_for_fastUI(
                                    "", jpeg_filename, exposure_time
                                )

                                try:
                                    plog(
                                        "PW Solves: ",
                                        round(solve["ra_j2000_hours"], 5),
                                        round(solve["dec_j2000_degrees"], 4),
                                    )
                                except:
                                    plog("couldn't print PW solves.... why?")
                                    plog(solve)

                                solved_ra = solve["ra_j2000_hours"]
                                solved_dec = solve["dec_j2000_degrees"]
                                solved_arcsecperpixel = abs(solve["arcsec_per_pixel"])
                                plog(
                                    "1x1 pixelscale solved: "
                                    + str(round(solved_arcsecperpixel, 3))
                                )

                                # If this is the first pixelscale gotten, then it is the pixelscale!
                                if g_dev["cam"].pixscale == None:
                                    g_dev["cam"].pixscale = abs(
                                        solved_arcsecperpixel)
                                if np.isnan(g_dev["cam"].pixscale):
                                    g_dev["cam"].pixscale = abs(
                                        solved_arcsecperpixel)

                                if (
                                    (g_dev["cam"].pixscale * 0.9)
                                    < float(abs(solved_arcsecperpixel))
                                    < (g_dev["cam"].pixscale * 1.1)
                                ):
                                    self.pixelscale_shelf = shelve.open(
                                        g_dev["obs"].obsid_path
                                        + "ptr_night_shelf/"
                                        + "pixelscale"
                                        + g_dev["cam"].alias
                                        + str(g_dev["obs"].name)
                                    )
                                    try:
                                        pixelscale_list = self.pixelscale_shelf[
                                            "pixelscale_list"
                                        ]
                                    except:
                                        pixelscale_list = []
                                    pixelscale_list.append(
                                        float(abs(solved_arcsecperpixel))
                                    )
                                    too_long = True
                                    while too_long:
                                        if len(pixelscale_list) > 100:
                                            pixelscale_list.pop(0)
                                        else:
                                            too_long = False
                                    self.pixelscale_shelf[
                                        "pixelscale_list"
                                    ] = pixelscale_list
                                    self.pixelscale_shelf.close()

                                err_ha = target_ra - solved_ra
                                err_dec = target_dec - solved_dec

                                if not g_dev["mnt"].model_on:
                                    mount_deviation_ha = pointing_ra - solved_ra
                                    mount_deviation_dec = pointing_dec - solved_dec
                                else:
                                    (
                                        corrected_pointing_ra,
                                        corrected_pointing_dec,
                                        _,
                                        _,
                                    ) = g_dev["mnt"].transform_mechanical_to_icrs(
                                        pointing_ra,
                                        pointing_dec,
                                        g_dev["mnt"].rapid_pier_indicator,
                                    )

                                    mount_deviation_ha = (
                                        corrected_pointing_ra - solved_ra
                                    )
                                    mount_deviation_dec = (
                                        corrected_pointing_dec - solved_dec
                                    )

                                    if abs(mount_deviation_ha) > 10:
                                        plog(
                                            "BIG deviation in HA... whats going on?")
                                        plog(mount_deviation_ha)
                                        plog(corrected_pointing_ra)
                                        plog(solved_ra)
                                        plog(pointing_ra)
                                    else:
                                        plog("Reasonable ha deviation")

                                # Check that the RA doesn't cross over zero, if so, bring it back around
                                if err_ha > 12:
                                    plog("BIG CHANGE ERR_HA")
                                    plog(err_ha)
                                    err_ha = err_ha - 24
                                    plog(err_ha)
                                elif err_ha < -12:
                                    plog("BIG CHANGE ERR_HA")
                                    plog(err_ha)
                                    err_ha = err_ha + 24
                                    plog(err_ha)

                                radial_distance = pow(
                                    pow(
                                        err_ha
                                        * math.cos(math.radians(pointing_dec))
                                        * 15
                                        * 3600,
                                        2,
                                    )
                                    + pow(err_dec * 3600, 2),
                                    0.5,
                                )

                                plog(
                                    "Radial Deviation, Ra, Dec  (asec): ",
                                    str(round(radial_distance, 1))
                                    + ",  "
                                    + str(round(err_ha * 15 * 3600, 1))
                                    + ",  "
                                    + str(round(err_dec * 3600, 1)),
                                )

                                self.last_platesolved_ra = solve["ra_j2000_hours"]
                                self.last_platesolved_dec = solve["dec_j2000_degrees"]
                                self.last_platesolved_ra_err = target_ra - solved_ra
                                self.last_platesolved_dec_err = target_dec - solved_dec
                                self.platesolve_errors_in_a_row = 0

                                # Reset Solve timers
                                g_dev["obs"].last_solve_time = datetime.datetime.now()
                                g_dev["obs"].images_since_last_solve = 0


                                self.drift_tracker_counter = (
                                    self.drift_tracker_counter + 1
                                )


                                if self.sync_after_platesolving:
                                    plog("Syncing mount after this solve")

                                    g_dev["mnt"].sync_to_pointing(
                                        solved_ra, solved_dec)
                                    self.pointing_correction_requested_by_platesolve_thread = (
                                        False
                                    )
                                    self.sync_after_platesolving = False

                                # If we are WAY out of range, then reset the mount reference and attempt moving back there.
                                elif not self.auto_centering_off:


                                    # Used for calculating relative offset compared to image size
                                    dec_field_asec = (
                                        g_dev["cam"].pixscale *
                                        g_dev["cam"].imagesize_x
                                    )
                                    ra_field_asec = (
                                        g_dev["cam"].pixscale *
                                        g_dev["cam"].imagesize_y
                                    )

                                    if (
                                        abs(err_ha * 15 * 3600)
                                        > self.worst_potential_pointing_in_arcseconds
                                    ) or (
                                        abs(err_dec * 3600)
                                        > self.worst_potential_pointing_in_arcseconds
                                    ):
                                        err_ha = 0
                                        err_dec = 0
                                        plog(
                                            "Platesolve has found that the current suggested pointing is way off!"
                                        )
                                        plog(
                                            "This may be a poor pointing estimate.")
                                        plog(
                                            "This is more than a simple nudge, so not nudging the scope."
                                        )
                                        # g_dev["obs"].send_to_user(
                                        #     "Platesolve detects pointing far out, RA: "
                                        #     + str(round(err_ha * 15 * 3600, 2))
                                        #     + " DEC: "
                                        #     + str(round(err_dec * 3600, 2))
                                        # )

                                    elif (
                                        self.time_of_last_slew
                                        > time_platesolve_requested
                                    ):
                                        plog(
                                            "detected a slew since beginning platesolve... bailing out of platesolve."
                                        )


                                    # Only recenter if out by more than 1%
                                    elif (
                                        abs(err_ha * 15 * 3600) > 0.01 *
                                            ra_field_asec
                                    ) or (abs(err_dec * 3600) > 0.01 * dec_field_asec):
                                        self.pointing_correction_requested_by_platesolve_thread = (
                                            True
                                        )
                                        self.pointing_correction_request_time = (
                                            time.time()
                                        )
                                        self.pointing_correction_request_ra = (
                                            pointing_ra + err_ha
                                        )
                                        self.pointing_correction_request_dec = (
                                            pointing_dec + err_dec
                                        )
                                        self.pointing_correction_request_ra_err = err_ha
                                        self.pointing_correction_request_dec_err = (
                                            err_dec
                                        )


                                        drift_timespan = (
                                            time.time() - self.drift_tracker_timer
                                        )

                                        if drift_timespan > 180:
                                            self.drift_arcsec_ra_arcsecperhour = (
                                                err_ha * 15 * 3600
                                            ) / (drift_timespan / 3600)
                                            self.drift_arcsec_dec_arcsecperhour = (
                                                err_dec * 3600
                                            ) / (drift_timespan / 3600)
                                            plog(
                                                "Drift calculations in arcsecs per hour, RA: "
                                                + str(
                                                    round(
                                                        self.drift_arcsec_ra_arcsecperhour,
                                                        6,
                                                    )
                                                )
                                                + " DEC: "
                                                + str(
                                                    round(
                                                        self.drift_arcsec_dec_arcsecperhour,
                                                        6,
                                                    )
                                                )
                                            )

                                        if not g_dev["obs"].mount_reference_model_off:
                                            if (
                                                target_dec > -85
                                                and target_dec < 85
                                                and g_dev[
                                                    "mnt"
                                                ].last_slew_was_pointing_slew
                                            ):
                                                # The mount reference should only be updated if it is less than a third of the worst potential pointing in arcseconds.....
                                                if (
                                                    abs(err_ha * 15 * 3600)
                                                    < (
                                                        self.worst_potential_pointing_in_arcseconds
                                                        / 3
                                                    )
                                                ) or (
                                                    abs(err_dec * 3600)
                                                    < (
                                                        self.worst_potential_pointing_in_arcseconds
                                                        / 3
                                                    )
                                                ):
                                                    try:
                                                        g_dev[
                                                            "mnt"
                                                        ].last_slew_was_pointing_slew = (
                                                            False
                                                        )
                                                        if g_dev["mnt"].pier_side == 0:
                                                            try:
                                                                print(
                                                                    "HA going in "
                                                                    + str(
                                                                        mount_deviation_ha
                                                                    )
                                                                )
                                                                g_dev[
                                                                    "mnt"
                                                                ].record_mount_reference(
                                                                    mount_deviation_ha,
                                                                    mount_deviation_dec,
                                                                    pointing_ra,
                                                                    pointing_dec,
                                                                )

                                                            except Exception as e:
                                                                plog(
                                                                    "Something is up in the mount reference adjustment code ",
                                                                    e,
                                                                )
                                                        else:
                                                            try:
                                                                print(
                                                                    "HA going in "
                                                                    + str(
                                                                        mount_deviation_ha
                                                                    )
                                                                )
                                                                g_dev[
                                                                    "mnt"
                                                                ].record_flip_reference(
                                                                    mount_deviation_ha,
                                                                    mount_deviation_dec,
                                                                    pointing_ra,
                                                                    pointing_dec,
                                                                )
                                                            except Exception as e:
                                                                plog(
                                                                    "Something is up in the mount reference adjustment code ",
                                                                    e,
                                                                )

                                                    except:
                                                        plog(
                                                            "This mount doesn't report pierside"
                                                        )
                                                        plog(
                                                            traceback.format_exc())

                                self.platesolve_is_processing = False
                        except:
                            plog("glitch in the platesolving dimension")
                            plog(traceback.format_exc())

                self.platesolve_is_processing = False
                self.platesolve_queue.task_done()

                if not g_dev["obs"].mountless_operation:
                    g_dev["mnt"].last_slew_was_pointing_slew = False

                time.sleep(1)

            else:
                # Need this to be as LONG as possible to allow large gaps in the GIL. Lower priority tasks should have longer sleeps.
                time.sleep(1)

    #   Note this is a thread
    def slow_camera_process(self):
        """
        A place to process non-process dependant images from the camera pile.
        Usually long-term saves to disk and such things
        """

        while True:
            if not self.slow_camera_queue.empty():
                #one_at_a_time = 1
                slow_process = self.slow_camera_queue.get(block=False)
                slow_process = slow_process[1]
                try:
                    # Set up RA and DEC headers
                    # needs to be done AFTER text file is sent up.
                    # Text file RA and Dec and PTRarchive RA and Dec are formatted different
                    try:
                        temphduheader = slow_process[3]
                    except:
                        temphduheader = None

                    if slow_process[0] == "focus":
                        hdufocus = fits.PrimaryHDU()
                        hdufocus.data = slow_process[2]
                        hdufocus.header = temphduheader
                        hdufocus.header["NAXIS1"] = hdufocus.data.shape[0]
                        hdufocus.header["NAXIS2"] = hdufocus.data.shape[1]
                        hdufocus.header["DATE"] = (
                            datetime.date.strftime(
                                datetime.datetime.utcfromtimestamp(
                                    time.time()),
                                "%Y-%m-%d",
                            ),
                            "Date FITS file was written",
                        )
                        hdufocus.writeto(
                            slow_process[1], overwrite=True, output_verify="silentfix"
                        )

                        try:
                            hdufocus.close()
                        except:
                            pass
                        del hdufocus

                    if slow_process[0] == "numpy_array_save":
                        np.save(slow_process[1], slow_process[2])

                    if slow_process[0] == "fits_file_save":
                        fits.writeto(
                            slow_process[1],
                            slow_process[2],
                            temphduheader,
                            overwrite=True,
                        )

                    if slow_process[0] == "fits_file_save_and_UIqueue":
                        fits.writeto(
                            slow_process[1],
                            slow_process[2],
                            temphduheader,
                            overwrite=True,
                        )
                        filepathaws = slow_process[4]
                        filenameaws = slow_process[5]
                        if "ARCHIVE_" in filenameaws:
                            g_dev["obs"].enqueue_for_PTRarchive(
                                100000000000000, filepathaws, filenameaws
                            )
                        else:
                            g_dev["obs"].enqueue_for_calibrationUI(
                                50, filepathaws, filenameaws
                            )

                    if slow_process[0] == "localcalibration":
                        saver = 0
                        saverretries = 0
                        while saver == 0 and saverretries < 10:
                            try:
                                if not os.path.exists(
                                    self.local_dark_folder + "/localcalibrations"
                                ):
                                    os.makedirs(
                                        self.local_dark_folder + "/localcalibrations"
                                    )

                                if "dark" in slow_process[4]:
                                    if not os.path.exists(self.local_dark_folder):
                                        os.makedirs(self.local_dark_folder)
                                    if not os.path.exists(
                                        self.local_dark_folder
                                        + "/localcalibrations/darks/narrowbanddarks"
                                    ):
                                        os.makedirs(
                                            self.local_dark_folder
                                            + "/localcalibrations/darks/narrowbanddarks"
                                        )
                                    if not os.path.exists(
                                        self.local_dark_folder
                                        + "/localcalibrations/darks/broadbanddarks"
                                    ):
                                        os.makedirs(
                                            self.local_dark_folder
                                            + "/localcalibrations/darks/broadbanddarks"
                                        )
                                    if not os.path.exists(
                                        self.local_dark_folder
                                        + "/localcalibrations/darks/pointzerozerofourfivedarks"
                                    ):
                                        os.makedirs(
                                            self.local_dark_folder
                                            + "/localcalibrations/darks/pointzerozerofourfivedarks"
                                        )
                                    if not os.path.exists(
                                        self.local_dark_folder
                                        + "/localcalibrations/darks/onepointfivepercentdarks"
                                    ):
                                        os.makedirs(
                                            self.local_dark_folder
                                            + "/localcalibrations/darks/onepointfivepercentdarks"
                                        )
                                    if not os.path.exists(
                                        self.local_dark_folder
                                        + "/localcalibrations/darks/fivepercentdarks"
                                    ):
                                        os.makedirs(
                                            self.local_dark_folder
                                            + "/localcalibrations/darks/fivepercentdarks"
                                        )
                                    if not os.path.exists(
                                        self.local_dark_folder
                                        + "/localcalibrations/darks/tenpercentdarks"
                                    ):
                                        os.makedirs(
                                            self.local_dark_folder
                                            + "/localcalibrations/darks/tenpercentdarks"
                                        )
                                    if not os.path.exists(
                                        self.local_dark_folder
                                        + "/localcalibrations/darks/quartersecdarks"
                                    ):
                                        os.makedirs(
                                            self.local_dark_folder
                                            + "/localcalibrations/darks/quartersecdarks"
                                        )
                                    if not os.path.exists(
                                        self.local_dark_folder
                                        + "/localcalibrations/darks/halfsecdarks"
                                    ):
                                        os.makedirs(
                                            self.local_dark_folder
                                            + "/localcalibrations/darks/halfsecdarks"
                                        )
                                    if not os.path.exists(
                                        self.local_dark_folder
                                        + "/localcalibrations/darks/sevenfivepercentdarks"
                                    ):
                                        os.makedirs(
                                            self.local_dark_folder
                                            + "/localcalibrations/darks/sevenfivepercentdarks"
                                        )
                                    if not os.path.exists(
                                        self.local_dark_folder
                                        + "/localcalibrations/darks/onesecdarks"
                                    ):
                                        os.makedirs(
                                            self.local_dark_folder
                                            + "/localcalibrations/darks/onesecdarks"
                                        )
                                    if not os.path.exists(
                                        self.local_dark_folder
                                        + "/localcalibrations/darks/oneandahalfsecdarks"
                                    ):
                                        os.makedirs(
                                            self.local_dark_folder
                                            + "/localcalibrations/darks/oneandahalfsecdarks"
                                        )
                                    if not os.path.exists(
                                        self.local_dark_folder
                                        + "/localcalibrations/darks/twosecdarks"
                                    ):
                                        os.makedirs(
                                            self.local_dark_folder
                                            + "/localcalibrations/darks/twosecdarks"
                                        )
                                    if not os.path.exists(
                                        self.local_dark_folder
                                        + "/localcalibrations/darks/threepointfivesecdarks"
                                    ):
                                        os.makedirs(
                                            self.local_dark_folder
                                            + "/localcalibrations/darks/threepointfivesecdarks"
                                        )
                                    if not os.path.exists(
                                        self.local_dark_folder
                                        + "/localcalibrations/darks/fivesecdarks"
                                    ):
                                        os.makedirs(
                                            self.local_dark_folder
                                            + "/localcalibrations/darks/fivesecdarks"
                                        )
                                    if not os.path.exists(
                                        self.local_dark_folder
                                        + "/localcalibrations/darks/sevenpointfivesecdarks"
                                    ):
                                        os.makedirs(
                                            self.local_dark_folder
                                            + "/localcalibrations/darks/sevenpointfivesecdarks"
                                        )
                                    if not os.path.exists(
                                        self.local_dark_folder
                                        + "/localcalibrations/darks/tensecdarks"
                                    ):
                                        os.makedirs(
                                            self.local_dark_folder
                                            + "/localcalibrations/darks/tensecdarks"
                                        )
                                    if not os.path.exists(
                                        self.local_dark_folder
                                        + "/localcalibrations/darks/fifteensecdarks"
                                    ):
                                        os.makedirs(
                                            self.local_dark_folder
                                            + "/localcalibrations/darks/fifteensecdarks"
                                        )
                                    if not os.path.exists(
                                        self.local_dark_folder
                                        + "/localcalibrations/darks/twentysecdarks"
                                    ):
                                        os.makedirs(
                                            self.local_dark_folder
                                            + "/localcalibrations/darks/twentysecdarks"
                                        )
                                    if not os.path.exists(
                                        self.local_dark_folder
                                        + "/localcalibrations/darks/thirtysecdarks"
                                    ):
                                        os.makedirs(
                                            self.local_dark_folder
                                            + "/localcalibrations/darks/thirtysecdarks"
                                        )

                                if "flat" in slow_process[4]:
                                    if not os.path.exists(self.local_flat_folder):
                                        os.makedirs(self.local_flat_folder)

                                # Figure out which folder to send the calibration file to
                                # and delete any old files over the maximum amount to store
                                if slow_process[4] == "bias":
                                    if not os.path.exists(self.local_bias_folder):
                                        os.makedirs(self.local_bias_folder)
                                    tempfilename = (
                                        self.local_bias_folder
                                        + slow_process[1].replace(".fits", ".npy")
                                    )
                                    max_files = self.config["camera"]["camera_1_1"][
                                        "settings"
                                    ]["number_of_bias_to_store"]
                                    n_files = len(
                                        glob.glob(
                                            self.local_bias_folder + "*.n*")
                                    )
                                    while n_files > max_files:
                                        list_of_files = glob.glob(
                                            self.local_bias_folder + "*.n*"
                                        )
                                        n_files = len(list_of_files)
                                        oldest_file = min(
                                            list_of_files, key=os.path.getctime
                                        )
                                        try:
                                            os.remove(oldest_file)
                                        except:
                                            self.laterdelete_queue.put(
                                                oldest_file, block=False
                                            )

                                elif slow_process[4] == "dark":
                                    tempexposure = temphduheader["EXPTIME"]
                                    tempfilename = (
                                        self.local_dark_folder
                                        + slow_process[1].replace(
                                            ".fits", "_" +
                                            str(tempexposure) + "_.npy"
                                        )
                                    )
                                    max_files = self.config["camera"]["camera_1_1"][
                                        "settings"
                                    ]["number_of_dark_to_store"]

                                    # Don't consider tempfiles that may be in use
                                    files_in_folder = glob.glob(
                                        self.local_dark_folder + "*.n*"
                                    )
                                    files_in_folder = [
                                        x
                                        for x in files_in_folder
                                        if "tempbiasdark" not in x
                                    ]

                                    n_files = len(files_in_folder)
                                    while n_files > max_files:
                                        list_of_files = glob.glob(
                                            self.local_dark_folder + "*.n*"
                                        )
                                        n_files = len(list_of_files)
                                        oldest_file = min(
                                            list_of_files, key=os.path.getctime
                                        )
                                        try:
                                            os.remove(oldest_file)
                                        except:
                                            self.laterdelete_queue.put(
                                                oldest_file, block=False
                                            )

                                elif slow_process[4] == "broadband_ss_biasdark":
                                    tempexposure = temphduheader["EXPTIME"]
                                    tempfilename = (
                                        self.local_dark_folder
                                        + "broadbanddarks/"
                                        + slow_process[1].replace(
                                            ".fits", "_" +
                                            str(tempexposure) + "_.npy"
                                        )
                                    )
                                    max_files = (
                                        2
                                        * self.config["camera"]["camera_1_1"][
                                            "settings"
                                        ]["number_of_dark_to_store"]
                                    )
                                    n_files = len(
                                        glob.glob(
                                            self.local_dark_folder
                                            + "broadbanddarks/"
                                            + "*.n*"
                                        )
                                    )
                                    while n_files > max_files:
                                        list_of_files = glob.glob(
                                            self.local_dark_folder
                                            + "broadbanddarks/"
                                            + "*.n*"
                                        )
                                        n_files = len(list_of_files)
                                        oldest_file = min(
                                            list_of_files, key=os.path.getctime
                                        )
                                        try:
                                            os.remove(oldest_file)
                                        except:
                                            self.laterdelete_queue.put(
                                                oldest_file, block=False
                                            )

                                elif slow_process[4] == "narrowband_ss_biasdark":
                                    tempexposure = temphduheader["EXPTIME"]
                                    tempfilename = (
                                        self.local_dark_folder
                                        + "narrowbanddarks/"
                                        + slow_process[1].replace(
                                            ".fits", "_" +
                                            str(tempexposure) + "_.npy"
                                        )
                                    )
                                    max_files = (
                                        2
                                        * self.config["camera"]["camera_1_1"][
                                            "settings"
                                        ]["number_of_dark_to_store"]
                                    )
                                    n_files = len(
                                        glob.glob(
                                            self.local_dark_folder
                                            + "narrowbanddarks/"
                                            + "*.n*"
                                        )
                                    )
                                    while n_files > max_files:
                                        list_of_files = glob.glob(
                                            self.local_dark_folder
                                            + "narrowbanddarks/"
                                            + "*.n*"
                                        )
                                        n_files = len(list_of_files)
                                        oldest_file = min(
                                            list_of_files, key=os.path.getctime
                                        )
                                        try:
                                            os.remove(oldest_file)
                                        except:
                                            self.laterdelete_queue.put(
                                                oldest_file, block=False
                                            )

                                elif (
                                    slow_process[4]
                                    == "pointzerozerofourfive_exposure_dark"
                                ):
                                    tempexposure = temphduheader["EXPTIME"]
                                    tempfilename = (
                                        self.local_dark_folder
                                        + "pointzerozerofourfivedarks/"
                                        + slow_process[1].replace(
                                            ".fits", "_" +
                                            str(tempexposure) + "_.npy"
                                        )
                                    )
                                    max_files = self.config["camera"]["camera_1_1"][
                                        "settings"
                                    ]["number_of_dark_to_store"]
                                    n_files = len(
                                        glob.glob(
                                            self.local_dark_folder
                                            + "pointzerozerofourfivedarks/"
                                            + "*.n*"
                                        )
                                    )
                                    while n_files > max_files:
                                        list_of_files = glob.glob(
                                            self.local_dark_folder
                                            + "pointzerozerofourfivedarks/"
                                            + "*.n*"
                                        )
                                        n_files = len(list_of_files)
                                        oldest_file = min(
                                            list_of_files, key=os.path.getctime
                                        )
                                        try:
                                            os.remove(oldest_file)
                                        except:
                                            self.laterdelete_queue.put(
                                                oldest_file, block=False
                                            )

                                elif (
                                    slow_process[4]
                                    == "onepointfivepercent_exposure_dark"
                                ):
                                    tempexposure = temphduheader["EXPTIME"]
                                    tempfilename = (
                                        self.local_dark_folder
                                        + "onepointfivepercentdarks/"
                                        + slow_process[1].replace(
                                            ".fits", "_" +
                                            str(tempexposure) + "_.npy"
                                        )
                                    )
                                    max_files = self.config["camera"]["camera_1_1"][
                                        "settings"
                                    ]["number_of_dark_to_store"]
                                    n_files = len(
                                        glob.glob(
                                            self.local_dark_folder
                                            + "onepointfivepercentdarks/"
                                            + "*.n*"
                                        )
                                    )
                                    while n_files > max_files:
                                        list_of_files = glob.glob(
                                            self.local_dark_folder
                                            + "onepointfivepercentdarks/"
                                            + "*.n*"
                                        )
                                        n_files = len(list_of_files)
                                        oldest_file = min(
                                            list_of_files, key=os.path.getctime
                                        )
                                        try:
                                            os.remove(oldest_file)
                                        except:
                                            self.laterdelete_queue.put(
                                                oldest_file, block=False
                                            )

                                elif slow_process[4] == "fivepercent_exposure_dark":
                                    tempexposure = temphduheader["EXPTIME"]
                                    tempfilename = (
                                        self.local_dark_folder
                                        + "fivepercentdarks/"
                                        + slow_process[1].replace(
                                            ".fits", "_" +
                                            str(tempexposure) + "_.npy"
                                        )
                                    )
                                    max_files = self.config["camera"]["camera_1_1"][
                                        "settings"
                                    ]["number_of_dark_to_store"]
                                    n_files = len(
                                        glob.glob(
                                            self.local_dark_folder
                                            + "fivepercentdarks/"
                                            + "*.n*"
                                        )
                                    )
                                    while n_files > max_files:
                                        list_of_files = glob.glob(
                                            self.local_dark_folder
                                            + "fivepercentdarks/"
                                            + "*.n*"
                                        )
                                        n_files = len(list_of_files)
                                        oldest_file = min(
                                            list_of_files, key=os.path.getctime
                                        )
                                        try:
                                            os.remove(oldest_file)
                                        except:
                                            self.laterdelete_queue.put(
                                                oldest_file, block=False
                                            )

                                elif slow_process[4] == "tenpercent_exposure_dark":
                                    tempexposure = temphduheader["EXPTIME"]
                                    tempfilename = (
                                        self.local_dark_folder
                                        + "tenpercentdarks/"
                                        + slow_process[1].replace(
                                            ".fits", "_" +
                                            str(tempexposure) + "_.npy"
                                        )
                                    )
                                    max_files = self.config["camera"]["camera_1_1"][
                                        "settings"
                                    ]["number_of_dark_to_store"]
                                    n_files = len(
                                        glob.glob(
                                            self.local_dark_folder
                                            + "tenpercentdarks/"
                                            + "*.n*"
                                        )
                                    )
                                    while n_files > max_files:
                                        list_of_files = glob.glob(
                                            self.local_dark_folder
                                            + "tenpercentdarks/"
                                            + "*.n*"
                                        )
                                        n_files = len(list_of_files)
                                        oldest_file = min(
                                            list_of_files, key=os.path.getctime
                                        )
                                        try:
                                            os.remove(oldest_file)
                                        except:
                                            self.laterdelete_queue.put(
                                                oldest_file, block=False
                                            )

                                elif slow_process[4] == "quartersec_exposure_dark":
                                    tempexposure = temphduheader["EXPTIME"]
                                    tempfilename = (
                                        self.local_dark_folder
                                        + "quartersecdarks/"
                                        + slow_process[1].replace(
                                            ".fits", "_" +
                                            str(tempexposure) + "_.npy"
                                        )
                                    )
                                    max_files = self.config["camera"]["camera_1_1"][
                                        "settings"
                                    ]["number_of_dark_to_store"]
                                    n_files = len(
                                        glob.glob(
                                            self.local_dark_folder
                                            + "quartersecdarks/"
                                            + "*.n*"
                                        )
                                    )
                                    while n_files > max_files:
                                        list_of_files = glob.glob(
                                            self.local_dark_folder
                                            + "quartersecdarks/"
                                            + "*.n*"
                                        )
                                        n_files = len(list_of_files)
                                        oldest_file = min(
                                            list_of_files, key=os.path.getctime
                                        )
                                        try:
                                            os.remove(oldest_file)
                                        except:
                                            self.laterdelete_queue.put(
                                                oldest_file, block=False
                                            )

                                elif slow_process[4] == "halfsec_exposure_dark":
                                    tempexposure = temphduheader["EXPTIME"]
                                    tempfilename = (
                                        self.local_dark_folder
                                        + "halfsecdarks/"
                                        + slow_process[1].replace(
                                            ".fits", "_" +
                                            str(tempexposure) + "_.npy"
                                        )
                                    )
                                    max_files = self.config["camera"]["camera_1_1"][
                                        "settings"
                                    ]["number_of_dark_to_store"]
                                    n_files = len(
                                        glob.glob(
                                            self.local_dark_folder
                                            + "halfsecdarks/"
                                            + "*.n*"
                                        )
                                    )
                                    while n_files > max_files:
                                        list_of_files = glob.glob(
                                            self.local_dark_folder
                                            + "halfsecdarks/"
                                            + "*.n*"
                                        )
                                        n_files = len(list_of_files)
                                        oldest_file = min(
                                            list_of_files, key=os.path.getctime
                                        )
                                        try:
                                            os.remove(oldest_file)
                                        except:
                                            self.laterdelete_queue.put(
                                                oldest_file, block=False
                                            )

                                elif slow_process[4] == "threequartersec_exposure_dark":
                                    tempexposure = temphduheader["EXPTIME"]
                                    tempfilename = (
                                        self.local_dark_folder
                                        + "sevenfivepercentdarks/"
                                        + slow_process[1].replace(
                                            ".fits", "_" +
                                            str(tempexposure) + "_.npy"
                                        )
                                    )
                                    max_files = self.config["camera"]["camera_1_1"][
                                        "settings"
                                    ]["number_of_dark_to_store"]
                                    n_files = len(
                                        glob.glob(
                                            self.local_dark_folder
                                            + "sevenfivepercentdarks/"
                                            + "*.n*"
                                        )
                                    )
                                    while n_files > max_files:
                                        list_of_files = glob.glob(
                                            self.local_dark_folder
                                            + "sevenfivepercentdarks/"
                                            + "*.n*"
                                        )
                                        n_files = len(list_of_files)
                                        oldest_file = min(
                                            list_of_files, key=os.path.getctime
                                        )
                                        try:
                                            os.remove(oldest_file)
                                        except:
                                            self.laterdelete_queue.put(
                                                oldest_file, block=False
                                            )

                                elif slow_process[4] == "onesec_exposure_dark":
                                    tempexposure = temphduheader["EXPTIME"]
                                    tempfilename = (
                                        self.local_dark_folder
                                        + "onesecdarks/"
                                        + slow_process[1].replace(
                                            ".fits", "_" +
                                            str(tempexposure) + "_.npy"
                                        )
                                    )
                                    max_files = self.config["camera"]["camera_1_1"][
                                        "settings"
                                    ]["number_of_dark_to_store"]
                                    n_files = len(
                                        glob.glob(
                                            self.local_dark_folder
                                            + "onesecdarks/"
                                            + "*.n*"
                                        )
                                    )
                                    while n_files > max_files:
                                        list_of_files = glob.glob(
                                            self.local_dark_folder
                                            + "onesecdarks/"
                                            + "*.n*"
                                        )
                                        n_files = len(list_of_files)
                                        oldest_file = min(
                                            list_of_files, key=os.path.getctime
                                        )
                                        try:
                                            os.remove(oldest_file)
                                        except:
                                            self.laterdelete_queue.put(
                                                oldest_file, block=False
                                            )

                                elif slow_process[4] == "oneandahalfsec_exposure_dark":
                                    tempexposure = temphduheader["EXPTIME"]
                                    tempfilename = (
                                        self.local_dark_folder
                                        + "oneandahalfsecdarks/"
                                        + slow_process[1].replace(
                                            ".fits", "_" +
                                            str(tempexposure) + "_.npy"
                                        )
                                    )
                                    max_files = self.config["camera"]["camera_1_1"][
                                        "settings"
                                    ]["number_of_dark_to_store"]
                                    n_files = len(
                                        glob.glob(
                                            self.local_dark_folder
                                            + "oneandahalfsecdarks/"
                                            + "*.n*"
                                        )
                                    )
                                    while n_files > max_files:
                                        list_of_files = glob.glob(
                                            self.local_dark_folder
                                            + "oneandahalfsecdarks/"
                                            + "*.n*"
                                        )
                                        n_files = len(list_of_files)
                                        oldest_file = min(
                                            list_of_files, key=os.path.getctime
                                        )
                                        try:
                                            os.remove(oldest_file)
                                        except:
                                            self.laterdelete_queue.put(
                                                oldest_file, block=False
                                            )

                                elif slow_process[4] == "twosec_exposure_dark":
                                    tempexposure = temphduheader["EXPTIME"]
                                    tempfilename = (
                                        self.local_dark_folder
                                        + "twosecdarks/"
                                        + slow_process[1].replace(
                                            ".fits", "_" +
                                            str(tempexposure) + "_.npy"
                                        )
                                    )
                                    max_files = self.config["camera"]["camera_1_1"][
                                        "settings"
                                    ]["number_of_dark_to_store"]
                                    n_files = len(
                                        glob.glob(
                                            self.local_dark_folder
                                            + "twosecdarks/"
                                            + "*.n*"
                                        )
                                    )
                                    while n_files > max_files:
                                        list_of_files = glob.glob(
                                            self.local_dark_folder
                                            + "twosecdarks/"
                                            + "*.n*"
                                        )
                                        n_files = len(list_of_files)
                                        oldest_file = min(
                                            list_of_files, key=os.path.getctime
                                        )
                                        try:
                                            os.remove(oldest_file)
                                        except:
                                            self.laterdelete_queue.put(
                                                oldest_file, block=False
                                            )

                                elif (
                                    slow_process[4] == "threepointfivesec_exposure_dark"
                                ):
                                    tempexposure = temphduheader["EXPTIME"]
                                    tempfilename = (
                                        self.local_dark_folder
                                        + "threepointfivesecdarks/"
                                        + slow_process[1].replace(
                                            ".fits", "_" +
                                            str(tempexposure) + "_.npy"
                                        )
                                    )
                                    max_files = self.config["camera"]["camera_1_1"][
                                        "settings"
                                    ]["number_of_dark_to_store"]
                                    n_files = len(
                                        glob.glob(
                                            self.local_dark_folder
                                            + "threepointfivesecdarks/"
                                            + "*.n*"
                                        )
                                    )
                                    while n_files > max_files:
                                        list_of_files = glob.glob(
                                            self.local_dark_folder
                                            + "threepointfivesecdarks/"
                                            + "*.n*"
                                        )
                                        n_files = len(list_of_files)
                                        oldest_file = min(
                                            list_of_files, key=os.path.getctime
                                        )
                                        try:
                                            os.remove(oldest_file)
                                        except:
                                            self.laterdelete_queue.put(
                                                oldest_file, block=False
                                            )

                                elif slow_process[4] == "fivesec_exposure_dark":
                                    tempexposure = temphduheader["EXPTIME"]
                                    tempfilename = (
                                        self.local_dark_folder
                                        + "fivesecdarks/"
                                        + slow_process[1].replace(
                                            ".fits", "_" +
                                            str(tempexposure) + "_.npy"
                                        )
                                    )
                                    max_files = self.config["camera"]["camera_1_1"][
                                        "settings"
                                    ]["number_of_dark_to_store"]
                                    n_files = len(
                                        glob.glob(
                                            self.local_dark_folder
                                            + "fivesecdarks/"
                                            + "*.n*"
                                        )
                                    )
                                    while n_files > max_files:
                                        list_of_files = glob.glob(
                                            self.local_dark_folder
                                            + "fivesecdarks/"
                                            + "*.n*"
                                        )
                                        n_files = len(list_of_files)
                                        oldest_file = min(
                                            list_of_files, key=os.path.getctime
                                        )
                                        try:
                                            os.remove(oldest_file)
                                        except:
                                            self.laterdelete_queue.put(
                                                oldest_file, block=False
                                            )

                                elif (
                                    slow_process[4] == "sevenpointfivesec_exposure_dark"
                                ):
                                    tempexposure = temphduheader["EXPTIME"]
                                    tempfilename = (
                                        self.local_dark_folder
                                        + "sevenpointfivesecdarks/"
                                        + slow_process[1].replace(
                                            ".fits", "_" +
                                            str(tempexposure) + "_.npy"
                                        )
                                    )
                                    max_files = self.config["camera"]["camera_1_1"][
                                        "settings"
                                    ]["number_of_dark_to_store"]
                                    n_files = len(
                                        glob.glob(
                                            self.local_dark_folder
                                            + "sevenpointfivesecdarks/"
                                            + "*.n*"
                                        )
                                    )
                                    while n_files > max_files:
                                        list_of_files = glob.glob(
                                            self.local_dark_folder
                                            + "sevenpointfivesecdarks/"
                                            + "*.n*"
                                        )
                                        n_files = len(list_of_files)
                                        oldest_file = min(
                                            list_of_files, key=os.path.getctime
                                        )
                                        try:
                                            os.remove(oldest_file)
                                        except:
                                            self.laterdelete_queue.put(
                                                oldest_file, block=False
                                            )

                                elif slow_process[4] == "tensec_exposure_dark":
                                    tempexposure = temphduheader["EXPTIME"]
                                    tempfilename = (
                                        self.local_dark_folder
                                        + "tensecdarks/"
                                        + slow_process[1].replace(
                                            ".fits", "_" +
                                            str(tempexposure) + "_.npy"
                                        )
                                    )
                                    max_files = (
                                        2
                                        * self.config["camera"]["camera_1_1"][
                                            "settings"
                                        ]["number_of_dark_to_store"]
                                    )
                                    n_files = len(
                                        glob.glob(
                                            self.local_dark_folder
                                            + "tensecdarks/"
                                            + "*.n*"
                                        )
                                    )
                                    while n_files > max_files:
                                        list_of_files = glob.glob(
                                            self.local_dark_folder
                                            + "tensecdarks/"
                                            + "*.n*"
                                        )
                                        n_files = len(list_of_files)
                                        oldest_file = min(
                                            list_of_files, key=os.path.getctime
                                        )
                                        try:
                                            os.remove(oldest_file)
                                        except:
                                            self.laterdelete_queue.put(
                                                oldest_file, block=False
                                            )

                                elif slow_process[4] == "fifteensec_exposure_dark":
                                    tempexposure = temphduheader["EXPTIME"]
                                    tempfilename = (
                                        self.local_dark_folder
                                        + "fifteensecdarks/"
                                        + slow_process[1].replace(
                                            ".fits", "_" +
                                            str(tempexposure) + "_.npy"
                                        )
                                    )
                                    max_files = self.config["camera"]["camera_1_1"][
                                        "settings"
                                    ]["number_of_dark_to_store"]
                                    n_files = len(
                                        glob.glob(
                                            self.local_dark_folder
                                            + "fifteensecdarks/"
                                            + "*.n*"
                                        )
                                    )
                                    while n_files > max_files:
                                        list_of_files = glob.glob(
                                            self.local_dark_folder
                                            + "fifteensecdarks/"
                                            + "*.n*"
                                        )
                                        n_files = len(list_of_files)
                                        oldest_file = min(
                                            list_of_files, key=os.path.getctime
                                        )
                                        try:
                                            os.remove(oldest_file)
                                        except:
                                            self.laterdelete_queue.put(
                                                oldest_file, block=False
                                            )

                                elif slow_process[4] == "twentysec_exposure_dark":
                                    tempexposure = temphduheader["EXPTIME"]
                                    tempfilename = (
                                        self.local_dark_folder
                                        + "twentysecdarks/"
                                        + slow_process[1].replace(
                                            ".fits", "_" +
                                            str(tempexposure) + "_.npy"
                                        )
                                    )
                                    max_files = self.config["camera"]["camera_1_1"][
                                        "settings"
                                    ]["number_of_dark_to_store"]
                                    n_files = len(
                                        glob.glob(
                                            self.local_dark_folder
                                            + "twentysecdarks/"
                                            + "*.n*"
                                        )
                                    )
                                    while n_files > max_files:
                                        list_of_files = glob.glob(
                                            self.local_dark_folder
                                            + "twentysecdarks/"
                                            + "*.n*"
                                        )
                                        n_files = len(list_of_files)
                                        oldest_file = min(
                                            list_of_files, key=os.path.getctime
                                        )
                                        try:
                                            os.remove(oldest_file)
                                        except:
                                            self.laterdelete_queue.put(
                                                oldest_file, block=False
                                            )

                                elif slow_process[4] == "thirtysec_exposure_dark":
                                    tempexposure = temphduheader["EXPTIME"]
                                    tempfilename = (
                                        self.local_dark_folder
                                        + "thirtysecdarks/"
                                        + slow_process[1].replace(
                                            ".fits", "_" +
                                            str(tempexposure) + "_.npy"
                                        )
                                    )
                                    max_files = self.config["camera"]["camera_1_1"][
                                        "settings"
                                    ]["number_of_dark_to_store"]
                                    n_files = len(
                                        glob.glob(
                                            self.local_dark_folder
                                            + "thirtysecdarks/"
                                            + "*.n*"
                                        )
                                    )
                                    while n_files > max_files:
                                        list_of_files = glob.glob(
                                            self.local_dark_folder
                                            + "thirtysecdarks/"
                                            + "*.n*"
                                        )
                                        n_files = len(list_of_files)
                                        oldest_file = min(
                                            list_of_files, key=os.path.getctime
                                        )
                                        try:
                                            os.remove(oldest_file)
                                        except:
                                            self.laterdelete_queue.put(
                                                oldest_file, block=False
                                            )

                                elif (
                                    slow_process[4] == "flat"
                                    or slow_process[4] == "skyflat"
                                    or slow_process[4] == "screenflat"
                                ):
                                    tempfilter = temphduheader["FILTER"]
                                    tempexposure = temphduheader["EXPTIME"]
                                    if not os.path.exists(
                                        self.local_flat_folder + tempfilter
                                    ):
                                        os.makedirs(
                                            self.local_flat_folder + tempfilter)
                                    tempfilename = (
                                        self.local_flat_folder
                                        + tempfilter
                                        + "/"
                                        + slow_process[1].replace(
                                            ".fits", "_" +
                                            str(tempexposure) + "_.npy"
                                        )
                                    )

                                    # Don't consider tempfiles that may be in use
                                    files_in_folder = glob.glob(
                                        self.local_flat_folder
                                        + tempfilter
                                        + "/"
                                        + "*.n*"
                                    )
                                    files_in_folder = [
                                        x
                                        for x in files_in_folder
                                        if "tempcali" not in x
                                    ]

                                    max_files = self.config["camera"]["camera_1_1"][
                                        "settings"
                                    ]["number_of_flat_to_store"]
                                    n_files = len(files_in_folder)
                                    while n_files > max_files:
                                        list_of_files = glob.glob(
                                            self.local_flat_folder
                                            + tempfilter
                                            + "/"
                                            + "*.n*"
                                        )
                                        n_files = len(list_of_files)
                                        oldest_file = min(
                                            list_of_files, key=os.path.getctime
                                        )
                                        try:
                                            os.remove(oldest_file)
                                        except:
                                            self.laterdelete_queue.put(
                                                oldest_file, block=False
                                            )

                                # Save the file as an uncompressed numpy binary
                                temparray = np.array(
                                    slow_process[2], dtype=np.float32)
                                tempmedian = bn.nanmedian(temparray)
                                if tempmedian > 30 and tempmedian < 58000:
                                    np.save(
                                        tempfilename,
                                        np.array(
                                            slow_process[2], dtype=np.float32),
                                    )
                                else:
                                    plog("Odd median: " + str(tempmedian))
                                    plog(
                                        "Not saving this calibration file: "
                                        + str(tempfilename)
                                    )

                                saver = 1

                            except Exception as e:
                                plog("Failed to write raw file: ", e)
                                if "requested" in str(e) and "written" in str(e):
                                    plog(check_download_cache())
                                plog(traceback.format_exc())
                                time.sleep(10)
                                saverretries = saverretries + 1
                except:
                    plog("Something up in the slow process")
                    plog(traceback.format_exc())
                self.slow_camera_queue.task_done()
                time.sleep(1)

            else:
                # Need this to be as LONG as possible to allow large gaps in the GIL. Lower priority tasks should have longer sleeps.
                time.sleep(1)

    # Note this is a thread!
    def file_wait_and_act(self):
        """A general purpose wait for file and act thread"""

        while True:
            if not self.file_wait_and_act_queue.empty():
                (filename, timesubmitted, packet) = self.file_wait_and_act_queue.get(
                    block=False
                )

                # Here we parse the file, set up and send to AWS
                try:
                    # If the file is there now
                    if os.path.exists(filename):
                        # To the extent it has a size
                        if os.stat(filename).st_size > 0:
                            if ".fwhm" in filename:
                                try:
                                    with open(filename, "r") as f:
                                        fwhm_info = json.load(f)

                                    self.fwhmresult = {}
                                    self.fwhmresult["FWHM"] = float(
                                        fwhm_info["rfr"])
                                    rfr = float(fwhm_info["rfr"])
                                    self.fwhmresult["mean_focus"] = packet[0]
                                    self.fwhmresult["No_of_sources"] = float(
                                        fwhm_info["sources"]
                                    )
                                    self.fwhmresult["exp_time"] = packet[1]

                                    self.fwhmresult["filter"] = packet[2]
                                    self.fwhmresult["airmass"] = packet[3]
                                except:
                                    plog("something funky in the fwhm area ")
                                    plog(traceback.format_exc())

                                if not np.isnan(self.fwhmresult["FWHM"]):
                                    # Focus tracker code. This keeps track of the focus and if it drifts
                                    # Then it triggers an autofocus.

                                    g_dev["foc"].focus_tracker.pop(0)
                                    g_dev["foc"].focus_tracker.append(
                                        (
                                            self.fwhmresult["mean_focus"],
                                            g_dev["foc"].current_focus_temperature,
                                            self.fwhmresult["exp_time"],
                                            self.fwhmresult["filter"],
                                            self.fwhmresult["airmass"],
                                            round(rfr, 3),
                                        )
                                    )
                                    plog(
                                        "Last ten FWHM (pixels): "
                                        + str(g_dev["foc"].focus_tracker)
                                    )
                                    # If there hasn't been a focus yet, then it can't check it,
                                    # so make this image the last solved focus.
                                    if g_dev["foc"].last_focus_fwhm == None:
                                        g_dev["foc"].last_focus_fwhm = rfr
                                    else:
                                        # Very dumb focus slip deteector
                                        # if (
                                        #     bn.nanmedian(g_dev["foc"].focus_tracker)
                                        #     > g_dev["foc"].last_focus_fwhm
                                        #     + self.config["focus_trigger"]
                                        # ):
                                        #     g_dev["foc"].focus_needed = True
                                        #     g_dev["obs"].send_to_user(
                                        #         "FWHM has drifted to:  "
                                        #         + str(round(bn.nanmedian(g_dev["foc"].focus_tracker),2))
                                        #         + " from "
                                        #         + str(g_dev["foc"].last_focus_fwhm)
                                        #         + ".",
                                        #         p_level="INFO")
                                        print("TEMPORARILY DISABLED 1234")

                        else:
                            self.file_wait_and_act_queue.put(
                                (filename, timesubmitted, packet), block=False
                            )
                    # If it has been less than 3 minutes put it back in
                    elif time.time() - timesubmitted < (
                        300 + packet[1] + g_dev["cam"].readout_time
                    ):
                        self.file_wait_and_act_queue.put(
                            (filename, timesubmitted, packet), block=False
                        )
                    else:
                        plog(
                            str(filename)
                            + " seemed to never turn up... not putting back in the queue"
                        )

                except:
                    plog("something strange in the UI uploader")
                    plog((traceback.format_exc()))
                self.file_wait_and_act_queue.task_done()
                time.sleep(1)

            else:
                # Need this to be as LONG as possible to allow large gaps in the GIL. Lower priority tasks should have longer sleeps.
                time.sleep(5)

    # Note this is a thread!
    def fast_to_ui(self):
        """Sends small files specifically focussed on UI responsiveness to AWS.

        This is primarily a queue for files that need to get to the UI FAST.
        This allows small files to be uploaded simultaneously
        with bigger files being processed by the ordinary queue.

        The pri_image is a tuple, smaller first item has priority.
        The second item is also a tuple containing im_path and name.
        """

        while True:
            if not self.fast_queue.empty():
                pri_image = self.fast_queue.get(block=False)

                # Here we parse the file, set up and send to AWS
                try:
                    filename = pri_image[1]
                    # Full path to file on disk
                    filepath = pri_image[0] + filename

                    if filepath == "":
                        plog(
                            "found an empty thing in the fast_queue? Why? MTF finding out."
                        )
                    else:
                        try:
                            timesubmitted = pri_image[2]
                        except:
                            plog((traceback.format_exc()))

                        # If the file is there now
                        if os.path.exists(filepath) and not "EX20" in filename:
                            # To the extent it has a size
                            if os.stat(filepath).st_size > 0:
                                aws_resp = authenticated_request(
                                    "POST", "/upload/", {"object_name": filename}
                                )
                                with open(filepath, "rb") as fileobj:
                                    files = {"file": (filepath, fileobj)}
                                    try:
                                        reqs.post(
                                            aws_resp["url"],
                                            data=aws_resp["fields"],
                                            files=files,
                                            timeout=10,
                                        )
                                    except Exception as e:
                                        if (
                                            "timeout" in str(e).lower()
                                            or "SSLWantWriteError"
                                            or "RemoteDisconnected" in str(e)
                                        ):
                                            plog(
                                                "Seems to have been a timeout on the file posted: "
                                                + str(e)
                                                + "Putting it back in the queue."
                                            )
                                            plog(filename)
                                            self.fast_queue.put(
                                                pri_image, block=False)
                                        else:
                                            plog(
                                                "Fatal connection glitch for a file posted: "
                                                + str(e)
                                            )
                                            plog(files)
                                            plog((traceback.format_exc()))
                            else:
                                plog(
                                    str(filepath)
                                    + " is there but has a zero file size so is probably still being written to, putting back in queue."
                                )
                                self.fast_queue.put(pri_image, block=False)
                        # If it has been less than 3 minutes put it back in
                        elif time.time() - timesubmitted < 1200 + float(pri_image[3]):
                            self.fast_queue.put(pri_image, block=False)
                        else:
                            plog(
                                str(filepath)
                                + " seemed to never turn up... not putting back in the queue"
                            )
                except:
                    plog("something strange in the UI uploader")
                    plog((traceback.format_exc()))
                self.fast_queue.task_done()
                time.sleep(0.5)
            else:
                # Need this to be as LONG as possible to allow large gaps in the GIL. Lower priority tasks should have longer sleeps.
                time.sleep(1)

    # Note this is a thread!
    def calibration_to_ui(self):
        """Sends large calibrations files to AWS.

        This is primarily a queue for calibration masters to the UI so
        they don't slow down the other UI queues.

        This allows small files to be uploaded simultaneously
        with bigger files being processed by the ordinary queue.

        The pri_image is a tuple, smaller first item has priority.
        The second item is also a tuple containing im_path and name.
        """

        while True:
            if not self.calibrationui_queue.empty():
                pri_image = self.calibrationui_queue.get(block=False)

                try:
                    # Here we parse the file, set up and send to AWS
                    filename = pri_image[1][1]
                    # Full path to file on disk
                    filepath = pri_image[1][0] + filename
                    aws_resp = authenticated_request(
                        "POST", "/upload/", {"object_name": filename}
                    )
                    with open(filepath, "rb") as fileobj:
                        files = {"file": (filepath, fileobj)}
                        try:
                            # Different timeouts for different filesizes.
                            # Large filesizes are usually calibration files during the daytime
                            # So need and can have longer timeouts to get it up the pipe.
                            # However small UI files need to get up in some reasonable amount of time
                            # and have a reasonable timeout so the UI doesn't glitch out.
                            reqs.post(
                                aws_resp["url"],
                                data=aws_resp["fields"],
                                files=files,
                                timeout=1800,
                            )

                        except Exception as e:
                            if (
                                "timeout" in str(e).lower()
                                or "SSLWantWriteError"
                                or "RemoteDisconnected" in str(e)
                            ):
                                plog(
                                    "Seems to have been a timeout on the file posted: "
                                    + str(e)
                                    + "Putting it back in the queue."
                                )
                                plog(filename)
                                self.calibrationui_queue.put(
                                    (100, pri_image[1]), block=False
                                )
                            else:
                                plog(
                                    "Fatal connection glitch for a file posted: "
                                    + str(e)
                                )
                                plog(files)
                                plog((traceback.format_exc()))
                except:
                    plog("something strange in the calibration uploader")
                    plog((traceback.format_exc()))
                self.calibrationui_queue.task_done()
                time.sleep(10)
            else:
                # Need this to be as LONG as possible to allow large gaps in the GIL. Lower priority tasks should have longer sleeps.
                time.sleep(10)

    # Note this is a thread!
    def medium_to_ui(self):
        """Sends medium files needed for the inspection tab to the UI.

        This is primarily a queue for files that need to get to the UI fairly quickly
        but not as rapidly needed as the fast queue.

        This allows small files to be uploaded simultaneously
        with bigger files being processed by the ordinary queue.

        The pri_image is a tuple, smaller first item has priority.
        The second item is also a tuple containing im_path and name.
        """

        while True:
            if not self.mediumui_queue.empty():
                pri_image = self.mediumui_queue.get(block=False)

                try:
                    # Here we parse the file, set up and send to AWS
                    filename = pri_image[1][1]
                    # Full path to file on disk
                    filepath = pri_image[1][0] + filename
                    timesubmitted = pri_image[1][2]

                    if filepath == "":
                        plog(
                            "found an empty thing in the medium_queue? Why? MTF finding out."
                        )
                    else:
                        # If the file is there now
                        if os.path.exists(filepath):
                            # To the extent it has a size
                            if os.stat(filepath).st_size > 0:
                                aws_resp = authenticated_request(
                                    "POST", "/upload/", {"object_name": filename}
                                )
                                with open(filepath, "rb") as fileobj:
                                    files = {"file": (filepath, fileobj)}
                                    try:
                                        reqs.post(
                                            aws_resp["url"],
                                            data=aws_resp["fields"],
                                            files=files,
                                            timeout=300,
                                        )
                                    except Exception as e:
                                        if (
                                            "timeout" in str(e).lower()
                                            or "SSLWantWriteError"
                                            or "RemoteDisconnected" in str(e)
                                        ):
                                            plog(
                                                "Seems to have been a timeout on the file posted: "
                                                + str(e)
                                                + "Putting it back in the queue."
                                            )
                                            plog(filename)
                                            self.mediumui_queue.put(
                                                (100, pri_image[1]), block=False
                                            )
                                        else:
                                            plog(
                                                "Fatal connection glitch for a file posted: "
                                                + str(e)
                                            )
                                            plog(files)
                                            plog((traceback.format_exc()))
                            else:
                                plog(
                                    str(filepath)
                                    + " is there but has a zero file size so is probably still being written to, putting back in queue."
                                )
                                self.mediumui_queue.put(
                                    (100, pri_image[1]), block=False
                                )
                        # If it has been less than 3 minutes put it back in
                        elif time.time() - timesubmitted < 300:
                            self.mediumui_queue.put(
                                (100, pri_image[1]), block=False)
                        else:
                            plog(
                                str(filepath)
                                + " seemed to never turn up... not putting back in the queue"
                            )

                except:
                    plog("something strange in the medium-UI uploader")
                    plog((traceback.format_exc()))
                self.mediumui_queue.task_done()
                time.sleep(0.5)
            else:
                # Need this to be as LONG as possible to allow large gaps in the GIL. Lower priority tasks should have longer sleeps.
                time.sleep(3)

    def send_to_user(self, p_log, p_level="INFO"):
        # This is now a queue--- it was actually slowing
        # everything down each time this was called!
        self.sendtouser_queue.put((p_log, p_level), block=False)

    def check_platesolve_and_nudge(self, no_confirmation=True):
        """
        A function periodically called to check if there is a telescope nudge to re-center to undertake.
        """
        if not g_dev["obs"].auto_centering_off:
            # Sometimes the pointing is so far off platesolve requests a new slew and recenter

            if self.pointing_recentering_requested_by_platesolve_thread:
                self.pointing_recentering_requested_by_platesolve_thread = False
                self.pointing_correction_requested_by_platesolve_thread = False
                g_dev["mnt"].go_command(
                    ra=self.pointing_correction_request_ra,
                    dec=self.pointing_correction_request_dec,
                )
                g_dev["seq"].centering_exposure(
                    no_confirmation=no_confirmation, try_hard=True, try_forever=True
                )

                g_dev["obs"].drift_tracker_timer = time.time()
                self.drift_tracker_counter = 0
                if g_dev["seq"].currently_mosaicing:
                    # Slew to new mosaic pane location.
                    new_ra = (
                        g_dev["seq"].mosaic_center_ra
                        + g_dev["seq"].current_mosaic_displacement_ra
                    )
                    new_dec = (
                        g_dev["seq"].mosaic_center_dec
                        + g_dev["seq"].current_mosaic_displacement_dec
                    )
                    new_ra, new_dec = ra_dec_fix_hd(new_ra, new_dec)
                    wait_for_slew(wait_after_slew=False)
                    g_dev["mnt"].slew_async_directly(ra=new_ra, dec=new_dec)
                    wait_for_slew(wait_after_slew=False)
                    self.time_of_last_slew = time.time()

            # This block repeats itself in various locations to try and nudge the scope
            # If the platesolve requests such a thing.
            if (
                self.pointing_correction_requested_by_platesolve_thread
            ):
                # Check it hasn't slewed since request, although ignore this check if in smartstack_loop due to dithering.
                if (
                    self.pointing_correction_request_time > self.time_of_last_slew
                ) or g_dev["cam"].currently_in_smartstack_loop:
                    plog("Re-centering Telescope.")
                    # Don't always need to be reporting every small recenter.
                    if not g_dev["cam"].currently_in_smartstack_loop and not (
                        (
                            abs(g_dev["obs"].pointing_correction_request_ra_err)
                            + abs(g_dev["obs"].pointing_correction_request_dec_err)
                        )
                        < 0.25
                    ):
                        self.send_to_user("Re-centering Telescope.")
                    wait_for_slew(wait_after_slew=False)
                    g_dev["mnt"].previous_pier_side = g_dev["mnt"].return_side_of_pier()

                    ranudge = self.pointing_correction_request_ra
                    decnudge = self.pointing_correction_request_dec

                    g_dev["cam"].initial_smartstack_ra = copy.deepcopy(ranudge)
                    g_dev["cam"].initial_smartstack_dec = copy.deepcopy(
                        decnudge)

                    if ranudge < 0:
                        ranudge = ranudge + 24
                    if ranudge > 24:
                        ranudge = ranudge - 24
                    self.time_of_last_slew = time.time()
                    try:
                        wait_for_slew(wait_after_slew=False)
                        g_dev["mnt"].slew_async_directly(
                            ra=ranudge, dec=decnudge)
                        wait_for_slew(wait_after_slew=False)
                    except:
                        plog(traceback.format_exc())
                    if (
                        not g_dev["mnt"].previous_pier_side
                        == g_dev["mnt"].return_side_of_pier()
                    ):
                        self.send_to_user(
                            "Detected pier flip in re-centering. Re-centering telescope again."
                        )
                        g_dev["mnt"].go_command(
                            ra=self.pointing_correction_request_ra,
                            dec=self.pointing_correction_request_dec,
                        )
                        g_dev["seq"].centering_exposure(
                            no_confirmation=no_confirmation,
                            try_hard=True,
                            try_forever=True,
                        )
                    g_dev["obs"].time_of_last_slew = time.time()
                    wait_for_slew(wait_after_slew=False)

                    g_dev["obs"].drift_tracker_timer = time.time()
                    self.drift_tracker_counter = 0

                self.pointing_correction_requested_by_platesolve_thread = False

    def get_enclosure_status_from_aws(self):
        """
        Requests the current enclosure status from the related WEMA.
        """
        wema = self.wema_name
        uri_status = f"https://status.photonranch.org/status/{wema}/enclosure/"
        try:
            aws_enclosure_status = reqs.get(uri_status, timeout=20)
            aws_enclosure_status = aws_enclosure_status.json()
            aws_enclosure_status["site"] = self.name

            for enclosurekey in aws_enclosure_status["status"]["enclosure"][
                "enclosure1"
            ].keys():
                aws_enclosure_status["status"]["enclosure"]["enclosure1"][
                    enclosurekey
                ] = aws_enclosure_status["status"]["enclosure"]["enclosure1"][
                    enclosurekey
                ][
                    "val"
                ]

            if self.assume_roof_open:
                aws_enclosure_status["status"]["enclosure"]["enclosure1"][
                    "shutter_status"
                ] = "Sim. Open"
                aws_enclosure_status["status"]["enclosure"]["enclosure1"][
                    "enclosure_mode"
                ] = "Simulated"

            try:
                # To stop status's filling up the queue under poor connection conditions
                # There is a size limit to the queue
                if self.send_status_queue.qsize() < 7:
                    self.send_status_queue.put(
                        (self.name, "enclosure",
                         aws_enclosure_status["status"]),
                        block=False,
                    )

            except Exception as e:
                plog("aws enclosure send failed ", e)

            aws_enclosure_status = aws_enclosure_status["status"]["enclosure"][
                "enclosure1"
            ]

        except Exception as e:
            plog("Failed to get aws enclosure status. Usually not fatal:  ", e)

        try:
            if g_dev["seq"].last_roof_status == "Closed" and aws_enclosure_status[
                "shutter_status"
            ] in ["Open", "open"]:
                g_dev["seq"].time_roof_last_opened = time.time()
                # reset blocks so it can restart a calendar event
                g_dev["seq"].reset_completes()
                g_dev["seq"].last_roof_status = "Open"

            if g_dev["seq"].last_roof_status == "Open" and aws_enclosure_status[
                "shutter_status"
            ] in ["Closed", "closed"]:
                g_dev["seq"].last_roof_status = "Closed"
        except:
            plog("Glitch on getting shutter status in aws call.")

        try:
            status = {
                "shutter_status": aws_enclosure_status["shutter_status"],
                "enclosure_synchronized": aws_enclosure_status[
                    "enclosure_synchronized"
                ],  # self.following, 20220103_0135 WER
                "dome_azimuth": aws_enclosure_status["dome_azimuth"],
                "dome_slewing": aws_enclosure_status["dome_slewing"],
                "enclosure_mode": aws_enclosure_status["enclosure_mode"],
            }
        except:
            try:
                status = {
                    "shutter_status": aws_enclosure_status["shutter_status"]}
            except:
                plog("failed enclosure status!")
                status = {"shutter_status": "Unknown"}

        if self.assume_roof_open:
            status = {"shutter_status": "Sim. Open",
                      "enclosure_mode": "Simulated"}

        return status

    def get_weather_status_from_aws(self):
        """
        Requests the current enclosure status from the related WEMA.
        """

        wema = self.wema_name
        uri_status = f"https://status.photonranch.org/status/{wema}/weather/"

        try:
            aws_weather_status = reqs.get(uri_status, timeout=20)
            aws_weather_status = aws_weather_status.json()

            aws_weather_status["site"] = self.name
        except Exception as e:
            plog("Failed to get aws weather status. Usually not fatal:  ", e)
            aws_weather_status = {}
            aws_weather_status["status"] = {}
            aws_weather_status["status"]["observing_conditions"] = {}
            aws_weather_status["status"]["observing_conditions"][
                "observing_conditions1"
            ] = None

        try:
            if (
                aws_weather_status["status"]["observing_conditions"][
                    "observing_conditions1"
                ]
                == None
            ):
                aws_weather_status["status"]["observing_conditions"][
                    "observing_conditions1"
                ] = {"wx_ok": "Unknown"}
            else:
                for weatherkey in aws_weather_status["status"]["observing_conditions"][
                    "observing_conditions1"
                ].keys():
                    aws_weather_status["status"]["observing_conditions"][
                        "observing_conditions1"
                    ][weatherkey] = aws_weather_status["status"][
                        "observing_conditions"
                    ][
                        "observing_conditions1"
                    ][
                        weatherkey
                    ][
                        "val"
                    ]
        except:
            plog("bit of a glitch in weather status")
            aws_weather_status = {}
            aws_weather_status["status"] = {}
            aws_weather_status["status"]["observing_conditions"] = {}
            aws_weather_status["status"]["observing_conditions"][
                "observing_conditions1"
            ] = {"wx_ok": "Unknown"}

        try:
            # To stop status's filling up the queue under poor connection conditions
            # There is a size limit to the queue
            if self.send_status_queue.qsize() < 7:
                self.send_status_queue.put(
                    (self.name, "weather", aws_weather_status["status"]), block=False
                )

        except Exception as e:
            plog("aws enclosure send failed ", e)

        aws_weather_status = aws_weather_status["status"]["observing_conditions"][
            "observing_conditions1"
        ]

        return aws_weather_status

    def enqueue_for_PTRarchive(self, priority, im_path, name):
        image = (im_path, name, time.time())
        self.ptrarchive_queue.put((priority, image), block=False)

    def enqueue_for_fastUI(self, im_path, name, exposure_time):
        image = (im_path, name)
        self.fast_queue.put(
            (image[0], image[1], time.time(), exposure_time), block=False
        )

    def enqueue_for_mediumUI(self, priority, im_path, name):
        image = (im_path, name)
        self.mediumui_queue.put(
            (priority, (image[0], image[1], time.time())), block=False
        )

    def enqueue_for_calibrationUI(self, priority, im_path, name):
        image = (im_path, name)
        self.calibrationui_queue.put((priority, image), block=False)

    def to_slow_process(self, priority, to_slow):
        self.slow_camera_queue.put((priority, to_slow), block=False)

    def to_platesolve(self, to_platesolve):
        self.platesolve_queue.put(to_platesolve, block=False)

    def request_update_status(self, mount_only=False):
        not_slewing = False
        if self.mountless_operation:
            not_slewing = True
        elif not g_dev["mnt"].return_slewing():
            not_slewing = True

        if not_slewing:  # Don't glog the update pipes while slewing.
            if not self.currently_updating_status and not mount_only:
                self.update_status_queue.put("normal", block=False)
            elif not self.currently_updating_status and mount_only:
                self.update_status_queue.put("mountonly", block=False)

    def request_scan_requests(self):
        self.scan_request_queue.put("normal", block=False)

    def request_update_calendar_blocks(self):
        if not self.currently_updating_calendar_blocks:
            self.calendar_block_queue.put("normal", block=False)

    def flush_command_queue(self):
        # So this command reads the commands waiting and just ... ignores them
        # essentially wiping the command queue coming from AWS.
        # This prevents commands from previous nights/runs suddenly running
        # when obs.py is booted (has happened a bit in the past!)
        # Also the sequencer can call this at the end of long sequences to make sure backed up
        # jobs don't send the scope go wildly.
        reqs.request(
            "POST",
            "https://jobs.photonranch.org/jobs/getnewjobs",
            data=json.dumps({"site": self.name}),
            timeout=30,
        ).json()


def wait_for_slew(wait_after_slew=True):
    """
    A function called when the code needs to wait for the telescope to stop slewing before undertaking a task.
    """
    try:
        actually_slewed = False
        if not g_dev["mnt"].rapid_park_indicator:
            movement_reporting_timer = time.time()
            while g_dev["mnt"].return_slewing():
                if actually_slewed == False:
                    actually_slewed = True
                if (
                    time.time() - movement_reporting_timer
                    > g_dev["obs"].status_interval
                ):
                    plog("m>")
                    movement_reporting_timer = time.time()
                g_dev["mnt"].get_mount_coordinates_after_next_update()
                g_dev["obs"].update_status(mount_only=True, dont_wait=True)

            # Then wait for slew_time to settle
            if actually_slewed and wait_after_slew:
                time.sleep(g_dev["mnt"].wait_after_slew_time)

    except Exception as e:
        plog("Motion check faulted.")
        plog(traceback.format_exc())
        if "pywintypes.com_error" in str(e):
            plog("Mount disconnected. Recovering.....")
            time.sleep(5)
            g_dev["mnt"].mount_reboot()
        else:
            pass
    return


if __name__ == "__main__":
    o = Observatory(ptr_config.obs_id, ptr_config.site_config)
    o.run()  # This is meant to be a never ending loop.<|MERGE_RESOLUTION|>--- conflicted
+++ resolved
@@ -622,14 +622,12 @@
         self.device_types = ptr_config[
             "device_types"
         ]
-<<<<<<< HEAD
-        #self.check_lightning = True:  ##self.config["has_lightning_detector"]
-=======
+
         try:
             self.check_lightning = self.config["has_lightning_detector"]
         except:
             self.check_lightning = False
->>>>>>> 9d2185a6
+
         # VERY TEMPORARY UNTIL MOUNT IS FIXED - MTF
         self.mount_reboot_on_first_status = True
 
