--- conflicted
+++ resolved
@@ -817,15 +817,15 @@
                         )  # Minarea should deal with hot pixels.
                         sources.sort(order="cflux")
                         plog("No. of detections:  ", len(sources))
-    
-    
+
+
                         if len(sources) < 20:
                             print ("skipping focus estimate as not enough sources in this image")
 
                         else:
                             ix, iy = img.shape
                             #r0 = 0
-    
+
                             border_x = int(ix * 0.05)
                             border_y = int(iy * 0.05)
                             r0 = []
@@ -839,12 +839,12 @@
                                     a0 = sourcef["a"]
                                     b0 = sourcef["b"]
                                     r0.append(round(math.sqrt(a0 * a0 + b0 * b0)*2, 2))
-    
+
                             FWHM = round(
                                 np.median(r0) * pixscale, 3
                             )  # was 2x larger but a and b are diameters not radii
                             print("This image has a FWHM of " + str(FWHM))
-    
+
                             g_dev["foc"].focus_tracker.pop(0)
                             g_dev["foc"].focus_tracker.append(FWHM)
                             print("Last ten FWHM : ")
@@ -877,7 +877,7 @@
                         print ("something failed in the SEP calculations for exposure. This could be an overexposed image")
                         print (traceback.format_exc())
                         sources = [0]
-                        
+
                 # SmartStack Section
                 if smartstackid != "no" :
 
@@ -981,16 +981,11 @@
                                 print ("astroalign could not find a solution in this image")
                                 reprojection_failed=True
                             except Exception:
-<<<<<<< HEAD
                                 print ("astroalign failed")
                                 print (traceback.format_exc())
                                 reprojection_failed=True
 
-=======
-                                print ("astrolign failed")
-                                print (traceback.format_exc())
-                                reprojection_failed=True
->>>>>>> 3aba1473
+
                             #except func_timeout.FunctionTimedOut:
                             #    print ("astroalign Timed Out")
                         else:
