
"""
WER 20200307

IMPORTANT TODOs:

- Figure out how to fix jams with Maxium. Debug interrupts can cause
  it to disconnect.

- Design the program to terminate cleanly with Ctrl-C.

THINGS TO FIX:
    20200316

    fully test flash calibration
    generate local masters
    create and send sources file created by sep
    verify operation with FLI16200 camera

    screen flats
    autofocus, and with grid of known stars
    sky flats
    much better weather station approach

"""

import time
import threading
import queue
import requests
import os
#import sys
#import argparse
import redis
import json
import numpy as np
import math
import shelve
#import datetime
from pprint import pprint
#from pprint import pprint
from api_calls import API_calls
#from skimage import data, io, filters
from skimage.transform import resize
#from skimage import img_as_float
#from skimage import exposure
from skimage.io import imsave
import matplotlib.pyplot as plt
import sep
from astropy.io import fits
#from PIL import Image
import ptr_events
from planewave import platesolve

# import device classes
from devices.camera import Camera
from devices.filter_wheel import FilterWheel
from devices.focuser import Focuser
from devices.enclosure import Enclosure
from devices.mount import Mount
from devices.telescope import Telescope
from devices.observing_conditions import ObservingConditions
from devices.rotator import Rotator
#from devices.switch import Switch    #Nothing implemented yet 20200511
from devices.selector import Selector
from devices.screen import Screen
from devices.sequencer import Sequencer
from processing.calibration import calibrate
from global_yard import g_dev
import bz2
import httplib2
from auto_stretch.stretch import Stretch
#import ssl

#  THIS code flushes the SSL Certificate cache which sometimes fouls up updating
#  the astropy time scales.

# try:
#     _create_unverified_https_context = ssl._create_unverified_context
# except AttributeError:
# # Legacy Python that doesn't verify HTTPS certificates by default
#     pass
# else:
#     # Handle target environment that doesn't support HTTPS verification
#     ssl._create_default_https_context = _create_unverified_https_context


# move this function to a better location
def to_bz2(filename, delete=False):
    try:
        uncomp = open(filename, 'rb')
        comp = bz2.compress(uncomp.read())
        uncomp.close()
        if delete:
            try:
                os.remove(filename)
            except:
                pass
        target = open(filename + '.bz2', 'wb')
        target.write(comp)
        target.close()
        return True
    except:
        pass
        print('to_bz2 failed.')
        return False


# move this function to a better location
def from_bz2(filename, delete=False):
    try:
        comp = open(filename, 'rb')
        uncomp = bz2.decompress(comp.read())
        comp.close()
        if delete:
            os.remove(filename)
        target = open(filename[0:-4], 'wb')
        target.write(uncomp)
        target.close()
        return True
    except:
        print('from_bz2 failed.')
        return False


# move this function to a better location
# The following function is a monkey patch to speed up outgoing large files.
# NB does not appear to work. 20200408 WER
def patch_httplib(bsize=400000):
    """ Update httplib block size for faster upload (Default if bsize=None) """
    if bsize is None:
        bsize = 8192

    def send(self, p_data, sblocks=bsize):
        """Send `p_data' to the server."""
        if self.sock is None:
            if self.auto_open:
                self.connect()
            else:
                raise httplib2.NotConnected()
        if self.debuglevel > 0:
            print("send:", repr(p_data))
        if hasattr(p_data, 'read') and not isinstance(p_data, list):
            if self.debuglevel > 0:
                print("sendIng a read()able")
            datablock = p_data.read(sblocks)
            while datablock:
                self.sock.sendall(datablock)
                datablock = p_data.read(sblocks)
        else:
            self.sock.sendall(p_data)
    httplib2.httplib.HTTPConnection.send = send
    
    
class Observatory:

    def __init__(self, name, config):

        # This is the class through which we can make authenticated api calls.
        self.api = API_calls()
        self.command_interval = 3   # seconds between polls for new commands
        self.status_interval = 4    # NOTE THESE IMPLEMENTED AS A DELTA NOT A RATE.
        self.name = name
        self.site_name = name
        self.config = config
        self.site_path = config['site_path']
        self.last_request = None
        self.stopped = False
        self.site_message = '-'
        self.device_types = [    #All devices need to be created
            'observing_conditions',
            'enclosure',
            'mount',
            'telescope',
            'screen',
            'rotator',
            'focuser',
            'selector',
            'filter_wheel',
            'camera',
            'sequencer'          
            ]
        self.short_status_devices = [    #Obs-cond and enc do not report status
            'enclosure',
            'mount',
            'telescope',
            #'screen',
            'rotator',
            'focuser',
            'selector',
            'filter_wheel',
            'camera',
            'sequencer'
            ]
        # Instantiate the helper class for astronomical events
        #Soon the primary event / time values come from AWS>
        self.astro_events = ptr_events.Events(self.config)
        self.astro_events.compute_day_directory()
        self.astro_events.display_events()
        # Send the config to aws   # NB NB NB This has faulted.
        self.update_config()
        # Use the configuration to instantiate objects for all devices.
        self.create_devices(config)
        self.loud_status = False
        #g_dev['obs']: self
        g_dev['obs'] = self 
        site_str = config['site']
        g_dev['site']:  site_str
        self.g_dev = g_dev
        redis_ip = config['redis_ip']
        if redis_ip is not None:           
            self.redis_server = redis.StrictRedis(host=redis_ip, port=6379, db=0,
                                              decode_responses=True)
            self.redis_wx_enabled = True
        else:
            self.redis_wx_enabled = False
        self.time_last_status = time.time() - 3
        # Build the to-AWS Queue and start a thread.
        self.aws_queue = queue.PriorityQueue()
        self.aws_queue_thread = threading.Thread(target=self.send_to_AWS, args=())
        self.aws_queue_thread.start()

        # =============================================================================
        # Here we set up the reduction Queue and Thread:
        # =============================================================================
        self.reduce_queue = queue.Queue(maxsize=50)
        self.reduce_queue_thread = threading.Thread(target=self.reduce_image, args=())
        self.reduce_queue_thread.start()
        self.blocks = None
        self.projects = None
        self.events_new = None
        self.reset_last_reference()
        
        

        # Build the site (from-AWS) Queue and start a thread.
        # self.site_queue = queue.SimpleQueue()
        # self.site_queue_thread = threading.Thread(target=self.get_from_AWS, args=())
        # self.site_queue_thread.start()


    def set_last_reference(self,  delta_ra, delta_dec, last_time):
        mnt_shelf = shelve.open(self.site_path + 'ptr_night_shelf/' + 'last')
        mnt_shelf['ra_cal_offset'] = delta_ra
        mnt_shelf['dec_cal_offset'] = delta_dec
        mnt_shelf['time_offset']= last_time
        mnt_shelf.close()
        return

    def get_last_reference(self):
        mnt_shelf = shelve.open(self.site_path + 'ptr_night_shelf/' + 'last')
        delta_ra = mnt_shelf['ra_cal_offset']
        delta_dec = mnt_shelf['dec_cal_offset']
        last_time = mnt_shelf['time_offset']
        mnt_shelf.close()
        return delta_ra, delta_dec, last_time

    def reset_last_reference(self):
        mnt_shelf = shelve.open(self.site_path + 'ptr_night_shelf/' + 'last')
        mnt_shelf['ra_cal_offset'] = None
        mnt_shelf['dec_cal_offset'] = None
        mnt_shelf['time_offset'] = None
        mnt_shelf.close()
        return

    def create_devices(self, config: dict):
        # This dict will store all created devices, subcategorized by dev_type.
        self.all_devices = {}
        # Create device objects by type, going through the config by type.
        for dev_type in self.device_types:
            self.all_devices[dev_type] = {}
            # Get the names of all the devices from each dev_type.
            # if dev_type == 'camera':
            #     breakpoint()
            devices_of_type = config.get(dev_type, {})
            device_names = devices_of_type.keys()
            # Instantiate each device object from based on its type
            if dev_type == 'camera':
                pass
            for name in device_names:
                driver = devices_of_type[name]["driver"]
                settings = devices_of_type[name].get("settings", {})
                # print('looking for dev-types:  ', dev_type)
                if dev_type == "observing_conditions":
                    device = ObservingConditions(driver, name, self.config, self.astro_events)
                elif dev_type == 'enclosure':
                    device = Enclosure(driver, name, self.config, self.astro_events)
                elif dev_type == "mount":
                    device = Mount(driver, name, settings, self.config, self.astro_events, tel=True) #NB this needs to be straightened out.
                elif dev_type == "telescope":   # order of attaching is sensitive
                    device = Telescope(driver, name, settings, self.config, tel=True)
                elif dev_type == "rotator":
                    device = Rotator(driver, name, self.config)
                elif dev_type == "focuser":
                    device = Focuser(driver, name, self.config)
                # elif dev_type == "screen":
                #     device = Screen(driver, name)
                elif dev_type == "selector":
                    device = Selector(driver, name, self.config)
                elif dev_type == "camera":
                    device = Camera(driver, name, self.config)
                elif dev_type == "sequencer":
                    device = Sequencer(driver, name, self.config, self.astro_events)
                elif dev_type == "filter_wheel":
                    device = FilterWheel(driver, name, self.config)
                else:
                    print(f"Unknown device: {name}")
                # Add the instantiated device to the collection of all devices.
                self.all_devices[dev_type][name] = device
                # NB 20200410 This dropped out of the code: self.all_devices[dev_type][name] = [device]
        print("Finished creating devices.")

    def update_config(self):
        '''
        Send the config to aws.
        '''
        uri = f"{self.name}/config/"
        self.config['events'] = g_dev['events']
        #print(self.config)
        response = self.api.authenticated_request("PUT", uri, self.config)
        if response:
            print("Config uploaded successfully.")

    def scan_requests(self, mount):
        '''
        Outline of change 20200323 WER
        Get commands from AWS, and post a STOP/Cancel flag
        This function will be a Thread. we will limit the
        polling to once every 2.5 - 3 seconds because AWS does not
        appear to respond any faster.  When we do poll we parse
        the action keyword for 'stop' or 'cancel' and post the
        existence of the timestamp of that command to the
        respective device attribute   <self>.cancel_at.  Then we
        also enqueue the incoming command as well.

        when a device is status scanned, if .cancel_at is not
        None, the device takes appropriate action and sets
        cancel_at back to None.

        NB at this time we are preserving one command queue
        for all devices at a site.  This may need to change when we
        have parallel mountings or independently controlled cameras.
        '''

        # This stopping mechanism allows for threads to close cleanly.
        while not self.stopped:
            # Wait a bit before polling for new commands
            time.sleep(self.command_interval)
           #  t1 = time.time()
            if not g_dev['seq'].sequencer_hold:
                url_job = "https://jobs.photonranch.org/jobs/getnewjobs"
                body = {"site": self.name}
                # uri = f"{self.name}/{mount}/command/"
                cmd = {}
                # Get a list of new jobs to complete (this request
                # marks the commands as "RECEIVED")
                unread_commands = requests.request('POST', url_job, \
                                                   data=json.dumps(body)).json()
                # Make sure the list is sorted in the order the jobs were issued
                # Note: the ulid for a job is a unique lexicographically-sortable id
                if len(unread_commands) > 0:
                    #print(unread_commands)
                    unread_commands.sort(key=lambda x: x["ulid"])
                    # Process each job one at a time
                    print("# of incomming commands:  ", len(unread_commands))
                    for cmd in unread_commands:
<<<<<<< HEAD

=======
>>>>>>> 90d0e535
                        if self.config['selector']['selector1']['driver'] != 'Null':
                            port = cmd['optional_params']['instrument_selector_position'] 
                            g_dev['mnt'].instrument_port = port
                            cam_name = self.config['selector']['selector1']['cameras'][port]
                            if cmd['deviceType'][:6] == 'camera':
                                cmd['required_params']['device_instance'] = cam_name
                                cmd['deviceInstance'] = cam_name
                                deviceInstance = cam_name
                            else:
                                try:
                                    try:
                                        deviceInstance = cmd['deviceInstance']
                                    except:
                                        deviceInstance = cmd['required_params']['device_instance']
                                except:
                                    breakpoint()
                                    pass
                        else:
                            deviceInstance = cmd['deviceInstance']
                        print('obs.scan_request: ', cmd)
                        deviceType = cmd['deviceType']
                        device = self.all_devices[deviceType][deviceInstance]
                        try:
                            device.parse_command(cmd)
                        except Exception as e:
                            print( 'Exception in obs.scan_requests:  ', e)
               # print('scan_requests finished in:  ', round(time.time() - t1, 3), '  seconds')
                ## Test Tim's code
                url_blk = "https://calendar.photonranch.org/dev/siteevents"
                body = json.dumps({
                    'site':  self.config['site'],
                    'start':  g_dev['d-a-y'] + 'T12:00:00Z',
                    'end':    g_dev['next_day'] + 'T19:59:59Z',
                    'full_project_details:':  False})
                if True: #self.blocks is None:   #This currently prevents pick up of calendar changes.  OK for the moment.
                    blocks = requests.post(url_blk, body).json()
                    if len(blocks) > 0:   #   is not None:
                        self.blocks = blocks
                url_proj = "https://projects.photonranch.org/dev/get-all-projects"
                if True: #self.projects is None:
                    all_projects = requests.post(url_proj).json()
                    self.projects = []
                    if len(all_projects) > 0 and len(blocks)> 0:   #   is not None:
                        self.projects = all_projects   #.append(all_projects)  #NOTE creating a list with a dict entry as item 0
                        #self.projects.append(all_projects[1])
                '''
                Design Note.  blocks relate to scheduled time at a site so we expect AWS to mediate block 
                assignments.  Priority of blocks is determined by the owner and a 'equipment match' for
                background projects.
                
                Projects on the other hand can be a very large pool so how to manage becomes an issue.
                TO the extent a project is not visible at a site, aws should not present it.  If it is
                visible and passes the owners priority it should then be presented to the site.
                
                '''

                if self.events_new is None:
                    url = 'https://api.photonranch.org/api/events?site=SAF'

                    self.events_new = requests.get(url).json()

                return   # Continue   #This creates an infinite loop
                
            else:
                print('Sequencer Hold asserted.')    #What we really want here is looking for a Cancel/Stop.
                continue

    def update_status(self):
        ''' Collect status from all devices and send an update to aws.
        Each device class is responsible for implementing the method
        `get_status` which returns a dictionary.
        '''

        # This stopping mechanism allows for threads to close cleanly.
        loud = False        
        # if g_dev['cam_retry_doit']:
        #     #breakpoint()   #THis should be obsolete.
        #     del g_dev['cam']
        #     device = Camera(g_dev['cam_retry_driver'], g_dev['cam_retry_name'], g_dev['cam_retry_config'])
        #     print("Deleted and re-created:  ,", device)
        # Wait a bit between status updates
        while time.time() < self.time_last_status + self.status_interval:
            # time.sleep(self.st)atus_interval  #This was prior code
            # print("Staus send skipped.")
            return   # Note we are just not sending status, too soon.

        t1 = time.time()
        status = {}
        # Loop through all types of devices.
        # For each type, we get and save the status of each device.
        if not self.config['agent_wms_enc_active']:
            device_list = self.device_types
            remove_enc = False
        else:
            device_list = self.short_status_devices 
            remove_enc = True
        for dev_type in device_list:

            # The status that we will send is grouped into lists of
            # devices by dev_type.
            status[dev_type] = {}
            # Names of all devices of the current type.
            # Recall that self.all_devices[type] is a dictionary of all
            # `type` devices, with key=name and val=device object itself.
            devices_of_type = self.all_devices.get(dev_type, {})
            device_names = devices_of_type.keys()
            for device_name in device_names:
                # Get the actual device object...
                device = devices_of_type[device_name]
                # ...and add it to main status dict.
                result = device.get_status()

                if result is not None:
                    status[dev_type][device_name] = result
        # Include the time that the status was assembled and sent.
        if remove_enc:
            status.pop('enclosure', None)
        status["timestamp"] = round((time.time() + t1)/2., 3)
        status['send_heartbeat'] = False
        loud = True
        if loud:
            print('\n\nStatus Sent:  \n', status)   # from Update:  ', status))
        else:
            print('.') #, status)   # We print this to stay informed of process on the console.
            # breakpoint()
            # self.send_log_to_frontend("WARN cam1 just fell on the floor!")
            # self.send_log_to_frontend("ERROR enc1 dome just collapsed.")
            #  Consider inhibity unless status rate is low
        uri_status = f"https://status.photonranch.org/status/{self.name}/status/"
        # NB None of the strings can be empty.  Otherwise this put faults.
        try:    # 20190926  tHIS STARTED THROWING EXCEPTIONS OCCASIONALLY
            #print("AWS uri:  ", uri)
            #print('Status to be sent:  \n', status, '\n')
            payload ={
                "statusType": "deviceStatus",
                "status":  status
                }
            data = json.dumps(payload)
            response = requests.post(uri_status, data=data)
            #self.api.authenticated_request("PUT", uri_status, status)   # response = is not  used
            #print("AWS Response:  ",response)
            self.time_last_status = time.time()
            self.redis_server.set('obs_heart_time', self.time_last_status, ex=120 )
        except:
            print('self.api.authenticated_request("PUT", uri, status):   Failed!')


    def update(self):
        """

        20200411 WER
        This compact little function is the heart of the code in the sense this is repeatedly
        called.  It first SENDS status for all devices to AWS, then it checks for any new
        commands from AWS.  Then it calls sequencer.monitor() were jobs may get launched. A
        flaw here is we do not have a Ulid for the 'Job number.'

        With a Maxim based camera is it possible for the owner to push buttons in parallel
        with commands coming from AWS.  This is useful during the debugging phase.

        Sequences that are self-dispatched primarily relate to Bias darks, screen and sky
        flats, opening and closing.  Status for these jobs is reported via the normal
        sequencer status mechanism. Guard flags to prevent careless interrupts will be
        implemented as well as Cancel of a sequence if emitted by the Cancel botton on
        the AWS Sequence tab.

        Flat acquisition will include automatic rejection of any image that has a mean
        intensity > camera saturate.  The camera will return without further processing and
        no image will be returned to AWS or stored locally.  We should log the Unihedron and
        calc_illum values where filters first enter non-saturation.  Once we know those values
        we can spend much less effort taking frames that are saturated. Save The Shutter!

        """

        self.update_status()
        try:
            self.scan_requests('mount1')   #NBNBNB THis has faulted, usually empty input lists.
        except:
            pass
            #print("self.scan_requests('mount1') threw an exception, probably empty input queues.")
        g_dev['seq'].manager()  #  Go see if there is something new to do.

    def run(self):   # run is a poor name for this function.
        try:
            # self.update_thread = threading.Thread(target=self.update_status).start()
            # Each mount operates async and has its own command queue to scan.
            # is it better to use just one command queue per site?
            # for mount in self.all_devices['mount'].keys():
            #     self.scan_thre/ad = threading.Thread(
            #         target=self.scan_requests,
            #         args=(mount,)
            #     ).start()
            # Keep the main thread alive, otherwise signals are ignored
            while True:
                self.update()
                # `Ctrl-C` will exit the program.
        except KeyboardInterrupt:
            print("Finishing loops and exiting...")
            self.stopped = True
            return

    # Note this is a thread!
    def send_to_AWS(self):  # pri_image is a tuple, smaller first item has priority.
                            # second item is also a tuple containing im_path and name.

        # This stopping mechanism allows for threads to close cleanly.
        while True:
            if not self.aws_queue.empty():
                pri_image = self.aws_queue.get(block=False)
                if pri_image is None:
                    time.sleep(0.2)
                    continue
                # Here we parse the file, set up and send to AWS
                im_path = pri_image[1][0]
                name = pri_image[1][1]
                if not (name[-3:] == 'jpg' or name[-3:] == 'txt'):
                    # compress first
                    to_bz2(im_path + name)
                    name = name + '.bz2'
                aws_req = {"object_name": name}
                aws_resp = g_dev['obs'].api.authenticated_request('POST', '/upload/', aws_req)
                with open(im_path + name, 'rb') as f:
                    files = {'file': (im_path + name, f)}
                    #if name[-3:] == 'jpg':
                    print('--> To AWS -->', str(im_path + name))
                    requests.post(aws_resp['url'], data=aws_resp['fields'],
                                  files=files)
                if name[-3:] == 'bz2' or name[-3:] == 'jpg' or \
                        name[-3:] == 'txt':
                    #os.remove(im_path + name)
                    pass
                self.aws_queue.task_done()
                time.sleep(0.1)
            else:
                time.sleep(0.2)
    def send_to_user(self, p_log, p_level='INFO'):
        url_log = "https://logs.photonranch.org/logs/newlog"
        body = json.dumps({
            'site': self.config['site'],
            'log_message':  str(p_log),
            'log_level': str(p_level),
            'timestamp':  time.time()
            })
        try:
            resp = requests.post(url_log, body)
        except:
            print("Log did not send, usually not fatal.")
    # Note this is another thread!
    def reduce_image(self):
        '''
        The incoming object is typically a large fits HDU. Found in its
        header will be both standard image parameters and destination filenames

        '''
        while True:
            if not self.reduce_queue.empty():
                # print(self)
                # print(self.reduce_queue)
                # print(self.reduce_queue.empty)

                pri_image = self.reduce_queue.get(block=False)
                #print(pri_image)
                if pri_image is None:
                    time.sleep(.5)
                    continue
                # Here we parse the input and calibrate it.

                paths = pri_image[0]
                hdu = pri_image[1]

                lng_path =  g_dev['cam'].lng_path
                #NB Important decision here, do we flash calibrate screen and sky flats?  For now, Yes.

                #cal_result =
                calibrate(hdu, lng_path, paths['frame_type'], quick=False)
                #print("Calibrate returned:  ", hdu.data, cal_result)
                #Before saving reduced or generating postage, we flip
                #the images so East is left and North is up based on
                #The keyword PIERSIDE defines the orientation.
                #Note the raw image is not flipped/
                if hdu.header['PIERSIDE'] == "Look West":
                    hdu.data = np.flip(hdu.data)
                    hdu.header['IMGFLIP'] = True
                wpath = paths['im_path'] + paths['red_name01']
                print('Reduced Mean:  ',hdu.data.mean())
                hdu.writeto(wpath, overwrite=True)  # NB overwrite == True is dangerous in production code.  This is big fits to AWS
                reduced_data_size = hdu.data.size
                wpath = paths['red_path'] + paths['red_name01_lcl']    #This name is convienent for local sorting
                hdu.writeto(wpath, overwrite=True) #Bigfit reduced
                
                #Will try here to solve
                try:
                    hdu_save = hdu
                    #wpath = 'C:/000ptr_saf/archive/sq01/20210528/reduced/saf-sq01-20210528-00019785-le-w-EX01.fits'
                    solve = platesolve.platesolve(wpath, 0.5478)
                    print("PW Solves: " ,solve['ra_j2000_hours'], solve['dec_j2000_degrees'])
                    img = fits.open(wpath, mode='update', ignore_missing_end=True)
                    hdr = img[0].header
                    #  Update the header.
                    hdr['RA-J2000'] = solve['ra_j2000_hours']
                    hdr['DECJ2000'] = solve['dec_j2000_degrees']
                    hdr['MEAS-SCL'] = solve['arcsec_per_pixel']
                    hdr['MEAS-ROT'] = solve['rot_angle_degs']
                    img.flush()
                    img.close
                    img = fits.open(wpath, ignore_missing_end=True)
                    hdr = img[0].header
                    prior_ra_h, prior_dec, prior_time = self.get_last_reference()
                    time_now = time.time()  #This should be more accurately defined earlier in the header
                    if prior_time is not None:
                        print("time base is:  ", time_now - prior_time)
                        
                    self.set_last_reference( solve['ra_j2000_hours'], solve['dec_j2000_degrees'], time_now)
                except:
                   print(wpath, "  was not solved, marking to skip in future, sorry!")
                   img = fits.open(wpath, mode='update', ignore_missing_end=True)
                   hdr = img[0].header
                   hdr['NO-SOLVE'] = True
                   img.close()
                   self.reset_last_reference()
                  #Return to classic processing
                hdu = hdu_save
                
                if self.site_name == 'saf':
                    wpath = paths['red_path_aux'] + paths['red_name01_lcl']
                    hdu.writeto(wpath, overwrite=True) #big fits to other computer in Neyle's office
                #patch to test Midtone Contrast
                
                # image = 'Q:/000ptr_saf/archive/sq01/20201212 ans HH/reduced/HH--SigClip.fits'
                # hdu_new = fits.open(image)
                # hdu =hdu_new[0]




                '''
                Here we need to consider just what local reductions and calibrations really make sense to
                process in-line vs doing them in another process.  For all practical purposes everything
                below can be done in a different process, the exception perhaps has to do with autofocus
                processing.


                '''
                # Note we may be using different files if calibrate is null.
                # NB  We should only write this if calibrate actually succeeded to return a result ??

                #  if frame_type == 'sky flat':
                #      hdu.header['SKYSENSE'] = int(g_dev['scr'].bright_setting)
                #
                # if not quick:
                #     hdu1.writeto(im_path + raw_name01, overwrite=True)
                # raw_data_size = hdu1[0].data.size



                #  NB Should this step be part of calibrate?  Second should we form and send a
                #  CSV file to AWS and possibly overlay key star detections?
                #  Possibly even astro solve and align a series or dither batch?
                #  This might want to be yet another thread queue, esp if we want to do Aperture Photometry.
                no_AWS = False
                quick = False
                do_sep = False
                spot = None
                if do_sep:    #WE have already ran this code when focusing, but we should not ever get here when doing that.
                    try:
                        img = hdu.data.copy().astype('float')
                        bkg = sep.Background(img)
                        #breakpoint()
                        #bkg_rms = bkg.rms()
                        img = img - bkg
                        sources = sep.extract(img, 4.5, err=bkg.globalrms, minarea=9)#, filter_kernel=kern)
                        sources.sort(order = 'cflux')
                        #print('No. of detections:  ', len(sources))
                        sep_result = []
                        spots = []
                        for source in sources:
                            a0 = source['a']
                            b0 =  source['b']
                            r0 = 2*round(math.sqrt(a0**2 + b0**2), 2)
                            sep_result.append((round((source['x']), 2), round((source['y']), 2), round((source['cflux']), 2), \
                                           round(r0), 3))
                            spots.append(round((r0), 2))
                        spot = np.array(spots)
                        try:
                            spot = np.median(spot[-9:-2])   #  This grabs seven spots.
                            #print(sep_result, '\n', 'Spot ,flux, #_sources, avg_focus:  ', spot, source['cflux'], len(sources), avg_foc[1], '\n')
                            if len(sep_result) < 5:
                                spot = None
                        except:
                            spot = None
                    except:
                        spot = None

                reduced_data_size = hdu.data.size
                #g_dev['obs'].update_status()
                #Here we need to process images which upon input, may not be square.  The way we will do that
                #is find which dimension is largest.  We then pad the opposite dimension with 1/2 of the difference,
                #and add vertical or horizontal lines filled with img(min)-2 but >=0.  The immediate last or first line
                #of fill adjacent to the image is set to 80% of img(max) so any subsequent subframing selections by the
                #user is informed. If the incoming image dimensions are odd, they will be decreased by one.  In essence
                #we wre embedding a non-rectanglular image in a "square" and scaling it to 768^2.  We will impose a
                #minimum subframe reporting of 32 x 32

                # in_shape = hdu.data.shape
                # in_shape = [in_shape[0], in_shape[1]]   #Have to convert to a list, cannot manipulate a tuple,
                # if in_shape[0]%2 == 1:
                #     in_shape[0] -= 1
                # if in_shape[0] < 32:
                #     in_shape[0] = 32
                # if in_shape[1]%2 == 1:
                #     in_shape[1] -= 1
                # if in_shape[1] < 32:
                #     in_shape[1] = 32
                #Ok, we have an even array and a minimum 32x32 array.

                # =============================================================================
                # x = 2      From Numpy: a way to quickly embed an array in a larger one
                # y = 3
                # wall[x:x+block.shape[0], y:y+block.shape[1]] = block
                # =============================================================================

# =============================================================================
#                 if in_shape[0] < in_shape[1]:
#                     diff = int(abs(in_shape[1] - in_shape[0])/2)
#                     in_max = int(hdu.data.mean()*0.8)
#                     in_min = int(hdu.data.min() - 2)
#                     if in_min < 0:
#                         in_min = 0
#                     new_img = np. zeros((in_shape[1], in_shape[1]))    #new square array
#                     new_img[0:diff - 1, :] = in_min
#                     new_img[diff-1, :] = in_max
#                     new_img[diff:(diff + in_shape[0]), :] = hdu.data
#                     new_img[(diff + in_shape[0]), :] = in_max
#                     new_img[(diff + in_shape[0] + 1):(2*diff + in_shape[0]), :] = in_min
#                     hdu.data = new_img
#                 elif in_shape[0] > in_shape[1]:
#                     #Same scheme as above, but expands second axis.
#                     diff = int((in_shape[0] - in_shape[1])/2)
#                     in_max = int(hdu.data.mean()*0.8)
#                     in_min = int(hdu.data.min() - 2)
#                     if in_min < 0:
#                         in_min = 0
#                     new_img = np. zeros((in_shape[0], in_shape[0]))    #new square array
#                     new_img[:, 0:diff - 1] = in_min
#                     new_img[:, diff-1] = in_max
#                     new_img[:, diff:(diff + in_shape[1])] = hdu.data
#                     new_img[:, (diff + in_shape[1])] = in_max
#                     new_img[:, (diff + in_shape[1] + 1):(2*diff + in_shape[1])] = in_min
#                     hdu.data = new_img
#                 else:
#                     #nothing to do, the array is already square
#                     pass
# =============================================================================



                hdu.data = hdu.data.astype('uint16')
                iy, ix = hdu.data.shape
                if iy == ix:
                    resized_a = resize(hdu.data, (768,768), preserve_range=True)
                else:
                    resized_a = resize(hdu.data, (int(1536*iy/ix), 1536), preserve_range=True)  #  We should trim chips so ratio is exact.
                #print('New small fits size:  ', resized_a.shape)
                hdu.data = resized_a.astype('uint16')

                i768sq_data_size = hdu.data.size
                # print('ABOUT to print paths.')
                # print('Sending to:  ', paths['im_path'])
                # print('Also to:     ', paths['i768sq_name10'])

                hdu.writeto(paths['im_path'] + paths['i768sq_name10'], overwrite=True)
                hdu.data = resized_a.astype('float')
                #The following does a very lame contrast scaling.  A beer for best improvement on this code!!!
                #Looks like Tim wins a beer.
                # Old contrast scaling code:
                #istd = np.std(hdu.data)
                #imean = np.mean(hdu.data)
                #if (imean + 3*istd) != 0:    #This does divide by zero in some bias images.
                #    img3 = hdu.data/(imean + 3*istd)
                #else:
                #    img3 = hdu.data
                #fix = np.where(img3 >= 0.999)
                #fiz = np.where(img3 < 0)
                #img3[fix] = .999
                #img3[fiz] = 0
                #img4 = img3*256
                #img4 = img4.astype('uint8')   #Eliminates a user warning.
                #imsave(paths['im_path'] + paths['jpeg_name10'], img4)  #NB File extension triggers JPEG conversion.
                # New contrast scaling code: 
                stretched_data_float = Stretch().stretch(hdu.data)
                stretched_256 = 255*stretched_data_float
                hot = np.where(stretched_256 > 255)
                cold = np.where(stretched_256 < 0)
                stretched_256[hot] = 255
                stretched_256[cold] = 0
                #print("pre-unit8< hot, cold:  ", len(hot[0]), len(cold[0]))
                stretched_data_uint8 = stretched_256.astype('uint8')  # Eliminates a user warning
                hot = np.where(stretched_data_uint8 > 255)
                cold = np.where(stretched_data_uint8 < 0)
                stretched_data_uint8[hot] = 255
                stretched_data_uint8[cold] = 0
                #print("post-unit8< hot, cold:  ", len(hot[0]), len(cold[0]))                
                imsave(paths['im_path'] + paths['jpeg_name10'], stretched_data_uint8)
                #img4 = stretched_data_uint8  # keep old name for compatibility

                jpeg_data_size = abs(stretched_data_uint8.size - 1024)                # istd = np.std(hdu.data)

                if not no_AWS:  #IN the no+AWS case should we skip more of the above processing?
                    #g_dev['cam'].enqueue_for_AWS(text_data_size, paths['im_path'], paths['text_name'])
                  
                    g_dev['cam'].enqueue_for_AWS(jpeg_data_size, paths['im_path'], paths['jpeg_name10'])
                    g_dev['cam'].enqueue_for_AWS(i768sq_data_size, paths['im_path'], paths['i768sq_name10'])
                    #print('File size to AWS:', reduced_data_size)
                    #g_dev['cam'].enqueue_for_AWS(reduced_data_size, paths['im_path'], paths['red_name01'])
                    #if not quick:
                #print('Sent to AWS Queue.')
                time.sleep(0.5)
                self.img = None   #Clean up all big objects.
                try:
                    hdu = None
                except:
                    pass
                # try:
                #     hdu1 = None
                # except:
                #     pass
                print("\nReduction completed.")
                g_dev['obs'].send_to_user("An image reduction has completed.", p_level='INFO')
                self.reduce_queue.task_done()
            else:
                time.sleep(.5)
                


if __name__ == "__main__":

    # # Define a command line argument to specify the config file to use
    # parser = argparse.ArgumentParser()
    # parser.add_argument('--config', type=str, default="default")
    # options = parser.parse_args()
    # # Import the specified config file
    # print(options.config)
    # if options.config == "default":
    #     config_file_name = "config"
    # else:
    #     config_file_name = f"config_files.config_{options.config}"
    # config = importlib.import_module(config_file_name)
    # print(f"Starting up {config.site_name}.")
    # Start up the observatory

    import config
    

    o = Observatory(config.site_name, config.site_config)
    o.run()<|MERGE_RESOLUTION|>--- conflicted
+++ resolved
@@ -364,10 +364,6 @@
                     # Process each job one at a time
                     print("# of incomming commands:  ", len(unread_commands))
                     for cmd in unread_commands:
-<<<<<<< HEAD
-
-=======
->>>>>>> 90d0e535
                         if self.config['selector']['selector1']['driver'] != 'Null':
                             port = cmd['optional_params']['instrument_selector_position'] 
                             g_dev['mnt'].instrument_port = port
