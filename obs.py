""""
IMPORTANT TODOs:

WER 20211211

Simplify. No site specific if statements in main code if possible.
Sort out when rotator is not installed and focus temp when no probe
is in the Gemini.

Abstract away Redis, Memurai, and local shares for IPC.
"""
import ephem
import datetime
import json
import math
import os
import queue
import shelve
import socket
import threading
import time
import sys
import shutil

import astroalign as aa
from astropy.io import fits
from dotenv import load_dotenv
import numpy as np
import redis  # Client, can work with Memurai

import requests
# from requests.adapters import HTTPAdapter
# from requests.packages.urllib3.util.retry import Retry
# retry_strategy = Retry(
#     total=10, backoff_factor=0.1
# )
# adapter = HTTPAdapter(max_retries=retry_strategy)
# requests = requests.Session()



import sep
from skimage.io import imsave
from skimage.transform import resize
import func_timeout
import traceback

from api_calls import API_calls
from auto_stretch.stretch import Stretch
import config
from devices.camera import Camera
from devices.filter_wheel import FilterWheel
from devices.focuser import Focuser
from devices.enclosure import Enclosure
from devices.mount import Mount
from devices.telescope import Telescope
from devices.observing_conditions import ObservingConditions
from devices.rotator import Rotator
from devices.selector import Selector
from devices.screen import Screen
from devices.sequencer import Sequencer
from global_yard import g_dev
from planewave import platesolve
import ptr_events
from ptr_utility import plog

# The ingester should only be imported after environment variables are loaded in.
load_dotenv(".env")
from ocs_ingester.ingester import frame_exists, upload_file_and_ingest_to_archive


def send_status(obsy, column, status_to_send):
    """Sends an update to the status endpoint."""

    uri_status = f"https://status.photonranch.org/status/{obsy}/status/"
    # None of the strings can be empty. Otherwise this put faults.
    payload = {"statusType": str(column), "status": status_to_send}
    data = json.dumps(payload)
    try:
        requests.post(uri_status, data=data)
    except Exception as e:
        plog("Failed to send_status. usually not fatal:  ", e)


class Observatory:
    """Docstring here"""

    def __init__(self, name, config):
        # This is the ayneclass through which we can make authenticated api calls.
        self.api = API_calls()

        self.command_interval = 0 # seconds between polls for new commands
        self.status_interval = 0  # NOTE THESE IMPLEMENTED AS A DELTA NOT A RATE.

        self.name = name  # NB NB NB Names needs a once-over.
        self.site_name = name
        self.config = config
        self.site = config["site"]

        if self.config["wema_is_active"]:
            self.hostname = socket.gethostname()
            if self.hostname in self.config["wema_hostname"]:
                self.is_wema = True
                g_dev["wema_share_path"] = config["wema_write_share_path"]
                self.wema_path = g_dev["wema_share_path"]
            else:
                # This host is a client
                self.is_wema = False  # This is a client.
                self.site_path = config["client_path"]
                g_dev["site_path"] = self.site_path
                g_dev["wema_share_path"] = config[
                    "client_write_share_path"
                ]  # Just to be safe.
                self.wema_path = g_dev["wema_share_path"]
        else:
            self.is_wema = False  # This is a client.
            self.site_path = config["client_path"]
            g_dev["site_path"] = self.site_path
            g_dev["wema_share_path"] = self.site_path  # Just to be safe.
            self.wema_path = g_dev["wema_share_path"]

        if self.config["site_is_specific"]:
            self.site_is_specific = True
        else:
            self.site_is_specific = False



        self.last_request = None
        self.stopped = False
        self.status_count = 0
        self.stop_all_activity = False
        self.site_message = "-"
        self.all_device_types = config["device_types"]  # May not be needed
        self.device_types = config["device_types"]  # config['short_status_devices']
        self.wema_types = config["wema_types"]
        self.enc_types = None  # config['enc_types']
        self.short_status_devices = (
             config['short_status_devices']  # May not be needed for no wema obsy
        )
        self.observing_status_timer = datetime.datetime.now() - datetime.timedelta(
            days=1
        )
        self.observing_check_period = self.config[
            "observing_check_period"
        ]  # How many minutes between observing conditions check
        self.enclosure_status_timer = datetime.datetime.now() - datetime.timedelta(
            days=1
        )
        self.enclosure_check_period = self.config[
            "enclosure_check_period"
        ]  # How many minutes between enclosure check

        # Instantiate the helper class for astronomical events
        # Soon the primary event / time values can come from AWS.
        self.astro_events = ptr_events.Events(self.config)
        self.astro_events.compute_day_directory()

        self.astro_events.display_events()

        # Define a redis server if needed.
        redis_ip = config["redis_ip"]
        if redis_ip is not None:
            self.redis_server = redis.StrictRedis(
                host=redis_ip, port=6379, db=0, decode_responses=True
            )
            self.redis_wx_enabled = True
            g_dev["redis"] = self.redis_server  # I think IPC needs to be a class.
        else:
            self.redis_wx_enabled = False
            g_dev["redis"] = None  # a placeholder.

        

        # Use the configuration to instantiate objects for all devices.
        self.create_devices()
        self.loud_status = False
        g_dev["obs"] = self
        site_str = config["site"]
        g_dev["site"]: site_str
        self.g_dev = g_dev

        # Clear out smartstacks directory
        #print ("removing and reconstituting smartstacks directory")
        try:
            shutil.rmtree(g_dev["cam"].site_path + "smartstacks")
        except:
            print ("problems with removing the smartstacks directory... usually a file is open elsewhere")
        time.sleep(20)
        if not os.path.exists(g_dev["cam"].site_path + "smartstacks"):
            os.makedirs(g_dev["cam"].site_path + "smartstacks")

        # Check directory system has been constructed
        # for new sites or changed directories in configs.
        if not os.path.exists(g_dev["cam"].site_path + "ptr_night_shelf"):
            os.makedirs(g_dev["cam"].site_path + "ptr_night_shelf")
        if not os.path.exists(g_dev["cam"].site_path + "archive"):
            os.makedirs(g_dev["cam"].site_path + "archive")
        if not os.path.exists(g_dev["cam"].site_path + "tokens"):
            os.makedirs(g_dev["cam"].site_path + "tokens")
        if not os.path.exists(g_dev["cam"].site_path + "astropycache"):
            os.makedirs(g_dev["cam"].site_path + "astropycache")
        if not os.path.exists(g_dev["cam"].site_path + "smartstacks"):
            os.makedirs(g_dev["cam"].site_path + "smartstacks")
        if not os.path.exists(g_dev["cam"].site_path + "calibmasters"):
            os.makedirs(g_dev["cam"].site_path + "calibmasters")

        self.last_solve_time = datetime.datetime.now() - datetime.timedelta(days=1)
        self.images_since_last_solve = 10000

        self.time_last_status = time.time() - 3
        # Build the to-AWS Try again, reboot, verify dome nad tel and start a thread.

        self.aws_queue = queue.PriorityQueue(maxsize=0)
        self.aws_queue_thread = threading.Thread(target=self.send_to_aws, args=())
        self.aws_queue_thread.start()

        self.fast_queue = queue.PriorityQueue(maxsize=0)
        self.fast_queue_thread = threading.Thread(target=self.fast_to_aws, args=())
        self.fast_queue_thread.start()


        # Set up command_queue for incoming jobs
        self.cmd_queue = queue.Queue(
            maxsize=30
        )  # Note this is not a thread but a FIFO buffer
        self.stop_all_activity = False  # This is used to stop the camera or sequencer

        # =============================================================================
        # Here we set up the reduction Queue and Thread:
        # =============================================================================
        self.reduce_queue = queue.Queue(
            maxsize=0
        )  # Why do we want a maximum size and lose files?
        self.reduce_queue_thread = threading.Thread(target=self.reduce_image, args=())
        self.reduce_queue_thread.start()
        self.blocks = None
        self.projects = None
        self.events_new = None
        self.reset_last_reference()
        self.env_exists = os.path.exists(os.getcwd() + '\.env')  # Boolean, check if .env present

        # Need to set this for the night log
        #g_dev['foc'].set_focal_ref_reset_log(self.config["focuser"]["focuser1"]["reference"])
        # Send the config to AWS. TODO This has faulted.
        self.update_config()   #This is the never-ending control loop

    def set_last_reference(self, delta_ra, delta_dec, last_time):
        mnt_shelf = shelve.open(self.site_path + "ptr_night_shelf/" + "last")
        mnt_shelf["ra_cal_offset"] = delta_ra
        mnt_shelf["dec_cal_offset"] = delta_dec
        mnt_shelf["time_offset"] = last_time
        mnt_shelf.close()
        return

    def get_last_reference(self):
        mnt_shelf = shelve.open(self.site_path + "ptr_night_shelf/" + "last")
        delta_ra = mnt_shelf["ra_cal_offset"]
        delta_dec = mnt_shelf["dec_cal_offset"]
        last_time = mnt_shelf["time_offset"]
        mnt_shelf.close()
        return delta_ra, delta_dec, last_time

    def reset_last_reference(self):
        mnt_shelf = shelve.open(self.site_path + "ptr_night_shelf/" + "last")
        mnt_shelf["ra_cal_offset"] = None
        mnt_shelf["dec_cal_offset"] = None
        mnt_shelf["time_offset"] = None
        mnt_shelf.close()
        return

    def create_devices(self):
        """Dictionary to store created devices, subcategorized by device type."""

        self.all_devices = {}
        # Create device objects by type, going through the config by type.
        for dev_type in self.all_device_types:
            self.all_devices[dev_type] = {}
            # Get the names of all the devices from each dev_type.
            devices_of_type = self.config.get(dev_type, {})
            device_names = devices_of_type.keys()

            # Instantiate each device object based on its type
            for name in device_names:
                plog(name)
                driver = devices_of_type[name]["driver"]
                settings = devices_of_type[name].get("settings", {})
                if dev_type == "observing_conditions":
                    device = ObservingConditions(
                        driver, name, self.config, self.astro_events
                    )
                elif dev_type == "enclosure":
                    device = Enclosure(driver, name, self.config, self.astro_events)
                elif dev_type == "mount":
                    device = Mount(
                        driver, name, settings, self.config, self.astro_events, tel=True
                    )  # NB this needs to be straightened out.
                elif dev_type == "telescope":  # order of attaching is sensitive
                    device = Telescope(driver, name, settings, self.config, tel=True)
                elif dev_type == "rotator":
                    device = Rotator(driver, name, self.config)
                elif dev_type == "focuser":
                    device = Focuser(driver, name, self.config)
                elif dev_type == "screen":
                    device = Screen(driver, name, self.config)
                elif dev_type == "filter_wheel":
                    device = FilterWheel(driver, name, self.config)
                elif dev_type == "selector":
                    device = Selector(driver, name, self.config)
                elif dev_type == "camera":
                    device = Camera(driver, name, self.config)
                elif dev_type == "sequencer":
                    device = Sequencer(driver, name, self.config, self.astro_events)
                else:
                    plog(f"Unknown device: {name}")
                # Add the instantiated device to the collection of all devices.
                self.all_devices[dev_type][name] = device
        plog("Finished creating devices.")

    def update_config(self):
        """Sends the config to AWS."""

        uri = f"{self.name}/config/"
        self.config["events"] = g_dev["events"]
        
        response = g_dev["obs"].api.authenticated_request("PUT", uri, self.config)
        if 'message' in response:
            if response['message'] == "Missing Authentication Token":
                print ("Missing Authentication Token. Config unable to be uploaded. Please fix this now.")
                sys.exit()
            else:
                print ("There may be a problem in the config upload? Here is the response.")
                print (response)
        elif 'ResponseMetadata' in response:
            #print(response['ResponseMetadata']['HTTPStatusCode'])
            if response['ResponseMetadata']['HTTPStatusCode'] == 200:
                plog("Config uploaded successfully.")
            else:
                print ("Response to site config upload unclear. Here is the response")
                print (response)
        else:
            print ("Response to site config upload unclear. Here is the response")
            print (response)

    def scan_requests(self, cancel_check=False):
        """Gets commands from AWS, and post a STOP/Cancel flag.

        This function will be a Thread. We limit the
        polling to once every 2.5 - 3 seconds because AWS does not
        appear to respond any faster. When we poll, we parse
        the action keyword for 'stop' or 'cancel' and post the
        existence of the timestamp of that command to the
        respective device attribute <self>.cancel_at. Then we
        enqueue the incoming command as well.

        When a device is status scanned, if .cancel_at is not
        None, the device takes appropriate action and sets
        cancel_at back to None.

        NB at this time we are preserving one command queue
        for all devices at a site. This may need to change when we
        have parallel mountings or independently controlled cameras.
        """

        # This stopping mechanism allows for threads to close cleanly.

        while not self.stopped:    #This variable is not used.

            if  True:  #not g_dev["seq"].sequencer_hold:  THis causes an infinte loope witht he above while
                url_job = "https://jobs.photonranch.org/jobs/getnewjobs"
                body = {"site": self.name}
                cmd = {}
                # Get a list of new jobs to complete (this request
                # marks the commands as "RECEIVED")
                unread_commands = requests.request(
                    "POST", url_job, data=json.dumps(body)
                ).json()
                # Make sure the list is sorted in the order the jobs were issued
                # Note: the ulid for a job is a unique lexicographically-sortable id.
                if len(unread_commands) > 0:
                    unread_commands.sort(key=lambda x: x["timestamp_ms"])
                    # Process each job one at a time
                    plog(
                        "# of incomming commands:  ",
                        len(unread_commands),
                        unread_commands,
                    )

                    for cmd in unread_commands:
                        if cmd["action"] in ["cancel_all_commands", "stop"]:
                            g_dev["obs"].stop_all_activity = True
                            plog("Stop_all_activity is now set True.")
                            self.send_to_user(
                                "Cancel/Stop received. Exposure stopped, camera may begin readout, then will discard image."
                            )
                            self.send_to_user(
                                "Pending reductions and transfers to the PTR Archive are not affected."
                            )
                            # Now we need to cancel possibly a pending camera cycle or a
                            # script running in the sequencer.  NOTE a stop or cancel empties outgoing queue at AWS side and only
                            # a Cancel/Stop action is sent.  But we need to same any subsequent commands.
                            try:
                                if g_dev["cam"].exposure_busy:
                                    
                                    g_dev["cam"]._stop_expose()
                                    # Should we try to flush the image array?
                                    g_dev["obs"].stop_all_activity = True
                                    g_dev["cam"].exposure_busy = False
                                else:
                                    plog("Camera is not busy.")
                            except:
                                plog("Camera stop faulted.")
                            while self.cmd_queue.qsize() > 0:
                                plog("Deleting Job:  ", self.cmd_queue.get())
                            
                            #return  # Note we basically do nothing and let camera, etc settle down.
                        else:
                            self.cmd_queue.put(cmd)  # SAVE THE COMMAND FOR LATER
                            g_dev["obs"].stop_all_activity = False
                            self.send_to_user(
                                "Queueing up a new command... Hint:  " + cmd["action"]
                            )

                        if cancel_check:
                            result={'stopped': True}
                            return  # Note we do not process any commands.


                while self.cmd_queue.qsize() > 0:
                    self.send_to_user(
                        "Number of queued commands:  " + str(self.cmd_queue.qsize())
                    )
                    cmd = self.cmd_queue.get()
                    # This code is redundant
                    if self.config["selector"]["selector1"]["driver"] is None:
                        port = cmd["optional_params"]["instrument_selector_position"]
                        g_dev["mnt"].instrument_port = port
                        cam_name = self.config["selector"]["selector1"]["cameras"][port]
                        if cmd["deviceType"][:6] == "camera":
                            # Note camelCase is the format of command keys
                            cmd["required_params"]["deviceInstance"] = cam_name
                            cmd["deviceInstance"] = cam_name
                            device_instance = cam_name
                        else:
                            try:
                                try:
                                    device_instance = cmd["deviceInstance"]
                                except:
                                    device_instance = cmd["required_params"][
                                        "deviceInstance"
                                    ]
                            except:
                                pass
                    else:
                        device_instance = cmd["deviceInstance"]
                    plog("obs.scan_request: ", cmd)

                    device_type = cmd["deviceType"]
                    device = self.all_devices[device_type][device_instance]
                    try:
                        #plog("Trying to parse:  ", cmd)

                        device.parse_command(cmd)
                    except Exception as e:

                        plog(traceback.format_exc())

                        plog("Exception in obs.scan_requests:  ", e, 'cmd:  ', cmd)
                url_blk = "https://calendar.photonranch.org/dev/siteevents"
                # UTC VERSION
                start_aperture = str(g_dev['events']['Eve Sky Flats']).split()
                close_aperture = str(g_dev['events']['End Morn Sky Flats']).split()
                

                # Reformat ephem.Date into format required by the UI
                startapyear=start_aperture[0].split('/')[0]
                startapmonth=start_aperture[0].split('/')[1]
                startapday=start_aperture[0].split('/')[2]
                closeapyear=close_aperture[0].split('/')[0]
                closeapmonth=close_aperture[0].split('/')[1]
                closeapday=close_aperture[0].split('/')[2]                
                
                if len(str(startapmonth)) == 1:
                    startapmonth='0' + startapmonth
                if len(str(startapday)) == 1:
                    startapday='0' + str(startapday)
                if len(str(closeapmonth)) == 1:
                    closeapmonth='0' + closeapmonth
                if len(str(closeapday)) == 1:
                    closeapday='0' + str(closeapday)

                start_aperture_date = startapyear + '-' + startapmonth + '-' + startapday
                close_aperture_date = closeapyear + '-' + closeapmonth + '-' + closeapday

                start_aperture[0] =start_aperture_date 
                close_aperture[0] =close_aperture_date 


                
                body = json.dumps(
                    {
                        "site": self.config["site"],
                        "start": start_aperture[0].replace('/','-') +'T' + start_aperture[1] +'Z',
                        "end": close_aperture[0].replace('/','-') +'T' + close_aperture[1] +'Z',
                        "full_project_details:": False,
                    }
                )

                if (
                    True
                ):  # self.blocks is None: # This currently prevents pick up of calendar changes.
                    blocks = requests.post(url_blk, body).json()
                    if len(blocks) > 0:
                        self.blocks = blocks

                url_proj = "https://projects.photonranch.org/dev/get-all-projects"
                if True:
                    all_projects = requests.post(url_proj).json()
                    self.projects = []
                    if len(all_projects) > 0 and len(blocks) > 0:
                        self.projects = all_projects  # NOTE creating a list with a dict entry as item 0
                    # Note the above does not load projects if there are no blocks scheduled.
                    # A sched block may or may not havean associated project.

                # Design Note. Blocks relate to scheduled time at a site so we expect AWS to mediate block
                # assignments. Priority of blocks is determined by the owner and a 'equipment match' for
                # background projects.

                # Projects on the other hand can be a very large pool so how to manage becomes an issue.
                # To the extent a project is not visible at a site, aws should not present it. If it is
                # visible and passes the owners priority it should then be presented to the site.

                if self.events_new is None:
                    url = (
                        "https://api.photonranch.org/api/events?site="
                        + self.site_name.upper()
                    )
                    self.events_new = requests.get(url).json()
                return  # This creates an infinite loop

            else:
                
                continue

    def update_status(self, bpt=False, cancel_check=False):
        """Collects status from all devices and sends an update to AWS.

        Each device class is responsible for implementing the method
        `get_status`, which returns a dictionary.
        """
        
        loud = False
        if bpt:
            print('UpdateStatus bpt was invoked.')
            breakpoint()

        # Wait a bit between status updates
        while time.time() < self.time_last_status + self.status_interval:
            return  # Note we are just not sending status, too soon.

        t1 = time.time()
        status = {}
        # Loop through all types of devices.
        # For each type, we get and save the status of each device.
<<<<<<< HEAD
        
        if not self.config["wema_is_active"]:
            #device_list = self.short_status_devices()
            device_list = self.device_types
            remove_enc = False
=======

        if self.config["wema_is_active"]:
            device_list = self.short_status_devices  #  used when wema is sending ocn and enc status via a different stream.
            remove_enc = False   
>>>>>>> b1fe4cde
        else:
            device_list = self.device_types  #  used when one computer is doing everything for a site.
            remove_enc = True
        for dev_type in device_list:
            #  The status that we will send is grouped into lists of
            #  devices by dev_type.
            status[dev_type] = {}
            # Names of all devices of the current type.
            # Recall that self.all_devices[type] is a dictionary of all
            # `type` devices, with key=name and val=device object itself.
            devices_of_type = self.all_devices.get(dev_type, {})
            device_names = devices_of_type.keys()

            for device_name in device_names:

                # Get the actual device object...
                device = devices_of_type[device_name]
                # ...and add it to main status dict.
                if (
                    "enclosure" in device_name
                    and device_name in self.config["wema_types"]
                    and (self.is_wema or self.site_is_specific)
                ):
                    if (
                        datetime.datetime.now() - self.enclosure_status_timer
                    ) < datetime.timedelta(minutes=self.enclosure_check_period):
                        result = None
                    else:
                        plog("Running enclosure status check")
                        self.enclosure_status_timer = datetime.datetime.now()


                        result = device.get_status()

                elif (
                    "observing_conditions" in device_name
                    and device_name in self.config["wema_types"]
                    and (self.is_wema or self.site_is_specific)
                ):
                    # Here is where the weather config gets updated.
                    if (
                        datetime.datetime.now() - self.observing_status_timer
                    ) < datetime.timedelta(minutes=self.observing_check_period):
                        result = None
                    else:
                        plog("Running weather status check.")
                        self.observing_status_timer = datetime.datetime.now()
                        result = device.get_status(g_dev=g_dev)
                        if self.site_is_specific:
                            remove_enc = False

                else:
                    result = device.get_status()
                if result is not None:
                    status[dev_type][device_name] = result

        status["timestamp"] = round((time.time() + t1) / 2.0, 3)
        status["send_heartbeat"] = False
        try:
            ocn_status = None
            enc_status = None
            ocn_status = {"observing_conditions": status.pop("observing_conditions")}
            enc_status = {"enclosure": status.pop("enclosure")}
            device_status = status
        except:
            pass
        loud = False
        # Consider inhibiting unless status rate is low
        obsy = self.name
        if ocn_status is not None:
            lane = "weather"
            send_status(obsy, lane, ocn_status)  # NB Do not remove this send for SAF!
        if enc_status is not None:
            lane = "enclosure"
            send_status(obsy, lane, enc_status)
        if status is not None:
            lane = "device"
            send_status(obsy, lane, status)
        if loud:
            plog("\n\nStatus Sent:  \n", status)
        else:
            plog(".")  # We print this to stay informed of process on the console.
        # NB should qualify acceptance and type '.' at that point.
        self.time_last_status = time.time()
        self.status_count += 1
        try:
            self.scan_requests(cancel_check=True
            )  # NB THis has faulted, usually empty input lists.
        except:
            pass

    def update(self):
        """
        This compact little function is the heart of the code in the sense this is repeatedly
        called. It first SENDS status for all devices to AWS, then it checks for any new
        commands from AWS. Then it calls sequencer.monitor() were jobs may get launched. A
        flaw here is we do not have a Ulid for the 'Job number'.

        Sequences that are self-dispatched primarily relate to biases, darks, screen and sky
        flats, opening and closing. Status for these jobs is reported via the normal
        sequencer status mechanism. Guard flags to prevent careless interrupts will be
        implemented as well as Cancel of a sequence if emitted by the Cancel botton on
        the AWS Sequence tab.

        Flat acquisition will include automatic rejection of any image that has a mean
        intensity > camera saturate. The camera will return without further processing and
        no image will be returned to AWS or stored locally. We should log the Unihedron and
        calc_illum values where filters first enter non-saturation. Once we know those values
        we can spend much less effort taking frames that are saturated. Save The Shutter!
        """

        self.update_status()
        try:
            self.scan_requests(
                "mount1"
            )  # NBNBNB THis has faulted, usually empty input lists.
        except:
            pass
        if self.status_count > 1:  # Give time for status to form
            g_dev["seq"].manager()  # Go see if there is something new to do.
        

    def run(self):  # run is a poor name for this function.
        try:
            # Keep the main thread alive, otherwise signals are ignored
            while True:
                self.update()
                # `Ctrl-C` will exit the program.
        except KeyboardInterrupt:
            plog("Finishing loops and exiting...")
            self.stopped = True
            return

    # Note this is a thread!
    def send_to_aws(self):
        """Sends queued files to AWS.

        Large fpacked fits are uploaded using the ocs-ingester, which
        adds the image to a dedicated S3 bucket along with a record in
        the PTR archive database. All other files, including large fpacked
        fits if archive ingestion fails, will upload to a second S3 bucket.

        This is intended to transfer slower files not needed for UI responsiveness

        The pri_image is a tuple, smaller first item has priority.
        The second item is also a tuple containing im_path and name.
        """

        one_at_a_time = 0
        # This stopping mechanism allows for threads to close cleanly.
        while True:

            if (not self.aws_queue.empty()) and one_at_a_time == 0:
                one_at_a_time = 1
                pri_image = self.aws_queue.get(block=False)
                if pri_image is None:
                    plog("Got an empty entry in aws_queue.")
                    self.aws_queue.task_done()
                    one_at_a_time = 0
                    time.sleep(0.2)
                    continue

                # Here we parse the file, set up and send to AWS
                filename = pri_image[1][1]
                filepath = pri_image[1][0] + filename  # Full path to file on disk

                #  NB NB NB This looks like a redundant send
                tt = time.time()
                #aws_resp = g_dev["obs"].api.authenticated_request(
                #    "POST", "/upload/", {"object_name": filename})
                #plog('The setup phase took:  ', round(time.time() - tt, 1), ' sec.')


                # Only ingest new large fits.fz files to the PTR archive.
                print (self.env_exists)
                if filename.endswith("-EX00.fits.fz"):
                    with open(filepath, "rb") as fileobj:
                        print (frame_exists(fileobj))
                        tempPTR=0
                        if self.env_exists == True and (not frame_exists(fileobj)):
                            print ("attempting ingester")
                            try:
                                #tt = time.time()
                                print ("attempting ingest to aws@  ", tt)
                                upload_file_and_ingest_to_archive(fileobj)
                                print ("did ingester")
                                plog(f"--> To PTR ARCHIVE --> {str(filepath)}")
                                plog('*.fz ingestion took:  ', round(time.time() - tt, 1), ' sec.')
                                self.aws_queue.task_done()
                                #os.remove(filepath)
                                
                                tempPTR=1
                            except Exception as e:
                                print ("couldn't send to PTR archive for some reason")
                                print (e)
                                print (print (traceback.format_exc()))
                                tempPTR=0
                        # If ingester fails, send to default S3 bucket.
                        if tempPTR ==0:
                            files = {"file": (filepath, fileobj)}
                            try:
                                aws_resp = g_dev["obs"].api.authenticated_request(
                                    "POST", "/upload/", {"object_name": filename})
                                #requests.post(aws_resp["url"], data=aws_resp["fields"], files=files)
                                #break

                                #tt = time.time()
                                print ("attempting aws@  ", tt)
                                req_resp = requests.post(aws_resp["url"], data=aws_resp["fields"], files=files)
                                print ("did aws", req_resp)
                                plog(f"--> To AWS --> {str(filepath)}")
                                plog('*.fz transfer took:  ', round(time.time() - tt, 1), ' sec.')
                                self.aws_queue.task_done()
                                #os.remove(filepath)
                                
                                #break

                            except:
                                print ("Connection glitch for the request post, waiting a moment and trying again")
                                time.sleep(5)
                            
                # Send all other files to S3.
                else:
                    with open(filepath, "rb") as fileobj:
                        files = {"file": (filepath, fileobj)}
                        try:
                            aws_resp = g_dev["obs"].api.authenticated_request(
                                "POST", "/upload/", {"object_name": filename})
                            requests.post(aws_resp["url"], data=aws_resp["fields"], files=files)
                            plog(f"--> To AWS --> {str(filepath)}")
                            self.aws_queue.task_done()
                            #os.remove(filepath)
                            
                            #break
                        except:
                            print ("Connection glitch for the request post, waiting a moment and trying again")
                            time.sleep(5)

                try:   
                    os.remove(filepath)
                except:
                    pass
                if (
                    filename[-3:] == "jpg"
                    or filename[-3:] == "txt"
                    or ".fits.fz" in filename
                    or ".token" in filename
                ):
                    try:
                        os.remove(filepath)
                    except:
                        pass


                one_at_a_time = 0
                time.sleep(0.1)
            else:
                time.sleep(0.2)

    # Note this is a thread!
    def fast_to_aws(self):
        """Sends small files specifically focussed on UI responsiveness to AWS.

        This is primarily a queue for files that need to get to the UI fast and
        skip the queue. This allows small files to be uploaded simultaneously
        with bigger files being processed by the ordinary queue.

        The pri_image is a tuple, smaller first item has priority.
        The second item is also a tuple containing im_path and name.
        """

        one_at_a_time = 0
        # This stopping mechanism allows for threads to close cleanly.
        while True:

            if (not self.fast_queue.empty()) and one_at_a_time == 0:
                one_at_a_time = 1
                pri_image = self.fast_queue.get(block=False)
                if pri_image is None:
                    plog("Got an empty entry in fast_queue.")
                    self.fast_queue.task_done()
                    one_at_a_time = 0
                    time.sleep(0.2)
                    continue

                # Here we parse the file, set up and send to AWS
                filename = pri_image[1][1]
                filepath = pri_image[1][0] + filename  # Full path to file on disk
                aws_resp = g_dev["obs"].api.authenticated_request(
                    "POST", "/upload/", {"object_name": filename})
                # Only ingest new large fits.fz files to the PTR archive.
                
                # Send all other files to S3.
                
                with open(filepath, "rb") as fileobj:
                    files = {"file": (filepath, fileobj)}
                    while True:
                        try:
                            requests.post(aws_resp["url"], data=aws_resp["fields"], files=files)
                            break
                        except:
                            print ("Connection glitch for the request post, waiting a moment and trying again")
                            time.sleep(5)
                    plog(f"--> To AWS --> {str(filepath)}")

                # if (
                #     filename[-3:] == "jpg"
                #     or filename[-3:] == "txt"
                #     or ".fits.fz" in filename
                #     or ".token" in filename
                # ):
                #     os.remove(filepath)

                self.fast_queue.task_done()
                one_at_a_time = 0
                time.sleep(0.1)
            else:
                time.sleep(0.2)

    def send_to_user(self, p_log, p_level="INFO"):
        url_log = "https://logs.photonranch.org/logs/newlog"
        body = json.dumps(
            {
                "site": self.config["site"],
                "log_message": str(p_log),
                "log_level": str(p_level),
                "timestamp": time.time(),
            }
        )

        try:
            requests.post(url_log, body)
        #if not response.ok:
        except:
            print("Log did not send, usually not fatal.")


    # Note this is another thread!
    def reduce_image(self):

        while True:

            if not self.reduce_queue.empty():
                (
                    paths,
                    pixscale,
                    smartstackid,
                    sskcounter,
                    Nsmartstack,
                    sources,
                ) = self.reduce_queue.get(block=False)

                if paths is None:
                    time.sleep(0.5)
                    continue


                # Each image that is not a calibration frame gets it's focus examined and
                # Recorded. In the future this is intended to trigger an auto_focus if the
                # Focus gets wildly worse..
                # Also the number of sources indicates whether astroalign should run.
                if not paths["frame_type"] in [
                    "bias",
                    "dark",
                    "flat",
                    "solar",
                    "lunar",
                    "skyflat",
                    "screen",
                    "spectrum",
                    "auto_focus",
                ]:
                    img = fits.open(
                        paths["red_path"] + paths["red_name01"],
                        ignore_missing_end=True,
                    )
                    imgdata=img[0].data.copy()
                    # Pick up some header items for smartstacking later
                    ssfilter = str(img[0].header["FILTER"])
                    ssobject = str(img[0].header["OBJECT"])
                    ssexptime = str(img[0].header["EXPTIME"])
                    ssframenumber = str(img[0].header["FRAMENUM"])
                    img.close()
                    del img
                    sstackimghold=np.asarray(imgdata)                    

                # SmartStack Section
                if smartstackid != "no" :

                    print ("Number of sources just prior to smartstacks: " + str(len(sources)))
                    if len(sources) < 12:
                        print ("skipping stacking as there are not enough sources " + str(len(sources)) +" in this image")


                    # No need to open the same image twice, just using the same one as SEP.
                    img = sstackimghold.copy()
                    del sstackimghold

                    #plog(img[0].header["FILTER"])

                    #stackHoldheader = img[0].header
                    #plog(g_dev["cam"].site_path + "smartstacks")

                    smartStackFilename = (
                        str(ssobject)
                        + "_"
                        + str(ssfilter)
                        + "_"
                        + str(ssexptime)
                        + "_"
                        + str(smartstackid)
                        + ".npy"
                    )

                    #cleanhdu=fits.PrimaryHDU()
                    #cleanhdu.data=img

                    #cleanhdr=cleanhdu.header
                    #cleanhdu.writeto(g_dev["cam"].site_path + "smartstacks/" + smartStackFilename.replace('.npy','.fit'))

                    #plog(smartStackFilename)
                    #img = np.asarray(img[0].data)
                    # Detect and swap img to the correct endianness - needed for the smartstack jpg
                    if sys.byteorder=='little':
                        img=img.newbyteorder('little').byteswap()
                    else:
                        img=img.newbyteorder('big').byteswap()


                    # IF SMARSTACK NPY FILE EXISTS DO STUFF, OTHERWISE THIS IMAGE IS THE START OF A SMARTSTACK
                    reprojection_failed=False
                    if not os.path.exists(
                        g_dev["cam"].site_path + "smartstacks/" + smartStackFilename
                    ):
                        if len(sources) >= 12:
                            # Store original image
                            plog("Storing First smartstack image")
                            # storedsStack=np.nan_to_num(img)
                            # backgroundLevel =(np.nanmedian(sep.Background(storedsStack.byteswap().newbyteorder())))
                            # print (backgroundLevel)
                            # storedsStack= storedsStack - backgroundLevel

                            np.save(
                                g_dev["cam"].site_path
                                + "smartstacks/"
                                + smartStackFilename,
                                img,
                            )

                            #cleanhdu=fits.PrimaryHDU()
                            #cleanhdu.data=img

                            #cleanhdr=cleanhdu.header
                            #cleanhdu.writeto(g_dev["cam"].site_path + "smartstacks/" + smartStackFilename.replace('.npy','.fit'))

                        else:
                            print ("Not storing first smartstack image as not enough sources")
                            reprojection_failed=True
                        storedsStack = img
                    else:
                        # Collect stored SmartStack
                        storedsStack = np.load(
                            g_dev["cam"].site_path + "smartstacks/" + smartStackFilename
                        )
                        #print (storedsStack.dtype.byteorder)
                        # Prep new image
                        plog("Pasting Next smartstack image")
                        # img=np.nan_to_num(img)
                        # backgroundLevel =(np.nanmedian(sep.Background(img.byteswap().newbyteorder())))
                        # print (" Background Level : " + str(backgroundLevel))
                        # img= img - backgroundLevel
                        # Reproject new image onto footprint of old image.
                        plog(datetime.datetime.now())
                        if len(sources) > 12:
                            try:
                                reprojectedimage, _ = func_timeout.func_timeout (60, aa.register, args=(img, storedsStack), kwargs={"detection_sigma":3, "min_area":9})
                                #(20, aa.register, args=(img, storedsStack, detection_sigma=3, min_area=9)

                                # scalingFactor= np.nanmedian(reprojectedimage / storedsStack)
                                # print (" Scaling Factor : " +str(scalingFactor))
                                # reprojectedimage=(scalingFactor) * reprojectedimage # Insert a scaling factor
                                storedsStack = np.asarray((reprojectedimage + storedsStack))
                                # Save new stack to disk
                                np.save(
                                    g_dev["cam"].site_path
                                    + "smartstacks/"
                                    + smartStackFilename,
                                    storedsStack,
                                )
                                reprojection_failed=False
                            except func_timeout.FunctionTimedOut:
                                print ("astroalign timed out")
                                reprojection_failed=True
                            except aa.MaxIterError:
                                print ("astroalign could not find a solution in this image")
                                reprojection_failed=True
                            except Exception:
                                print ("astroalign failed")
                                print (traceback.format_exc())
                                reprojection_failed=True


                            #except func_timeout.FunctionTimedOut:
                            #    print ("astroalign Timed Out")
                        else:
                            reprojection_failed=True


                    if reprojection_failed == True: # If we couldn't make a stack send a jpeg of the original image.
                        storedsStack=img


                    # Resizing the array to an appropriate shape for the jpg and the small fits
                    iy, ix = storedsStack.shape
                    if iy == ix:
                        storedsStack = resize(
                            storedsStack, (1280, 1280), preserve_range=True
                        )
                    else:
                        storedsStack = resize(
                            storedsStack,
                            (int(1536 * iy / ix), 1536),
                            preserve_range=True,
                        )  #  We should trim chips so ratio is exact.

                    # Code to stretch the image to fit into the 256 levels of grey for a jpeg
                    stretched_data_float = Stretch().stretch(storedsStack + 1000)
                    del storedsStack
                    stretched_256 = 255 * stretched_data_float
                    hot = np.where(stretched_256 > 255)
                    cold = np.where(stretched_256 < 0)
                    stretched_256[hot] = 255
                    stretched_256[cold] = 0
                    stretched_data_uint8 = stretched_256.astype("uint8")
                    hot = np.where(stretched_data_uint8 > 255)
                    cold = np.where(stretched_data_uint8 < 0)
                    stretched_data_uint8[hot] = 255
                    stretched_data_uint8[cold] = 0

                    imsave(
                        g_dev["cam"].site_path
                        + "smartstacks/"
                        + smartStackFilename.replace(
                            ".npy", "_" + str(ssframenumber) + ".jpg"
                        ),
                        stretched_data_uint8,
                    )

                    imsave(
                        paths["im_path"] + paths["jpeg_name10"],
                        stretched_data_uint8,
                    )

                    #g_dev["cam"].enqueue_for_fastAWS(
                    #    100, paths["im_path"], paths["jpeg_name10"]
                    #)

                    #image = (paths["im_path"], paths["jpeg_name10"])
                    self.fast_queue.put((15, (paths["im_path"], paths["jpeg_name10"])), block=False)

                    if reprojection_failed == True:
                        g_dev["obs"].send_to_user(
                            "A smartstack failed to stack, the single image has been sent to the GUI.",
                            p_level="INFO",
                        )

                    else:
                        g_dev["obs"].send_to_user(
                            "A preview SmartStack, "
                            + str(sskcounter + 1)
                            + " out of "
                            + str(Nsmartstack)
                            + ", has been sent to the GUI.",
                            p_level="INFO",
                        )
                    #    )

                    plog(datetime.datetime.now())

                    try:
                        img.close()
                        print ("just in case")
                    except:
                        print ("irir")
                    del img


                    # # Save out a fits for testing purposes only
                    # firstimage = fits.PrimaryHDU()
                    # firstimage.scale("float32")
                    # firstimage.data = np.asarray(storedsStack).astype(np.float32)
                    # firstimage.header = stackHoldheader
                    # firstimage.writeto(
                    #     g_dev["cam"].site_path
                    #     + "smartstacks/"
                    #     + smartStackFilename.replace(
                    #         ".npy", str(ssframenumber) + ".fits"
                    #     ),
                    #     overwrite=True,
                    # )
                    # del firstimage



                # Solve for pointing. Note: as the raw and reduced file are already saved and an fz file
                # has already been sent up, this is purely for pointing purposes.
                if not paths["frame_type"] in [
                    "bias",
                    "dark",
                    "flat",
                    "solar",
                    "lunar",
                    "skyflat",
                    "screen",
                    "spectrum",
                    "auto_focus",
                ]:

                    # check that both enough time and images have past between last solve
                    if self.images_since_last_solve > self.config[
                        "solve_nth_image"
                    ] and (
                        datetime.datetime.now() - self.last_solve_time
                    ) > datetime.timedelta(
                        minutes=self.config["solve_timer"]
                    ):

                        if smartstackid == "no" and len(sources) > 12:
                            try:

                                solve = platesolve.platesolve(
                                    paths["red_path"] + paths["red_name01"], pixscale
                                )  # 0.5478)
                                plog(
                                    "PW Solves: ",
                                    solve["ra_j2000_hours"],
                                    solve["dec_j2000_degrees"],
                                )
                                target_ra = g_dev["mnt"].current_icrs_ra
                                target_dec = g_dev["mnt"].current_icrs_dec
                                solved_ra = solve["ra_j2000_hours"]
                                solved_dec = solve["dec_j2000_degrees"]
                                solved_arcsecperpixel = solve["arcsec_per_pixel"]
                                solved_rotangledegs = solve["rot_angle_degs"]
                                err_ha = target_ra - solved_ra
                                err_dec = target_dec - solved_dec
                                #solved_arcsecperpixel = solve["arcsec_per_pixel"]
                                #solved_rotangledegs = solve["rot_angle_degs"]
                                plog(
                                    " coordinate error in ra, dec:  (asec) ",
                                    round(err_ha * 15 * 3600, 2),
                                    round(err_dec * 3600, 2),
                                )  # NB WER changed units 20221012
                                try:
                                    f_err_ha = err_ha*math.cos(math.radians(solved_dec))
                                    plog(
                                        " *field* error in ra, dec:  (asec) ",      
                                        round(f_err_ha * 15 * 3600, 2),
                                        round(err_dec * 3600, 2),
                                    )  # NB WER changed to apply to err_ha
                                except:
                                        pass
                                # We do not want to reset solve timers during a smartStack
                                self.last_solve_time = datetime.datetime.now()
                                self.images_since_last_solve = 0

                                # IF IMAGE IS PART OF A SMARTSTACK
                                # THEN OPEN THE REDUCED FILE AND PROVIDE A WCS READY FOR STACKING
                                # if smartStack == 70000080: # This is currently a silly value... we may not be using WCS for smartstacks
                                #     img = fits.open(
                                #         paths["red_path"] + paths["red_name01"],
                                #         mode="update",
                                #         ignore_missing_end=True,
                                #     )
                                #     img[0].header["CTYPE1"] = "RA---TAN"
                                #     img[0].header["CTYPE2"] = "DEC--TAN"
                                #     img[0].header["CRVAL1"] = solved_ra * 15
                                #     img[0].header["CRVAL2"] = solved_dec
                                #     img[0].header["CRPIX1"] = float(
                                #         img[0].header["NAXIS1"] / 2
                                #     )
                                #     img[0].header["CRPIX2"] = float(
                                #         img[0].header["NAXIS2"] / 2
                                #     )
                                #     img[0].header["CUNIT1"] = "deg"
                                #     img[0].header["CUNIT2"] = "deg"
                                #     img[0].header["CROTA2"] = 180 - solved_rotangledegs
                                #     img[0].header["CDELT1"] = solved_arcsecperpixel / 3600
                                #     img[0].header["CDELT2"] = solved_arcsecperpixel / 3600
                                #     img.writeto(
                                #         paths["red_path"] + "SOLVED_" + paths["red_name01"]
                                #     )

                                # IF IMAGE IS PART OF A SMARTSTACK
                                # DO NOT UPDATE THE POINTING!

                                # NB NB NB this needs rethinking, the incoming units are hours in HA or degrees of dec
                                if (
                                    err_ha * 15 * 3600 > 1200
                                    or err_dec * 3600 > 1200
                                    or err_ha * 15 * 3600 < -1200
                                    or err_dec * 3600 < -1200
                                ) and self.config["mount"]["mount1"][
                                    "permissive_mount_reset"
                                ] == "yes":
                                    g_dev["mnt"].reset_mount_reference()
                                    plog("I've  reset the mount_reference 1")
                                    g_dev["mnt"].current_icrs_ra = solve[
                                        "ra_j2000_hours"
                                    ]
                                    g_dev["mnt"].current_icrs_dec = solve[
                                        "dec_j2000_hours"
                                    ]
                                    err_ha = 0
                                    err_dec = 0

                                if (
                                    err_ha * 15 * 3600
                                    > self.config["threshold_mount_update"]
                                    or err_dec * 3600
                                    > self.config["threshold_mount_update"]
                                ):
                                    try:
                                        if g_dev["mnt"].pier_side_str == "Looking West":
                                            g_dev["mnt"].adjust_mount_reference(
                                                err_ha, err_dec
                                            )
                                        else:
                                            g_dev["mnt"].adjust_flip_reference(
                                                err_ha, err_dec
                                            )  # Need to verify signs
                                    except:
                                        plog("This mount doesn't report pierside")

                            except Exception as e:
                                plog(
                                    "Image: did not platesolve; this is usually OK. ", e
                                )

                    else:
                        plog("skipping solve as not enough time or images have passed")
                        self.images_since_last_solve = self.images_since_last_solve + 1


                time.sleep(0.5)
                self.img = None  # Clean up all big objects.
                self.reduce_queue.task_done()
            else:
                time.sleep(0.5)


if __name__ == "__main__":

    o = Observatory(config.site_name, config.site_config)
    o.run()   #This is meant to be a never ending loop.<|MERGE_RESOLUTION|>--- conflicted
+++ resolved
@@ -562,18 +562,15 @@
         status = {}
         # Loop through all types of devices.
         # For each type, we get and save the status of each device.
-<<<<<<< HEAD
-        
+
         if not self.config["wema_is_active"]:
             #device_list = self.short_status_devices()
             device_list = self.device_types
             remove_enc = False
-=======
-
         if self.config["wema_is_active"]:
             device_list = self.short_status_devices  #  used when wema is sending ocn and enc status via a different stream.
             remove_enc = False   
->>>>>>> b1fe4cde
+
         else:
             device_list = self.device_types  #  used when one computer is doing everything for a site.
             remove_enc = True
