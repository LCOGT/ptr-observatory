
"""
IMPORTANT TODOs:

WER 20211211

Simplify. No site specific if statements in main code if possible.
Sort out when rotator is not installed and focus temp when no probe
is in the Gemini.

Abstract away Redis, Memurai, and local shares for IPC.
"""

import ephem
import datetime
import json
import os
import queue
import shelve
#import socket
import threading
import time
import sys
import shutil
import glob
import subprocess
import pickle
from astropy.io import fits
from astropy.utils.data import check_download_cache
from astropy.coordinates import SkyCoord, get_sun, AltAz
from astropy.time import Time
from astropy import units as u
from astropy.table import Table
from dotenv import load_dotenv
import numpy as np

import requests
import urllib.request
import traceback
import psutil

import ptr_config
from devices.camera import Camera
from devices.filter_wheel import FilterWheel
from devices.focuser import Focuser
from devices.mount import Mount
from devices.telescope import Telescope
from devices.rotator import Rotator
from devices.selector import Selector
from devices.screen import Screen
from devices.sequencer import Sequencer
from global_yard import g_dev
import ptr_events
from ptr_utility import plog
from astropy.utils.exceptions import AstropyUserWarning
import warnings
warnings.simplefilter('ignore', category=AstropyUserWarning)

# Incorporate better request retry strategy
from requests.adapters import HTTPAdapter, Retry
reqs = requests.Session()
retries = Retry(total=3,
                backoff_factor=0.1,
                status_forcelist=[500, 502, 503, 504])
reqs.mount('http://', HTTPAdapter(max_retries=retries))

# The ingester should only be imported after environment variables are loaded in.
load_dotenv(".env")
from ocs_ingester.ingester import frame_exists, upload_file_and_ingest_to_archive
import ocs_ingester.exceptions

def test_connect(host='http://google.com'):
    try:
        urllib.request.urlopen(host)  # Python 3.x
        return True
    except:
        return False


def findProcessIdByName(processName):
    '''
    Get a list of all the PIDs of a all the running process whose name contains
    the given string processName
    '''
    listOfProcessObjects = []
    # Iterate over the all the running process
    for proc in psutil.process_iter():
        try:
            pinfo = proc.as_dict(attrs=['pid', 'name', 'create_time'])
            # Check if process name contains the given name string.
            if processName.lower() in pinfo['name'].lower():
                listOfProcessObjects.append(pinfo)
        except (psutil.NoSuchProcess, psutil.AccessDenied, psutil.ZombieProcess):
            pass
    return listOfProcessObjects


def authenticated_request(method: str, uri: str, payload: dict = None) -> str:

    # Populate the request parameters. Include data only if it was sent.
    base_url="https://api.photonranch.org/api"
    request_kwargs = { 
        "method": method,
        "timeout" : 10,
        "url": f"{base_url}/{uri}",
    }
    if payload is not None: 
        request_kwargs["data"] = json.dumps(payload)

    response = requests.request(**request_kwargs)
    return response.json()


def send_status(obsy, column, status_to_send):
    """Sends an update to the status endpoint."""
    uri_status = f"https://status.photonranch.org/status/{obsy}/status/"
    payload = {"statusType": str(column), "status": status_to_send}
    try:
        data = json.dumps(payload)
    except Exception as e:
        plog("Failed to create status payload. Usually not fatal:  ", e)

    try:
        reqs.post(uri_status, data=data, timeout=20)
    except Exception as e:
        plog("Failed to send_status. Usually not fatal:  ", e)
   

class Observatory:
    """
    
    Observatory is the central organising part of a given observatory system.
    
    It deals with connecting all the devices together and deals with decisions that
    involve multiple devices and fundamental operations of the OBS. 
    
    It also organises the various queues that process, send, slice and dice data.
    
    """

    def __init__(self, name, ptr_config):       

        
        self.name = name  
        self.obs_id = name
        g_dev['name'] = name
        
        self.config = ptr_config
        self.wema_name = self.config['wema_name']

        # Creation of directory structures if they do not exist already
        self.obsid_path = ptr_config["client_path"] + '/' + self.name + '/'
        g_dev["obsid_path"] = self.obsid_path
        if not os.path.exists(self.obsid_path):
            os.makedirs(self.obsid_path)
        self.local_calibration_path = ptr_config['local_calibration_path'] + self.config['obs_id'] + '/'
        if not os.path.exists(ptr_config['local_calibration_path']):
            os.makedirs(ptr_config['local_calibration_path'])
        if not os.path.exists(self.local_calibration_path):
            os.makedirs(self.local_calibration_path)
            
        if self.config["save_to_alt_path"] == "yes":
            self.alt_path= ptr_config['alt_path'] + self.config['obs_id'] + '/'
            if not os.path.exists(ptr_config['alt_path']):
                os.makedirs(ptr_config['alt_path'])        
            if not os.path.exists(self.alt_path):
                os.makedirs(self.alt_path)
        
        if not os.path.exists(self.obsid_path + "ptr_night_shelf"):
            os.makedirs(self.obsid_path + "ptr_night_shelf")
        if not os.path.exists(self.obsid_path + "archive"):
            os.makedirs(self.obsid_path + "archive")
        if not os.path.exists(self.obsid_path + "tokens"):
            os.makedirs(self.obsid_path + "tokens")
        if not os.path.exists(self.obsid_path + "astropycache"):
            os.makedirs(self.obsid_path + "astropycache")
        
        
        # Local Calibration Paths
        #if not os.path.exists(self.local_calibration_path + "calibmasters"):  # retaining for backward compatibility
        #    os.makedirs(self.local_calibration_path + "calibmasters")
        camera_name = self.config['camera']['camera_1_1']['name']
        if not os.path.exists(self.local_calibration_path + "archive/" + camera_name + "/calibmasters"):
            os.makedirs(self.local_calibration_path + "archive/" + camera_name + "/calibmasters")
        if not os.path.exists(self.local_calibration_path + "archive/" + camera_name + "/localcalibrations"):
            os.makedirs(self.local_calibration_path + "archive/" + camera_name + "/localcalibrations")
        if not os.path.exists(self.local_calibration_path + "archive/" + camera_name + "/localcalibrations/darks"):
            os.makedirs(self.local_calibration_path + "archive/" + camera_name + "/localcalibrations/darks")
        if not os.path.exists(self.local_calibration_path + "archive/" + camera_name + "/localcalibrations/biases"):
            os.makedirs(self.local_calibration_path + "archive/" + camera_name + "/localcalibrations/biases")
        if not os.path.exists(self.local_calibration_path + "archive/" + camera_name + "/localcalibrations/flats"):
            os.makedirs(self.local_calibration_path + "archive/" + camera_name + "/localcalibrations/flats")
        
        self.calib_masters_folder = self.local_calibration_path + "archive/" + camera_name + "/calibmasters" + '/'
        self.local_dark_folder = self.local_calibration_path + "archive/" + camera_name + "/localcalibrations/darks" + '/'
        self.local_bias_folder = self.local_calibration_path + "archive/" + camera_name + "/localcalibrations/biases" + '/'
        self.local_flat_folder = self.local_calibration_path + "archive/" + camera_name + "/localcalibrations/flats" + '/'
        
        # Directories for broken and orphaned upload files
        self.orphan_path=self.config['client_path'] +'/' + self.name + '/' + 'orphans/'
        if not os.path.exists(self.orphan_path):
            os.makedirs(self.orphan_path)
        
        self.broken_path=self.config['client_path'] +'/' + self.name + '/' + 'broken/'
        if not os.path.exists(self.broken_path):
            os.makedirs(self.broken_path)
        
        
        # Clear out smartstacks directory        
        try:
            shutil.rmtree(self.local_calibration_path + "smartstacks")
        except:
            pass
        if not os.path.exists(self.local_calibration_path + "smartstacks"):
            os.makedirs(self.local_calibration_path + "smartstacks")
        
        # Orphan and Broken paths
        self.orphan_path=self.config['client_path'] +'/' + self.name + '/' + 'orphans/'
        if not os.path.exists(self.orphan_path):
            os.makedirs(self.orphan_path)
        
        self.broken_path=self.config['client_path'] +'/' + self.name + '/' + 'broken/'
        if not os.path.exists(self.broken_path):
            os.makedirs(self.broken_path)


        # Software Kills.
        # There are some software that really benefits from being restarted from 
        # scratch on Windows, so on bootup of obs.py, the system closes them down
        # Reconnecting the devices reboots the softwares later on. 
        try:
            os.system("taskkill /IM AltAzDSConfig.exe /F")
        except:
            pass
        try:
            os.system('taskkill /IM "Gemini Software.exe" /F')
        except:
            pass
        
        listOfProcessIds = findProcessIdByName('maxim_dl')
        for pid in listOfProcessIds:
            pid_num = pid['pid']
            plog("Terminating existing Maxim process:  ", pid_num)
            p2k = psutil.Process(pid_num)
            p2k.terminate()        
        
        
        # Initialisation of variables best explained elsewhere
        self.status_interval = 0  
        self.status_count = 0
        self.status_upload_time = 0.5
        self.time_last_status = time.time() - 3
        self.all_device_types = ptr_config["device_types"]  # May not be needed
        self.device_types = ptr_config["device_types"]  # ptr_config['short_status_devices']
       
        # Timers to only update status at regular specified intervals.
        self.observing_status_timer = datetime.datetime.now() - datetime.timedelta(
            days=1
        )
        self.observing_check_period = self.config[
            "observing_check_period"
        ]  
        self.enclosure_status_timer = datetime.datetime.now() - datetime.timedelta(
            days=1
        )
        self.enclosure_check_period = self.config[
            "enclosure_check_period"
        ]  
        self.obs_settings_upload_timer = time.time() - 20
        self.obs_settings_upload_period = 60

        self.last_time_report_to_console = time.time()-700

        self.last_solve_time = datetime.datetime.now() - datetime.timedelta(days=1)
        self.images_since_last_solve = 10000

        self.project_call_timer = time.time()
        self.get_new_job_timer = time.time()
        
        
        self.too_hot_temperature=self.config['temperature_at_which_obs_too_hot_for_camera_cooling']
        self.warm_report_timer = time.time()-600
        
        # Keep track of how long it has been since the last activity of slew or exposure
        # This is useful for various functions... e.g. if telescope idle for an hour, park.
        self.time_of_last_exposure = time.time()
        self.time_of_last_slew = time.time()
        
        # Only poll the broad safety checks (altitude and inactivity) every 5 minutes
        self.safety_check_period = self.config['safety_check_period']
        self.time_since_safety_checks = time.time() - (2* self.safety_check_period)
        
        # Keep track of how long it has been since the last live connection to the internet
        self.time_of_last_live_net_connection = time.time()
        
        # Initialising various flags best explained elsewhere    
        self.env_exists = os.path.exists(os.getcwd() + '\.env')  # Boolean, check if .env present
        self.stop_processing_command_requests = False
        self.platesolve_is_processing = False
        self.stop_all_activity = False  # This is used to stop the camera or sequencer
        self.exposure_halted_indicator = False
        self.camera_sufficiently_cooled_for_calibrations=True
        self.last_slew_was_pointing_slew=False
        self.open_and_enabled_to_observe = False
        self.net_connection_dead = False
        
        
        # Set default obs safety settings at bootup
        self.scope_in_manual_mode=self.config['scope_in_manual_mode']
        self.moon_checks_on=self.config['moon_checks_on']
        self.sun_checks_on=self.config['sun_checks_on']
        self.altitude_checks_on=self.config['altitude_checks_on']
        self.daytime_exposure_time_safety_on=self.config['daytime_exposure_time_safety_on']
        self.mount_reference_model_off= self.config['mount_reference_model_off']
        self.admin_owner_commands_only = False
        self.assume_roof_open=False
        
        # Instantiate the helper class for astronomical events
        # Soon the primary event / time values can come from AWS.
        self.astro_events = ptr_events.Events(self.config)
        self.astro_events.compute_day_directory()
        self.astro_events.calculate_events()
        self.astro_events.display_events()        

        g_dev["obs"] = self
        obsid_str = ptr_config["obs_id"]
        g_dev["obsid"]: obsid_str
        self.g_dev = g_dev

        # Use the configuration to instantiate objects for all devices.
        self.create_devices()

        # Reset mount reference for delta_ra and delta_dec on bootup  
        g_dev["mnt"].reset_mount_reference()
        g_dev['mnt'].get_mount_coordinates()

        # Boot up the various queues to process
        self.ptrarchive_queue = queue.PriorityQueue(maxsize=0)
        self.ptrarchive_queue_thread = threading.Thread(target=self.send_to_ptrarchive, args=())
        self.ptrarchive_queue_thread.start()

        self.fast_queue = queue.PriorityQueue(maxsize=0)
        self.fast_queue_thread = threading.Thread(target=self.fast_to_aws, args=())
        self.fast_queue_thread.start()

        self.slow_camera_queue = queue.PriorityQueue(maxsize=0)
        self.slow_camera_queue_thread = threading.Thread(target=self.slow_camera_process, args=())
        self.slow_camera_queue_thread.start()

        self.send_status_queue = queue.Queue(maxsize=0)
        self.send_status_queue_thread = threading.Thread(target=self.send_status_process, args=())
        self.send_status_queue_thread.start()

        self.platesolve_queue = queue.Queue(maxsize=0)
        self.platesolve_queue_thread = threading.Thread(target=self.platesolve_process, args=())
        self.platesolve_queue_thread.start()

        self.sep_queue = queue.Queue(maxsize=0)
        self.sep_queue_thread = threading.Thread(target=self.sep_process, args=())
        self.sep_queue_thread.start()

        self.mainjpeg_queue = queue.Queue(maxsize=0)
        self.mainjpeg_queue_thread = threading.Thread(target=self.mainjpeg_process, args=())
        self.mainjpeg_queue_thread.start()

        self.laterdelete_queue = queue.Queue(maxsize=0)
        self.laterdelete_queue_thread = threading.Thread(target=self.laterdelete_process, args=())
        self.laterdelete_queue_thread.start()

        self.cmd_queue = queue.Queue(
            maxsize=0
        )
        
        self.smartstack_queue = queue.Queue(
            maxsize=0
        ) 
        self.smartstack_queue_thread = threading.Thread(target=self.smartstack_image, args=())
        self.smartstack_queue_thread.start()
        

        
        # If the camera is detected as substantially (20 degrees) warmer than the setpoint
        # during safety checks, it will keep it warmer for about 20 minutes to make sure
        # the camera isn't overheating, then return it to its usual temperature.
        self.camera_overheat_safety_warm_on = False  
        self.camera_overheat_safety_timer = time.time()
        # Some things you don't want to check until the camera has been cooling for a while.
        self.camera_time_initialised = time.time()
        # You want to make sure that the camera has been cooling for a while at the setpoint
        # Before taking calibrations to ensure the sensor is evenly cooled
        self.last_time_camera_was_warm = time.time() - 6000

        # If there is a pointing correction needed, then it is REQUESTED
        # by the platesolve thread and then the code will interject
        # a pointing correction at an appropriate stage.
        # But if the telescope moves in the meantime, this is cancelled.
        # A telescope move itself should already correct for this pointing in the process of moving.
        # This is sort of a more elaborate and time-efficient version of the previous "re-seek"
        self.pointing_correction_requested_by_platesolve_thread = False
        self.pointing_correction_request_time = time.time()
        self.pointing_correction_request_ra = 0.0
        self.pointing_correction_request_dec = 0.0
        self.pointing_correction_request_ra_err = 0.0
        self.pointing_correction_request_dec_err = 0.0
        self.last_platesolved_ra = np.nan
        self.last_platesolved_dec =np.nan
        self.last_platesolved_ra_err = np.nan
        self.last_platesolved_dec_err =np.nan

        
        # On initialisation, there should be no commands heading towards the site
        # So this command reads the commands waiting and just ... ignores them
        # essentially wiping the command queue coming from AWS.
        # This prevents commands from previous nights/runs suddenly running
        # when obs.py is booted (has happened a bit in the past!)        
        reqs.request(
            "POST", "https://jobs.photonranch.org/jobs/getnewjobs", data=json.dumps({"site": self.name}), timeout=30
        ).json()

        # On startup, collect orphaned fits files that may have been dropped from the queue
        # when the site crashed or was rebooted. 
        g_dev['seq'].collect_and_queue_neglected_fits()

        # Inform UI of reboot
        self.send_to_user("Observatory code has been rebooted. Manually queued commands have been flushed.")
        
        # Upload the config to the UI
        self.update_config() 

        # Report previously calculated Camera Gains as part of bootup
        textfilename= g_dev['obs'].obsid_path + 'ptr_night_shelf/' + 'cameragain' + g_dev['cam'].name + str(g_dev['obs'].name) +'.txt'
        if os.path.exists(textfilename):
            try:
                 with open(textfilename, 'r') as f:
                     lines=f.readlines()
                     #print (lines)
                     for line in lines:
                         plog (line.replace('\n',''))
            except:
                plog ("something wrong with opening camera gain text file")
                breakpoint()

        # Report filter throughputs as part of bootup
        filter_throughput_shelf = shelve.open(g_dev['obs'].obsid_path + 'ptr_night_shelf/' + 'filterthroughput' + g_dev['cam'].name + str(g_dev['obs'].name))

        if len(filter_throughput_shelf)==0:
            plog ("Looks like there is no filter throughput shelf.")
        else:
            plog ("Stored filter throughputs")
            for filtertempgain in list(filter_throughput_shelf.keys()):
                plog (str(filtertempgain) + " " + str(filter_throughput_shelf[filtertempgain]))
        filter_throughput_shelf.close()                

        # Initialisation complete!
        
        

    def set_last_reference(self, delta_ra, delta_dec, last_time):
        mnt_shelf = shelve.open(self.obsid_path + "ptr_night_shelf/" + "last" + str(self.name))
        mnt_shelf["ra_cal_offset"] = delta_ra
        mnt_shelf["dec_cal_offset"] = delta_dec
        mnt_shelf["time_offset"] = last_time
        mnt_shelf.close()
        return

    def get_last_reference(self):
        mnt_shelf = shelve.open(self.obsid_path + "ptr_night_shelf/" + "last" + str(self.name))
        delta_ra = mnt_shelf["ra_cal_offset"]
        delta_dec = mnt_shelf["dec_cal_offset"]
        last_time = mnt_shelf["time_offset"]
        mnt_shelf.close()
        return delta_ra, delta_dec, last_time

    def reset_last_reference(self):

        mnt_shelf = shelve.open(self.obsid_path + "ptr_night_shelf/" + "last" + str(self.name))
        mnt_shelf["ra_cal_offset"] = None
        mnt_shelf["dec_cal_offset"] = None
        mnt_shelf["time_offset"] = None
        mnt_shelf.close()
        return

    def create_devices(self):
        """Dictionary to store created devices, subcategorized by device type."""
 
        self.all_devices = {}
        # Create device objects by type, going through the config by type.
        for dev_type in self.all_device_types:
            self.all_devices[dev_type] = {}
            # Get the names of all the devices from each dev_type.
            devices_of_type = self.config.get(dev_type, {})
            device_names = devices_of_type.keys()

            # Instantiate each device object based on its type
            for name in device_names:

                try:
                    driver = devices_of_type[name]["driver"]
                except:
                    pass
                settings = devices_of_type[name].get("settings", {})
               
                if dev_type == "mount":
                    device = Mount(
                        driver, name, settings, self.config, self.astro_events, tel=True
                    )  # NB this needs to be straightened out.
                elif dev_type == "telescope":  # order of attaching is sensitive
                     device = Telescope(driver, name, settings, self.config, tel=True)
                elif dev_type == "rotator":
                    device = Rotator(driver, name, self.config)
                elif dev_type == "focuser":
                    device = Focuser(driver, name, self.config)
                elif dev_type == "screen":
                    device = Screen(driver, name, self.config)
                elif dev_type == "filter_wheel":
                    device = FilterWheel(driver, name, self.config)
                elif dev_type == "selector":
                    device = Selector(driver, name, self.config)
                elif dev_type == "camera":
                    device = Camera(driver, name, self.config)
                elif dev_type == "sequencer":
                    device = Sequencer(driver, name, self.config, self.astro_events)
                else:
                    plog(f"Unknown device: {name}")
                # Add the instantiated device to the collection of all devices.
                self.all_devices[dev_type][name] = device
        plog("Finished creating devices.")

    def update_config(self):
        """Sends the config to AWS."""

        uri = f"{self.config['obs_id']}/config/"
        self.config["events"] = g_dev["events"]

        retryapi=True
        while retryapi:
            try:
                response = authenticated_request("PUT", uri, self.config)
                retryapi=False
            except:
                plog ("connection glitch in update config. Waiting 5 seconds.")
                time.sleep(5)
        if 'message' in response:
            if response['message'] == "Missing Authentication Token":
                plog("Missing Authentication Token. Config unable to be uploaded. Please fix this now.")
                sys.exit()
            else:
                plog("There may be a problem in the config upload? Here is the response.")
                plog(response)
        elif 'ResponseMetadata' in response:
            if response['ResponseMetadata']['HTTPStatusCode'] == 200:
                plog("Config uploaded successfully.")

            else:
                plog("Response to obsid config upload unclear. Here is the response")
                plog(response)
        else:
            plog("Response to obsid config upload unclear. Here is the response")
            plog(response)

    def cancel_all_activity(self):

        g_dev["obs"].stop_all_activity = True
        g_dev["obs"].stop_all_activity_timer = time.time()
        plog("Stop_all_activity is now set True.")
        self.send_to_user(
            "Cancel/Stop received. Exposure stopped, camera may begin readout, then will discard image."
        )
        self.send_to_user(
            "Pending reductions and transfers to the PTR Archive are not affected."
        )
        # Now we need to cancel possibly a pending camera cycle or a
        # script running in the sequencer.  NOTE a stop or cancel empties outgoing queue at AWS side and
        # only a Cancel/Stop action is sent.  But we need to save any subsequent commands.

        plog("Emptying Command Queue")
        with self.cmd_queue.mutex:
            self.cmd_queue.queue.clear()

        plog("Stopping Exposure")
        
        try:            
            g_dev["cam"]._stop_expose()               
            g_dev["cam"].exposure_busy = False
            g_dev['cam'].expresult["stopped"] = True
        except Exception as e:
            plog("Camera is not busy.", e)
            self.exposure_busy = False

        g_dev["obs"].exposure_halted_indicator = True
        g_dev["obs"].exposure_halted_indicator_timer = time.time()

    def scan_requests(self, cancel_check=False):
        """Gets commands from AWS, and post a STOP/Cancel flag.

        We limit the polling to once every 4 seconds because AWS does not
        appear to respond any faster. When we poll, we parse
        the action keyword for 'stop' or 'cancel' and post the
        existence of the timestamp of that command to the
        respective device attribute <self>.cancel_at. Then we
        enqueue the incoming command as well.

        NB at this time we are preserving one command queue
        for all devices at a site. This may need to change when we
        have parallel mountings or independently controlled cameras.
        """

        url_job = "https://jobs.photonranch.org/jobs/getnewjobs"
        body = {"site": self.name}
        cmd = {}
        # Get a list of new jobs to complete (this request
        # marks the commands as "RECEIVED")
        try:
            unread_commands = reqs.request(
                "POST", url_job, data=json.dumps(body), timeout=20
            ).json()
        except:
            plog("problem gathering scan requests. Likely just a connection glitch.")
            unread_commands=[]
            
        # Make sure the list is sorted in the order the jobs were issued
        # Note: the ulid for a job is a unique lexicographically-sortable id.
        if len(unread_commands) > 0:
            try:
                unread_commands.sort(key=lambda x: x["timestamp_ms"])
                # Process each job one at a time
                for cmd in unread_commands:
                    if (self.admin_owner_commands_only and (("admin" in cmd['user_roles']) or ("owner" in cmd['user_roles']))) or (not self.admin_owner_commands_only):


                        if cmd["action"] in ["cancel_all_commands", "stop"] or cmd["action"].lower() in ["stop", "cancel"] or (cmd["action"] == "run" and cmd["required_params"]["script"] == "stopScript"):
                            
                            # A stop script command flags to the running scripts that it is time to stop
                            # activity and return. This period runs for about 30 seconds.
                            g_dev["obs"].send_to_user(
                                "A Cancel/Stop has been called. Cancelling out of running scripts over 30 seconds.")
                            g_dev['seq'].stop_script_called = True
                            g_dev['seq'].stop_script_called_time = time.time()
                            # Cancel out of all running exposures.
                            g_dev['obs'].cancel_all_activity()
                        else:
                            try:
                                action = cmd['action']
                            except:
                                action = None

                            try:
                                script = cmd['required_params']['script']
                            except:
                                script = None

                            # Check here for admin/owner only functions
                            if action == "run" and script == 'collectScreenFlats' and not (("admin" in cmd['user_roles']) or ("owner" in cmd['user_roles'])):
                                plog("Request rejected as flats can only be commanded by admin user.")
                                g_dev['obs'].send_to_user(
                                    "Request rejected as flats can only be commanded by admin user.")
                            elif action == "run" and script == 'collectSkyFlats' and not (("admin" in cmd['user_roles']) or ("owner" in cmd['user_roles'])):
                                plog("Request rejected as flats can only be commanded by admin user.")
                                g_dev['obs'].send_to_user(
                                    "Request rejected as flats can only be commanded by admin user.")

                            elif action == "run" and script in ['pointingRun'] and not (("admin" in cmd['user_roles']) or ("owner" in cmd['user_roles'])):
                                plog("Request rejected as pointing runs can only be commanded by admin user.")
                                g_dev['obs'].send_to_user(
                                    "Request rejected as pointing runs can only be commanded by admin user.")
                            elif action == "run" and script in ("collectBiasesAndDarks") and not (("admin" in cmd['user_roles']) or ("owner" in cmd['user_roles'])):
                                plog("Request rejected as bias and darks can only be commanded by admin user.")
                                g_dev['obs'].send_to_user(
                                    "Request rejected as bias and darks can only be commanded by admin user.")

                            # Check here for irrelevant commands
                            elif cmd['deviceType'] == 'screen' and self.config['screen']['screen1']['driver'] == None:
                                plog("Refusing command as there is no screen")
                                g_dev['obs'].send_to_user("Request rejected as site has no flat screen.")
                            elif cmd['deviceType'] == 'rotator' and self.config['rotator']['rotator1']['driver'] == None:
                                plog("Refusing command as there is no rotator")
                                g_dev['obs'].send_to_user("Request rejected as site has no rotator.")
                                
                            # If not irrelevant, queue the command                            
                            else:
                                g_dev["obs"].stop_all_activity = False
                                self.cmd_queue.put(cmd)
                                
                               
                        if cancel_check:
                            result = {'stopped': True}
                            return  # Note we do not process any commands.
                    else:
                        plog("Request rejected as obs in admin or owner mode.")
                        g_dev['obs'].send_to_user("Request rejected as obs in admin or owner mode.")
            except:
                if 'Internal server error' in str(unread_commands):
                    plog ("AWS server glitch reading unread_commands")
                else:
                    plog(traceback.format_exc())
                    plog("unread commands")
                    plog (unread_commands)
                    plog ("MF trying to find whats happening with this relatively rare bug!")


        # NEED TO WAIT UNTIL CURRENT COMMAND IS FINISHED UNTIL MOVING ONTO THE NEXT ONE!
        # THAT IS WHAT CAUSES THE "CAMERA BUSY" ISSUE. We don't need to wait for the
        # rotator as the exposure routine in camera.py already waits for that.        
        if (not g_dev["cam"].exposure_busy) and (not self.stop_processing_command_requests):
            while self.cmd_queue.qsize() > 0:
                if not self.stop_processing_command_requests and not g_dev["cam"].exposure_busy and not g_dev['seq'].block_guard:  # This is to stop multiple commands running over the top of each other.
                    self.stop_processing_command_requests = True                    
                    cmd = self.cmd_queue.get()
                    
                    device_instance = cmd["deviceInstance"]
                    plog("obs.scan_request: ", cmd)
                    device_type = cmd["deviceType"]

                    if device_type=='obs':
                        plog ('received a system wide command')
                        
                        if cmd['action']=='configure_pointing_reference_off':
                            self.mount_reference_model_off = True                            
                        
                        if cmd['action']=='configure_pointing_reference_on':
                            self.mount_reference_model_off = False
                            
                        if cmd['action']=='configure_telescope_mode':
                            
                            if cmd['required_params']['mode'] == 'manual':
                                self.scope_in_manual_mode = True
                            else:
                                self.scope_in_manual_mode = False
                                
                        if cmd['action']=='configure_moon_safety':
                            
                            if cmd['required_params']['mode'] == 'on':
                                self.moon_checks_on = True
                            else:
                                self.moon_checks_on = False
                                
                        if cmd['action']=='configure_sun_safety':
                            
                            if cmd['required_params']['mode'] =='on':
                                self.sun_checks_on = True
                            else:
                                self.sun_checks_on = False       
                        
                        if cmd['action']=='configure_altitude_safety':
                            
                            if cmd['required_params']['mode'] == 'on':
                                self.altitude_checks_on = True
                            else:
                                self.altitude_checks_on = False  
                                
                        if cmd['action']=='configure_daytime_exposure_safety':
                            
                            if cmd['required_params']['mode'] == 'on':
                                self.daytime_exposure_time_safety_on = True
                            else:
                                self.daytime_exposure_time_safety_on = False    
                                
                        if cmd['action']=='start_simulating_open_roof':                            
                            self.assume_roof_open = True
                            
                        if cmd['action']=='stop_simulating_open_roof':
                            self.assume_roof_open = False    
                                
                                
                        if cmd['action']=='configure_who_can_send_commands':                            
                            if cmd['required_params']['only_accept_admin_or_owner_commands'] == True:
                                self.admin_owner_commands_only = True
                            else:
                                self.admin_owner_commands_only = False       
                        
                        self.obs_settings_upload_timer = time.time() - 2*self.obs_settings_upload_period
                     
                        self.update_status(dont_wait=True)
                    
                    elif device_type=='enclosure':
                        plog ('An OBS has mistakenly received an enclosure command! Ignoring.')
                    else:
                        device = self.all_devices[device_type][device_instance]
                        try:
                            device.parse_command(cmd)
                        except Exception as e:
                            plog(traceback.format_exc())
                            plog("Exception in obs.scan_requests:  ", e, 'cmd:  ', cmd)

                    self.stop_processing_command_requests = False
                else:
                    time.sleep(0.2)
            
        return 
            

    def update_status(self, cancel_check=False, mount_only=False, dont_wait=False):
        """Collects status from all devices and sends an update to AWS.

        Each device class is responsible for implementing the method
        `get_status`, which returns a dictionary.
        """            

        # Wait a bit between status updates otherwise
        # status updates bank up in the queue
        if dont_wait == True:
            self.status_interval = self.status_upload_time + 0.25
        while time.time() < self.time_last_status + self.status_interval:
            return  # Note we are just not sending status, too soon.

        # Keep an eye on the stop-script and exposure halt time to reset those timers.
        if g_dev['seq'].stop_script_called and ((time.time() - g_dev['seq'].stop_script_called_time) > 35):
            g_dev["obs"].send_to_user("Stop Script Complete.")
            g_dev['seq'].stop_script_called = False
            g_dev['seq'].stop_script_called_time = time.time()

        if g_dev["obs"].exposure_halted_indicator == True:
            if g_dev["obs"].exposure_halted_indicator_timer - time.time() > 12:
                g_dev["obs"].exposure_halted_indicator = False
                g_dev["obs"].exposure_halted_indicator_timer = time.time()

        if g_dev["obs"].stop_all_activity and ((time.time() - g_dev["obs"].stop_all_activity_timer) > 35):
            g_dev["obs"].stop_all_activity = False
            
        # Good spot to check if we need to nudge the telescope as long as we aren't exposing.
        if not g_dev["cam"].exposure_busy and not g_dev['seq'].block_guard:
            self.check_platesolve_and_nudge()
        
        # Meridian 'pulse'. A lot of mounts will not do a meridian flip unless a 
        # specific slew command is sent. So this tracks how long it has been since
        # a slew and sends a slew command to the exact coordinates it is already pointing on
        # at least a 5 minute basis.        
        if (time.time() - g_dev['obs'].time_of_last_slew) > 300:
            # Check no other commands or exposures are happening
            if g_dev['obs'].cmd_queue.empty() and not g_dev["cam"].exposure_busy and not g_dev['cam'].currently_in_smartstack_loop and not g_dev["seq"].focussing: 
                if not g_dev['mnt'].mount.AtPark and not g_dev['mnt'].mount.Slewing and g_dev['mnt'].mount.Tracking :
                    # Don't do it if the roof isn't open etc.                
                    if (g_dev['obs'].open_and_enabled_to_observe==True ) or g_dev['obs'].scope_in_manual_mode:                
                        ra = g_dev['mnt'].mount.RightAscension
                        dec = g_dev['mnt'].mount.Declination
                        temppointing=SkyCoord(ra*u.hour, dec*u.degree, frame='icrs')
                        temppointingaltaz=temppointing.transform_to(AltAz(location=g_dev['mnt'].site_coordinates, obstime=Time.now()))
                        alt = temppointingaltaz.alt.degree
                        if alt > 25:
                            wait_for_slew()
                            meridianra=g_dev['mnt'].mount.RightAscension
                            meridiandec=g_dev['mnt'].mount.Declination
                            g_dev['obs'].time_of_last_slew=time.time()
                            g_dev['mnt'].mount.SlewToCoordinatesAsync(meridianra, meridiandec)                        
                            wait_for_slew()
        
        # Send up the obs settings status - basically the current safety settings
        if (
            (datetime.datetime.now() - self.observing_status_timer)
        ) > datetime.timedelta(minutes=self.observing_check_period):
            g_dev['obs'].ocn_status = g_dev['obs'].get_weather_status_from_aws()           
            self.observing_status_timer = datetime.datetime.now()
            
        
        if (
            (datetime.datetime.now() - self.enclosure_status_timer)
        ) > datetime.timedelta(minutes=self.enclosure_check_period):
            
            g_dev['obs'].enc_status = g_dev['obs'].get_enclosure_status_from_aws()
            self.enclosure_status_timer = datetime.datetime.now()

        if (time.time() - self.obs_settings_upload_timer) > self.obs_settings_upload_period:
            self.obs_settings_upload_timer = time.time()
            status = {}
            status['obs_settings']={}
            status['obs_settings']['scope_in_manual_mode']=self.scope_in_manual_mode
            status['obs_settings']['sun_safety_mode']=self.sun_checks_on
            status['obs_settings']['moon_safety_mode']=self.moon_checks_on
            status['obs_settings']['altitude_safety_mode']=self.altitude_checks_on
            status['obs_settings']['lowest_altitude']=-5
            status['obs_settings']['daytime_exposure_safety_mode']=self.daytime_exposure_time_safety_on
            status['obs_settings']['daytime_exposure_time']=0.01
            status['obs_settings']['admin_owner_commands_only']=self.admin_owner_commands_only
            status['obs_settings']['simulating_open_roof']=self.assume_roof_open
            status['obs_settings']['pointing_reference_on']= (not self.mount_reference_model_off)

            lane = "obs_settings"
            try:
                send_status(self.name, lane, status)
            except:
                plog('could not send obs_settings status')
                plog(traceback.format_exc())

            
        # Send main bath of devices status
        obsy = self.name
        if mount_only == True:
            device_list = ['mount', 'telescope']
        else:
            device_list = self.device_types
        status={}
        for dev_type in device_list:
            #  The status that we will send is grouped into lists of
            #  devices by dev_type.
            status[dev_type] = {}
            devices_of_type = self.all_devices.get(dev_type, {})
            device_names = devices_of_type.keys()

            for device_name in device_names:

                # Get the actual device object...
                device = devices_of_type[device_name]
                # Currently the telescope and mount devices are the same... this will change.
                if 'telescope' in device_name:
                    status['telescope'] = status['mount']
                else:
                    result = device.get_status()
                    
                if result is not None:
                    status[dev_type][device_name] = result
        status["timestamp"] = round((time.time()) / 2.0, 3)
        status["send_heartbeat"] = False       

        if status is not None:
            lane = "device"            
            if self.send_status_queue.qsize() < 7:
                self.send_status_queue.put((obsy, lane, status), block=False)
       

        # If the roof is open, then it is open and enabled to observe
        if not g_dev['obs'].enc_status == None:
            if 'Open' in g_dev['obs'].enc_status['shutter_status']:
                if not 'NoObs' in g_dev['obs'].enc_status['shutter_status'] and not self.net_connection_dead:
                    self.open_and_enabled_to_observe = True
                else:
                    self.open_and_enabled_to_observe = False       

        # Check that the mount hasn't slewed too close to the sun
        # If the roof is open and enabled to observe
        # Don't do sun checks at nightime!
        if not ((g_dev['events']['Observing Begins']  <= ephem.now() < g_dev['events']['Observing Ends'])):
            try:
                if not g_dev['mnt'].mount.Slewing and self.open_and_enabled_to_observe and self.sun_checks_on:
    
                    sun_coords = get_sun(Time.now())
                    temppointing = SkyCoord((g_dev['mnt'].current_icrs_ra)*u.hour,
                                            (g_dev['mnt'].current_icrs_dec)*u.degree, frame='icrs')        
                    sun_dist = sun_coords.separation(temppointing)
                    if sun_dist.degree < self.config['closest_distance_to_the_sun'] and not g_dev['mnt'].mount.AtPark:
                        g_dev['obs'].send_to_user("Found telescope pointing too close to the sun: " +
                                                  str(sun_dist.degree) + " degrees.")
                        plog("Found telescope pointing too close to the sun: " + str(sun_dist.degree) + " degrees.")
                        g_dev['obs'].send_to_user("Parking scope and cancelling all activity")
                        plog("Parking scope and cancelling all activity")
                        
                        if not g_dev['seq'].morn_bias_dark_latch and not g_dev['seq'].bias_dark_latch:
                            self.cancel_all_activity()
                        if not g_dev['mnt'].mount.AtPark:
                            g_dev['mnt'].park_command()
                        return
            except Exception as e:
                plog ("Sun check didn't work for some reason")
                if 'Object reference not set' in str(e) and g_dev['mnt'].theskyx:
                    
                    plog("The SkyX had an error.")
                    plog("Usually this is because of a broken connection.")
                    plog("Killing then waiting 60 seconds then reconnecting")
                    g_dev['seq'].kill_and_reboot_theskyx(g_dev['mnt'].current_icrs_ra,g_dev['mnt'].current_icrs_dec)
                    

        

        self.time_last_status = time.time()
        self.status_count += 1


    def update(self):
        """
        This compact little function is the heart of the code in the sense this is repeatedly
        called. It first SENDS status for all devices to AWS, then it checks for any new
        commands from AWS. Then it calls sequencer.monitor() were jobs may get launched. A
        flaw here is we do not have a Ulid for the 'Job number'.

        Sequences that are self-dispatched primarily relate to biases, darks, screen and sky
        flats, opening and closing. Status for these jobs is reported via the normal
        sequencer status mechanism. Guard flags to prevent careless interrupts will be
        implemented as well as Cancel of a sequence if emitted by the Cancel botton on
        the AWS Sequence tab.

        Flat acquisition will include automatic rejection of any image that has a mean
        intensity > camera saturate. The camera will return without further processing and
        no image will be returned to AWS or stored locally. We should log the Unihedron and
        calc_illum values where filters first enter non-saturation. Once we know those values
        we can spend much less effort taking frames that are saturated. Save The Shutter!
        """

        self.update_status()

        if time.time() - self.get_new_job_timer > 3:
            self.get_new_job_timer = time.time()
            try:
                self.scan_requests(
                    "mount1"
                )  # NBNBNB THis has faulted, usually empty input lists.
            except:
                pass
        if self.status_count > 1:  # Give time for status to form
            g_dev["seq"].manager()  # Go see if there is something new to do.

        # An important check to make sure equatorial telescopes are pointed appropriately
        # above the horizon. SRO and ECO have shown that it is possible to get entirely
        # confuzzled and take images of the dirt. This should save them from this fate.
        # Also it should generically save any telescope from pointing weirdly down
        # or just tracking forever after being left tracking for far too long.
        #
        # Also an area to put things to irregularly check if things are still connected, e.g. cooler
        #
        # Probably we don't want to run these checkes EVERY status update, just every 5 minutes
        if time.time() - self.time_since_safety_checks > self.safety_check_period:
            self.time_since_safety_checks = time.time()
            
            # Adjust focus on a not-too-frequent period for temperature
            if not g_dev["cam"].exposure_busy and not g_dev["seq"].focussing and self.open_and_enabled_to_observe:
                g_dev['foc'].adjust_focus()
            
            # Check nightly_reset is all good
            if ((g_dev['events']['Cool Down, Open']  <= ephem.now() < g_dev['events']['Observing Ends'])):
                g_dev['seq'].nightly_reset_complete = False
            
            # Don't do sun checks at nightime!
            if not ((g_dev['events']['Observing Begins']  <= ephem.now() < g_dev['events']['Observing Ends'])):
                if not g_dev['mnt'].mount.AtPark and self.open_and_enabled_to_observe and self.sun_checks_on: # Only do the sun check if scope isn't parked
                    # Check that the mount hasn't slewed too close to the sun
                    sun_coords = get_sun(Time.now())
                    try:
                        temppointing = SkyCoord((g_dev['mnt'].current_icrs_ra)*u.hour,
                                                (g_dev['mnt'].current_icrs_dec)*u.degree, frame='icrs')
                    except:
                        breakpoint()
                    sun_dist = sun_coords.separation(temppointing)
                    if sun_dist.degree < self.config['closest_distance_to_the_sun'] and not g_dev['mnt'].mount.AtPark:
                        g_dev['obs'].send_to_user("Found telescope pointing too close to the sun: " +
                                                  str(sun_dist.degree) + " degrees.")
                        plog("Found telescope pointing too close to the sun: " + str(sun_dist.degree) + " degrees.")
                        g_dev['obs'].send_to_user("Parking scope and cancelling all activity")
                        plog("Parking scope and cancelling all activity")
                        if not g_dev['seq'].morn_bias_dark_latch and not g_dev['seq'].bias_dark_latch:
                            self.cancel_all_activity()
                        if not g_dev['mnt'].mount.AtPark:
                            g_dev['mnt'].park_command()
                        return

            # Roof Checks only if not in debug mode
            # And only check if the scope thinks everything is open and hunky dory
            if self.open_and_enabled_to_observe and not self.scope_in_manual_mode:
                if g_dev['obs'].enc_status is not None:
                    if  'Software Fault' in g_dev['obs'].enc_status['shutter_status']:
                        plog("Software Fault Detected. Will alert the authorities!")
                        plog("Parking Scope in the meantime")
                        self.open_and_enabled_to_observe = False
                        if not g_dev['seq'].morn_bias_dark_latch and not g_dev['seq'].bias_dark_latch:
                            self.cancel_all_activity()   
                        if not g_dev['mnt'].mount.AtPark:
                            if g_dev['mnt'].home_before_park:
                                g_dev['mnt'].home_command()
                            g_dev['mnt'].park_command()                        

                    if 'Closing' in g_dev['obs'].enc_status['shutter_status'] or 'Opening' in g_dev['obs'].enc_status['shutter_status']:                        
                            plog("Detected Roof Movement.")
                            self.open_and_enabled_to_observe = False
                            if not g_dev['seq'].morn_bias_dark_latch and not g_dev['seq'].bias_dark_latch:
                                self.cancel_all_activity()
                            if not g_dev['mnt'].mount.AtPark:
                                if g_dev['mnt'].home_before_park:
                                    g_dev['mnt'].home_command()
                                g_dev['mnt'].park_command()

                    if 'Error' in g_dev['obs'].enc_status['shutter_status']:                        
                        plog("Detected an Error in the Roof Status. Packing up for safety.")                        
                        if not g_dev['seq'].morn_bias_dark_latch and not g_dev['seq'].bias_dark_latch:
                            self.cancel_all_activity()    #NB Kills bias dark
                        self.open_and_enabled_to_observe = False                                                
                        if not g_dev['mnt'].mount.AtPark:
                            if g_dev['mnt'].home_before_park:
                                g_dev['mnt'].home_command()
                            g_dev['mnt'].park_command()

                else:
                    plog("Enclosure roof status probably not reporting correctly. WEMA down?")

                roof_should_be_shut = False

                if not self.scope_in_manual_mode and not g_dev['seq'].flats_being_collected:
                    if (g_dev['events']['End Morn Sky Flats'] < ephem.now() < g_dev['events']['End Morn Bias Dark']):
                        roof_should_be_shut = True
                        self.open_and_enabled_to_observe = False
                    if not self.config['auto_morn_sky_flat']:
                        if (g_dev['events']['Observing Ends'] < ephem.now() < g_dev['events']['End Morn Bias Dark']):
                            roof_should_be_shut = True
                            self.open_and_enabled_to_observe = False
                        if (g_dev['events']['Naut Dawn'] < ephem.now() < g_dev['events']['Morn Bias Dark']):
                            roof_should_be_shut = True
                            self.open_and_enabled_to_observe = False
                    if not (g_dev['events']['Cool Down, Open'] < ephem.now() < g_dev['events']['Close and Park']):
                        roof_should_be_shut = True
                        self.open_and_enabled_to_observe = False

                if 'Open' in g_dev['obs'].enc_status['shutter_status']:
                    if roof_should_be_shut == True:
                        plog("Safety check notices that the roof was open outside of the normal observing period")


                if not self.scope_in_manual_mode and not g_dev['seq'].flats_being_collected :
                    # If the roof should be shut, then the telescope should be parked.
                    if roof_should_be_shut == True:
                        if not g_dev['mnt'].mount.AtPark:
                            plog('Parking telescope as it is during the period that the roof is meant to be shut.')
                            self.open_and_enabled_to_observe = False
                            if not g_dev['seq'].morn_bias_dark_latch and not g_dev['seq'].bias_dark_latch:
                                self.cancel_all_activity()  #NB Kills bias dark
                            if g_dev['mnt'].home_before_park:
                                g_dev['mnt'].home_command()
                            g_dev['mnt'].park_command()
    
                    if g_dev['obs'].enc_status is not None:
                    # If the roof IS shut, then the telescope should be shutdown and parked.
                        if 'Closed' in g_dev['obs'].enc_status['shutter_status']:
    
                            if not g_dev['mnt'].mount.AtPark:
                                plog("Telescope found not parked when the observatory roof is shut. Parking scope.")
                                self.open_and_enabled_to_observe = False
                                if not g_dev['seq'].morn_bias_dark_latch and not g_dev['seq'].bias_dark_latch:
                                    self.cancel_all_activity()  #NB Kills bias dark
                                if g_dev['mnt'].home_before_park:
                                    g_dev['mnt'].home_command()
                                g_dev['mnt'].park_command()


                        # But after all that if everything is ok, then all is ok, it is safe to observe
                        if 'Open' in g_dev['obs'].enc_status['shutter_status'] and roof_should_be_shut == False:
                            if not 'NoObs' in g_dev['obs'].enc_status['shutter_status'] and not self.net_connection_dead:
                                self.open_and_enabled_to_observe = True
                            else:
                                self.open_and_enabled_to_observe = False
                            
    
                    else:
                        plog("g_dev['obs'].enc_status not reporting correctly")

            # Check the mount is still connected
            g_dev['mnt'].check_connect()            
            # if got here, mount is connected. NB Plumb in PW startup code

            # Check that the mount hasn't tracked too low or an odd slew hasn't sent it pointing to the ground.
            if self.altitude_checks_on:
                try:
                    mount_altitude = g_dev['mnt'].mount.Altitude
                    lowest_acceptable_altitude = self.config['mount']['mount1']['lowest_acceptable_altitude']
                    if mount_altitude < lowest_acceptable_altitude:
                        plog("Altitude too low! " + str(mount_altitude) + ". Parking scope for safety!")
                        if not g_dev['mnt'].mount.AtPark:
                            if not g_dev['seq'].morn_bias_dark_latch and not g_dev['seq'].bias_dark_latch:
                                self.cancel_all_activity()
                            if g_dev['mnt'].home_before_park:
                                g_dev['mnt'].home_command()
                            g_dev['mnt'].park_command()                            
                except Exception as e:
                    plog(traceback.format_exc())
                    plog(e)
                    
                    if g_dev['mnt'].theskyx:
                        
                        plog("The SkyX had an error.")
                        plog("Usually this is because of a broken connection.")
                        plog("Killing then waiting 60 seconds then reconnecting")
                        g_dev['seq'].kill_and_reboot_theskyx(-1,-1)
                    else:
                        breakpoint()                   

            # If no activity for an hour, park the scope
            if not self.scope_in_manual_mode:
                if time.time() - self.time_of_last_slew > self.config['mount']['mount1']['time_inactive_until_park'] and time.time() - self.time_of_last_exposure > self.config['mount']['mount1']['time_inactive_until_park']:
                    if not g_dev['mnt'].mount.AtPark:
                        plog("Parking scope due to inactivity")
                        if g_dev['mnt'].home_before_park:
                            g_dev['mnt'].home_command()
                        g_dev['mnt'].park_command()
                    self.time_of_last_slew = time.time()
                    self.time_of_last_exposure = time.time()
                
            # Check that cooler is alive
            if g_dev['cam']._cooler_on():
                current_camera_temperature, cur_humidity, cur_pressure = (g_dev['cam']._temperature())
                current_camera_temperature = float(current_camera_temperature)   
                if abs(float(current_camera_temperature) - float(g_dev['cam'].setpoint)) > 1.5:
                    self.camera_sufficiently_cooled_for_calibrations = False
                    self.last_time_camera_was_warm=time.time()
                elif (time.time()-self.last_time_camera_was_warm) < 1200:
                    self.camera_sufficiently_cooled_for_calibrations = False
                else:
                    self.camera_sufficiently_cooled_for_calibrations = True  
            else:
                try:
                    probe = g_dev['cam']._cooler_on()
                    if not probe:
                        g_dev['cam']._set_cooler_on()
                        plog("Found cooler off.")
                        try:
                            g_dev['cam']._connect(False)
                            g_dev['cam']._connect(True)
                            g_dev['cam']._set_cooler_on()
                        except:
                            plog("Camera cooler reconnect failed.")
                except Exception as e:
                    plog("\n\nCamera was not connected @ expose entry:  ", e, "\n\n")
                    try:
                        g_dev['cam']._connect(False)
                        g_dev['cam']._connect(True)
                        g_dev['cam']._set_cooler_on()
                    except:
                        plog("Camera cooler reconnect failed 2nd time.")
            
            # Things that only rarely have to be reported go in this block.
            if (time.time() - self.last_time_report_to_console) > 600:
                plog (ephem.now())
                if self.camera_sufficiently_cooled_for_calibrations == False:
                    if (time.time() - self.last_time_camera_was_warm) < 1200:
                        plog ("Camera was recently too warm for calibrations")
                        plog ("Waiting for a 20 minute period where camera has been cooled")
                        plog ("Before continuing calibrations to ensure cooler is evenly cooled")
                        plog ( str(int(1200 - (time.time() - self.last_time_camera_was_warm))) + " seconds to go.")
                        plog ("Camera current temperature ("+ str(current_camera_temperature)+").")
                        plog ("Difference from setpoint: " + str( (current_camera_temperature - g_dev['cam'].setpoint)))
                    else:
                        plog ("Camera currently too warm ("+ str(current_camera_temperature)+") for calibrations.")
                        plog ("Difference from setpoint: " + str( (current_camera_temperature - g_dev['cam'].setpoint)))
                self.last_time_report_to_console = time.time()
                
                
            # After the observatory and camera have had time to settle....
            if (time.time() - self.camera_time_initialised) > 1200:
                # Check that the camera is not overheating.
                # If it isn't overheating check that it is at the correct temperature
                if self.camera_overheat_safety_warm_on:

                    plog(time.time() - self.camera_overheat_safety_timer)
                    if (time.time() - self.camera_overheat_safety_timer) > 1201:
                        print("Camera OverHeating Safety Warm Cycle Complete. Resetting to normal temperature.")
                        g_dev['cam']._set_setpoint(g_dev['cam'].setpoint)
                        # Some cameras need to be sent this to change the temperature also.. e.g. TheSkyX
                        g_dev['cam']._set_cooler_on()
                        self.camera_overheat_safety_warm_on = False
                    else:
                        print("Camera Overheating Safety Warm Cycle on.")

                elif g_dev['cam'].protect_camera_from_overheating and (float(current_camera_temperature) - g_dev['cam'].current_setpoint) > (2 * g_dev['cam'].day_warm_degrees):
                    plog("Found cooler on, but warm.")
                    plog("Keeping it slightly warm ( " + str(2 * g_dev['cam'].day_warm_degrees) +
                          " degrees warmer ) for about 20 minutes just in case the camera overheated.")
                    plog("Then will reset to normal.")
                    self.camera_overheat_safety_warm_on = True
                    self.camera_overheat_safety_timer = time.time()
                    self.last_time_camera_was_warm=time.time()
                    #print (float(g_dev['cam'].setpoint +20.0))
                    g_dev['cam']._set_setpoint(float(g_dev['cam'].setpoint + (2 * g_dev['cam'].day_warm_degrees)))
                    # Some cameras need to be sent this to change the temperature also.. e.g. TheSkyX
                    g_dev['cam']._set_cooler_on()

            if not self.camera_overheat_safety_warm_on and (time.time() - self.warm_report_timer > 300):                
                # Daytime... a bit tricky! Two periods... just after biases but before nightly reset OR ... just before eve bias dark
                # As nightly reset resets the calendar
                self.warm_report_timer = time.time()
                self.too_hot_in_observatory = False
                focstatus=g_dev['foc'].get_status()
                self.temperature_in_observatory_from_focuser=focstatus["focus_temperature"]
                
                if self.temperature_in_observatory_from_focuser > self.too_hot_temperature:  #This should be a per obsy config item
                    self.too_hot_in_observatory=True
                    
                if g_dev['cam'].day_warm  and (ephem.now() < g_dev['events']['Eve Bias Dark'] - ephem.hour) or \
                        (g_dev['events']['End Morn Bias Dark'] + ephem.hour < ephem.now() < g_dev['events']['Nightly Reset']):
                    plog("In Daytime: Camera set at warmer temperature")
                    g_dev['cam']._set_setpoint(float(g_dev['cam'].setpoint + g_dev['cam'].day_warm_degrees))
                    # Some cameras need to be sent this to change the temperature also.. e.g. TheSkyX
                    g_dev['cam']._set_cooler_on()
                    plog("Temp set to " + str(g_dev['cam'].current_setpoint))
                    self.last_time_camera_was_warm=time.time()
                    
                
                elif g_dev['cam'].day_warm  and (self.too_hot_in_observatory) and (ephem.now() < g_dev['events']['Clock & Auto Focus'] - ephem.hour):
                    plog("Currently too hot: "+str(self.temperature_in_observatory_from_focuser)+"C for excess cooling. Keeping it at day_warm until a cool hour long ramping towards clock & autofocus")
                    g_dev['cam']._set_setpoint(float(g_dev['cam'].setpoint + g_dev['cam'].day_warm_degrees))
                    # Some cameras need to be sent this to change the temperature also.. e.g. TheSkyX
                    g_dev['cam']._set_cooler_on()
                    plog("Temp set to " + str(g_dev['cam'].current_setpoint))
                    self.last_time_camera_was_warm=time.time()
                
                # Ramp heat temperature
                # Beginning after "End Morn Bias Dark" and taking an hour to ramp
                elif g_dev['cam'].day_warm and (g_dev['events']['End Morn Bias Dark'] < ephem.now() < g_dev['events']['End Morn Bias Dark'] + ephem.hour):
                    plog("In Camera Warming Ramping cycle of the day")
                    frac_through_warming = 1-((g_dev['events']['End Morn Bias Dark'] +
                                               ephem.hour) - ephem.now()) / ephem.hour
                    plog("Fraction through warming cycle: " + str(frac_through_warming))
                    g_dev['cam']._set_setpoint(
                        float(g_dev['cam'].setpoint + (frac_through_warming) * g_dev['cam'].day_warm_degrees))
                    g_dev['cam']._set_cooler_on()
                    plog("Temp set to " + str(g_dev['cam'].current_setpoint))
                    self.last_time_camera_was_warm=time.time()
                   
                # Ramp cool temperature
                # Defined as beginning an hour before "Eve Bias Dark" to ramp to the setpoint.
                # If the observatory is not too hot, set up cooling for biases
                elif g_dev['cam'].day_warm and (not self.too_hot_in_observatory) and (g_dev['events']['Eve Bias Dark'] - ephem.hour < ephem.now() < g_dev['events']['Eve Bias Dark']):
                    plog("In Camera Cooling Ramping cycle of the day")
                    frac_through_warming = 1 - (((g_dev['events']['Eve Bias Dark']) - ephem.now()) / ephem.hour)
                    plog("Fraction through cooling cycle: " + str(frac_through_warming))
                    if frac_through_warming > 0.66:
                        g_dev['cam']._set_setpoint(float(g_dev['cam'].setpoint))
                        g_dev['cam']._set_cooler_on()
                        self.last_time_camera_was_warm=time.time()
                    else:
                        g_dev['cam']._set_setpoint(
                            float(g_dev['cam'].setpoint + (1 - (frac_through_warming * 1.5)) * g_dev['cam'].day_warm_degrees))
                        g_dev['cam']._set_cooler_on()
                    plog("Temp set to " + str(g_dev['cam'].current_setpoint))      
                
                # Don't bother trying to cool for biases if too hot in observatory. 
                # Don't even bother for flats, it just won't get there. 
                # Just aim for clock & auto focus
                elif g_dev['cam'].day_warm and (self.too_hot_in_observatory) and (g_dev['events']['Clock & Auto Focus'] - ephem.hour < ephem.now() < g_dev['events']['Clock & Auto Focus']):
                    plog("In Camera Cooling Ramping cycle aiming for Clock & Auto Focus")
                    frac_through_warming = 1 - (((g_dev['events']['Clock & Auto Focus']) - ephem.now()) / ephem.hour)
                    print("Fraction through cooling cycle: " + str(frac_through_warming))
                    if frac_through_warming > 0.8:
                        g_dev['cam']._set_setpoint(float(g_dev['cam'].setpoint))
                        g_dev['cam']._set_cooler_on()
                    else:
                        g_dev['cam']._set_setpoint(
                            float(g_dev['cam'].setpoint + (1 - frac_through_warming) * g_dev['cam'].day_warm_degrees))
                        g_dev['cam']._set_cooler_on()
                        self.last_time_camera_was_warm=time.time()
                    plog("Temp set to " + str(g_dev['cam'].current_setpoint))

                # Nighttime temperature
                elif g_dev['cam'].day_warm and not (self.too_hot_in_observatory) and (g_dev['events']['Eve Bias Dark'] < ephem.now() < g_dev['events']['End Morn Bias Dark']):
                    g_dev['cam']._set_setpoint(float(g_dev['cam'].setpoint))
                    g_dev['cam']._set_cooler_on()
                
                elif g_dev['cam'].day_warm and (self.too_hot_in_observatory) and self.open_and_enabled_to_observe and (g_dev['events']['Clock & Auto Focus'] < ephem.now() < g_dev['events']['End Morn Bias Dark']):
                    g_dev['cam']._set_setpoint(float(g_dev['cam'].setpoint))
                    g_dev['cam']._set_cooler_on()
                
                elif g_dev['cam'].day_warm and (self.too_hot_in_observatory) and not self.open_and_enabled_to_observe and (g_dev['events']['Clock & Auto Focus'] < ephem.now() < g_dev['events']['End Morn Bias Dark']):
                    plog ("Focusser reporting too high a temperature in the observatory")
                    plog ("The roof is also shut, so keeping camera at the day_warm temperature")
                    
                    g_dev['cam']._set_setpoint(float(g_dev['cam'].setpoint + g_dev['cam'].day_warm_degrees))
                    # Some cameras need to be sent this to change the temperature also.. e.g. TheSkyX
                    g_dev['cam']._set_cooler_on()
                    self.last_time_camera_was_warm=time.time()
                    plog("Temp set to " + str(g_dev['cam'].current_setpoint))
                
                elif (g_dev['events']['Eve Bias Dark'] < ephem.now() < g_dev['events']['End Morn Bias Dark']):
                    g_dev['cam']._set_setpoint(float(g_dev['cam'].setpoint))
                    g_dev['cam']._set_cooler_on()
           
            # Check that the site is still connected to the net.
            if test_connect():
                self.time_of_last_live_net_connection = time.time()
                self.net_connection_dead = False
            if (time.time() - self.time_of_last_live_net_connection) > 600:
                plog("Warning, last live net connection was over ten minutes ago")
            if (time.time() - self.time_of_last_live_net_connection) > 1200:
                plog("Last connection was over twenty minutes ago. Running a further test or two")
                if test_connect(host='http://dev.photonranch.org'):
                    plog("Connected to photonranch.org, so it must be that Google is down. Connection is live.")
                    self.time_of_last_live_net_connection = time.time()
                elif test_connect(host='http://aws.amazon.com'):
                    plog("Connected to aws.amazon.com. Can't connect to Google or photonranch.org though.")
                    self.time_of_last_live_net_connection = time.time()
                else:
                    plog("Looks like the net is down, closing up and parking the observatory")
                    self.open_and_enabled_to_observe = False
                    self.net_connection_dead = True
                    if not g_dev['seq'].morn_bias_dark_latch and not g_dev['seq'].bias_dark_latch:
                        self.cancel_all_activity()
                    if not g_dev['mnt'].mount.AtPark:
                        plog("Parking scope due to inactivity")
                        if g_dev['mnt'].home_before_park:
                            g_dev['mnt'].home_command()
                        g_dev['mnt'].park_command()
                        self.time_of_last_slew = time.time()
                        
        # END of safety checks.

    def run(self):  # run is a poor name for this function.
        try:
            # Keep the main thread alive, otherwise signals are ignored
            while True:
                self.update()
                # `Ctrl-C` will exit the program.
        except KeyboardInterrupt:
            plog("Finishing loops and exiting...")
            self.stopped = True
            return

    # Note this is a thread!
    def send_to_ptrarchive(self):
        """Sends queued files to AWS.

        Large fpacked fits are uploaded using the ocs-ingester, which
        adds the image to the PTR archive database. 
        
        This is intended to transfer slower files not needed for UI responsiveness

        The pri_image is a tuple, smaller first item has priority.
        The second item is also a tuple containing im_path and name.
        """

        one_at_a_time = 0
        # This stopping mechanism allows for threads to close cleanly.
        while True:

            if (not self.ptrarchive_queue.empty()) and one_at_a_time == 0:
                one_at_a_time = 1
                pri_image = self.ptrarchive_queue.get(block=False)
                if pri_image is None:
                    plog("Got an empty entry in ptrarchive_queue.")
                    one_at_a_time = 0
                    self.ptrarchive_queue.task_done()
                    
                else:
                    # Here we parse the file, set up and send to AWS
                    filename = pri_image[1][1]
                    filepath = pri_image[1][0] + filename  # Full path to file on disk
    
                    # Only ingest new large fits.fz files to the PTR archive.
                    
                    try:
                        broken = 0
                        with open(filepath, "rb") as fileobj:
                            if self.env_exists == True and (not frame_exists(fileobj)):        
                                retryarchive = 0
                                while retryarchive < 10:
                                    try:      
                                        # Get header explicitly out to send up
                                        # This seems to be necessary
                                        tempheader=fits.open(filepath)
                                        tempheader=tempheader[1].header
                                        headerdict = {}
                                        for entry in tempheader.keys():
                                            headerdict[entry] = tempheader[entry]
                                        upload_file_and_ingest_to_archive(fileobj, file_metadata=headerdict)    
                                        retryarchive = 11
                                        # Only remove file if successfully uploaded
                                        if ('calibmasters' not in filepath) or ('ARCHIVE_' in filepath):
                                            try:
                                                os.remove(filepath)
                                            except:
                                                self.laterdelete_queue.put(filepath, block=False)                                                    
                                        self.ptrarchive_queue.task_done()
                                        
                                    except ocs_ingester.exceptions.DoNotRetryError:
                                        plog ("Couldn't upload to PTR archive: " + str(filepath))    
                                        broken=1
                                        retryarchive = 11
                                        self.ptrarchive_queue.task_done()
                                    except Exception as e:
                                        if 'list index out of range' in str(e):
                                            # This error is thrown when there is a corrupt file
                                            broken=1
                                            retryarchive=11
                                            self.ptrarchive_queue.task_done()
                                        else:
                                            plog("couldn't send to PTR archive for some reason: ", e)                                                
                                            time.sleep(pow(retryarchive, 2) + 1)
                                            if retryarchive < 10:
                                                retryarchive = retryarchive+1
                                            if retryarchive == 10:
                                                #tempPTR = 0
                                                broken =1
                                                self.ptrarchive_queue.task_done()
                        
                        if broken == 1:
                            try:
                                shutil.move(filepath, self.broken_path + filename)
                            except:
                                plog ("Couldn't move " + str(filepath) + " to broken folder.")
                                plog((traceback.format_exc()))
                                self.laterdelete_queue.put(filepath, block=False)
                    except Exception as e:
                        plog ("something strange in the ptrarchive uploader", e)
                            
    
                    one_at_a_time = 0

                
            else:
                time.sleep(0.2)

<<<<<<< HEAD
    def send_status_process(self):       
=======
    def send_status_process(self):
        """
        
        This sends statuses through one at a time. 

        """
>>>>>>> 85bf8ec8

        one_at_a_time = 0
        while True:
            if (not self.send_status_queue.empty()) and one_at_a_time == 0:
                one_at_a_time = 1
                pre_upload = time.time()
                received_status = self.send_status_queue.get(block=False)
                send_status(received_status[0], received_status[1], received_status[2])
                self.send_status_queue.task_done()
                upload_time = time.time() - pre_upload
                self.status_interval = 2 * upload_time
                if self.status_interval < 10:
                    self.status_interval = 10
                self.status_upload_time = upload_time
                one_at_a_time = 0
            else:
                time.sleep(0.1)
                
    def laterdelete_process(self):
        """This is a thread where things that fail to get 
        deleted from the filesystem go to get deleted later on.
        Usually due to slow or network I/O         
        """
<<<<<<< HEAD

        while True:
            if (not self.laterdelete_queue.empty()): 
                (deletefilename) = self.laterdelete_queue.get(block=False)                
                self.laterdelete_queue.task_done()                
                try:
                    os.remove(deletefilename)                    
                except:
                    self.laterdelete_queue.put(deletefilename, block=False)                   
=======
       
        while True:
            if (not self.laterdelete_queue.empty()):  
                (deletefilename) = self.laterdelete_queue.get(block=False)
                self.laterdelete_queue.task_done()
                
                try:
                    os.remove(deletefilename)
                except:
                    self.laterdelete_queue.put(deletefilename, block=False)
                    
>>>>>>> 85bf8ec8
            else:
                time.sleep(0.1)

    def mainjpeg_process(self):
        """
        This is the main subprocess where jpegs are created for the UI.
        """

<<<<<<< HEAD
=======

>>>>>>> 85bf8ec8
        while True:
            if (not self.mainjpeg_queue.empty()):  
                osc_jpeg_timer_start = time.time()
                (hdusmalldata, smartstackid, paths, pier_side) = self.mainjpeg_queue.get(block=False)
                is_osc = g_dev['cam'].config["camera"][g_dev['cam'].name]["settings"]["is_osc"]
                osc_bayer= g_dev['cam'].config["camera"][g_dev['cam'].name]["settings"]["osc_bayer"]
                if is_osc:
                    osc_background_cut=self.config["camera"][g_dev['cam'].name]["settings"]['osc_background_cut']
                    osc_brightness_enhance= g_dev['cam'].config["camera"][g_dev['cam'].name]["settings"]['osc_brightness_enhance']
                    osc_contrast_enhance=g_dev['cam'].config["camera"][g_dev['cam'].name]["settings"]['osc_contrast_enhance']                
                    osc_colour_enhance=g_dev['cam'].config["camera"][g_dev['cam'].name]["settings"]['osc_colour_enhance']                
                    osc_saturation_enhance=g_dev['cam'].config["camera"][g_dev['cam'].name]["settings"]['osc_saturation_enhance']                
                    osc_sharpness_enhance=g_dev['cam'].config["camera"][g_dev['cam'].name]["settings"]['osc_sharpness_enhance']                
                else:
                    osc_background_cut=0
                    osc_brightness_enhance= 0
                    osc_contrast_enhance=0
                    osc_colour_enhance=0
                    osc_saturation_enhance=0
                    osc_sharpness_enhance=0
                # These steps flip and rotate the jpeg according to the settings in the site-config for this camera
                transpose_jpeg= g_dev['cam'].config["camera"][g_dev['cam'].name]["settings"]["transpose_jpeg"]                
                flipx_jpeg= g_dev['cam'].config["camera"][g_dev['cam'].name]["settings"]['flipx_jpeg']                
                flipy_jpeg= g_dev['cam'].config["camera"][g_dev['cam'].name]["settings"]['flipy_jpeg']                
                rotate180_jpeg= g_dev['cam'].config["camera"][g_dev['cam'].name]["settings"]['rotate180_jpeg']                
                rotate90_jpeg = g_dev['cam'].config["camera"][g_dev['cam'].name]["settings"]['rotate90_jpeg']                
                rotate270_jpeg= g_dev['cam'].config["camera"][g_dev['cam'].name]["settings"]['rotate270_jpeg']
                crop_preview=self.config["camera"][g_dev['cam'].name]["settings"]["crop_preview"]
                yb = self.config["camera"][g_dev['cam'].name]["settings"][
                     "crop_preview_ybottom"
                 ]
                yt = self.config["camera"][g_dev['cam'].name]["settings"][
                     "crop_preview_ytop"
                 ]
                xl = self.config["camera"][g_dev['cam'].name]["settings"][
                     "crop_preview_xleft"
                 ]
                xr = self.config["camera"][g_dev['cam'].name]["settings"][
                     "crop_preview_xright"
                 ]
                squash_on_x_axis=self.config["camera"][g_dev['cam'].name]["settings"]["squash_on_x_axis"]
                
                jpeg_subprocess=subprocess.Popen(['python','subprocesses/mainjpeg.py'],stdin=subprocess.PIPE,stdout=subprocess.PIPE,bufsize=0)
                              
                
                
                pickle.dump([hdusmalldata, smartstackid, paths, pier_side, is_osc, osc_bayer, osc_background_cut,osc_brightness_enhance, osc_contrast_enhance,\
                     osc_colour_enhance, osc_saturation_enhance, osc_sharpness_enhance, transpose_jpeg, flipx_jpeg, flipy_jpeg, rotate180_jpeg,rotate90_jpeg, \
                         rotate270_jpeg, crop_preview, yb, yt, xl, xr, squash_on_x_axis], jpeg_subprocess.stdin)
                
                # Here is a manual debug area which makes a pickle for debug purposes. Default is False, but can be manually set to True for code debugging
                if False:
                    pickle.dump([hdusmalldata, smartstackid, paths, pier_side, is_osc, osc_bayer, osc_background_cut,osc_brightness_enhance, osc_contrast_enhance,\
                        osc_colour_enhance, osc_saturation_enhance, osc_sharpness_enhance, transpose_jpeg, flipx_jpeg, flipy_jpeg, rotate180_jpeg,rotate90_jpeg, \
                            rotate270_jpeg, crop_preview, yb, yt, xl, xr, squash_on_x_axis], open('testjpegpickle','wb'))
                 
                del hdusmalldata # Get big file out of memory
                
                # Essentially wait until the subprocess is complete
                jpeg_subprocess.communicate()
               
                # Try saving the jpeg to disk and quickly send up to AWS to present for the user
                if smartstackid == 'no':
                    try:
                        self.enqueue_for_fastAWS(
                            100, paths["im_path"], paths["jpeg_name10"]
                        )
                        self.enqueue_for_fastAWS(
                            1000, paths["im_path"], paths["jpeg_name10"].replace('EX10', 'EX20')
                        )
                        plog("JPEG constructed and sent: " +str(time.time() - osc_jpeg_timer_start)+ "s")
                    except:                        
                        plog(
                            "there was an issue saving the preview jpg. Pushing on though"
                        )                        
                    
                self.mainjpeg_queue.task_done()

            else:
                time.sleep(0.1)

    def sep_process(self):
        """This is the sep queue that happens in a different process
        than the main camera thread. SEPs can take 5-10, up to 30 seconds sometimes
        to run, so it is an overhead we can't have hanging around.       
        """

        one_at_a_time = 0
        while True:
            if (not self.sep_queue.empty()) and one_at_a_time == 0:
                one_at_a_time = 1
                #print ("In the queue.....")

                #sep_timer_begin=time.time()
                
                (hdufocusdata, pixscale, readnoise, avg_foc, focus_image, im_path, text_name, hduheader, cal_path, cal_name, frame_type, focus_position, nativebin) = self.sep_queue.get(block=False)

                if not (g_dev['events']['Civil Dusk'] < ephem.now() < g_dev['events']['Civil Dawn']) :
                    plog ("Too bright to consider photometry!")
                    # If it doesn't go through SEP then the fits header text file needs to be dumped here
                    text = open(
                        im_path + text_name, "w"
                    )  # This is needed by AWS to set up database.
                    #breakpoint()
                    text.write(str(hduheader))
                    text.close()
                else:
                    is_osc= self.config["camera"][g_dev['cam'].name]["settings"]["is_osc"]
                    interpolate_for_focus= self.config["camera"][g_dev['cam'].name]["settings"]['interpolate_for_focus']
                    bin_for_focus= self.config["camera"][g_dev['cam'].name]["settings"]['bin_for_focus']
                    focus_bin_value= self.config["camera"][g_dev['cam'].name]["settings"]['focus_bin_value']
                    interpolate_for_sep=self.config["camera"][g_dev['cam'].name]["settings"]['interpolate_for_sep']
                    bin_for_sep= self.config["camera"][g_dev['cam'].name]["settings"]['bin_for_sep']
                    sep_bin_value= self.config["camera"][g_dev['cam'].name]["settings"]['sep_bin_value']
                    focus_jpeg_size= self.config["camera"][g_dev['cam'].name]["settings"]['focus_jpeg_size']
                    saturate=g_dev['cam'].config["camera"][g_dev['cam'].name]["settings"]["saturate"]
                    minimum_realistic_seeing=self.config['minimum_realistic_seeing']
                    sep_subprocess=subprocess.Popen(['python','subprocesses/SEPprocess.py'],stdin=subprocess.PIPE,stdout=subprocess.PIPE,bufsize=0)
                                  
                    
                    
                    pickle.dump([hdufocusdata, pixscale, readnoise, avg_foc, focus_image, im_path, text_name, hduheader, cal_path, cal_name, frame_type, focus_position, g_dev['events'],ephem.now(),self.config["camera"][g_dev['cam']
                                                             .name]["settings"]['focus_image_crop_width'], self.config["camera"][g_dev['cam']
                                                              .name]["settings"]['focus_image_crop_height'], is_osc,interpolate_for_focus,bin_for_focus,focus_bin_value,interpolate_for_sep,bin_for_sep,sep_bin_value,focus_jpeg_size,saturate,minimum_realistic_seeing,nativebin
                                                               ], sep_subprocess.stdin)
                                                                                                                                 
                    # Here is a manual debug area which makes a pickle for debug purposes. Default is False, but can be manually set to True for code debugging
                    if False:                                                                                                          
                        pickle.dump([hdufocusdata, pixscale, readnoise, avg_foc, focus_image, im_path, text_name, hduheader, cal_path, cal_name, frame_type, focus_position, g_dev['events'],ephem.now(),self.config["camera"][g_dev['cam']
                                                                  .name]["settings"]['focus_image_crop_width'], self.config["camera"][g_dev['cam']
                                                                                                            .name]["settings"]['focus_image_crop_height'], is_osc,interpolate_for_focus,bin_for_focus,focus_bin_value,interpolate_for_sep,bin_for_sep,sep_bin_value,focus_jpeg_size,saturate,minimum_realistic_seeing
                                                                                                                                                                                   ], open('subprocesses/testSEPpickle','wb'))
            
                                                                                                                                        
                                                                                                                                      
                    # Essentially wait until the subprocess is complete
                    sep_subprocess.communicate()    
                    
                    # LOADING UP THE SEP FILE HERE AGAIN
                    if os.path.exists(im_path + text_name.replace('.txt', '.sep')):
                        try:
                            sources = Table.read(im_path + text_name.replace('.txt', '.sep'), format='csv')
                            
                            try:
                                self.enqueue_for_fastAWS(200, im_path, text_name.replace('.txt', '.sep'))                                
                            except:
                                plog("Failed to send SEP up for some reason")
                            
                            # DONUT IMAGE DETECTOR.
                            # The brightest pixel and the centre of flux must be within a few pixels of each other
                            # If not, it is highly likely to be a donut and hence, FWHM doesn't make sense to calculate                            
                            binfocus=1
                            if frame_type == 'focus' and self.config["camera"][g_dev['cam'].name]["settings"]['bin_for_focus']: 
                                binfocus=self.config["camera"][g_dev['cam'].name]["settings"]['focus_bin_value']
                            
                            if frame_type != 'focus' and self.config["camera"][g_dev['cam'].name]["settings"]['bin_for_sep']:                    
                                binfocus=self.config["camera"][g_dev['cam'].name]["settings"]['sep_bin_value']
                                
                            xdonut=np.median(pow(pow(sources['x'] - sources['xpeak'],2),0.5))*pixscale*binfocus
                            ydonut=np.median(pow(pow(sources['y'] - sources['ypeak'],2),0.5))*pixscale*binfocus
                            if xdonut > 3.0 or ydonut > 3.0 or np.isnan(xdonut) or np.isnan(ydonut):
                                plog ("Possible donut image detected.")    
                                plog('x ' + str(xdonut))
                                plog('y ' + str(ydonut))  
                            
                            
                            if (len(sources) < 2) or ( frame_type == 'focus' and (len(sources) < 10 or len(sources) == np.nan or str(len(sources)) =='nan' or xdonut > 3.0 or ydonut > 3.0 or np.isnan(xdonut) or np.isnan(ydonut))):
                                #plog ("not enough sources to estimate a reliable focus")
                                plog ("Did not find an acceptable FWHM for this image.")    
                                g_dev['cam'].expresult["error"] = True
                                g_dev['cam'].expresult['FWHM'] = np.nan
                                g_dev['cam'].expresult['No_of_sources'] = np.nan
                                sources['FWHM'] = [np.nan] * len(sources)
                                rfp = np.nan
                                rfr = np.nan
                                rfs = np.nan
                                sources = sources
                            else:
                                # Get halflight radii
                                
                                fwhmcalc = sources['FWHM']                                
                                fwhmcalc = fwhmcalc[fwhmcalc != 0]  # Remove 0 entries
            
                                # sigma clipping iterator to reject large variations
                                templen = len(fwhmcalc)
                                while True:
                                    fwhmcalc = fwhmcalc[fwhmcalc < np.median(fwhmcalc) + 3 * np.std(fwhmcalc)]
                                    if len(fwhmcalc) == templen:
                                        break
                                    else:
                                        templen = len(fwhmcalc)
            
                                fwhmcalc = fwhmcalc[fwhmcalc > np.median(fwhmcalc) - 3 * np.std(fwhmcalc)]
                                rfp = round(np.median(fwhmcalc), 3)
                                rfr = round(np.median(fwhmcalc) * pixscale * g_dev['cam'].native_bin, 3)
                                rfs = round(np.std(fwhmcalc) * pixscale * g_dev['cam'].native_bin, 3)
                                plog("\nImage FWHM:  " + str(rfr) + "+/-" + str(rfs) + " arcsecs, " + str(rfp)
                                     + " pixels.")
                                g_dev['cam'].expresult["FWHM"] = rfr
                                g_dev['cam'].expresult["mean_focus"] = avg_foc
                                g_dev['cam'].expresult['No_of_sources'] = len(sources)
            
            
                            if focus_image != True:
                                # Focus tracker code. This keeps track of the focus and if it drifts
                                # Then it triggers an autofocus.
                                g_dev["foc"].focus_tracker.pop(0)
                                g_dev["foc"].focus_tracker.append(round(rfr, 3))
                                plog("Last ten FWHM: " + str(g_dev["foc"].focus_tracker) + " Median: " + str(np.nanmedian(g_dev["foc"].focus_tracker)) + " Last Solved: " + str(g_dev["foc"].last_focus_fwhm))
                                            
                                # If there hasn't been a focus yet, then it can't check it,
                                # so make this image the last solved focus.
                                if g_dev["foc"].last_focus_fwhm == None:
                                    g_dev["foc"].last_focus_fwhm = rfr
                                else:
                                    # Very dumb focus slip deteector
                                    if (
                                        np.nanmedian(g_dev["foc"].focus_tracker)
                                        > g_dev["foc"].last_focus_fwhm
                                        + self.config["focus_trigger"]
                                    ):
                                        g_dev["foc"].focus_needed = True
                                        g_dev["obs"].send_to_user(
                                            "Focus has drifted to "
                                            + str(np.nanmedian(g_dev["foc"].focus_tracker))
                                            + " from "
                                            + str(g_dev["foc"].last_focus_fwhm)
                                            + ".",
                                            p_level="INFO",
                                        )
                        except Exception as e:
                            plog ("something odd occured in the reinterpretation of the SEP file", e)
                            plog(traceback.format_exc())
                            
                    else:
                        plog ("Did not find a source list from SEP for this image.")    
                        g_dev['cam'].expresult['FWHM'] = np.nan
                        g_dev['cam'].expresult['No_of_sources'] = np.nan
                        
                    
                    if os.path.exists(im_path + text_name.replace('.txt', '.rad')):
                        try:
                            self.enqueue_for_fastAWS(250, im_path, text_name.replace('.txt', '.rad'))
                        except:
                            plog("Failed to send RAD up for some reason")
                    
                    if frame_type == 'focus':
                        self.enqueue_for_fastAWS(100, im_path, text_name.replace('EX00.txt', 'EX10.jpg'))
                    
                    try:
                        self.enqueue_for_fastAWS(180, im_path, text_name.replace('.txt', '.his'))
                    except:
                        plog("Failed to send HIS up for some reason")
                    
                    
    
                    if self.config['keep_focus_images_on_disk']:
                        g_dev['cam'].to_slow_process(1000, ('focus', cal_path + cal_name, hdufocusdata, hduheader,
                                                            frame_type, g_dev["mnt"].current_icrs_ra, g_dev["mnt"].current_icrs_dec))
    
                        if self.config["save_to_alt_path"] == "yes":
                            g_dev['cam'].to_slow_process(1000, ('raw_alt_path', self.alt_path + g_dev["day"] + "/calib/" + cal_name, hdufocusdata, hduheader,
                                                                frame_type, g_dev["mnt"].current_icrs_ra, g_dev["mnt"].current_icrs_dec))
                
                self.enqueue_for_fastAWS(10, im_path, text_name)

                del hdufocusdata

                self.sep_processing = False
                self.sep_queue.task_done()
                one_at_a_time = 0

            else:
                time.sleep(0.1)

    def platesolve_process(self):
        """This is the platesolve queue that happens in a different process
        than the main camera thread. Platesolves can take 5-10, up to 30 seconds sometimes
        to run, so it is an overhead we can't have hanging around. This thread attempts
        a platesolve and uses the solution and requests a telescope nudge/center
        if the telescope has not slewed in the intervening time between beginning
        the platesolving process and completing it.

        """

        one_at_a_time = 0
        # This stopping mechanism allows for threads to close cleanly.
        while True:
            if (not self.platesolve_queue.empty()) and one_at_a_time == 0:

                one_at_a_time = 1
                self.platesolve_is_processing = True
                
                (hdufocusdata, hduheader, cal_path, cal_name, frame_type, time_platesolve_requested,
                 pixscale, pointing_ra, pointing_dec) = self.platesolve_queue.get(block=False)

                # Do not bother platesolving unless it is dark enough!!
                if not (g_dev['events']['Civil Dusk'] < ephem.now() < g_dev['events']['Civil Dawn']):
                    plog("Too bright to consider platesolving!")
                else:
                    
                    platesolve_subprocess=subprocess.Popen(['python','subprocesses/Platesolveprocess.py'],stdin=subprocess.PIPE,stdout=subprocess.PIPE,bufsize=0)
                                  
                    platesolve_crop = self.config["camera"][g_dev['cam'].name]["settings"]['platesolve_image_crop']
                    bin_for_platesolve= self.config["camera"][g_dev['cam'].name]["settings"]['bin_for_platesolve']
                    platesolve_bin_factor=self.config["camera"][g_dev['cam'].name]["settings"]['platesolve_bin_value']
                    
                    pickle.dump([hdufocusdata, hduheader, self.local_calibration_path, cal_name, frame_type, time_platesolve_requested, 
                     pixscale, pointing_ra, pointing_dec, platesolve_crop, bin_for_platesolve, platesolve_bin_factor, g_dev['cam'].config["camera"][g_dev['cam'].name]["settings"]["saturate"], g_dev['cam'].camera_known_readnoise, self.config['minimum_realistic_seeing']], platesolve_subprocess.stdin)
                    
                    # yet another pickle debugger.
                    if False:
                        pickle.dump([hdufocusdata, hduheader, self.local_calibration_path, cal_name, frame_type, time_platesolve_requested, 
                         pixscale, pointing_ra, pointing_dec, platesolve_crop, bin_for_platesolve, platesolve_bin_factor, g_dev['cam'].config["camera"][g_dev['cam'].name]["settings"]["saturate"], g_dev['cam'].camera_known_readnoise, self.config['minimum_realistic_seeing']], open('subprocesses/testplatesolvepickle','wb'))                                                                                                             

                    del hdufocusdata
                    
                    # Essentially wait until the subprocess is complete
                    platesolve_subprocess.communicate()
                    
                    #breakpoint()
                    if os.path.exists(self.local_calibration_path + 'platesolve.pickle'):
                        solve= pickle.load(open(self.local_calibration_path + 'platesolve.pickle', 'rb'))                    
                    else:
                        solve= 'error'
                    try:
                        os.remove(self.local_calibration_path + 'platesolve.pickle')
                    except:
                        plog ("Could not remove platesolve pickle. ")                        

                    if solve == 'error':
                        plog ("Planewave solve came back as error")
                        self.last_platesolved_ra = np.nan
                        self.last_platesolved_dec = np.nan
                        self.last_platesolved_ra_err = np.nan
                        self.last_platesolved_dec_err = np.nan
                        
                    else:
                        plog(
                            "PW Solves: ",
                            solve["ra_j2000_hours"],
                            solve["dec_j2000_degrees"],
                        )
                        
                        target_ra = g_dev["mnt"].last_ra_requested
                        target_dec = g_dev["mnt"].last_dec_requested
                        solved_ra = solve["ra_j2000_hours"]
                        solved_dec = solve["dec_j2000_degrees"]
                        solved_arcsecperpixel = solve["arcsec_per_pixel"]
                        plog("1x1 pixelscale solved: " + str(float(solved_arcsecperpixel / platesolve_bin_factor / g_dev['cam'].native_bin)))                        
                        err_ha = target_ra - solved_ra
                        err_dec = target_dec - solved_dec                        
                        plog("Deviation from plate solution in ra: " + str(round(err_ha * 15 * 3600, 2)) + " & dec: " + str (round(err_dec * 3600, 2)) + " asec")
                                                
                        self.last_platesolved_ra = solve["ra_j2000_hours"]
                        self.last_platesolved_dec = solve["dec_j2000_degrees"]
                        self.last_platesolved_ra_err = target_ra - solved_ra
                        self.last_platesolved_dec_err = target_dec - solved_dec
                        
                        # Reset Solve timers
                        g_dev['obs'].last_solve_time = datetime.datetime.now()
                        g_dev['obs'].images_since_last_solve = 0
    
                        # Test here that there has not been a slew, if there has been a slew, cancel out!
                        if self.time_of_last_slew > time_platesolve_requested:
                            plog("detected a slew since beginning platesolve... bailing out of platesolve.")                            
    
                        # If we are WAY out of range, then reset the mount reference and attempt moving back there.
                        elif (abs(err_ha * 15 * 3600) > 5400) or (abs(err_dec * 3600) > 5400):                            
                            err_ha = 0
                            err_dec = 0    
                            plog("Platesolve has found that the current suggested pointing is way off!")
                            plog("This may be a poor pointing estimate.")
                            plog("This is more than a simple nudge, so not nudging the scope.")
                            g_dev["mnt"].reset_mount_reference()
                            plog("I've  reset the mount_reference.")       
    
                        else:
    
                             self.pointing_correction_requested_by_platesolve_thread = True
                             self.pointing_correction_request_time = time.time()
                             self.pointing_correction_request_ra = pointing_ra + err_ha 
                             self.pointing_correction_request_dec = pointing_dec + err_dec
                             self.pointing_correction_request_ra_err = err_ha
                             self.pointing_correction_request_dec_err = err_dec                             
                                                          
                             if not g_dev['obs'].mount_reference_model_off:
                                 if target_dec > -85 and target_dec < 85 and g_dev['mnt'].last_slew_was_pointing_slew:
                                     try:                                         
                                         plog ("updating mount reference")
                                         g_dev['mnt'].last_slew_was_pointing_slew = False
                                         
                                         plog ("adjustment: " + str(err_ha) +' ' +str(err_dec))
                                         if g_dev["mnt"].pier_side == 0:
                                             try:
                                                 plog ("current references: " + str ( g_dev['mnt'].get_mount_reference()))
                                                 g_dev["mnt"].adjust_mount_reference(                                                     
                                                     err_ha, err_dec
                                                 )
                                             except Exception as e:
                                                 plog("Something is up in the mount reference adjustment code ", e)
                                         else:
                                             try:
                                                 plog ("current references: " + str ( g_dev['mnt'].get_flip_reference()))
                                                 g_dev["mnt"].adjust_flip_reference(                                                     
                                                     err_ha, err_dec
                                                 )  
                                             except Exception as e:
                                                 plog("Something is up in the mount reference adjustment code ", e)
                                         plog ("final references: " + str ( g_dev['mnt'].get_mount_reference()))
                                        
                                     except:
                                         plog("This mount doesn't report pierside")
                                         plog(traceback.format_exc())
                                        
                    self.platesolve_is_processing = False

                self.platesolve_is_processing = False
                self.platesolve_queue.task_done()

                g_dev['mnt'].last_slew_was_pointing_slew = False

                one_at_a_time = 0

            else:
                time.sleep(0.1)

    def slow_camera_process(self):
        """
        A place to process non-process dependant images from the camera pile.
        Usually long-term saves to disk and such things

        """

        one_at_a_time = 0
        # This stopping mechanism allows for threads to close cleanly.
        while True:
            if (not self.slow_camera_queue.empty()) and one_at_a_time == 0:
                one_at_a_time = 1
                slow_process = self.slow_camera_queue.get(block=False)
                slow_process = slow_process[1]

                # Set up RA and DEC headers for BANZAI
                # needs to be done AFTER text file is sent up.
                # Text file RA and Dec and BANZAI RA and Dec are formatted different

                temphduheader = slow_process[3]

                if slow_process[0] == 'focus':
                    hdufocus = fits.PrimaryHDU()
                    hdufocus.data = slow_process[2]
                    hdufocus.header = temphduheader
                    hdufocus.header["NAXIS1"] = hdufocus.data.shape[0]
                    hdufocus.header["NAXIS2"] = hdufocus.data.shape[1]
                    hdufocus.header["DATE"] = (
                        datetime.date.strftime(
                            datetime.datetime.utcfromtimestamp(time.time()), "%Y-%m-%d"
                        ),
                        "Date FITS file was written",
                    )
                    hdufocus.writeto(slow_process[1], overwrite=True, output_verify='silentfix')

                    try:
                        hdufocus.close()
                    except:
                        pass
                    del hdufocus

                if slow_process[0] == 'localcalibration':

                    saver = 0
                    saverretries = 0
                    while saver == 0 and saverretries < 10:
                        try:

                            # Figure out which folder to send the calibration file to
                            # and delete any old files over the maximum amount to store
                            if slow_process[4] == 'bias':                                
                                tempfilename = self.local_bias_folder + slow_process[1].replace('.fits', '.npy')
                                max_files = self.config['camera']['camera_1_1']['settings']['number_of_bias_to_store']
                                n_files = len(glob.glob(self.local_bias_folder + '*.n*'))
                                while n_files > max_files:
                                    list_of_files = glob.glob(self.local_bias_folder + '*.n*')
                                    n_files = len(list_of_files)
                                    oldest_file = min(list_of_files, key=os.path.getctime)
                                    os.remove(oldest_file)                                    

                            elif slow_process[4] == 'dark':
                                tempexposure = temphduheader['EXPTIME']
                                tempfilename = self.local_dark_folder + \
                                    slow_process[1].replace('.fits', '_' + str(tempexposure) + '_.npy')
                                max_files = self.config['camera']['camera_1_1']['settings']['number_of_dark_to_store']
                                n_files = len(glob.glob(self.local_dark_folder + '*.n*'))
                                while n_files > max_files:
                                    list_of_files = glob.glob(self.local_dark_folder + '*.n*')
                                    n_files = len(list_of_files)
                                    oldest_file = min(list_of_files, key=os.path.getctime)
                                    os.remove(oldest_file)                                    

                            elif slow_process[4] == 'flat' or slow_process[4] == 'skyflat' or slow_process[4] == 'screenflat':
                                tempfilter = temphduheader['FILTER']
                                tempexposure = temphduheader['EXPTIME']
                                if not os.path.exists(self.local_flat_folder + tempfilter):
                                    os.makedirs(self.local_flat_folder + tempfilter)
                                tempfilename = self.local_flat_folder + tempfilter + '/' + \
                                    slow_process[1].replace('.fits', '_' + str(tempexposure) + '_.npy')

                                max_files = self.config['camera']['camera_1_1']['settings']['number_of_flat_to_store']
                                n_files = len(glob.glob(self.local_flat_folder + tempfilter + '/' + '*.n*'))
                                while n_files > max_files:
                                    list_of_files = glob.glob(self.local_flat_folder + tempfilter + '/' + '*.n*')
                                    n_files = len(list_of_files)
                                    oldest_file = min(list_of_files, key=os.path.getctime)
                                    os.remove(oldest_file)                                    

                            # Save the file as an uncompressed numpy binary
                            np.save(
                                tempfilename,
                                np.array(slow_process[2], dtype=np.float32)
                            )

                            saver = 1

                        except Exception as e:
                            plog("Failed to write raw file: ", e)
                            if "requested" in e and "written" in e:
                                plog(check_download_cache())
                            plog(traceback.format_exc())
                            time.sleep(10)
                            saverretries = saverretries + 1

                if slow_process[0] == 'raw' or slow_process[0] == 'raw_alt_path' or slow_process[0] == 'reduced_alt_path':

                    # Make  sure the alt paths exist
                    if self.config["save_to_alt_path"] == "yes":
                        if slow_process[0] == 'raw_alt_path' or slow_process[0] == 'reduced_alt_path':
                            os.makedirs(
                                self.alt_path + g_dev["day"], exist_ok=True
                            )
                            os.makedirs(
                                self.alt_path + g_dev["day"] + "/raw/", exist_ok=True
                            )
                            os.makedirs(
                                self.alt_path + g_dev["day"] + "/reduced/", exist_ok=True
                            )
                            os.makedirs(
                                self.alt_path + g_dev["day"] + "/calib/", exist_ok=True)

                    saver = 0
                    saverretries = 0
                    while saver == 0 and saverretries < 10:
                        try:
                            hdu = fits.PrimaryHDU()
                            hdu.data = slow_process[2]
                            hdu.header = temphduheader
                            hdu.header["DATE"] = (
                                datetime.date.strftime(
                                    datetime.datetime.utcfromtimestamp(time.time()), "%Y-%m-%d"
                                ),
                                "Date FITS file was written",
                            )                            
                            
                            hdu.writeto(
                                slow_process[1].replace('EX00','EX00-'+temphduheader['OBSTYPE']), overwrite=True, output_verify='silentfix'
                            )  # Save full raw file locally
                            try:
                                hdu.close()
                            except:
                                pass
                            del hdu
                            saver = 1

                        except Exception as e:
                            plog("Failed to write raw file: ", e)
                            if "requested" in e and "written" in e:
                                plog(check_download_cache())
                            plog(traceback.format_exc())
                            time.sleep(10)
                            saverretries = saverretries + 1

                if slow_process[0] == 'fz_and_send':

                    # Create the fz file ready for PTR Archive
                    # Note that even though the raw file is int16,
                    # The compression and a few pieces of software require float32
                    # BUT it actually compresses to the same size either way
                    
                    temphduheader["BZERO"] = 0  # Make sure there is no integer scaling left over
                    temphduheader["BSCALE"] = 1  # Make sure there is no integer scaling left over

                    if not self.config["camera"][g_dev['cam'].name]["settings"]["is_osc"]:
                        hdufz = fits.CompImageHDU(
                            np.array(slow_process[2], dtype=np.float32), temphduheader
                        )

                        # This routine saves the file ready for uploading to AWS
                        # It usually works perfectly 99.9999% of the time except
                        # when there is an astropy cache error. It is likely that
                        # the cache will need to be cleared when it fails, but
                        # I am still waiting for it to fail again (rare)
                        saver = 0
                        saverretries = 0
                        while saver == 0 and saverretries < 10:
                            try:
                                hdufz.writeto(                                    
                                    slow_process[1], overwrite=True
                                )  # Save full fz file locally
                                saver = 1
                            except Exception as e:
                                plog("Failed to write raw fz file: ", e)
                                if "requested" in e and "written" in e:
                                    plog(check_download_cache())
                                plog(traceback.format_exc())
                                time.sleep(10)
                                saverretries = saverretries + 1

                        try:
                            hdufz.close()
                        except:
                            pass
                        del hdufz  # remove file from memory now that we are doing with it

                        # Send this file up to ptrarchive
                        if self.config['send_files_at_end_of_night'] == 'no':
                            self.enqueue_for_PTRarchive(
                                26000000, '', slow_process[1]
                            )

                    else:  # Is an OSC
                    
                        if self.config["camera"][g_dev['cam'].name]["settings"]["osc_bayer"] == 'RGGB':                                                        
                            
                            newhdured = slow_process[2][::2, ::2]
                            GTRonly = slow_process[2][::2, 1::2]
                            GBLonly = slow_process[2][1::2, ::2]
                            newhdublue = slow_process[2][1::2, 1::2]

                            oscmatchcode = (datetime.datetime.now().strftime("%d%m%y%H%M%S"))

                            temphduheader["OSCMATCH"] = oscmatchcode
                            temphduheader['OSCSEP'] = 'yes'
                            temphduheader['NAXIS1'] = float(temphduheader['NAXIS1'])/2
                            temphduheader['NAXIS2'] = float(temphduheader['NAXIS2'])/2
                            temphduheader['CRPIX1'] = float(temphduheader['CRPIX1'])/2
                            temphduheader['CRPIX2'] = float(temphduheader['CRPIX2'])/2
                            temphduheader['PIXSCALE'] = float(temphduheader['PIXSCALE'])*2
                            temphduheader['CDELT1'] = float(temphduheader['CDELT1'])*2
                            temphduheader['CDELT2'] = float(temphduheader['CDELT2'])*2
                            tempfilter = temphduheader['FILTER']
                            tempfilename = slow_process[1]

                            # Save and send R1
                            temphduheader['FILTER'] = tempfilter + '_R1'
                            
                            hdufz = fits.CompImageHDU(
                                np.array(newhdured, dtype=np.float32), temphduheader
                            )
                            hdufz.writeto(
                                tempfilename.replace('-EX', 'R1-EX'), overwrite=True#, output_verify='silentfix'
                            )  # Save full fz file locally
                            del newhdured
                            if self.config['send_files_at_end_of_night'] == 'no':
                                self.enqueue_for_PTRarchive(
                                    26000000, '', tempfilename.replace('-EX', 'R1-EX')
                                )

                            # Save and send G1
                            temphduheader['FILTER'] = tempfilter + '_G1'
                            
                            hdufz = fits.CompImageHDU(
                                np.array(GTRonly, dtype=np.float32), temphduheader
                            )
                            hdufz.writeto(
                                tempfilename.replace('-EX', 'G1-EX'), overwrite=True#, output_verify='silentfix'
                            )  # Save full fz file locally
                            del GTRonly
                            if self.config['send_files_at_end_of_night'] == 'no':
                                self.enqueue_for_PTRarchive(
                                    26000000, '', tempfilename.replace('-EX', 'G1-EX')
                                )

                            # Save and send G2
                            temphduheader['FILTER'] = tempfilter + '_G2'
                           
                            hdufz = fits.CompImageHDU(
                                np.array(GBLonly, dtype=np.float32), temphduheader
                            )
                            hdufz.writeto(
                                tempfilename.replace('-EX', 'G2-EX'), overwrite=True#, output_verify='silentfix'
                            )  # Save full fz file locally
                            del GBLonly
                            if self.config['send_files_at_end_of_night'] == 'no':
                                self.enqueue_for_PTRarchive(
                                    26000000, '', tempfilename.replace('-EX', 'G2-EX')
                                )

                            # Save and send B1
                            temphduheader['FILTER'] = tempfilter + '_B1'
                            
                            hdufz = fits.CompImageHDU(
                                np.array(newhdublue, dtype=np.float32), temphduheader
                            )
                            hdufz.writeto(
                                tempfilename.replace('-EX', 'B1-EX'), overwrite=True#, output_verify='silentfix'
                            )  # Save full fz file locally
                            del newhdublue
                            if self.config['send_files_at_end_of_night'] == 'no':
                                self.enqueue_for_PTRarchive(
                                    26000000, '', tempfilename.replace('-EX', 'B1-EX')
                                )

                        else:
                            plog("this bayer grid not implemented yet")

                if slow_process[0] == 'reduced':
                    saver = 0
                    saverretries = 0
                    while saver == 0 and saverretries < 10:
                        try:
                            hdureduced = fits.PrimaryHDU()
                            hdureduced.data = slow_process[2]
                            hdureduced.header = temphduheader
                            hdureduced.header["NAXIS1"] = hdureduced.data.shape[0]
                            hdureduced.header["NAXIS2"] = hdureduced.data.shape[1]
                            hdureduced.header["DATE"] = (
                                datetime.date.strftime(
                                    datetime.datetime.utcfromtimestamp(time.time()), "%Y-%m-%d"
                                ),
                                "Date FITS file was written",
                            )
                            hdureduced.data = hdureduced.data.astype("float32")
                            hdureduced.writeto(
                                slow_process[1], overwrite=True, output_verify='silentfix'
                            )  # Save flash reduced file locally
                            saver = 1
                        except Exception as e:
                            plog("Failed to write raw file: ", e)
                            if "requested" in e and "written" in e:

                                plog(check_download_cache())
                            plog(traceback.format_exc())
                            time.sleep(10)
                            saverretries = saverretries + 1

                self.slow_camera_queue.task_done()
                one_at_a_time = 0

            else:
                time.sleep(0.5)

    # Note this is a thread!
    def fast_to_aws(self):
        """Sends small files specifically focussed on UI responsiveness to AWS.

        This is primarily a queue for files that need to get to the UI fast and
        skip the queue. This allows small files to be uploaded simultaneously
        with bigger files being processed by the ordinary queue.

        The pri_image is a tuple, smaller first item has priority.
        The second item is also a tuple containing im_path and name.
        """

        one_at_a_time = 0
        # This stopping mechanism allows for threads to close cleanly.
        while True:

            if (not self.fast_queue.empty()) and one_at_a_time == 0:
                one_at_a_time = 1
                pri_image = self.fast_queue.get(block=False)
                if pri_image is None:
                    plog("Got an empty entry in fast_queue.")
                    self.fast_queue.task_done()
                    one_at_a_time = 0
                    continue

                # Here we parse the file, set up and send to AWS
                filename = pri_image[1][1]
                filepath = pri_image[1][0] + filename  # Full path to file on disk
                retryapi=True
                while retryapi:
                    try:
                        aws_resp = authenticated_request(
                            "POST", "/upload/", {"object_name": filename})
                        retryapi=False
                    except:
                        plog ("connection glitch in fast_aws thread. Waiting 5 seconds.")
                        time.sleep(5)
                # Send all other files to S3.               

                with open(filepath, "rb") as fileobj:
                    files = {"file": (filepath, fileobj)}
                    #print('\nfiles;  ', files)
                    while True:
                        try:
                            reqs.post(aws_resp["url"], data=aws_resp["fields"], files=files, timeout=45)

                            break
                        except:
                            plog("Non-fatal connection glitch for a file posted.")
                            plog(files)
                            time.sleep(5)
                self.fast_queue.task_done()
                one_at_a_time = 0

            else:
                time.sleep(0.05)

    def send_to_user(self, p_log, p_level="INFO"):
        url_log = "https://logs.photonranch.org/logs/newlog"
        body = json.dumps(
            {
                "site": self.config["obs_id"],
                "log_message": str(p_log),
                "log_level": str(p_level),
                "timestamp": time.time(),
            }
        )

        try:
            reqs.post(url_log, body, timeout=5)
        # if not response.ok:
        except:
            plog("Log did not send, usually not fatal.")

    # Note this is another thread!

    def smartstack_image(self):

        while True:

            if not self.smartstack_queue.empty():
                (
                    paths,
                    pixscale,
                    smartstackid,
                    sskcounter,
                    Nsmartstack, pier_side
                ) = self.smartstack_queue.get(block=False)

                if paths is None:
                    continue

                # SmartStack Section
                if smartstackid != "no":
                    sstack_timer = time.time()
                    
                    if self.config['keep_reduced_on_disk']:
                        img = fits.open(
                            paths["red_path"] + paths["red_name01"].replace('.fits','.head'),
                            ignore_missing_end=True,
                        )
                        imgdata = np.load(paths["red_path"] + paths["red_name01"].replace('.fits','.npy'))
                        
                        g_dev['cam'].to_slow_process(1000,('reduced', paths["red_path"] + paths["red_name01"], imgdata, img[0].header, \
                                               'EXPOSE', g_dev["mnt"].current_icrs_ra, g_dev["mnt"].current_icrs_dec))
                    
                    if self.config["camera"][g_dev['cam'].name]["settings"]["is_osc"]:
                        picklepayload=[
                            paths,
                            smartstackid,
                            self.config["camera"][g_dev['cam'].name]["settings"]["is_osc"],
                            self.local_calibration_path,
                            pixscale,
                            self.config["camera"][g_dev['cam'].name]["settings"]["transpose_jpeg"],
                            self.config["camera"][g_dev['cam'].name]["settings"]['flipx_jpeg'],
                            self.config["camera"][g_dev['cam'].name]["settings"]['flipy_jpeg'],
                            self.config["camera"][g_dev['cam'].name]["settings"]['rotate180_jpeg'],
                            self.config["camera"][g_dev['cam'].name]["settings"]['rotate90_jpeg'],
                            self.config["camera"][g_dev['cam'].name]["settings"]['rotate270_jpeg'],
                            pier_side,
                            self.config["camera"][g_dev['cam'].name]["settings"]["squash_on_x_axis"],
                            self.config["camera"][g_dev['cam'].name]["settings"]["osc_bayer"],
                            g_dev['cam'].config["camera"][g_dev['cam'].name]["settings"]["saturate"],
                            g_dev['cam'].native_bin,
                            g_dev['cam'].config["camera"][g_dev['cam'].name]["settings"]["read_noise"],
                            self.config['minimum_realistic_seeing'],
                            self.config["camera"][g_dev['cam'].name]["settings"]['osc_brightness_enhance'] ,
                            self.config["camera"][g_dev['cam'].name]["settings"]['osc_contrast_enhance'] ,
                            self.config["camera"][g_dev['cam'].name]["settings"]['osc_colour_enhance'] ,
                            self.config["camera"][g_dev['cam'].name]["settings"]['osc_saturation_enhance'],
                            self.config["camera"][g_dev['cam'].name]["settings"]['osc_sharpness_enhance'],
                            self.config["camera"][g_dev['cam'].name]["settings"]["crop_preview"],
                            self.config["camera"][g_dev['cam'].name]["settings"][
                                "crop_preview_ybottom"
                            ],
                            self.config["camera"][g_dev['cam'].name]["settings"][
                                "crop_preview_ytop"
                            ],
                            self.config["camera"][g_dev['cam'].name]["settings"][
                                "crop_preview_xleft"
                            ],
                            self.config["camera"][g_dev['cam'].name]["settings"][
                                "crop_preview_xright"
                            ]
                            ]
                    else:
                        picklepayload=[
                            paths,
                            smartstackid,
                            False,
                            self.obsid_path,
                            pixscale,
                            self.config["camera"][g_dev['cam'].name]["settings"]["transpose_jpeg"],
                            self.config["camera"][g_dev['cam'].name]["settings"]['flipx_jpeg'],
                            self.config["camera"][g_dev['cam'].name]["settings"]['flipy_jpeg'],
                            self.config["camera"][g_dev['cam'].name]["settings"]['rotate180_jpeg'],
                            self.config["camera"][g_dev['cam'].name]["settings"]['rotate90_jpeg'],
                            self.config["camera"][g_dev['cam'].name]["settings"]['rotate270_jpeg'],
                            pier_side,
                            self.config["camera"][g_dev['cam'].name]["settings"]["squash_on_x_axis"],
                            None,
                            g_dev['cam'].config["camera"][g_dev['cam'].name]["settings"]["saturate"],
                            g_dev['cam'].native_bin,
                            g_dev['cam'].config["camera"][g_dev['cam'].name]["settings"]["read_noise"],
                            self.config['minimum_realistic_seeing'],
                            0,0,0,0,0,
                            self.config["camera"][g_dev['cam'].name]["settings"]["crop_preview"],
                            self.config["camera"][g_dev['cam'].name]["settings"][
                                "crop_preview_ybottom"
                            ],
                            self.config["camera"][g_dev['cam'].name]["settings"][
                                "crop_preview_ytop"
                            ],
                            self.config["camera"][g_dev['cam'].name]["settings"][
                                "crop_preview_xleft"
                            ],
                            self.config["camera"][g_dev['cam'].name]["settings"][
                                "crop_preview_xright"
                            ]
                            ]
                    
                    #print ("pierside")
                    #print (pier_side)
                    #print (picklepayload)
                    #pickle.dump(picklepayload, open('subprocesses/testsmartstackpickle','wb')) 
                    #sys.exit()
                    
                                           
                    smartstack_subprocess=subprocess.Popen(['python','subprocesses/SmartStackprocess.py'],stdin=subprocess.PIPE,stdout=subprocess.PIPE,bufsize=0)
                                     
                    pickle.dump(picklepayload, smartstack_subprocess.stdin)
                                                                                                                                 
                    #pickle.dump(picklepayload, open('subprocesses/testsmartstackpickle','wb'))                                                                                                             
                        
                    # Essentially wait until the subprocess is complete
                    smartstack_subprocess.communicate()

                    self.fast_queue.put((15, (paths["im_path"], paths["jpeg_name10"])), block=False)
                    self.fast_queue.put(
                        (150, (paths["im_path"], paths["jpeg_name10"].replace('EX10', 'EX20'))), block=False)

                    reprojection_failed=pickle.load(open(paths["im_path"] + 'smartstack.pickle', 'rb'))
                    try:
                        os.remove(paths["im_path"] + 'smartstack.pickle')
                    except:
                        pass

                    if reprojection_failed == True:
                        g_dev["obs"].send_to_user(
                            "A smartstack failed to stack, the single image has been sent to the GUI.",
                            p_level="INFO",
                        )

                    else:
                        g_dev["obs"].send_to_user(
                            "A preview SmartStack, "
                            + str(sskcounter + 1)
                            + " out of "
                            + str(Nsmartstack)
                            + ", has been sent to the GUI.",
                            p_level="INFO",
                        )
                    plog(datetime.datetime.now())

                plog("Smartstack round complete. Time taken: " + str(time.time() - sstack_timer))               
                self.img = None  # Clean up all big objects.
                self.smartstack_queue.task_done()
            else:
                time.sleep(0.1)

    def check_platesolve_and_nudge(self):

        # This block repeats itself in various locations to try and nudge the scope
        # If the platesolve requests such a thing.
        if g_dev['obs'].pointing_correction_requested_by_platesolve_thread and not g_dev['cam'].currently_in_smartstack_loop:
            
            if g_dev['obs'].pointing_correction_request_time > g_dev['obs'].time_of_last_slew:  # Check it hasn't slewed since request
                
                if self.auto_centering_off:
                    plog ("Telescope off-center, but auto-centering turned off")                
                else:
                    plog("Re-centering Telescope Slightly.")
                    self.send_to_user("Re-centering Telescope Slightly.")
                    #g_dev['mnt'].mount.SlewToCoordinatesAsync(g_dev['obs'].pointing_correction_request_ra, g_dev['obs'].pointing_correction_request_dec)
                    wait_for_slew()
                    ranudge= g_dev['mnt'].mount.RightAscension + g_dev['obs'].pointing_correction_request_ra_err
                    decnudge= g_dev['mnt'].mount.Declination + g_dev['obs'].pointing_correction_request_dec_err
                    if ranudge < 0:
                        ranudge=ranudge+24                    
                    if ranudge > 24:
                        ranudge=ranudge-24
                    try:
                        g_dev['mnt'].mount.SlewToCoordinatesAsync(ranudge, decnudge)
                    except:
                        plog (traceback.format_exc())
                        
                    g_dev['obs'].time_of_last_slew = time.time()
                    wait_for_slew()
                    
            g_dev['obs'].pointing_correction_requested_by_platesolve_thread = False
    
    def get_enclosure_status_from_aws(self):
        
        obsy = self.wema_name
        """Sends an update to the status endpoint."""
        uri_status = f"https://status.photonranch.org/status/{obsy}/enclosure/"
        # None of the strings can be empty. Otherwise this put faults.
        #payload = {"statusType": str(column), "status": status_to_send}

        #try:

        #    data = json.dumps(payload)
        #except Exception as e:
        #    plog("Failed to create status payload. Usually not fatal:  ", e)

        #breakpoint()

        try:
            aws_enclosure_status=reqs.get(uri_status, timeout=20)
            
            aws_enclosure_status=aws_enclosure_status.json()
            
            for enclosurekey in aws_enclosure_status['status']['enclosure']['enclosure1'].keys():
                aws_enclosure_status['status']['enclosure']['enclosure1'][enclosurekey]=aws_enclosure_status['status']['enclosure']['enclosure1'][enclosurekey]['val']
        
            
            try:
                # To stop status's filling up the queue under poor connection conditions
                # There is a size limit to the queue
                if self.send_status_queue.qsize() < 7:
                    self.send_status_queue.put((self.name, 'enclosure', aws_enclosure_status['status']), block=False)
               
            except Exception as e:
                plog ("aws enclosure send failed ", e)
                
            aws_enclosure_status=aws_enclosure_status['status']['enclosure']['enclosure1']
        
        except Exception as e:
            plog("Failed to get aws enclosure status. Usually not fatal:  ", e)
        
        try:
            if g_dev['seq'].last_roof_status == 'Closed' and aws_enclosure_status["shutter_status"] in ['Open','open']:
                g_dev['seq'].time_roof_last_opened=time.time()  
                # reset blocks so it can restart a caelndar event
                g_dev['seq'].reset_completes()
                g_dev['seq'].last_roof_status = 'Open'
                
            if g_dev['seq'].last_roof_status == 'Open' and aws_enclosure_status["shutter_status"] in ['Closed','closed']:
                g_dev['seq'].last_roof_status = 'Closed'
        except:
            plog("Glitch on getting shutter status in aws call.")
        
        try:
        
            status = {'shutter_status': aws_enclosure_status["shutter_status"],
                      'enclosure_synchronized': aws_enclosure_status["enclosure_synchronized"],  # self.following, 20220103_0135 WER
                      'dome_azimuth': aws_enclosure_status["dome_azimuth"],
                      'dome_slewing': aws_enclosure_status["dome_slewing"],
                      'enclosure_mode': aws_enclosure_status["enclosure_mode"]}#,
                      #'enclosure_message': "No message"}

        except:
            try:
                status = {'shutter_status': aws_enclosure_status["shutter_status"]}
            except:
                plog ('failed enclosure status!')
                status = {'shutter_status': 'Unknown'}

        return status
    
    def get_weather_status_from_aws(self):
        
        obsy = self.wema_name
        """Sends an update to the status endpoint."""
        uri_status = f"https://status.photonranch.org/status/{obsy}/weather/"
        
        try:
            aws_weather_status=reqs.get(uri_status, timeout=20)
            aws_weather_status=aws_weather_status.json()
            #breakpoint()
        except Exception as e:
            plog("Failed to get aws enclosure status. Usually not fatal:  ", e)
            aws_weather_status={} 
            aws_weather_status['status']={}
            aws_weather_status['status']['observing_conditions']={}
            aws_weather_status['status']['observing_conditions']['observing_conditions1'] = None
            
        try:    
            if aws_weather_status['status']['observing_conditions']['observing_conditions1'] == None:
                aws_weather_status['status']['observing_conditions']['observing_conditions1'] = {'wx_ok': 'Unknown'} 
            else:
                for weatherkey in aws_weather_status['status']['observing_conditions']['observing_conditions1'].keys():
                    aws_weather_status['status']['observing_conditions']['observing_conditions1'][weatherkey]=aws_weather_status['status']['observing_conditions']['observing_conditions1'][weatherkey]['val']
        except:
            plog ("bit of a glitch in weather status")
            aws_weather_status={} 
            aws_weather_status['status']={}
            aws_weather_status['status']['observing_conditions']={}
            aws_weather_status['status']['observing_conditions']['observing_conditions1'] = {'wx_ok': 'Unknown'}
        
        try:
            # To stop status's filling up the queue under poor connection conditions
            # There is a size limit to the queue
            if self.send_status_queue.qsize() < 7:            
                self.send_status_queue.put((self.name, 'weather', aws_weather_status['status']), block=False)
            
        except Exception as e:
            plog ("aws enclosure send failed ", e)
            
        aws_weather_status=aws_weather_status['status']['observing_conditions']['observing_conditions1']
                        
        return aws_weather_status

    def enqueue_for_PTRarchive(self, priority, im_path, name):
        image = (im_path, name)
        self.ptrarchive_queue.put((priority, image), block=False)

    def enqueue_for_fastAWS(self, priority, im_path, name):
        image = (im_path, name)
        self.fast_queue.put((priority, image), block=False)

    def to_smartstack(self, to_red):
        self.smartstack_queue.put(to_red, block=False)
        
    def to_slow_process(self, priority, to_slow):
        self.slow_camera_queue.put((priority, to_slow), block=False)
    
    def to_platesolve(self, to_platesolve):
        self.platesolve_queue.put( to_platesolve, block=False)
    
    def to_sep(self, to_sep):
        self.sep_queue.put( to_sep, block=False)
    
    def to_mainjpeg(self, to_sep):
        self.mainjpeg_queue.put( to_sep, block=False)

def wait_for_slew():

    try:
        if not g_dev['mnt'].mount.AtPark:
            movement_reporting_timer = time.time()
            while g_dev['mnt'].mount.Slewing:  # or g_dev['enc'].status['dome_slewing']:   #Filter is moving??
                #if g_dev['mnt'].mount.Slewing: plog( 'm>')
                #if g_dev['enc'].status['dome_slewing']: st += 'd>'
                if time.time() - movement_reporting_timer > 2.0:
                    plog('m>')
                    movement_reporting_timer = time.time()
                # time.sleep(0.1)
                g_dev['obs'].update_status(mount_only=True, dont_wait=True)

    except Exception as e:
        plog("Motion check faulted.")
        plog(traceback.format_exc())
        if 'pywintypes.com_error' in str(e):
            plog("Mount disconnected. Recovering.....")
            time.sleep(30)
            g_dev['mnt'].mount.Connected = True
            # g_dev['mnt'].home_command()
        else:
            breakpoint()
    return

if __name__ == "__main__":

    
    o = Observatory(ptr_config.obs_id, ptr_config.site_config)
    o.run()  # This is meant to be a never ending loop.<|MERGE_RESOLUTION|>--- conflicted
+++ resolved
@@ -1489,16 +1489,13 @@
             else:
                 time.sleep(0.2)
 
-<<<<<<< HEAD
-    def send_status_process(self):       
-=======
+
     def send_status_process(self):
         """
         
         This sends statuses through one at a time. 
 
         """
->>>>>>> 85bf8ec8
 
         one_at_a_time = 0
         while True:
@@ -1522,7 +1519,6 @@
         deleted from the filesystem go to get deleted later on.
         Usually due to slow or network I/O         
         """
-<<<<<<< HEAD
 
         while True:
             if (not self.laterdelete_queue.empty()): 
@@ -1532,19 +1528,7 @@
                     os.remove(deletefilename)                    
                 except:
                     self.laterdelete_queue.put(deletefilename, block=False)                   
-=======
-       
-        while True:
-            if (not self.laterdelete_queue.empty()):  
-                (deletefilename) = self.laterdelete_queue.get(block=False)
-                self.laterdelete_queue.task_done()
-                
-                try:
-                    os.remove(deletefilename)
-                except:
-                    self.laterdelete_queue.put(deletefilename, block=False)
-                    
->>>>>>> 85bf8ec8
+
             else:
                 time.sleep(0.1)
 
@@ -1553,10 +1537,6 @@
         This is the main subprocess where jpegs are created for the UI.
         """
 
-<<<<<<< HEAD
-=======
-
->>>>>>> 85bf8ec8
         while True:
             if (not self.mainjpeg_queue.empty()):  
                 osc_jpeg_timer_start = time.time()
