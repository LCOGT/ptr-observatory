--- conflicted
+++ resolved
@@ -571,10 +571,7 @@
                 # print(self)
                 # print(self.reduce_queue)
                 # print(self.reduce_queue.empty)
-<<<<<<< HEAD
-
-=======
->>>>>>> 09df2dde
+
                 pri_image = self.reduce_queue.get(block=False)
                 #print(pri_image)
                 if pri_image is None:
