
"""

IMPORTANT TODOs:
    
    
WER 20211211

IMPORTANT TODOs:
    
    
Simplify.  No site specific if statements in main code if possible.
Sort out when rotator is not installed and focus temp when no probe
is in the Gemini.

Abstract away Redis, Memurai, and local shares for IPC.



"""

import time
import threading
import queue
import requests
import os
import redis  #  Client, can work with Memurai
import json
import numpy as np
import math
import shelve
#import datetime
#import sys
#import argparse
from pprint import pprint
from api_calls import API_calls
from skimage.transform import resize
#from skimage import data, io, filters
#from skimage import img_as_float
#from skimage import exposure
#from PIL import Image
from skimage.io import imsave
#import matplotlib.pyplot as plt
import sep
from astropy.io import fits
from planewave import platesolve
import bz2
import httplib2
from auto_stretch.stretch import Stretch
import socket
import ptr_events
import config

# import device classes:
from devices.camera import Camera
from devices.filter_wheel import FilterWheel
from devices.focuser import Focuser
from devices.enclosure import Enclosure
from devices.mount import Mount
from devices.telescope import Telescope
from devices.observing_conditions import ObservingConditions
from devices.rotator import Rotator
#from devices.switch import Switch    #Nothing implemented yet 20200511
from devices.selector import Selector
from devices.screen import Screen
from devices.sequencer import Sequencer
from processing.calibration import calibrate
from global_yard import g_dev  # g-dev is a place where it is easy to 
                               # monkey-patch whole devices.

#import ssl

#  THIS code flushes the SSL Certificate cache which sometimes fouls up updating
#  the astropy time scales.

# try:
#     _create_unverified_https_context = ssl._create_unverified_context
# except AttributeError:
# # Legacy Python that doesn't verify HTTPS certificates by default
#     pass
# else:
#     # Handle target environment that doesn't support HTTPS verification
#     ssl._create_default_https_context = _create_unverified_https_context


# move this function to a better location
def to_bz2(filename, delete=False):
    try:
        uncomp = open(filename, 'rb')
        comp = bz2.compress(uncomp.read())
        uncomp.close()
        if delete:
            try:
                os.remove(filename)
            except:
                pass
        target = open(filename + '.bz2', 'wb')
        target.write(comp)
        target.close()
        return True
    except:
        pass
        print('to_bz2 failed.')
        return False


# move this function to a better location
def from_bz2(filename, delete=False):
    try:
        comp = open(filename, 'rb')
        uncomp = bz2.decompress(comp.read())
        comp.close()
        if delete:
            os.remove(filename)
        target = open(filename[0:-4], 'wb')
        target.write(uncomp)
        target.close()
        return True
    except:
        print('from_bz2 failed.')
        return False


# move this function to a better location
# The following function is a monkey patch to speed up outgoing large files.
# NB does not appear to work. 20200408 WER
def patch_httplib(bsize=400000):
    """ Update httplib block size for faster upload (Default if bsize=None) """
    if bsize is None:
        bsize = 8192

    def send(self, p_data, sblocks=bsize):
        """Send `p_data' to the server."""
        if self.sock is None:
            if self.auto_open:
                self.connect()
            else:
                raise httplib2.NotConnected()
        # if self.debuglevel > 0:
        #     print("send:", repr(p_data))
        if hasattr(p_data, 'read') and not isinstance(p_data, list):
            if self.debuglevel > 0:
                print("sendIng a read()able")
            datablock = p_data.read(sblocks)
            while datablock:
                self.sock.sendall(datablock)
                datablock = p_data.read(sblocks)
        else:
            self.sock.sendall(p_data)
    httplib2.httplib.HTTPConnection.send = send
    
def send_status(obsy, column, status_to_send):
    uri_status = f"https://status.photonranch.org/status/{obsy}/status/"
    # NB None of the strings can be empty.  Otherwise this put faults.
    try:    # 20190926  tHIS STARTED THROWING EXCEPTIONS OCCASIONALLY
        #print("AWS uri:  ", uri)
        #print('Status to be sent:  \n', status, '\n')
        payload ={
            "statusType": str(column),
            "status":  status_to_send
            }
        #print("Payload:  ", payload)
        data = json.dumps(payload)
        response = requests.post(uri_status, data=data)
        #self.api.authenticated_request("PUT", uri_status, status)   # response = is not  used
        #print("AWS Response:  ",response)
        # NB should qualify acceptance and type '.' at that point.

    except:
        print('self.api.authenticated_request("PUT", uri, status):   Failed!')
        
class Observatory:

    def __init__(self, name, config):
        # This is the ayneclass through which we can make authenticated api calls.
        self.api = API_calls()
        self.command_interval = 3   # seconds between polls for new commands
        self.status_interval = 4    # NOTE THESE IMPLEMENTED AS A DELTA NOT A RATE.

        self.name = name      # NB NB NB Names needs a once-over.
        self.site_name = name
        self.config = config
       
        self.site = config['site']
        if self.config['wema_is_active']:
            self.hostname = self.hostname = socket.gethostname()
            if self.hostname in self.config['wema_hostname']:
                self.is_wema = True
                g_dev['wema_share_path'] = config['wema_write_share_path']
                self.wema_path = g_dev['wema_share_path']
            else:  
                #This host is a client
                self.is_wema = False  #This is a client.
                self.site_path = config['client_path']
                g_dev['site_path'] = self.site_path
                g_dev['wema_share_path'] = config['client_read_share_path']    # Just to be safe.
                self.wema_path = g_dev['wema_share_path'] 
        else:
            self.is_wema = False  #This is a client.
            self.site_path = config['client_path']
            g_dev['site_path'] = self.site_path
            g_dev['wema_share_path']  = self.site_path  # Just to be safe.
            self.wema_path = g_dev['wema_share_path'] 
        if self.config['site_is_specific']:
             self.site_is_specific = True
        else:
            self.site_is_specific = False
        self.last_request = None
        self.stopped = False
        self.status_count = 0
        self.site_message = '-'
        self.all_device_types = config['device_types']  #May not be needed
        self.device_types = config['device_types']  #config['short_status_devices']
        self.wema_types = config['wema_types']
        self.enc_types = None #config['enc_types']
        self.short_status_devices = None #config['short_status_devices']  #May not be needed for no wema obsy
        # Instantiate the helper class for astronomical events
        #Soon the primary event / time values come from AWS>
        self.astro_events = ptr_events.Events(self.config)
        self.astro_events.compute_day_directory()
        self.astro_events.display_events()

  
        if self.site in ['simulate',  'dht']:  #DEH: added just for testing purposes with ASCOM simulators.
            self.observing_conditions_connected = True
            self.site_is_proxy = False   
            print("observing_conditions: Simulator drivers connected True")
        # elif self.config['site_is_specific']:
        #     self.site_is_specific = True
        #     #  Note OCN has no associated commands.
        #     #  Here we monkey patch
            
        #     self.get_status = config.get_ocn_status
        #     # Get current ocn status just as a test.
        #     self.status = self.get_status(g_dev)
        #     # breakpoint()  # All test code
        #     # quick = []
        #     # self.get_quick_status(quick)
        #     # print(quick)
        #Define a redis server if needed.
        redis_ip = config['redis_ip']
        if redis_ip is not None:           
            self.redis_server = redis.StrictRedis(host=redis_ip, port=6379, db=0,
                                              decode_responses=True)
            self.redis_wx_enabled = True
            g_dev['redis'] = self.redis_server  #I think IPC needs to be a class.
        else:
            self.redis_wx_enabled = False
            g_dev['redis'] = None    #a  placeholder.
        # Send the config to aws   # NB NB NB This has faulted.
        self.update_config()
        # Use the configuration to instantiate objects for all devices.
        self.create_devices(config)
        self.loud_status = False
        #g_dev['obs']: self
        g_dev['obs'] = self 
        site_str = config['site']
        g_dev['site']:  site_str
        self.g_dev = g_dev
 

        self.time_last_status = time.time() - 3
        # Build the to-AWS Try again, reboot, verify dome nad tel and start a thread.
<<<<<<< HEAD
        self.cmd_queue = Queue(maxsize = 30)
=======
>>>>>>> 7decb07e
  
        self.aws_queue = queue.PriorityQueue()
        self.aws_queue_thread = threading.Thread(target=self.send_to_AWS, args=())
        self.aws_queue_thread.start()

        # =============================================================================
        # Here we set up the reduction Queue and Thread:
        # =============================================================================
        self.reduce_queue = queue.Queue(maxsize=50)
        self.reduce_queue_thread = threading.Thread(target=self.reduce_image, args=())
        self.reduce_queue_thread.start()
        self.blocks = None
        self.projects = None
        self.events_new = None
        self.reset_last_reference()
        
        

        # Build the site (from-AWS) Queue and start a thread.
        # self.site_queue = queue.SimpleQueue()
        # self.site_queue_thread = threading.Thread(target=self.get_from_AWS, args=())
        # self.site_queue_thread.start()



    def set_last_reference(self,  delta_ra, delta_dec, last_time):
        mnt_shelf = shelve.open(self.site_path + 'ptr_night_shelf/' + 'last')
        mnt_shelf['ra_cal_offset'] = delta_ra
        mnt_shelf['dec_cal_offset'] = delta_dec
        mnt_shelf['time_offset']= last_time
        mnt_shelf.close()
        return

    def get_last_reference(self):
        mnt_shelf = shelve.open(self.site_path + 'ptr_night_shelf/' + 'last')
        delta_ra = mnt_shelf['ra_cal_offset']
        delta_dec = mnt_shelf['dec_cal_offset']
        last_time = mnt_shelf['time_offset']
        mnt_shelf.close()
        return delta_ra, delta_dec, last_time

    def reset_last_reference(self):
        mnt_shelf = shelve.open(self.site_path + 'ptr_night_shelf/' + 'last')
        mnt_shelf['ra_cal_offset'] = None
        mnt_shelf['dec_cal_offset'] = None
        mnt_shelf['time_offset'] = None
        mnt_shelf.close()
        return

    def create_devices(self, config: dict):
        # This dict will store all created devices, subcategorized by dev_type.
        self.all_devices = {}
        # Create device objects by type, going through the config by type.
        for dev_type in self.all_device_types:
            self.all_devices[dev_type] = {}
            # Get the names of all the devices from each dev_type.
            # if dev_type == 'camera':
            #     breakpoint()
            devices_of_type = config.get(dev_type, {})
            device_names = devices_of_type.keys()
            # Instantiate each device object from based on its type
            for name in device_names:
                driver = devices_of_type[name]["driver"]
                settings = devices_of_type[name].get("settings", {})
                # print('looking for dev-types:  ', dev_type)
                if dev_type == "observing_conditions":

                    device = ObservingConditions(driver, name, self.config, self.astro_events)
                elif dev_type == 'enclosure':
                    device = Enclosure(driver, name, self.config, self.astro_events)
                elif dev_type == "mount":
                    device = Mount(driver, name, settings, self.config, self.astro_events, tel=True) #NB this needs to be straightened out.
                elif dev_type == "telescope":   # order of attaching is sensitive
                    device = Telescope(driver, name, settings, self.config, tel=True)
                elif dev_type == "rotator":
                    device = Rotator(driver, name, self.config)
                elif dev_type == "focuser":
                    device = Focuser(driver, name, self.config)
                elif dev_type == "screen":
                    device = Screen(driver, name, self.config)
                elif dev_type == "filter_wheel":
                    device = FilterWheel(driver, name, self.config)
                elif dev_type == "selector":
                    device = Selector(driver, name, self.config)
                elif dev_type == "camera":
                    device = Camera(driver, name, self.config)
                elif dev_type == "sequencer":
                    device = Sequencer(driver, name, self.config, self.astro_events)
                # elif dev_type == "camera_1":
                #     device = Camera(driver, name, self.config)
                # elif dev_type == "camera_1_2":
                #     device = Camera(driver, name, self.config)
                # elif dev_type == "camera_1_4":
                #     device = Camera(driver, name, self.config)
                else:
                    print(f"Unknown device: {name}")
                # Add the instantiated device to the collection of all devices.
                self.all_devices[dev_type][name] = device
                # NB 20200410 This dropped out of the code: self.all_devices[dev_type][name] = [device]
        print("Finished creating devices.")


    def update_config(self):
        '''
        Send the config to aws.
        '''
        uri = f"{self.name}/config/"
        self.config['events'] = g_dev['events']
        # breakpoint()
        # pprint(self.config)
        response = self.api.authenticated_request("PUT", uri, self.config)
        if response:
            print("Config uploaded successfully.")

    def scan_requests(self, mount):
        '''
        Outline of change 20200323 WER
        Get commands from AWS, and post a STOP/Cancel flag
        This function will be a Thread. we will limit the
        polling to once every 2.5 - 3 seconds because AWS does not
        appear to respond any faster.  When we do poll we parse
        the action keyword for 'stop' or 'cancel' and post the
        existence of the timestamp of that command to the
        respective device attribute   <self>.cancel_at.  Then we
        also enqueue the incoming command as well.

        when a device is status scanned, if .cancel_at is not
        None, the device takes appropriate action and sets
        cancel_at back to None.

        NB at this time we are preserving one command queue
        for all devices at a site.  This may need to change when we
        have parallel mountings or independently controlled cameras.
        '''

        # This stopping mechanism allows for threads to close cleanly.
        while not self.stopped:
            # Wait a bit before polling for new commands
            time.sleep(self.command_interval)
           #  t1 = time.time()
            if not g_dev['seq'].sequencer_hold:
                url_job = "https://jobs.photonranch.org/jobs/getnewjobs"
                body = {"site": self.name}
                # uri = f"{self.name}/{mount}/command/"
                cmd = {}
                # Get a list of new jobs to complete (this request
                # marks the commands as "RECEIVED")
                unread_commands = requests.request('POST', url_job, \
                                                   data=json.dumps(body)).json()
                # Make sure the list is sorted in the order the jobs were issued
                # Note: the ulid for a job is a unique lexicographically-sortable id
                if len(unread_commands) > 0:
                    #print(unread_commands)
                    unread_commands.sort(key=lambda x: x["ulid"])
                    # Process each job one at a time
                    print("# of incomming commands:  ", len(unread_commands))
                    for cmd in unread_commands:
<<<<<<< HEAD
                        if cmd['action'] in ['cancel_all_commands', 'stop']:

                            print("A STOP / CANCEL has been received.")
                            self.send_to_user("Cancel/Stop received. Exposure stopped, will begin readout then discard image.")
                            self.send_to_user("Pending transfers to PTR Archive not affected.")
                            #WE empty the queue
                            try:
                                if g_dev['cam'].exposure_busy:
                                    g_dev['cam']._stop_expose()
                                    g_dev['obs'].stop_all_activity = True
                                else:
                                    print("Camera is not busy.")
                            except:
                                print("Camera stop faulted.")
                            while self.cmd_queue.qsize() > 0:
                                print("Deleting Job:  ", self.cmd_queue.get())                          
=======
                        if self.config['selector']['selector1']['driver'] is None:
                            port = cmd['optional_params']['instrument_selector_position'] 
                            g_dev['mnt'].instrument_port = port
                            cam_name = self.config['selector']['selector1']['cameras'][port]
                            if cmd['deviceType'][:6] == 'camera':
                                #  Note camelCase is teh format of command keys
                                cmd['required_params']['deviceInstance'] = cam_name
                                cmd['deviceInstance'] = cam_name
                                device_instance = cam_name
                            else:
                                try:
                                    try:
                                        device_instance = cmd['deviceInstance']
                                    except:
                                        device_instance = cmd['required_params']['deviceInstance']
                                except:
                                    #breakpoint()
                                    pass
>>>>>>> 7decb07e
                        else:
                            device_instance = cmd['deviceInstance']
                        print('obs.scan_request: ', cmd)

                        device_type = cmd['deviceType']
                        device = self.all_devices[device_type][device_instance]
                        try:
                        
                            device.parse_command(cmd)
                        except Exception as e:
                            print( 'Exception in obs.scan_requests:  ', e)
               # print('scan_requests finished in:  ', round(time.time() - t1, 3), '  seconds')
                ## Test Tim's code
                url_blk = "https://calendar.photonranch.org/dev/siteevents"
                body = json.dumps({
                    'site':  self.config['site'],
                    'start':  g_dev['d-a-y'] + 'T00:00:00Z',
                    'end':    g_dev['next_day'] + 'T23:59:59Z',
                    'full_project_details:':  False})
                if True: #self.blocks is None:   #This currently prevents pick up of calendar changes.  OK for the moment.
                    blocks = requests.post(url_blk, body).json()
                    if len(blocks) > 0:   #   is not None:
                        self.blocks = blocks
                url_proj = "https://projects.photonranch.org/dev/get-all-projects"
                if True: #self.projects is None:
                    all_projects = requests.post(url_proj).json()
                    self.projects = []
                    if len(all_projects) > 0 and len(blocks)> 0:   #   is not None:
                        self.projects = all_projects   #.append(all_projects)  #NOTE creating a list with a dict entry as item 0
                        #self.projects.append(all_projects[1])
                '''
                Design Note.  blocks relate to scheduled time at a site so we expect AWS to mediate block 
                assignments.  Priority of blocks is determined by the owner and a 'equipment match' for
                background projects.
                
                Projects on the other hand can be a very large pool so how to manage becomes an issue.
                TO the extent a project is not visible at a site, aws should not present it.  If it is
                visible and passes the owners priority it should then be presented to the site.
                
                '''

                if self.events_new is None:
                    url = 'https://api.photonranch.org/api/events?site=SAF'

                    self.events_new = requests.get(url).json()
                return   # Continue   #This creates an infinite loop
                
            else:
                print('Sequencer Hold asserted.')    #What we really want here is looking for a Cancel/Stop.
                continue

    def update_status(self):
        ''' Collect status from all devices and send an update to aws.
        Each device class is responsible for implementing the method
        `get_status` which returns a dictionary.
        '''

        # This stopping mechanism allows for threads to close cleanly.
        loud = False        
        # if g_dev['cam_retry_doit']:
        #     #breakpoint()   #THis should be obsolete.
        #     del g_dev['cam']
        #     device = Camera(g_dev['cam_retry_driver'], g_dev['cam_retry_name'], g_dev['cam_retry_config'])
        #     print("Deleted and re-created:  ,", device)
        # Wait a bit between status updates
        while time.time() < self.time_last_status + self.status_interval:
            # time.sleep(self.st)atus_interval  #This was prior code
            # print("Staus send skipped.")
            return   # Note we are just not sending status, too soon.

        t1 = time.time()
        status = {}
        # Loop through all types of devices.
        # For each type, we get and save the status of each device.

        if not self.config['wema_is_active']:
            device_list = self.device_types
            remove_enc = False
        else:
            device_list = self.device_types  # self.short_status_devices 
            remove_enc = True
        for dev_type in device_list:
            # The status that we will send is grouped into lists of
            # devices by dev_type.
            status[dev_type] = {}
            # Names of all devices of the current type.
            # Recall that self.all_devices[type] is a dictionary of all
            # `type` devices, with key=name and val=device object itself.
            devices_of_type = self.all_devices.get(dev_type, {})
            device_names = devices_of_type.keys()

            for device_name in device_names:
                # Get the actual device object...
                device = devices_of_type[device_name]
                # ...and add it to main status dict.
                if device_name in self.config['wema_types'] and (self.is_wema or self.site_is_specific):
                    result = device.get_status(g_dev=g_dev)
                    if self.site_is_specific:
                            remove_enc = False
                else:

                    result = device.get_status()
                if result is not None:
                    status[dev_type][device_name] = result
                    # if device_name == 'enclosure1':
                    #     g_dev['enc'].status = result   #NB NB NB A big HACK!
                    #print(device_name, result, '\n')
        # Include the time that the status was assembled and sent.
        #if remove_enc:
            #breakpoint()
            #status.pop('enclosure', None)
            #status.pop('observing_conditions', None)
            #status['observing_conditions'] = None
            #status['enclosure'] = None
            
        status["timestamp"] = round((time.time() + t1)/2., 3)
        status['send_heartbeat'] = False
        try:
            ocn_status = {'observing_conditions': status.pop('observing_conditions')}
            enc_status = {'enclosure':  status.pop('enclosure')}
            device_status = status
        except:
            pass
        loud = False
        if loud:
            print('\n\nStatus Sent:  \n', status)   # from Update:  ', status))
        else:
            print('.') #, status)   # We print this to stay informed of process on the console.
            # breakpoint()
            # self.send_log_to_frontend("WARN cam1 just fell on the floor!")
            # self.send_log_to_frontend("ERROR enc1 dome just collapsed.")
            #  Consider inhibity unless status rate is low
        obsy = self.name
        if ocn_status is not None:
            lane = 'weather'
            send_status(obsy, lane, ocn_status)  #NB NB Do not remove this sed for SAF!
        if enc_status is not None:
            lane = 'enclosure'
            send_status(obsy, lane, enc_status)
        if  device_status is not None:
            lane = 'device'
            final_send  = status
            send_status(obsy, lane, device_status)
# =============================================================================
#         uri_status = f"https://status.photonranch.org/status/{self.name}/status/"
#         # NB None of the strings can be empty.  Otherwise this put faults.
#         try:    # 20190926  tHIS STARTED THROWING EXCEPTIONS OCCASIONALLY
#             #print("AWS uri:  ", uri)
#             #print('Status to be sent:  \n', status, '\n')
# 
#             payload ={
#                 "statusType": "device",
#                 "status":  status
#                 }
#             print("device Payload:  ", payload)
#             data = json.dumps(payload)
#             response = requests.post(uri_status, data=data)
# =============================================================================

        #print("AWS Response:  ",response)
        # NB should qualify acceptance and type '.' at that point.
        self.time_last_status = time.time()
        #self.redis_server.set('obs_time', self.time_last_status, ex=120 )
        self.status_count +=1
# =============================================================================
#         except:
#             print('self.api.authenticated_request("PUT", uri, status):   Failed!')
# =============================================================================
            
# =============================================================================
#         status = {}
#         # Loop through all types of devices.
#         # For each type, we get and save the status of each device.
# 
#         if not self.config['wema_is_active']:
#             device_list = self.device_types
#             remove_enc = False
#         else:
#             device_list = self.wema_types  # self.short_status_devices 
#             remove_enc = True
#         for dev_type in device_list:
#             # The status that we will send is grouped into lists of
#             # devices by dev_type.
#             status[dev_type] = {}
#             # Names of all devices of the current type.
#             # Recall that self.all_devices[type] is a dictionary of all
#             # `type` devices, with key=name and val=device object itself.
#             devices_of_type = self.all_devices.get(dev_type, {})
#             device_names = devices_of_type.keys()
# 
#             for device_name in device_names:
#                 # Get the actual device object...
#                 device = devices_of_type[device_name]
#                 # ...and add it to main status dict.
# 
#                 if device_name in self.config['wema_types'] and (self.is_wema or self.site_is_specific):
#                     result = device.get_status(g_dev)
#                     if self.site_is_specific:
#                         remove_enc = False
#                 else:
# 
#                     result = device.get_status()
#                 if result is not None:
#                     status[dev_type][device_name] = result
#                     # if device_name == 'enclosure1':
#                     #     g_dev['enc'].status = result   #NB NB NB A big HACK!
#                     #print(device_name, result, '\n')
#         # Include the time that the status was assembled and sent.
#         #if remove_enc:
#             #breakpoint()
#             #status.pop('enclosure', None)
#             #status.pop('observing_conditions', None)
#             #status['observing_conditions'] = None
#             #status['enclosure'] = None
#             
#         status["timestamp"] = round((time.time() + t1)/2., 3)
#         status['send_heartbeat'] = False
#         loud = False
#         if loud:
#             print('\n\nStatus Sent:  \n', status)   # from Update:  ', status))
#         else:
#             print('.') #, status)   # We print this to stay informed of process on the console.
#             # breakpoint()
#             # self.send_log_to_frontend("WARN cam1 just fell on the floor!")
#             # self.send_log_to_frontend("ERROR enc1 dome just collapsed.")
#             #  Consider inhibity unless status rate is low
#         uri_status = f"https://status.photonranch.org/status/{self.name}/status/"
#         # NB None of the strings can be empty.  Otherwise this put faults.
#         try:    # 20190926  tHIS STARTED THROWING EXCEPTIONS OCCASIONALLY
#             #print("AWS uri:  ", uri)
#             #print('Status to be sent:  \n', status, '\n')
# 
#             payload ={
#                 "statusType": "weather",
#                 "status":  status
#                 }
#             #print("device Payload:  ", payload)
#             data = json.dumps(payload)
#             response = requests.post(uri_status, data=data)
#             #self.api.authenticated_request("PUT", uri_status, status)   # response = is not  used
#             #print("AWS Response:  ",response)
#             # NB should qualify acceptance and type '.' at that point.
#             self.time_last_status = time.time()
#             #self.redis_server.set('obs_time', self.time_last_status, ex=120 )
#             self.status_count +=1
#         except:
#             print('self.api.authenticated_request("PUT", uri, status):   Failed!')
#             
# 
#         if not self.config['wema_is_active']:
#             device_list = self.enc_types
#             remove_enc = False
#         else:
#             #device_list = self.enc_types  # self.short_status_devices 
#             remove_enc = True
#             breakpoint()
#         for dev_type in device_list:
#             # The status that we will send is grouped into lists of
#             # devices by dev_type.
#             status[dev_type] = {}
#             # Names of all devices of the current type.
#             # Recall that self.all_devices[type] is a dictionary of all
#             # `type` devices, with key=name and val=device object itself.
#             devices_of_type = self.all_devices.get(dev_type, {})
#             device_names = devices_of_type.keys()
# 
#             for device_name in device_names:
#                 # Get the actual device object...
#                 device = devices_of_type[device_name]
#                 # ...and add it to main status dict.
# 
#                 if device_name in self.config['wema_types'] and (self.is_wema or self.site_is_specific):
#                     result = device.get_status(g_dev)
#                     if self.site_is_specific:
#                         remove_enc = False
#                 else:
# 
#                     result = device.get_status()
#                 if result is not None:
#                     status[dev_type][device_name] = result
#                     # if device_name == 'enclosure1':
#                     #     g_dev['enc'].status = result   #NB NB NB A big HACK!
#                     #print(device_name, result, '\n')
#         # Include the time that the status was assembled and sent.
#         if remove_enc:
#             #breakpoint()
#             #status.pop('enclosure', None)
#             #status.pop('observing_conditions', None)
#             status['observing_conditions'] = None
# 
#             if g_dev['enc'].dome_on_wema:
#                 status['enclosure'] = None
#             
#         status["timestamp"] = round((time.time() + t1)/2., 3)
#         status['send_heartbeat'] = False
#         loud = False
#         if loud:
#             print('\n\nStatus Sent:  \n', status)   # from Update:  ', status))
#         else:
#             print('.') #, status)   # We print this to stay informed of process on the console.
#             # breakpoint()
#             # self.send_log_to_frontend("WARN cam1 just fell on the floor!")
#             # self.send_log_to_frontend("ERROR enc1 dome just collapsed.")
#             #  Consider inhibity unless status rate is low
#         uri_status = f"https://status.photonranch.org/status/{self.name}/status/"
#         # NB None of the strings can be empty.  Otherwise this put faults.
#         try:    # 20190926  tHIS STARTED THROWING EXCEPTIONS OCCASIONALLY
#             #print("AWS uri:  ", uri)
#             #print('Status to be sent:  \n', status, '\n')
# 
#             payload ={
#                 "statusType": "enclosure",
#                 "status":  status
#                 }
#             #print("device Payload:  ", payload)
#             data = json.dumps(payload)
#             response = requests.post(uri_status, data=data)
#             #self.api.authenticated_request("PUT", uri_status, status)   # response = is not  used
#             #print("AWS Response:  ",response)
#             # NB should qualify acceptance and type '.' at that point.
#             self.time_last_status = time.time()
#             #self.redis_server.set('obs_time', self.time_last_status, ex=120 )
#             self.status_count +=1
#         except:
#             print('self.api.authenticated_request("PUT", uri, status):   Failed!')
# 
# =============================================================================

    def update(self):
        """

        20200411 WER
        This compact little function is the heart of the code in the sense this is repeatedly
        called.  It first SENDS status for all devices to AWS, then it checks for any new
        commands from AWS.  Then it calls sequencer.monitor() were jobs may get launched. A
        flaw here is we do not have a Ulid for the 'Job number.'

        With a Maxim based camera is it possible for the owner to push buttons in parallel
        with commands coming from AWS.  This is useful during the debugging phase.

        Sequences that are self-dispatched primarily relate to Bias darks, screen and sky
        flats, opening and closing.  Status for these jobs is reported via the normal
        sequencer status mechanism. Guard flags to prevent careless interrupts will be
        implemented as well as Cancel of a sequence if emitted by the Cancel botton on
        the AWS Sequence tab.

        Flat acquisition will include automatic rejection of any image that has a mean
        intensity > camera saturate.  The camera will return without further processing and
        no image will be returned to AWS or stored locally.  We should log the Unihedron and
        calc_illum values where filters first enter non-saturation.  Once we know those values
        we can spend much less effort taking frames that are saturated. Save The Shutter!

        """

        self.update_status()
        try:
            self.scan_requests('mount1')   #NBNBNB THis has faulted, usually empty input lists.
        except:
            pass
            #print("self.scan_requests('mount1') threw an exception, probably empty input queues.")
        if self.status_count > 2:   # Give time for status to form
            g_dev['seq'].manager()  #  Go see if there is something new to do.

    def run(self):   # run is a poor name for this function.
        try:
            # self.update_thread = threading.Thread(target=self.update_status).start()
            # Each mount operates async and has its own command queue to scan.
            # is it better to use just one command queue per site?
            # for mount in self.all_devices['mount'].keys():
            #     self.scan_thre/ad = threading.Thread(
            #         target=self.scan_requests,
            #         args=(mount,)
            #     ).start()
            # Keep the main thread alive, otherwise signals are ignored
            while True:
                self.update()
                # `Ctrl-C` will exit the program.
        except KeyboardInterrupt:
            print("Finishing loops and exiting...")
            self.stopped = True
            return

    # Note this is a thread!
    def send_to_AWS(self):  # pri_image is a tuple, smaller first item has priority.
                            # second item is also a tuple containing im_path and name.

        # This stopping mechanism allows for threads to close cleanly.
        while True:
            if not self.aws_queue.empty():
                pri_image = self.aws_queue.get(block=False)
                if pri_image is None:
                    time.sleep(0.2)
                    continue
                # Here we parse the file, set up and send to AWS
                im_path = pri_image[1][0]
                name = pri_image[1][1]
                if not (name[-3:] == 'jpg' or name[-3:] == 'txt'):
                    # compress first
                    to_bz2(im_path + name)
                    name = name + '.bz2'
                aws_req = {"object_name": name}
                aws_resp = g_dev['obs'].api.authenticated_request('POST', '/upload/', aws_req)
                with open(im_path + name, 'rb') as f:
                    files = {'file': (im_path + name, f)}
                    #if name[-3:] == 'jpg':
                    print('--> To AWS -->', str(im_path + name))
                    requests.post(aws_resp['url'], data=aws_resp['fields'],
                                  files=files)
                if name[-3:] == 'bz2' or name[-3:] == 'jpg' or \
                        name[-3:] == 'txt':
                    os.remove(im_path + name)

                self.aws_queue.task_done()
                time.sleep(0.1)
            else:
                time.sleep(0.2)
                
    def send_to_user(self, p_log, p_level='INFO'):
        url_log = "https://logs.photonranch.org/logs/newlog"
        body = json.dumps({
            'site': self.config['site'],
            'log_message':  str(p_log),
            'log_level': str(p_level),
            'timestamp':  time.time()
            })
        try:
            resp = requests.post(url_log, body)
        except:
            print("Log did not send, usually not fatal.")
            
            
    # Note this is another thread!
    def reduce_image(self):
        '''
        The incoming object is typically a large fits HDU. Found in its
        header will be both standard image parameters and destination filenames

        '''
        while True:
            if not self.reduce_queue.empty():
                # print(self)
                # print(self.reduce_queue)
                # print(self.reduce_queue.empty)

                pri_image = self.reduce_queue.get(block=False)
                #print(pri_image)
                if pri_image is None:
                    time.sleep(.5)
                    continue
                # Here we parse the input and calibrate it.

                paths = pri_image[0]
                hdu = pri_image[1]
                backup = pri_image[0].copy()   #NB NB Should this be a deepcopy?

                lng_path =  g_dev['cam'].lng_path
                #NB Important decision here, do we flash calibrate screen and sky flats?  For now, Yes.

                #cal_result =
                calibrate(hdu, lng_path, paths['frame_type'], quick=False)
                #print("Calibrate returned:  ", hdu.data, cal_result)
                #Before saving reduced or generating postage, we flip
                #the images so East is left and North is up based on
                #The keyword PIERSIDE defines the orientation.
                #Note the raw image is not flipped/

                # NB NB NB I do not think we should be flipping ALt_Az images.
                if hdu.header['PIERSIDE'] == "Look West":
                    hdu.data = np.flip(hdu.data)
                    hdu.header['IMGFLIP'] = True
                print('Reduced Mean:  ', round(hdu.data.mean() + hdu.header['PEDASTAL'], 2))
                #wpath = paths['im_path'] + paths['red_name01']
                #hdu.writeto(wpath, overwrite=True)  # NB overwrite == True is dangerous in production code.  This is big fits to AWS
                reduced_data_size = hdu.data.size
                wpath = paths['red_path'] + paths['red_name01_lcl']    #This name is convienent for local sorting
                hdu.writeto(wpath, overwrite=True) #Bigfit reduced
                
                #Will try here to solve
                if not paths['frame_type'] in ['bias', 'dark', 'flat', 'solar', 'lunar', 'skyflat', 'screen', 'spectrum', 'auto_focus']:
                    try:
                        hdu_save = hdu
                        #wpath = 'C:/000ptr_saf/archive/sq01/20210528/reduced/saf-sq01-20210528-00019785-le-w-EX01.fits'
                        time_now = time.time()  #This should be more accurately defined earlier in the header
                        solve = platesolve.platesolve(wpath, 1.0551)     #0.5478)
                        print("PW Solves: " ,solve['ra_j2000_hours'], solve['dec_j2000_degrees'])
                        img = fits.open(wpath, mode='update', ignore_missing_end=True)
                        hdr = img[0].header
                        #  Update the header.
                        hdr['RA-J2000'] = solve['ra_j2000_hours']
                        hdr['DECJ2000'] = solve['dec_j2000_degrees']
                        hdr['MEAS-SCL'] = solve['arcsec_per_pixel']
                        hdr['MEAS-ROT'] = solve['rot_angle_degs']
                        target_ra  = g_dev['mnt'].current_icrs_ra
                        target_dec = g_dev['mnt'].current_icrs_dec
                        solved_ra = solve['ra_j2000_hours']
                        solved_dec = solve['dec_j2000_degrees']
                        #breakpoint()
                        err_ha = target_ra - solved_ra
                        err_dec = target_dec - solved_dec
                        print("err ra, dec:  ", err_ha, err_dec)
                        #NB NB NB Need to add Pierside as a parameter to this cacc 20220214 WER

                        if g_dev['mnt'].pier_side_str == 'Looking West':
                            g_dev['mnt'].adjust_mount_reference(err_ha, err_dec)
                        else:
                            g_dev['mnt'].adjust_flip_reference(err_ha, err_dec)   #Need to verify signs
                        img.flush()
                        img.close
                        img = fits.open(wpath, ignore_missing_end=True)
                        hdr = img[0].header
                        # prior_ra_h, prior_dec, prior_time = g_dev['mnt'].get_last_reference()
                        
                        # if prior_time is not None:
                        #     print("time base is:  ", time_now - prior_time)
                            
                        # g_dev['mnt'].set_last_reference( solve['ra_j2000_Second phase of AF now.hours'], solve['dec_j2000_degrees'], time_now)
                    except:
                       print(wpath, "  was not solved, marking to skip in future, sorry!")
                       img = fits.open(wpath, mode='update', ignore_missing_end=True)
                       hdr = img[0].header
                       hdr['NO-SOLVE'] = True
                       img.close()
                    hdu = hdu_save
                    #Return to classic processing
                
                # if self.site_name == 'saf':
                #     wpath = paths['red_path_aux'] + paths['red_name01_lcl']
                #     hdu.writeto(wpath, overwrite=True) #big fits to other computer in Neyle's office
                #patch to test Midtone Contrast
                
                # image = 'Q:/000ptr_saf/archive/sq01/20201212 ans HH/reduced/HH--SigClip.fits'
                # hdu_new = fits.open(image)
                # hdu =hdu_new[0]




                '''
                Here we need to consider just what local reductions and calibrations really make sense to
                process in-line vs doing them in another process.  For all practical purposes everything
                below can be done in a different process, the exception perhaps has to do with autofocus
                processing.


                '''
                # Note we may be using different files if calibrate is null.
                # NB  We should only write this if calibrate actually succeeded to return a result ??

                #  if frame_type == 'sky flat':
                #      hdu.header['SKYSENSE'] = int(g_dev['scr'].bright_setting)
                #
                # if not quick:
                #     hdu1.writeto(im_path + raw_name01, overwrite=True)
                # raw_data_size = hdu1[0].data.size



                #  NB Should this step be part of calibrate?  Second should we form and send a
                #  CSV file to AWS and possibly overlay key star detections?
                #  Possibly even astro solve and align a series or dither batch?
                #  This might want to be yet another thread queue, esp if we want to do Aperture Photometry.
                no_AWS = False
                quick = False
                do_sep = False
                spot = None
                if do_sep:    #WE have already ran this code when focusing, but we should not ever get here when doing that.
                    try:
                        img = hdu.data.copy().astype('float')
                        bkg = sep.Background(img)
                        #breakpoint()
                        #bkg_rms = bkg.rms()
                        img = img - bkg
                        sources = sep.extract(img, 4.5, err=bkg.globalrms, minarea=9)#, filter_kernel=kern)
                        sources.sort(order = 'cflux')
                        #print('No. of detections:  ', len(sources))
                        sep_result = []
                        spots = []
                        for source in sources:
                            a0 = source['a']
                            b0 =  source['b']
                            r0 = 2*round(math.sqrt(a0**2 + b0**2), 2)
                            sep_result.append((round((source['x']), 2), round((source['y']), 2), round((source['cflux']), 2), \
                                           round(r0), 3))
                            spots.append(round((r0), 2))
                        spot = np.array(spots)
                        try:
                            spot = np.median(spot[-9:-2])   #  This grabs seven spots.
                            #print(sep_result, '\n', 'Spot ,flux, #_sources, avg_focus:  ', spot, source['cflux'], len(sources), avg_foc[1], '\n')
                            if len(sep_result) < 5:
                                spot = None
                        except:
                            spot = None
                    except:
                        spot = None

                reduced_data_size = hdu.data.size
                #g_dev['obs'].update_status()
                #Here we need to process images which upon input, may not be square.  The way we will do that
                #is find which dimension is largest.  We then pad the opposite dimension with 1/2 of the difference,
                #and add vertical or horizontal lines filled with img(min)-2 but >=0.  The immediate last or first line
                #of fill adjacent to the image is set to 80% of img(max) so any subsequent subframing selections by the
                #user is informed. If the incoming image dimensions are odd, they will be decreased by one.  In essence
                #we wre embedding a non-rectanglular image in a "square" and scaling it to 768^2.  We will impose a
                #minimum subframe reporting of 32 x 32

                # in_shape = hdu.data.shape
                # in_shape = [in_shape[0], in_shape[1]]   #Have to convert to a list, cannot manipulate a tuple,
                # if in_shape[0]%2 == 1:
                #     in_shape[0] -= 1
                # if in_shape[0] < 32:
                #     in_shape[0] = 32
                # if in_shape[1]%2 == 1:
                #     in_shape[1] -= 1
                # if in_shape[1] < 32:
                #     in_shape[1] = 32
                #Ok, we have an even array and a minimum 32x32 array.

                # =============================================================================
                # x = 2      From Numpy: a way to quickly embed an array in a larger one
                # y = 3
                # wall[x:x+block.shape[0], y:y+block.shape[1]] = block
                # =============================================================================

# =============================================================================
#                 if in_shape[0] < in_shape[1]:
#                     diff = int(abs(in_shape[1] - in_shape[0])/2)
#                     in_max = int(hdu.data.mean()*0.8)
#                     in_min = int(hdu.data.min() - 2)
#                     if in_min < 0:
#                         in_min = 0
#                     new_img = np. zeros((in_shape[1], in_shape[1]))    #new square array
#                     new_img[0:diff - 1, :] = in_min
#                     new_img[diff-1, :] = in_max
#                     new_img[diff:(diff + in_shape[0]), :] = hdu.data
#                     new_img[(diff + in_shape[0]), :] = in_max
#                     new_img[(diff + in_shape[0] + 1):(2*diff + in_shape[0]), :] = in_min
#                     hdu.data = new_img
#                 elif in_shape[0] > in_shape[1]:
#                     #Same scheme as above, but expands second axis.
#                     diff = int((in_shape[0] - in_shape[1])/2)
#                     in_max = int(hdu.data.mean()*0.8)
#                     in_min = int(hdu.data.min() - 2)
#                     if in_min < 0:
#                         in_min = 0
#                     new_img = np. zeros((in_shape[0], in_shape[0]))    #new square array
#                     new_img[:, 0:diff - 1] = in_min
#                     new_img[:, diff-1] = in_max
#                     new_img[:, diff:(diff + in_shape[1])] = hdu.data
#                     new_img[:, (diff + in_shape[1])] = in_max
#                     new_img[:, (diff + in_shape[1] + 1):(2*diff + in_shape[1])] = in_min
#                     hdu.data = new_img
#                 else:
#                     #nothing to do, the array is already square
#                     pass
# =============================================================================



                hdu.data = hdu.data.astype('uint16')
                iy, ix = hdu.data.shape
                if iy == ix:
                    resized_a = resize(hdu.data, (768,768), preserve_range=True)
                else:
                    resized_a = resize(hdu.data, (int(1536*iy/ix), 1536), preserve_range=True)  #  We should trim chips so ratio is exact.
                #print('New small fits size:  ', resized_a.shape)
                hdu.data = resized_a.astype('uint16')

                i768sq_data_size = hdu.data.size
                # print('ABOUT to print paths.')
                # print('Sending to:  ', paths['im_path'])
                # print('Also to:     ', paths['i768sq_name10'])

                hdu.writeto(paths['im_path'] + paths['i768sq_name10'], overwrite=True)
                hdu.data = resized_a.astype('float')
                #The following does a very lame contrast scaling.  A beer for best improvement on this code!!!
                #Looks like Tim wins a beer.
                # Old contrast scaling code:
                #istd = np.std(hdu.data)
                #imean = np.mean(hdu.data)
                #if (imean + 3*istd) != 0:    #This does divide by zero in some bias images.
                #    img3 = hdu.data/(imean + 3*istd)
                #else:
                #    img3 = hdu.data
                #fix = np.where(img3 >= 0.999)
                #fiz = np.where(img3 < 0)
                #img3[fix] = .999
                #img3[fiz] = 0
                #img4 = img3*256
                #img4 = img4.astype('uint8')   #Eliminates a user warning.
                #imsave(paths['im_path'] + paths['jpeg_name10'], img4)  #NB File extension triggers JPEG conversion.
                # New contrast scaling code: 
                stretched_data_float = Stretch().stretch(hdu.data)
                stretched_256 = 255*stretched_data_float
                hot = np.where(stretched_256 > 255)
                cold = np.where(stretched_256 < 0)
                stretched_256[hot] = 255
                stretched_256[cold] = 0
                #print("pre-unit8< hot, cold:  ", len(hot[0]), len(cold[0]))
                stretched_data_uint8 = stretched_256.astype('uint8')  # Eliminates a user warning
                hot = np.where(stretched_data_uint8 > 255)
                cold = np.where(stretched_data_uint8 < 0)
                stretched_data_uint8[hot] = 255
                stretched_data_uint8[cold] = 0
                #print("post-unit8< hot, cold:  ", len(hot[0]), len(cold[0]))                
                imsave(paths['im_path'] + paths['jpeg_name10'], stretched_data_uint8)
                #img4 = stretched_data_uint8  # keep old name for compatibility

                jpeg_data_size = abs(stretched_data_uint8.size - 1024)                # istd = np.std(hdu.data)

                if not no_AWS:  #IN the no+AWS case should we skip more of the above processing?
                    #g_dev['cam'].enqueue_for_AWS(text_data_size, paths['im_path'], paths['text_name'])
                    g_dev['cam'].enqueue_for_AWS(jpeg_data_size, paths['im_path'], paths['jpeg_name10'])
                    g_dev['cam'].enqueue_for_AWS(i768sq_data_size, paths['im_path'], paths['i768sq_name10'])
                    #print('File size to AWS:', reduced_data_size)
                    g_dev['cam'].enqueue_for_AWS(13000000, paths['raw_path'], paths['raw_name00'])
                    #if not quick:
                #print('Sent to AWS Queue.')
                time.sleep(0.5)
                self.img = None   #Clean up all big objects.
                try:
                    hdu = None
                except:
                    pass
                # try:
                #     hdu1 = None
                # except:
                #     pass
                print("\nReduction completed.")
                g_dev['obs'].send_to_user("An image reduction has completed.", p_level='INFO')
                self.reduce_queue.task_done()
            else:
                time.sleep(.5)
                


if __name__ == "__main__":

    # # Define a command line argument to specify the config file to use
    # parser = argparse.ArgumentParser()
    # parser.add_argument('--config', type=str, default="default")
    # options = parser.parse_args()
    # # Import the specified config file
    # print(options.config)
    # if options.config == "default":
    #     config_file_name = "config"
    # else:
    #     config_file_name = f"config_files.config_{options.config}"
    # config = importlib.import_module(config_file_name)
    # print(f"Starting up {config.site_name}.")
    # Start up the observatory

    import config

    o = Observatory(config.site_name, config.site_config)
    o.run()<|MERGE_RESOLUTION|>--- conflicted
+++ resolved
@@ -22,6 +22,7 @@
 import time
 import threading
 import queue
+from queus import Queue
 import requests
 import os
 import redis  #  Client, can work with Memurai
@@ -261,10 +262,8 @@
 
         self.time_last_status = time.time() - 3
         # Build the to-AWS Try again, reboot, verify dome nad tel and start a thread.
-<<<<<<< HEAD
+
         self.cmd_queue = Queue(maxsize = 30)
-=======
->>>>>>> 7decb07e
   
         self.aws_queue = queue.PriorityQueue()
         self.aws_queue_thread = threading.Thread(target=self.send_to_AWS, args=())
@@ -422,7 +421,7 @@
                     # Process each job one at a time
                     print("# of incomming commands:  ", len(unread_commands))
                     for cmd in unread_commands:
-<<<<<<< HEAD
+
                         if cmd['action'] in ['cancel_all_commands', 'stop']:
 
                             print("A STOP / CANCEL has been received.")
@@ -439,7 +438,7 @@
                                 print("Camera stop faulted.")
                             while self.cmd_queue.qsize() > 0:
                                 print("Deleting Job:  ", self.cmd_queue.get())                          
-=======
+#Questionable import
                         if self.config['selector']['selector1']['driver'] is None:
                             port = cmd['optional_params']['instrument_selector_position'] 
                             g_dev['mnt'].instrument_port = port
@@ -458,7 +457,7 @@
                                 except:
                                     #breakpoint()
                                     pass
->>>>>>> 7decb07e
+##this is probably a bad import
                         else:
                             device_instance = cmd['deviceInstance']
                         print('obs.scan_request: ', cmd)
