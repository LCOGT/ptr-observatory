--- conflicted
+++ resolved
@@ -933,11 +933,7 @@
 #                     hdu.header['IMGFLIP'] = True
 # =============================================================================
 
-<<<<<<< HEAD
-                print('Reduced Mean:  ', round(hdu.data.mean() + hdu.header['PEDASTAL'], 2))
-=======
                 # NB BAD 20220717 print('Reduced Mean:  ', round(hdu.data.mean() + hdu.header['PEDASTAL'], 2))
->>>>>>> d4f092f4
                 #wpath = paths['im_path'] + paths['red_name01']
                 #hdu.writeto(wpath, overwrite=True)  # NB overwrite == True is dangerous in production code.  This is big fits to AWS
                 #print ("original path")
