
"""
WER 20200307

IMPORTANT TODOs:
    
Figure out how to fix jams with Maxium. Debug interrupts can cause it to disconnect.

Test all this code with ASCOM simulators as the instruments so we have a stable reference
to start from.

Remove WMD specifics, and add constructors for shelved objects.

THINGS TO FIX:
    20200316
    filter wheel code is broken  -blocked until FLI gets us new library.
    fully test flash calibration
    genereate local masters
    create and send sources file created by sep
    verify operation with FLI16200 camera
    Get Neyle a webcam we will be happy to reccommend
    screen flats
    autofocus, and with grid of known stars
    sky flats
    much better weather station approach
    
    
      
"""

import time,  threading, queue
import requests
import os
import argparse

from api_calls import API_calls
import ptr_events

# NB: The main config file should be named simply 'config.py'. 
# Specific site configs should not be tracked in version control. 
# Recommended practices: https://stackoverflow.com/questions/4743770/how-to-manage-configuration-files-when-collaborating
import config_east as config    
import config_simulator as config_simulator

# import device classes
from devices.camera import Camera
from devices.enclosure import Enclosure 
from devices.filter_wheel import FilterWheel
from devices.focuser import Focuser
from devices.mount import Mount
from devices.telescope import Telescope
from devices.observing_conditions import ObservingConditions
from devices.rotator import Rotator
#from devices.switch import Switch    #Nothing implemneted yet 20200307
from devices.screen import Screen
from devices.sequencer import Sequencer
from global_yard import g_dev
import ptr_bz2
import httplib2

last_req = None

#The following function is a monkey patch to speed up outgoing large files.   Does this help?  Does not appear to be used.

def patch_httplib(bsize=400000):
    """ Update httplib block size for faster upload (Default if bsize=None) """
    if bsize is None:
        bsize = 8192
    def send(self, data, sblocks=bsize):
        """Send `data' to the server."""
        if self.sock is None:
            if self.auto_open:
                self.connect()
            else:
                raise httplib2.NotConnected()
        if self.debuglevel > 0:
            print( "send:", repr(data))
        if hasattr(data, 'read') and not isinstance(data, list):
            if self.debuglevel > 0: print( "sendIng a read()able")
            datablock = data.read(sblocks)
            while datablock:
                self.sock.sendall(datablock)
                datablock = data.read(sblocks)
        else:
            self.sock.sendall(data)
    httplib2.httplib.HTTPConnection.send = send

class Observatory:
    def __init__(self, name, config): 

        # This is the class through which we can make authenticated api calls.
        self.api = API_calls()

        self.command_interval = 2 # seconds between polls for new commands
        self.status_interval  = 2 # seconds between sending status to aws

        # The site name (str) and configuration (dict) are given by the user. 
        self.name = name
        self.config = config
        self.update_config()
        
        self.device_types = [
            'observing_conditions',
            'enclosure',     #Commented out so enclosure does not usually open automatically.  Also it breaks configuation.
            'mount',
            'telescope',
            'rotator',
            'focuser',
            'screen',
            'camera',
            'sequencer',
            'filter_wheel'
            ]
        # Use the configuration to instantiate objects for all devices.
        self.create_devices(config)
        self.stopped = False
        self.cycles = 1000000
        self.loud_status = False
        g_dev['obs'] = self
        self.g_dev = g_dev
        #Build the to-AWS Queue and start a thread. Note we ned a status scan thread, and probably a flash-reduce THread
        #or multiprocess style thread.
        self.aws_queue = queue.PriorityQueue()
        self.aws_queue_thread = threading.Thread(target=self.send_to_AWS, args=())
        self.aws_queue_thread.start()

    def create_devices(self, config: dict):
        # This dict will store all created devices, subcategorized by dev_type.
        self.all_devices = {} 
        # Create device objects by type, going through the config by type.
        for dev_type in self.device_types:
            self.all_devices[dev_type] = {}
            # Get the names of all the devices from each dev_type.
            devices_of_type = config.get(dev_type, {})            
            device_names = devices_of_type.keys()
            # Instantiate each device object from based on its type
            for name in device_names:
                driver = devices_of_type[name]["driver"]
                settings = devices_of_type[name].get("settings", {})
                #print('looking for dev-types:  ', dev_type)
                if dev_type == "observing_conditions":
                    device = ObservingConditions(driver, name)
                elif dev_type == 'enclosure':
                    device = Enclosure(driver, name)
                elif dev_type == "mount":
                    device = Mount(driver, name, settings, tel=False)
                elif dev_type == "telescope":   #order of attaching is sensitive
                    device = Telescope(driver, name, settings, tel=True)
                elif dev_type == "rotator":
                    device = Rotator(driver, name)
                elif dev_type == "focuser":
                    device = Focuser(driver, name, self.config)
                elif dev_type == "screen":
                    device = Screen('EastAlnitak', 'COM6')
                elif dev_type == "camera":                      
                    device = Camera(driver, name, self.config)   #APPARENTLY THIS NEEDS TO BE STARTED PRIOR TO FILTER WHEEL!!!
                elif dev_type == "sequencer":
                    device = Sequencer(driver, name)
                elif dev_type == "filter_wheel":
                    device = FilterWheel(driver, name, self.config)
                else:
                    print(f"Unknown device: {name}")
                # Add the instantiated device to the collection of all devices.
                self.all_devices[dev_type][name] = device

        
    def update_config(self):
        ''' Send the config to aws. '''
        uri = f"{self.name}/config/"
        response = self.api.authenticated_request("PUT", uri, self.config)
        if response:
            print("Config uploaded successfully.")

    def scan_requests(self, mount):
        global last_req             #Intended as a debug aid, may be obsolete
        '''
        This can be improved by looking for a Cancel/Stop from
        AWS and even better, queuing commands to different devices
        and explicitly handling their individual busy states.
        
        I.e., a single command queue can be limiting
        '''

        # This stopping mechanism allows for threads to close cleanly.
        while not self.stopped:

<<<<<<< HEAD
            print('command loop')
            # Wait a bit before polling for new commands
            time.sleep(self.command_interval)
=======
            # Wait a bit before polling for new commands
            time.sleep(self.command_interval)
            print('in the command loop')
>>>>>>> 9c11990a

            if not  g_dev['seq'].sequencer_hold:   
                uri = f"{self.name}/{mount}/command/"
                cmd = {}
                try:
                    cmd =self.api.authenticated_request("GET", uri)
                    cmd_instance = cmd['instance']
                    device_name = cmd['device']
                    this_req = float(cmd['timestamp'])
                    device = self.all_devices[device_name][cmd_instance]
                    if last_req is  None or this_req > last_req:   #Part of dealing with an old problem of questionable requets.
                        last_req = float(cmd['timestamp'])
                        device.parse_command(cmd)                    
                    else:
                        print("Last Req rejected")
<<<<<<< HEAD
                    continue
=======
                    return
>>>>>>> 9c11990a
                except Exception as e:
                    if cmd == {}:
                        continue #Nothing to do, no command in the FIFO
                    else:
                        print(e)
                        print("unparseable command dict received", cmd)
                        continue
            else:
                print('Sequencer Hold asserted.')    #What we really want here is looking for a Cancel/Stop.

    def update_status(self):
        ''' Collect status from all devics and send an update to aws.
        Each device class is responsible for implementing the method 
        `get_status` which returns a dictionary. 
        '''

        # This stopping mechanism allows for threads to close cleanly.
        while not self.stopped:

            # Wait a bit between status updates
            time.sleep(self.status_interval)
<<<<<<< HEAD
            print('status loop')
=======
            print('in the status loop')
>>>>>>> 9c11990a

            start = time.time()
            status = {}

            # Loop through all types of devices.
            # For each type, we get and save the status of each device.
            for dev_type in self.device_types:

                # The status that we will send is grouped into lists of 
                # devices by dev_type.
                status[dev_type] = {}
                
                # Names of all devices of the current type.
                # Recall that self.all_devices[type] is a dictionary of all 
                # `type` devices, with key=name and val=device object itself.
                devices_of_type = self.all_devices.get(dev_type, {})
                device_names = devices_of_type.keys()

                for device_name in device_names:
                    # Get the actual device object...
                    if device_name =='filter_wheel' or device_name == 'filter_wheel1':
                        pass
                    device = devices_of_type[device_name]
                    # ...and add it to main status dict.
                    status[dev_type][device_name] = device.get_status()        
            # Include the time that the status was assembled and sent.
            status["timestamp"] = str(round((time.time() + start)/2. , 3))
            status['send_heartbeat'] = 'false'
            if self.loud_status:
                print('Status Sent:  \n', status)#from Update:  ', status))
            else:
                print('.')#   #We print this to stay infomred of process on the console.
            uri = f"{self.name}/status/"
            #NBNBNB None of the strings can be empty.  Otherwise this put faults.
            try:    #20190926  tHIS STARTED THROWING EXCEPTIONS OCCASIONALLY
                self.api.authenticated_request("PUT", uri, status)   #response = is not  used
            except:
                print('self.api.authenticated_request("PUT", uri, status):   Failed!')
            #print(f"update finished in {time.time()-start:.2f} seconds", response)
            
    def update(self):
        self.scan_requests('mount1')
        if not self.stopped:
            self.update_status()
    
# =============================================================================
#     This thread is basically the sequencer.  When a device, such as a camera causes a block, it is the responsibility of 
#     that device to call self.update on a regular basis so AWS can receive status and to monitor is AWS is sending other 
#     commands or a STOP.
#            
#     Seeks, rotations and exposures are the typical example of observing related delays.
#          
#     We will follow the convention that a command is in the form of a dictionary and the first entry is a command type.
#     These command dictionaries can be nested to an arbitrary level and this thread is the master point where the command
#     is parsed and dispatched.   This wqas changed early from Tim;s original design becuase of conflicts with some ASCOM
#     instances.   My comment above about having status be its own thread refers to this area of the code.  WER 20200307
# =============================================================================
    
    def run(self, n_cycles=None, loud=False):   #run is a poor name for this function.
        self.loud_status = loud
        if n_cycles is not None:
            self.cycles = n_cycles
        try:
            #while self.cycles >= 0:
                #self.update()
##                g_dev['enc'].manager()
                #time.sleep(1)
                #self.cycles -= 1

            self.update_thread = threading.Thread(target=self.update_status).start()

            # Each mount operates async and has its own command queue to scan.
            # TODO: is it better to use just one command queue per site? 
            for mount in self.all_devices['mount'].keys():
                self.scan_thread = threading.Thread(
                    target=self.scan_requests, 
                    args=(mount,)
                ).start()

            # Keep the main thread alive, otherwise signals are ignored
            while True:
                time.sleep(1)


        # `Ctrl-C` will exit the program.
        except KeyboardInterrupt:
            print("Finishing loops and exiting...")
            self.stopped = True
            #self.cycles = 1000000
            return
        
    #Note this is a thread!       
    def send_to_AWS(self):  #pri_image is a tuple, smaller first item has priority. second item is alsa tuple containing 
                            #im_path and name.    

        # This stopping mechanism allows for threads to close cleanly.
        while not self.stopped:            
            if not self.aws_queue.empty(): 
                pri_image = self.aws_queue.get(block=False)
                if pri_image is None:
                    time.sleep(0.2)
                    continue
                #Here we parse the file, set up and send to AWS                
                im_path = pri_image[1][0]
                name = pri_image[1][1]
                if not (name[-3:] == 'jpg' or name[-3:] == 'txt'):
                    #compress first
                    ptr_bz2.to_bz2(im_path + name)
                    name = name + '.bz2'
                aws_req = {"object_name": "raw_data/2019/" + name}
                site_str = config.site_config['site']
                aws_resp = g_dev['obs'].api.authenticated_request('POST', site_str +'/upload/', aws_req)       
                with open(im_path + name , 'rb') as f:
                    files = {'file': (im_path + name, f)}
                    print('--> To AWS -->', str(im_path + name))
                    requests.post(aws_resp['url'], data=aws_resp['fields'], files=files)  #http_response =   was never used.
                if name[-3:] == 'bz2' or name[-3:] == 'jpg' or name[-3:] =='txt':
                    #os.remove(im_path + name)   #We do not need to keep locally
                    pass
                self.aws_queue.task_done()
                time.sleep(0.1)
            else:
                time.sleep(0.2)
                continue
def run_wmd():
    '''
    Construct the environment if it has not already been established. E.g shelve spaces.
    This is specific to site WMD and should be used for testing purpose only.
    '''
    #This is a bit of ugliness occcasioned by bad file naming in the FLI Kepler driver. 
    day_str = ptr_events.compute_day_directory()
    g_dev['day'] = day_str
    next_day = ptr_events.Day_tomorrow
    g_dev['d-a-y'] = day_str[0:4] + '-' + day_str[4:6] +  '-' + day_str[6:]
    g_dev['next_day'] = next_day[0:4] + '-' + next_day[4:6] +  '-' + next_day[6:]
    print('\nNext Day is:  ', g_dev['next_day'])
    print('Now is:  ', ptr_events.ephem.now(), g_dev['d-a-y'])   #Add local Sidereal time at Midnight
    patch_httplib
# =============================================================================
#     #This is specific to a camera and should be in camera __init.
# =============================================================================
    try:
        os.remove('Q:\\archive\\' + 'df01'+ '\\newest.fits')
    except:
        print("newest file not removed.")

    o = Observatory(config.site_name,config. site_config)
    print('\n', o.all_devices)
    o.run(n_cycles=100000, loud=False)

def run_simulator():
    conf = config_simulator
    o = Observatory(conf.site_name, conf.site_config)
    o.run()

            
if __name__ == "__main__":
    
    parser = argparse.ArgumentParser()

    # command line arg to use simulated ascom devices
    parser.add_argument('-sim', action='store_true')
    options = parser.parse_args()

    if options.sim:
        print('Starting up with ASCOM simulators.')
        run_simulator()
    else:
        print('Starting up default configuration file.')
        run_wmd()


    
    
<|MERGE_RESOLUTION|>--- conflicted
+++ resolved
@@ -184,15 +184,8 @@
         # This stopping mechanism allows for threads to close cleanly.
         while not self.stopped:
 
-<<<<<<< HEAD
-            print('command loop')
             # Wait a bit before polling for new commands
             time.sleep(self.command_interval)
-=======
-            # Wait a bit before polling for new commands
-            time.sleep(self.command_interval)
-            print('in the command loop')
->>>>>>> 9c11990a
 
             if not  g_dev['seq'].sequencer_hold:   
                 uri = f"{self.name}/{mount}/command/"
@@ -208,11 +201,7 @@
                         device.parse_command(cmd)                    
                     else:
                         print("Last Req rejected")
-<<<<<<< HEAD
                     continue
-=======
-                    return
->>>>>>> 9c11990a
                 except Exception as e:
                     if cmd == {}:
                         continue #Nothing to do, no command in the FIFO
@@ -234,11 +223,6 @@
 
             # Wait a bit between status updates
             time.sleep(self.status_interval)
-<<<<<<< HEAD
-            print('status loop')
-=======
-            print('in the status loop')
->>>>>>> 9c11990a
 
             start = time.time()
             status = {}
