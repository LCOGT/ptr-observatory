--- conflicted
+++ resolved
@@ -50,13 +50,8 @@
 from auto_stretch.stretch import Stretch
 import socket
 import ptr_events
-<<<<<<< HEAD
-
-from pprint import pprint
-=======
 import config
 
->>>>>>> 679f9785
 # import device classes:
 from devices.camera import Camera
 from devices.filter_wheel import FilterWheel
@@ -330,7 +325,6 @@
             #breakpoint()
             devices_of_type = config.get(dev_type, {})
             device_names = devices_of_type.keys()
-
             # Instantiate each device object from based on its type
             for name in device_names:
 
@@ -346,13 +340,9 @@
                     device = Mount(driver, name, settings, self.config, self.astro_events, tel=True) #NB this needs to be straightened out.
                 elif dev_type == "telescope":   # order of attaching is sensitive
                     device = Telescope(driver, name, settings, self.config, tel=True)
-
                 elif dev_type == "rotator":
                     device = Rotator(driver, name, self.config)
-
- 
                 elif dev_type == "focuser":
-    
                     device = Focuser(driver, name, self.config)
                 elif dev_type == "screen":
                     device = Screen(driver, name, self.config)
