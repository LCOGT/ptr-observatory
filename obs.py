--- conflicted
+++ resolved
@@ -1374,11 +1374,8 @@
                 current_camera_temperature=float(g_dev['cam']._temperature())
                 plog ("Cooler is still on at " + str(current_camera_temperature))            
            
-<<<<<<< HEAD
-                if current_camera_temperature - g_dev['cam'].setpoint > 0.4 or current_camera_temperature - g_dev['cam'].setpoint < -0.5:
-=======
+
                 if current_camera_temperature - g_dev['cam'].setpoint > 1.1 or current_camera_temperature - g_dev['cam'].setpoint < -1.1:
->>>>>>> ff7abc84
                     
                     #print (current_camera_temperature - g_dev['cam'].setpoint)
                     
