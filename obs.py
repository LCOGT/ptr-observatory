
"""
Observatory is the central organising part of a given observatory system.

It deals with connecting all the devices together and deals with decisions that
involve multiple devices and fundamental operations of the OBS.

It also organises the various queues that process, send, slice and dice data.
"""

import ephem
import datetime
import json
import os
import queue
import shelve
import threading
from multiprocessing.pool import ThreadPool
import time
import sys
import copy
import shutil
import glob
import subprocess
import pickle
from math import sqrt
from astropy.io import fits
from astropy.utils.data import check_download_cache
from astropy.coordinates import SkyCoord, get_sun, AltAz
from astropy.time import Time
from astropy import units as u
from astropy.table import Table

from astropy.nddata import block_reduce
from dotenv import load_dotenv
import numpy as np

import requests
import urllib.request
import traceback
import psutil
from global_yard import g_dev
import ptr_config
from devices.camera import Camera
from devices.filter_wheel import FilterWheel
from devices.focuser import Focuser
from devices.mount import Mount
#from devices.telescope import Telescope
from devices.rotator import Rotator
from devices.selector import Selector
from devices.screen import Screen
from devices.sequencer import Sequencer
import ptr_events
import win32com.client
from ptr_utility import plog
from astropy.utils.exceptions import AstropyUserWarning
import warnings
warnings.simplefilter('ignore', category=AstropyUserWarning)

# Incorporate better request retry strategy
from requests.adapters import HTTPAdapter, Retry
reqs = requests.Session()
retries = Retry(total=3,
                backoff_factor=0.1,
                status_forcelist=[500, 502, 503, 504])
reqs.mount('http://', HTTPAdapter(max_retries=retries))

# The ingester should only be imported after environment variables are loaded in.
load_dotenv(".env")
from ocs_ingester.ingester import frame_exists, upload_file_and_ingest_to_archive
import ocs_ingester.exceptions



def test_connect(host='http://google.com'):
    try:
        urllib.request.urlopen(host)  # Python 3.x
        return True
    except:
        return False

def ra_dec_fix_hd(ra, dec):
    if dec > 90:
        dec = 180 - dec
        ra -= 12
    if dec < -90:
        dec = -180 - dec
        ra += 12
    while ra >= 24:
        ra -= 24
    while ra < 0:
        ra += 24
    return ra, dec

def findProcessIdByName(processName):
    '''
    Get a list of all the PIDs of a all the running process whose name contains
    the given string processName
    '''
    listOfProcessObjects = []
    # Iterate over the all the running process
    for proc in psutil.process_iter():
        try:
            pinfo = proc.as_dict(attrs=['pid', 'name', 'create_time'])
            # Check if process name contains the given name string.
            if processName.lower() in pinfo['name'].lower():
                listOfProcessObjects.append(pinfo)
        except (psutil.NoSuchProcess, psutil.AccessDenied, psutil.ZombieProcess):
            pass
    return listOfProcessObjects


def authenticated_request(method: str, uri: str, payload: dict = None) -> str:

    # Populate the request parameters. Include data only if it was sent.
    base_url="https://api.photonranch.org/api"
    request_kwargs = {
        "method": method,
        "timeout" : 10,
        "url": f"{base_url}/{uri}",
    }
    if payload is not None:
        request_kwargs["data"] = json.dumps(payload)

    response = requests.request(**request_kwargs)
    return response.json()


def send_status(obsy, column, status_to_send):
    """Sends an update to the status endpoint."""
    uri_status = f"https://status.photonranch.org/status/{obsy}/status/"
    payload = {"statusType": str(column), "status": status_to_send}
    try:
        data = json.dumps(payload)
    except Exception as e:
        plog("Failed to create status payload. Usually not fatal:  ", e)

    try:
        reqs.post(uri_status, data=data, timeout=20)
    except Exception as e:
        plog("Failed to send_status. Usually not fatal:  ", e)


class Observatory:
    """

    Observatory is the central organising part of a given observatory system.

    It deals with connecting all the devices together and deals with decisions that
    involve multiple devices and fundamental operations of the OBS.

    It also organises the various queues that process, send, slice and dice data.

    """

    def __init__(self, name, ptr_config):


        self.name = name
        self.obs_id = name
        g_dev['name'] = name

        self.config = ptr_config
        self.wema_name = self.config['wema_name']

        # Creation of directory structures if they do not exist already
        self.obsid_path = str(ptr_config["archive_path"] + '/' + self.name + '/').replace('//','/')
        g_dev["obsid_path"] = self.obsid_path
        if not os.path.exists(self.obsid_path):
            os.makedirs(self.obsid_path)
        self.local_calibration_path = ptr_config['local_calibration_path'] + self.config['obs_id'] + '/'
        if not os.path.exists(ptr_config['local_calibration_path']):
            os.makedirs(ptr_config['local_calibration_path'])
        if not os.path.exists(self.local_calibration_path):
            os.makedirs(self.local_calibration_path)

        if self.config["save_to_alt_path"] == "yes":
            self.alt_path= ptr_config['alt_path'] + self.config['obs_id'] + '/'
            if not os.path.exists(ptr_config['alt_path']):
                os.makedirs(ptr_config['alt_path'])
            if not os.path.exists(self.alt_path):
                os.makedirs(self.alt_path)

        if not os.path.exists(self.obsid_path + "ptr_night_shelf"):
            os.makedirs(self.obsid_path + "ptr_night_shelf")
        if not os.path.exists(self.obsid_path + "archive"):
            os.makedirs(self.obsid_path + "archive")
        if not os.path.exists(self.obsid_path + "tokens"):
            os.makedirs(self.obsid_path + "tokens")
        if not os.path.exists(self.obsid_path + "astropycache"):
            os.makedirs(self.obsid_path + "astropycache")


        # Local Calibration Paths
        camera_name = self.config['camera']['camera_1_1']['name']
        if not os.path.exists(self.local_calibration_path + "archive/" + camera_name + "/calibmasters"):
            os.makedirs(self.local_calibration_path + "archive/" + camera_name + "/calibmasters")
        if not os.path.exists(self.local_calibration_path + "archive/" + camera_name + "/localcalibrations"):
            os.makedirs(self.local_calibration_path + "archive/" + camera_name + "/localcalibrations")
        if not os.path.exists(self.local_calibration_path + "archive/" + camera_name + "/localcalibrations/darks"):
            os.makedirs(self.local_calibration_path + "archive/" + camera_name + "/localcalibrations/darks")
        if not os.path.exists(self.local_calibration_path + "archive/" + camera_name + "/localcalibrations/biases"):
            os.makedirs(self.local_calibration_path + "archive/" + camera_name + "/localcalibrations/biases")
        if not os.path.exists(self.local_calibration_path + "archive/" + camera_name + "/localcalibrations/flats"):
            os.makedirs(self.local_calibration_path + "archive/" + camera_name + "/localcalibrations/flats")

        self.calib_masters_folder = self.local_calibration_path + "archive/" + camera_name + "/calibmasters" + '/'
        self.local_dark_folder = self.local_calibration_path + "archive/" + camera_name + "/localcalibrations/darks" + '/'
        self.local_bias_folder = self.local_calibration_path + "archive/" + camera_name + "/localcalibrations/biases" + '/'
        self.local_flat_folder = self.local_calibration_path + "archive/" + camera_name + "/localcalibrations/flats" + '/'

        # Directories for broken and orphaned upload files
        self.orphan_path=self.config['archive_path'] +'/' + self.name + '/' + 'orphans/'
        if not os.path.exists(self.orphan_path):
            os.makedirs(self.orphan_path)

        self.broken_path=self.config['archive_path'] +'/' + self.name + '/' + 'broken/'
        if not os.path.exists(self.broken_path):
            os.makedirs(self.broken_path)


        # Clear out smartstacks directory
        try:
            shutil.rmtree(self.local_calibration_path + "smartstacks")
        except:
            pass
        if not os.path.exists(self.local_calibration_path + "smartstacks"):
            os.makedirs(self.local_calibration_path + "smartstacks")

        # Orphan and Broken paths
        self.orphan_path=self.config['archive_path'] +'/' + self.name + '/' + 'orphans/'
        if not os.path.exists(self.orphan_path):
            os.makedirs(self.orphan_path)

        self.broken_path=self.config['archive_path'] +'/' + self.name + '/' + 'broken/'
        if not os.path.exists(self.broken_path):
            os.makedirs(self.broken_path)


        # Software Kills.
        # There are some software that really benefits from being restarted from
        # scratch on Windows, so on bootup of obs.py, the system closes them down
        # Reconnecting the devices reboots the softwares later on.
        try:
            os.system("taskkill /IM AltAzDSConfig.exe /F")
        except:
            pass
        try:
            os.system('taskkill /IM "Gemini Software.exe" /F')

        except:
            pass
        try:
            os.system("taskkill /IM ASCOM.AltAzDS.exe /F")
        except:
            pass
        try:
            os.system("taskkill /IM TheSkyX.exe /F")
        except:
            pass
        try:
            os.system("taskkill /IM TheSky64.exe /F")
        except:
            pass

        listOfProcessIds = findProcessIdByName('maxim_dl')
        for pid in listOfProcessIds:
            pid_num = pid['pid']
            plog("Terminating existing Maxim process:  ", pid_num)
            p2k = psutil.Process(pid_num)
            p2k.terminate()


        # Initialisation of variables best explained elsewhere
        self.status_interval = 0
        self.status_count = 0
        self.status_upload_time = 0.5
        self.time_last_status = time.time() - 3
        self.all_device_types = ptr_config["device_types"]  # May not be needed
        self.device_types = ptr_config["device_types"]  # ptr_config['short_status_devices']


        # VERY TEMPORARY UNTIL MOUNT IS FIXED - MTF
        self.mount_reboot_on_first_status = True
        # This prevents ascom calls from update_status colliding with the full_update section
        self.full_update_lock = False

        # Timers to only update status at regular specified intervals.
        self.observing_status_timer = datetime.datetime.now() - datetime.timedelta(
            days=1
        )
        self.observing_check_period = self.config[
            "observing_check_period"
        ]
        self.enclosure_status_timer = datetime.datetime.now() - datetime.timedelta(
            days=1
        )
        self.enclosure_check_period = self.config[
            "enclosure_check_period"
        ]
        self.obs_settings_upload_timer = time.time() - 20
        self.obs_settings_upload_period = 60

        self.last_time_report_to_console = time.time()-700

        self.last_solve_time = datetime.datetime.now() - datetime.timedelta(days=1)
        self.images_since_last_solve = 10000

        self.project_call_timer = time.time()
        self.get_new_job_timer = time.time()
        self.scan_request_timer = time.time()

        # Sometimes we update the status in a thread. This variable prevents multiple status updates occuring simultaneously
        self.currently_updating_status=False



        # Create this actual thread
        self.update_status_queue = queue.Queue(maxsize=0)
        self.update_status_thread=threading.Thread(target=self.update_status_thread)
        self.update_status_thread.start()
        # Also this is true for the FULL update.
        self.currently_updating_FULL=False

        self.FULL_update_thread_queue = queue.Queue(maxsize=0)
        self.FULL_update_thread=threading.Thread(target=self.full_update_thread)
        self.FULL_update_thread.start()

        # ANd one for scan requests
        self.currently_scan_requesting = False
        self.scan_request_queue = queue.Queue(maxsize=0)
        self.scan_request_thread=threading.Thread(target=self.scan_request_thread)
        self.scan_request_thread.start()

        # And one for updating calendar blocks
        self.currently_updating_calendar_blocks = False
        self.calendar_block_queue = queue.Queue(maxsize=0)
        self.calendar_block_thread=threading.Thread(target=self.calendar_block_thread)
        self.calendar_block_thread.start()



        self.too_hot_temperature=self.config['temperature_at_which_obs_too_hot_for_camera_cooling']
        self.warm_report_timer = time.time()-600

        # Keep track of how long it has been since the last activity of slew or exposure
        # This is useful for various functions... e.g. if telescope idle for an hour, park.
        self.time_of_last_exposure = time.time()
        self.time_of_last_slew = time.time()

        # Only poll the broad safety checks (altitude and inactivity) every 5 minutes
        self.safety_check_period = self.config['safety_check_period']
        self.time_since_safety_checks = time.time() - (2* self.safety_check_period)

        # Keep track of how long it has been since the last live connection to the internet
        self.time_of_last_live_net_connection = time.time()

        # Initialising various flags best explained elsewhere
        self.env_exists = os.path.exists(os.getcwd() + '\.env')  # Boolean, check if .env present
        self.stop_processing_command_requests = False
        self.platesolve_is_processing = False
        self.stop_all_activity = False  # This is used to stop the camera or sequencer
        self.exposure_halted_indicator = False
        self.camera_sufficiently_cooled_for_calibrations = True
        self.last_slew_was_pointing_slew = False
        self.open_and_enabled_to_observe = False
        self.net_connection_dead = False


        # Set default obs safety settings at bootup
        self.scope_in_manual_mode = self.config['scope_in_manual_mode']
        self.moon_checks_on = self.config['moon_checks_on']
        self.sun_checks_on = self.config['sun_checks_on']
        self.altitude_checks_on = self.config['altitude_checks_on']
        self.daytime_exposure_time_safety_on = self.config['daytime_exposure_time_safety_on']
        self.mount_reference_model_off = self.config['mount_reference_model_off']
        self.admin_owner_commands_only = False
        self.assume_roof_open = False
        self.auto_centering_off = False  #WER 20231239 Toggled to True

        # Instantiate the helper class for astronomical events
        # Soon the primary event / time values can come from AWS.  NB NB   I send them there! Why do we want to put that code in AWS???
        self.astro_events = ptr_events.Events(self.config)
        self.astro_events.compute_day_directory()
        self.astro_events.calculate_events()
        self.astro_events.display_events()

        # If the camera is detected as substantially (20 degrees) warmer than the setpoint
        # during safety checks, it will keep it warmer for about 20 minutes to make sure
        # the camera isn't overheating, then return it to its usual temperature.
        self.camera_overheat_safety_warm_on = False
        self.camera_overheat_safety_timer = time.time()
        # Some things you don't want to check until the camera has been cooling for a while.
        self.camera_time_initialised = time.time()
        # You want to make sure that the camera has been cooling for a while at the setpoint
        # Before taking calibrations to ensure the sensor is evenly cooled
        self.last_time_camera_was_warm = time.time() - 6000

        # If there is a pointing correction needed, then it is REQUESTED
        # by the platesolve thread and then the code will interject
        # a pointing correction at an appropriate stage.
        # But if the telescope moves in the meantime, this is cancelled.
        # A telescope move itself should already correct for this pointing in the process of moving.
        # This is sort of a more elaborate and time-efficient version of the previous "re-seek"
        self.pointing_correction_requested_by_platesolve_thread = False
        self.pointing_recentering_requested_by_platesolve_thread = False
        self.pointing_correction_request_time = time.time()
        self.pointing_correction_request_ra = 0.0
        self.pointing_correction_request_dec = 0.0
        self.pointing_correction_request_ra_err = 0.0
        self.pointing_correction_request_dec_err = 0.0
        self.last_platesolved_ra = np.nan
        self.last_platesolved_dec =np.nan
        self.last_platesolved_ra_err = np.nan
        self.last_platesolved_dec_err =np.nan
        self.platesolve_errors_in_a_row=0

        # Rotator vs mount vs camera sync stuff
        self.rotator_has_been_checked_since_last_slew = False


        g_dev["obs"] = self
        obsid_str = ptr_config["obs_id"]
        g_dev["obsid"]: obsid_str
        self.g_dev = g_dev

        # Use the configuration to instantiate objects for all devices.
        self.create_devices()

        self.last_update_complete = time.time() -5

        # Reset mount reference for delta_ra and delta_dec on bootup
        #g_dev["mnt"].reset_mount_reference()
        #g_dev['mnt'].get_mount_coordinates()

        # Boot up the various queues to process

        #self.send_status_queue.qsize()


        if self.config['ingest_raws_directly_to_archive']:
            self.ptrarchive_queue = queue.PriorityQueue(maxsize=0)
            self.ptrarchive_queue_thread = threading.Thread(target=self.send_to_ptrarchive, args=())
            self.ptrarchive_queue_thread.start()


        if self.config['save_raws_to_pipe_folder_for_nightly_processing']:
            self.pipearchive_queue = queue.Queue(maxsize=0)
            self.pipearchive_queue_thread = threading.Thread(target=self.copy_to_pipearchive, args=())
            self.pipearchive_queue_thread.start()

        if self.config['save_to_alt_path'] == 'yes':

            self.altarchive_queue = queue.Queue(maxsize=0)
            self.altarchive_queue_thread = threading.Thread(target=self.copy_to_altarchive, args=())
            self.altarchive_queue_thread.start()

        self.fast_queue = queue.PriorityQueue(maxsize=0)
        self.fast_queue_thread = threading.Thread(target=self.fast_to_ui, args=())
        self.fast_queue_thread.start()

        self.mediumui_queue = queue.PriorityQueue(maxsize=0)
        self.mediumui_thread = threading.Thread(target=self.medium_to_ui, args=())
        self.mediumui_thread.start()

        self.calibrationui_queue = queue.PriorityQueue(maxsize=0)
        self.calibrationui_thread = threading.Thread(target=self.calibration_to_ui, args=())
        self.calibrationui_thread.start()

        self.slow_camera_queue = queue.PriorityQueue(maxsize=0)
        self.slow_camera_queue_thread = threading.Thread(target=self.slow_camera_process, args=())
        self.slow_camera_queue_thread.start()

        self.send_status_queue = queue.Queue(maxsize=0)
        self.send_status_queue_thread = threading.Thread(target=self.send_status_process, args=())
        self.send_status_queue_thread.start()

        self.platesolve_queue = queue.Queue(maxsize=0)
        self.platesolve_queue_thread = threading.Thread(target=self.platesolve_process, args=())
        self.platesolve_queue_thread.start()

        self.sep_queue = queue.Queue(maxsize=0)
        self.sep_queue_thread = threading.Thread(target=self.sep_process, args=())
        self.sep_queue_thread.start()

        self.mainjpeg_queue = queue.Queue(maxsize=0)
        self.mainjpeg_queue_thread = threading.Thread(target=self.mainjpeg_process, args=())
        self.mainjpeg_queue_thread.start()

        self.laterdelete_queue = queue.Queue(maxsize=0)
        self.laterdelete_queue_thread = threading.Thread(target=self.laterdelete_process, args=())
        self.laterdelete_queue_thread.start()


        self.sendtouser_queue = queue.Queue(maxsize=0)
        self.sendtouser_queue_thread = threading.Thread(target=self.sendtouser_process, args=())
        self.sendtouser_queue_thread.start()

        self.cmd_queue = queue.Queue(
            maxsize=0
        )

        self.smartstack_queue = queue.Queue(
            maxsize=0
        )
        self.smartstack_queue_thread = threading.Thread(target=self.smartstack_image, args=())
        self.smartstack_queue_thread.start()



        self.queue_reporting_period = 600
        self.queue_reporting_timer = time.time() - (2* self.queue_reporting_period)


        # send up obs status immediately
        self.obs_settings_upload_timer = time.time() - 2*self.obs_settings_upload_period
        #self.update_status(dont_wait=True)
        #self.request_update_status()


        # A dictionary that holds focusresults for the SEP queue.
        self.fwhmresult={}
        self.fwhmresult["error"] = True
        self.fwhmresult['FWHM'] = np.nan
        self.fwhmresult["mean_focus"] = np.nan
        self.fwhmresult['No_of_sources'] = np.nan

        # On initialisation, there should be no commands heading towards the site
        # So this command reads the commands waiting and just ... ignores them
        # essentially wiping the command queue coming from AWS.
        # This prevents commands from previous nights/runs suddenly running
        # when obs.py is booted (has happened a bit in the past!)
        reqs.request(
            "POST", "https://jobs.photonranch.org/jobs/getnewjobs", data=json.dumps({"site": self.name}), timeout=30
        ).json()

        # On startup, collect orphaned fits files that may have been dropped from the queue
        # when the site crashed or was rebooted.
        if self.config['ingest_raws_directly_to_archive']:
            g_dev['seq'].collect_and_queue_neglected_fits()
        if self.config['save_raws_to_pipe_folder_for_nightly_processing']:
            self.reconstitute_pipe_copy_queue()

        # Inform UI of reboot
        self.send_to_user("Observatory code has been rebooted. Manually queued commands have been flushed.")

        # Upload the config to the UI
        self.update_config()

        # Report previously calculated Camera Gains as part of bootup
        textfilename= g_dev['obs'].obsid_path + 'ptr_night_shelf/' + 'cameragain' + g_dev['cam'].name + str(g_dev['obs'].name) +'.txt'
        if os.path.exists(textfilename):
            try:
                 with open(textfilename, 'r') as f:
                     lines=f.readlines()
                     #print (lines)
                     for line in lines:
                         plog (line.replace('\n',''))
            except:
                plog ("something wrong with opening camera gain text file")
                #breakpoint()
                pass

        # Report filter throughputs as part of bootup
        filter_throughput_shelf = shelve.open(g_dev['obs'].obsid_path + 'ptr_night_shelf/' + 'filterthroughput' + g_dev['cam'].name + str(g_dev['obs'].name))

        if len(filter_throughput_shelf)==0:
            plog ("Looks like there is no filter throughput shelf.")
        else:
            plog ("Stored filter throughputs")
            for filtertempgain in list(filter_throughput_shelf.keys()):
                plog (str(filtertempgain) + " " + str(filter_throughput_shelf[filtertempgain]))
        filter_throughput_shelf.close()


        # Temporary toggle to turn auto-centering off
        #self.auto_centering_off = True


        #MTF -TEMP
        g_dev['obs'].enc_status = g_dev['obs'].get_enclosure_status_from_aws()

        self.drift_tracker_ra=0
        self.drift_tracker_dec=0
        g_dev['obs'].drift_tracker_timer=0

        #breakpoint()
        # Initialisation complete!



    def set_last_reference(self, delta_ra, delta_dec, last_time):
        mnt_shelf = shelve.open(self.obsid_path + "ptr_night_shelf/" + "last" + str(self.name))
        mnt_shelf["ra_cal_offset"] = delta_ra
        mnt_shelf["dec_cal_offset"] = delta_dec
        mnt_shelf["time_offset"] = last_time
        mnt_shelf.close()
        return

    def get_last_reference(self):
        mnt_shelf = shelve.open(self.obsid_path + "ptr_night_shelf/" + "last" + str(self.name))
        delta_ra = mnt_shelf["ra_cal_offset"]
        delta_dec = mnt_shelf["dec_cal_offset"]
        last_time = mnt_shelf["time_offset"]
        mnt_shelf.close()
        return delta_ra, delta_dec, last_time

    def reset_last_reference(self):

        mnt_shelf = shelve.open(self.obsid_path + "ptr_night_shelf/" + "last" + str(self.name))
        mnt_shelf["ra_cal_offset"] = None
        mnt_shelf["dec_cal_offset"] = None
        mnt_shelf["time_offset"] = None
        mnt_shelf.close()
        return

    def create_devices(self):
        """Dictionary to store created devices, subcategorized by device type."""

        self.all_devices = {}
        # Create device objects by type, going through the config by type.
        for dev_type in self.all_device_types:
            self.all_devices[dev_type] = {}
            # Get the names of all the devices from each dev_type.
            devices_of_type = self.config.get(dev_type, {})
            device_names = devices_of_type.keys()

            # Instantiate each device object based on its type
            for name in device_names:

                try:
                    driver = devices_of_type[name]["driver"]
                except:
                    pass
                settings = devices_of_type[name].get("settings", {})

                if dev_type == "mount":
                    device = Mount(
                        driver, name, settings, self.config, self.astro_events, tel=True
                    )  # NB this needs to be straightened out.
                #elif dev_type == "telescope":  # order of attaching is sensitive
                #     device = Telescope(driver, name, settings, self.config, tel=True)
                elif dev_type == "rotator":
                    device = Rotator(driver, name, self.config)
                elif dev_type == "focuser":
                    device = Focuser(driver, name, self.config)
                elif dev_type == "screen":
                    device = Screen(driver, name, self.config)
                elif dev_type == "filter_wheel":
                    device = FilterWheel(driver, name, self.config)
                elif dev_type == "selector":
                    device = Selector(driver, name, self.config)
                elif dev_type == "camera":
                    device = Camera(driver, name, self.config)
                elif dev_type == "sequencer":
                    device = Sequencer(driver, name, self.config, self.astro_events)
                else:
                    plog(f"Unknown device: {name}")
                # Add the instantiated device to the collection of all devices.
                self.all_devices[dev_type][name] = device

        # Hooking up obs connection to win32 com mount
        win32com.client.pythoncom.CoInitialize()
        xl = win32com.client.Dispatch(
            win32com.client.pythoncom.CoGetInterfaceAndReleaseStream(g_dev['mnt'].mount_id, win32com.client.pythoncom.IID_IDispatch)
    )

    #     # Hooking up obs connection to win32 com focuser
    #     win32com.client.pythoncom.CoInitialize()
    #     fl = win32com.client.Dispatch(
    #         win32com.client.pythoncom.CoGetInterfaceAndReleaseStream(g_dev['foc'].focuser_id, win32com.client.pythoncom.IID_IDispatch)
    # )

        plog("Finished creating devices.")

    def update_config(self):
        """Sends the config to AWS."""

        uri = f"{self.config['obs_id']}/config/"
        self.config["events"] = g_dev["events"]
        # Insert camera size into config
        self.config['camera']['camera_1_1']['camera_size_x'] = g_dev['cam'].imagesize_x
        self.config['camera']['camera_1_1']['camera_size_y'] = g_dev['cam'].imagesize_y
        #breakpoint()

        retryapi=True
        while retryapi:
            try:
                response = authenticated_request("PUT", uri, self.config)
                retryapi=False
            except:
                plog ("connection glitch in update config. Waiting 5 seconds.")
                time.sleep(5)
        if 'message' in response:
            if response['message'] == "Missing Authentication Token":
                plog("Missing Authentication Token. Config unable to be uploaded. Please fix this now.")
                sys.exit()
            else:
                plog("There may be a problem in the config upload? Here is the response.")
                plog(response)
        elif 'ResponseMetadata' in response:
            if response['ResponseMetadata']['HTTPStatusCode'] == 200:
                plog("Config uploaded successfully.")
                #breakpoint()
                #g_dev['seq'].nightly_reset_script()

            else:
                plog("Response to obsid config upload unclear. Here is the response")
                plog(response)

        else:
            plog("Response to obsid config upload unclear. Here is the response")
            plog(response)

    def cancel_all_activity(self):

        g_dev["obs"].stop_all_activity = True
        g_dev["obs"].stop_all_activity_timer = time.time()
        plog("Stop_all_activity is now set True.")
        self.send_to_user(
            "Cancel/Stop received. Exposure stopped, camera may begin readout, then will discard image."
        )
        self.send_to_user(
            "Pending reductions and transfers to the PTR Archive are not affected."
        )
        # Now we need to cancel possibly a pending camera cycle or a
        # script running in the sequencer.  NOTE a stop or cancel empties outgoing queue at AWS side and
        # only a Cancel/Stop action is sent.  But we need to save any subsequent commands.

        plog("Emptying Command Queue")
        with self.cmd_queue.mutex:
            self.cmd_queue.queue.clear()

        plog("Stopping Exposure")

        try:
            g_dev["cam"]._stop_expose()
            g_dev["cam"].exposure_busy = False
            #expresult = {}
            #expresult["stopped"] = True

        except Exception as e:
            plog("Camera is not busy.", e)
            plog(traceback.format_exc())
            self.exposure_busy = False

        g_dev["obs"].exposure_halted_indicator = True
        g_dev["obs"].exposure_halted_indicator_timer = time.time()

    def scan_requests(self, cancel_check=False):
        """Gets commands from AWS, and post a STOP/Cancel flag.

        We limit the polling to once every 4 seconds because AWS does not
        appear to respond any faster. When we poll, we parse
        the action keyword for 'stop' or 'cancel' and post the
        existence of the timestamp of that command to the
        respective device attribute <self>.cancel_at. Then we
        enqueue the incoming command as well.

        NB at this time we are preserving one command queue
        for all devices at a site. This may need to change when we
        have parallel mountings or independently controlled cameras.
        """


        # To stop the scan requests getting hammered unnecessarily.
        # Which is has sometimes on net disconnections.
        if (time.time() - self.scan_request_timer) > 1.0:
            self.scan_request_timer = time.time()
            url_job = "https://jobs.photonranch.org/jobs/getnewjobs"
            body = {"site": self.name}
            cmd = {}
            # Get a list of new jobs to complete (this request
            # marks the commands as "RECEIVED")
            try:
                unread_commands = reqs.request(
                    "POST", url_job, data=json.dumps(body), timeout=20
                ).json()
            except:
                plog("problem gathering scan requests. Likely just a connection glitch.")
                unread_commands=[]
        else:
            unread_commands=[]
        
        #print (unread_commands)

        # Make sure the list is sorted in the order the jobs were issued
        # Note: the ulid for a job is a unique lexicographically-sortable id.
        if len(unread_commands) > 0:
            try:
                unread_commands.sort(key=lambda x: x["timestamp_ms"])
                # Process each job one at a time
                for cmd in unread_commands:
                    if (self.admin_owner_commands_only and (("admin" in cmd['user_roles']) or ("owner" in cmd['user_roles']))) or (not self.admin_owner_commands_only):


                        if cmd["action"] in ["cancel_all_commands", "stop"] or cmd["action"].lower() in ["stop", "cancel"] or (cmd["action"] == "run" and cmd["required_params"]["script"] == "stopScript"):

                            # A stop script command flags to the running scripts that it is time to stop
                            # activity and return. This period runs for about 30 seconds.
                            g_dev["obs"].send_to_user(
                                "A Cancel/Stop has been called. Cancelling out of running scripts over 30 seconds.")
                            g_dev['seq'].stop_script_called = True
                            g_dev['seq'].stop_script_called_time = time.time()
                            # Cancel out of all running exposures.
                            g_dev['obs'].cancel_all_activity()
                        else:
                            try:
                                action = cmd['action']
                            except:
                                action = None

                            try:
                                script = cmd['required_params']['script']
                            except:
                                script = None

                            if cmd["deviceType"]=='obs':
                                plog ('OBS COMMAND: received a system wide command')

                                if cmd['action']=='configure_pointing_reference_off':
                                    self.mount_reference_model_off = True
                                    plog ('mount_reference_model_off')
                                    g_dev["obs"].send_to_user("mount_reference_model_off.")

                                elif cmd['action']=='configure_pointing_reference_on':
                                    self.mount_reference_model_off = False
                                    plog ('mount_reference_model_on')
                                    g_dev["obs"].send_to_user("mount_reference_model_on.")

                                elif cmd['action']=='configure_telescope_mode':

                                    if cmd['required_params']['mode'] == 'manual':
                                        self.scope_in_manual_mode = True
                                        plog ('Manual Mode Engaged.')
                                        g_dev["obs"].send_to_user('Manual Mode Engaged.')
                                    else:
                                        self.scope_in_manual_mode = False
                                        plog ('Manual Mode Turned Off.')
                                        g_dev["obs"].send_to_user('Manual Mode Turned Off.')

                                elif cmd['action']=='configure_moon_safety':

                                    if cmd['required_params']['mode'] == 'on':
                                        self.moon_checks_on = True
                                        plog ('Moon Safety On')
                                        g_dev["obs"].send_to_user('Moon Safety On')
                                    else:
                                        self.moon_checks_on = False
                                        plog ('Moon Safety Off')
                                        g_dev["obs"].send_to_user('Moon Safety Off')

                                elif cmd['action']=='configure_sun_safety':

                                    if cmd['required_params']['mode'] =='on':
                                        self.sun_checks_on = True
                                        plog ('Sun Safety On')
                                        g_dev["obs"].send_to_user('Sun Safety On')
                                    else:
                                        self.sun_checks_on = False
                                        plog ('Sun Safety Off')
                                        g_dev["obs"].send_to_user('Sun Safety Off')

                                elif cmd['action']=='configure_altitude_safety':

                                    if cmd['required_params']['mode'] == 'on':
                                        self.altitude_checks_on = True
                                        plog ('Altitude Safety On')
                                        g_dev["obs"].send_to_user('Altitude Safety On')
                                    else:
                                        self.altitude_checks_on = False
                                        plog ('Altitude Safety Off')
                                        g_dev["obs"].send_to_user('Altitude Safety Off')

                                elif cmd['action']=='configure_daytime_exposure_safety':

                                    if cmd['required_params']['mode'] == 'on':
                                        self.daytime_exposure_time_safety_on = True
                                        plog ('Daytime Exposure Safety On')
                                        g_dev["obs"].send_to_user('Daytime Exposure Safety On')
                                    else:
                                        self.daytime_exposure_time_safety_on = False
                                        plog ('Daytime Exposure Safety Off')
                                        g_dev["obs"].send_to_user('Daytime Exposure Safety Off')

                                elif cmd['action']=='start_simulating_open_roof':
                                    self.assume_roof_open = True
                                    self.open_and_enabled_to_observe=True
                                    g_dev['obs'].enc_status = g_dev['obs'].get_enclosure_status_from_aws()
                                    self.enclosure_status_timer = datetime.datetime.now()
                                    plog ('Roof is now assumed to be open. WEMA shutter status is ignored.')
                                    g_dev["obs"].send_to_user('Roof is now assumed to be open. WEMA shutter status is ignored.')

                                elif cmd['action']=='stop_simulating_open_roof':
                                    self.assume_roof_open = False
                                    g_dev['obs'].enc_status = g_dev['obs'].get_enclosure_status_from_aws()
                                    self.enclosure_status_timer = datetime.datetime.now()
                                    plog ('Roof is now NOT assumed to be open. Reading WEMA shutter status.')
                                    g_dev["obs"].send_to_user('Roof is now NOT assumed to be open. Reading WEMA shutter status.')


                                elif cmd['action']=='configure_who_can_send_commands':
                                    if cmd['required_params']['only_accept_admin_or_owner_commands'] == True:
                                        self.admin_owner_commands_only = True
                                        plog ('Scope set to only accept admin or owner commands')
                                        g_dev["obs"].send_to_user('Scope set to only accept admin or owner commands')
                                    else:
                                        self.admin_owner_commands_only = False
                                        plog ('Scope now open to all user commands, not just admin or owner.')
                                        g_dev["obs"].send_to_user('Scope now open to all user commands, not just admin or owner.')
                                elif cmd['action']=='obs_configure_auto_center_on':
                                    self.auto_centering_off = False
                                    plog ('Scope set to automatically center.')
                                    g_dev["obs"].send_to_user('Scope set to automatically center.')
                                elif cmd['action']=='obs_configure_auto_center_off':
                                    self.auto_centering_off = True
                                    plog ('Scope set to not automatically center.')
                                    g_dev["obs"].send_to_user('Scope set to not automatically center.')
                                else:
                                    print ("Unknown command: " + str(cmd))


                                self.obs_settings_upload_timer = time.time() - 2*self.obs_settings_upload_period

                                self.request_update_status() #self.update_status(dont_wait=True)

                            # Check here for admin/owner only functions
                            elif action == "run" and script == 'collectScreenFlats' and not (("admin" in cmd['user_roles']) or ("owner" in cmd['user_roles'])):
                                plog("Request rejected as flats can only be commanded by admin user.")
                                g_dev['obs'].send_to_user(
                                    "Request rejected as flats can only be commanded by admin user.")
                            elif action == "run" and script == 'collectSkyFlats' and not (("admin" in cmd['user_roles']) or ("owner" in cmd['user_roles'])):
                                plog("Request rejected as flats can only be commanded by admin user.")
                                g_dev['obs'].send_to_user(
                                    "Request rejected as flats can only be commanded by admin user.")

                            elif action == "run" and script in ['pointingRun'] and not (("admin" in cmd['user_roles']) or ("owner" in cmd['user_roles'])):
                                plog("Request rejected as pointing runs can only be commanded by admin user.")
                                g_dev['obs'].send_to_user(
                                    "Request rejected as pointing runs can only be commanded by admin user.")
                            elif action == "run" and script in ("collectBiasesAndDarks") and not (("admin" in cmd['user_roles']) or ("owner" in cmd['user_roles'])):
                                plog("Request rejected as bias and darks can only be commanded by admin user.")
                                g_dev['obs'].send_to_user(
                                    "Request rejected as bias and darks can only be commanded by admin user.")

                            # Check here for irrelevant commands
                            elif cmd['deviceType'] == 'screen' and self.config['screen']['screen1']['driver'] == None:
                                plog("Refusing command as there is no screen")
                                g_dev['obs'].send_to_user("Request rejected as site has no flat screen.")
                            elif cmd['deviceType'] == 'rotator' and self.config['rotator']['rotator1']['driver'] == None:
                                plog("Refusing command as there is no rotator")
                                g_dev['obs'].send_to_user("Request rejected as site has no rotator.")

                            # If not irrelevant, queue the command
                            else:
                                g_dev["obs"].stop_all_activity = False
                                self.cmd_queue.put(cmd)


                        if cancel_check:
                            return  # Note we do not process any commands.
                    else:
                        plog("Request rejected as obs in admin or owner mode.")
                        g_dev['obs'].send_to_user("Request rejected as obs in admin or owner mode.")
            except:
                if 'Internal server error' in str(unread_commands):
                    plog ("AWS server glitch reading unread_commands")
                else:
                    plog(traceback.format_exc())
                    plog("unread commands")
                    plog (unread_commands)
                    plog ("MF trying to find whats happening with this relatively rare bug!")


        # NEED TO WAIT UNTIL CURRENT COMMAND IS FINISHED UNTIL MOVING ONTO THE NEXT ONE!
        # THAT IS WHAT CAUSES THE "CAMERA BUSY" ISSUE. We don't need to wait for the
        # rotator as the exposure routine in camera.py already waits for that.
        if (not g_dev["cam"].exposure_busy) and (not self.stop_processing_command_requests):
            while self.cmd_queue.qsize() > 0:
                if not self.stop_processing_command_requests and not g_dev["cam"].exposure_busy and not g_dev['seq'].block_guard:  # This is to stop multiple commands running over the top of each other.
                    self.stop_processing_command_requests = True
                    cmd = self.cmd_queue.get()

                    device_instance = cmd["deviceInstance"]
                    plog("obs.scan_request: ", cmd)
                    device_type = cmd["deviceType"]

                    #breakpoint()

                    if device_type=='enclosure':
                        plog ('An OBS has mistakenly received an enclosure command! Ignoring.')
                    else:
                        device = self.all_devices[device_type][device_instance]
                        try:
                            device.parse_command(cmd)
                        except Exception as e:
                            plog(traceback.format_exc())
                            plog("Exception in obs.scan_requests:  ", e, 'cmd:  ', cmd)

                    self.stop_processing_command_requests = False
                else:
                    time.sleep(0.2)

        return


    def update_status(self, cancel_check=False, mount_only=False, dont_wait=False):
        """Collects status from all devices and sends an update to AWS.

        Each device class is responsible for implementing the method
        `get_status`, which returns a dictionary.
        """

        if self.currently_updating_status==True:
            return


        self.currently_updating_status=True

        #print ('l')
        #g_dev['foc'].update_focuser_temperature()
        #print ('m')

        # Wait a bit between status updates otherwise
        # status updates bank up in the queue
        if dont_wait == True:
            self.status_interval = self.status_upload_time + 0.25
        while time.time() < self.time_last_status + self.status_interval:
            self.currently_updating_status=False
            return  # Note we are just not sending status, too soon.


        # Send main batch of devices status
        obsy = self.name
        if mount_only == True:
            #device_list = ['mount','telescope']
            device_list = ['mount']
        else:
            #self.device_types.append('telescope')
            device_list = self.device_types
        status={}
        for dev_type in device_list:
            #  The status that we will send is grouped into lists of
            #  devices by dev_type.
            status[dev_type] = {}
            devices_of_type = self.all_devices.get(dev_type, {})
            device_names = devices_of_type.keys()

            for device_name in device_names:

                # Get the actual device object...
                device = devices_of_type[device_name]
                # Currently the telescope and mount devices are the same... this will change.
                # if 'telescope' in device_name:
                #     status['telescope'] = copy.deepcopy(status['mount'])
                # else:
                    #breakpoint()
                    # if 'mount' in device_name and self.mount_reboot_on_first_status:
                    #     plog ("rebooting mount on first status update. Need to chase why, it is a collision I can't see yet - MTF")
                    #     g_dev['mnt'].mount_reboot()
                    #     self.mount_reboot_on_first_status = False

                    #if not 'mount' in device_name:
                result = device.get_status()
                    #else:
                    #    result = None


                        #print (result)

                if result is not None:
                    status[dev_type][device_name] = result
        status["timestamp"] = round((time.time()) / 2.0, 3)
        status["send_heartbeat"] = False



        #status['telescope']={}

        #status['telescope']['telescope1']=status['mount']['mount1']

        #print (status['telescope'])
        #print (status['mount'])

        if status is not None:
            lane = "device"
            if self.send_status_queue.qsize() < 7:
                self.send_status_queue.put((obsy, lane, status), block=False)





        self.time_last_status = time.time()
        self.status_count += 1

        self.currently_updating_status=False


    def update(self):
        """
        This compact little function is the heart of the code in the sense this is repeatedly
        called. It first SENDS status for all devices to AWS, then it checks for any new
        commands from AWS. If certain timers have reached their point, it will undertake
        a variety of safety checks as well.
        """


        if self.currently_updating_FULL:
            return


        self.currently_updating_FULL=True

        #print ("full update")

        if not self.currently_updating_status:
            self.request_update_status()

        if time.time() - self.get_new_job_timer > 3:
            self.get_new_job_timer = time.time()
            try:
                self.request_scan_requests("mount1")
            except:
                pass


        self.full_update_lock=True
        while self.currently_updating_status:
            print ('updating status')
            time.sleep(0.5)

        if self.status_count > 1:  # Give time for status to form
            g_dev["seq"].manager()  # Go see if there is something new to do.

        #breakpoint()

        #g_dev["mnt"].get_mount_coordinates()
        # try:
        #     g_dev['mnt'].rapid_park_indicator=g_dev['mnt'].mount.AtPark
        # except Exception as e:
        #     plog (e)
        #     plog ("Getting intermittent errors with astrophysics mount.  MTF hunting this bug.")



        # if not g_dev['mnt'].rapid_park_indicator:
        #     try:
        #         g_dev['mnt'].rapid_pier_indicator=g_dev['mnt'].mount.sideOfPier
        #     except Exception as e:
        #         plog (e)
        #         plog ("astrophysics doesn't report side of pier at park? MTF hunting this bug.")
        #breakpoint()

        #g_dev['foc'].update_focuser_temperature()

        if False and ((time.time() - self.queue_reporting_timer) > self.queue_reporting_period):
            self.queue_reporting_timer=time.time()
            plog ("Queue Reports - hunting for ram leak")

            if self.config['ingest_raws_directly_to_archive']:
                plog ("PTR Archive Queue: " +str(self.ptrarchive_queue.qsize()))


            if self.config['save_raws_to_pipe_folder_for_nightly_processing']:
                plog ("Pipe Archive Queue: " +str(self.pipearchive_queue.qsize()))

            if self.config['save_to_alt_path'] == 'yes':
                plog ("Alt Archive Queue: " +str(self.altarchive_queue.qsize()))

            plog ("Fast UI Queue: " +str(self.fast_queue.qsize()))
            plog ("Medium UI Queue: " +str(self.mediumui_queue.qsize()))
            plog ("Calibration UI Queue: " +str(self.calibrationui_queue.qsize()))
            plog ("Slow Camera Queue: " +str(self.slow_camera_queue.qsize()))
            plog ("Platesolve Queue: " +str(self.platesolve_queue.qsize()))
            plog ("SEP Queue: " +str(self.sep_queue.qsize()))
            plog ("JPEG Queue: " +str(self.mainjpeg_queue.qsize()))
            plog ("Smartstack Queue: " +str(self.smartstack_queue.qsize()))


        # If the roof is open, then it is open and enabled to observe
        if not g_dev['obs'].enc_status == None:
            if 'Open' in g_dev['obs'].enc_status['shutter_status']:
                if (not 'NoObs' in g_dev['obs'].enc_status['shutter_status'] and not self.net_connection_dead) or self.assume_roof_open:
                    self.open_and_enabled_to_observe = True
                else:
                    self.open_and_enabled_to_observe = False

        # Check that the mount hasn't slewed too close to the sun
        # If the roof is open and enabled to observe
        # Don't do sun checks at nightime!
        if not ((g_dev['events']['Observing Begins']  <= ephem.now() < g_dev['events']['Observing Ends'])):
            try:
                if not g_dev['mnt'].return_slewing() and self.open_and_enabled_to_observe and self.sun_checks_on:

                    sun_coords = get_sun(Time.now())
                    temppointing = SkyCoord((g_dev['mnt'].current_icrs_ra)*u.hour,
                                            (g_dev['mnt'].current_icrs_dec)*u.degree, frame='icrs')
                    sun_dist = sun_coords.separation(temppointing)
                    if sun_dist.degree < self.config['closest_distance_to_the_sun'] and not g_dev['mnt'].rapid_park_indicator:
                        g_dev['obs'].send_to_user("Found telescope pointing too close to the sun: " +
                                                  str(sun_dist.degree) + " degrees.")
                        plog("Found telescope pointing too close to the sun: " + str(sun_dist.degree) + " degrees.")
                        g_dev['obs'].send_to_user("Parking scope and cancelling all activity")
                        plog("Parking scope and cancelling all activity")

                        if not g_dev['seq'].morn_bias_dark_latch and not g_dev['seq'].bias_dark_latch:
                            self.cancel_all_activity()
                        if not g_dev['mnt'].rapid_park_indicator:
                            g_dev['mnt'].park_command()

                        self.currently_updating_status=False
                        return
            except Exception as e:
                plog(traceback.format_exc())
                #breakpoint()
                plog ("Sun check didn't work for some reason")
                if 'Object reference not set' in str(e) and g_dev['mnt'].theskyx:

                    plog("The SkyX had an error.")
                    plog("Usually this is because of a broken connection.")
                    plog("Killing then waiting 60 seconds then reconnecting")
                    g_dev['seq'].kill_and_reboot_theskyx(g_dev['mnt'].current_icrs_ra,g_dev['mnt'].current_icrs_dec)

        #print ("update_status")

        # Keep an eye on the stop-script and exposure halt time to reset those timers.
        if g_dev['seq'].stop_script_called and ((time.time() - g_dev['seq'].stop_script_called_time) > 35):
            g_dev["obs"].send_to_user("Stop Script Complete.")
            g_dev['seq'].stop_script_called = False
            g_dev['seq'].stop_script_called_time = time.time()

        if g_dev["obs"].exposure_halted_indicator == True:
            if g_dev["obs"].exposure_halted_indicator_timer - time.time() > 12:
                g_dev["obs"].exposure_halted_indicator = False
                g_dev["obs"].exposure_halted_indicator_timer = time.time()

        if g_dev["obs"].stop_all_activity and ((time.time() - g_dev["obs"].stop_all_activity_timer) > 35):
            g_dev["obs"].stop_all_activity = False

        # Good spot to check if we need to nudge the telescope as long as we aren't exposing.
        if not g_dev["cam"].exposure_busy and not g_dev['seq'].block_guard:
            self.check_platesolve_and_nudge()

        # Meridian 'pulse'. A lot of mounts will not do a meridian flip unless a
        # specific slew command is sent. So this tracks how long it has been since
        # a slew and sends a slew command to the exact coordinates it is already pointing on
        # at least a 5 minute basis.
        if (time.time() - g_dev['obs'].time_of_last_slew) > 300:
            # Check no other commands or exposures are happening
            if g_dev['obs'].cmd_queue.empty() and not g_dev["cam"].exposure_busy and not g_dev['cam'].currently_in_smartstack_loop and not g_dev["seq"].focussing:
                if not g_dev['mnt'].rapid_park_indicator and not g_dev['mnt'].return_slewing() and g_dev['mnt'].return_tracking() :
                    # Don't do it if the roof isn't open etc.
                    if (g_dev['obs'].open_and_enabled_to_observe==True ) or g_dev['obs'].scope_in_manual_mode:
                        ra = g_dev['mnt'].return_right_ascension()
                        dec = g_dev['mnt'].return_declination()
                        temppointing=SkyCoord(ra*u.hour, dec*u.degree, frame='icrs')
                        temppointingaltaz=temppointing.transform_to(AltAz(location=g_dev['mnt'].site_coordinates, obstime=Time.now()))
                        alt = temppointingaltaz.alt.degree
                        if alt > 25:
                            wait_for_slew()
                            meridianra=g_dev['mnt'].return_right_ascension()
                            meridiandec=g_dev['mnt'].return_declination()
                            g_dev['obs'].time_of_last_slew=time.time()
                            #g_dev['mnt'].mount.SlewToCoordinatesAsync(meridianra, meridiandec)
                            g_dev['mnt'].slew_async_directly(ra=meridianra, dec=meridiandec)
                            wait_for_slew()
                            self.time_of_last_slew=time.time()

        # Send up the obs settings status - basically the current safety settings
        if (
            (datetime.datetime.now() - self.observing_status_timer)
        ) > datetime.timedelta(minutes=self.observing_check_period):
            g_dev['obs'].ocn_status = g_dev['obs'].get_weather_status_from_aws()
            self.observing_status_timer = datetime.datetime.now()


        if (
            (datetime.datetime.now() - self.enclosure_status_timer)
        ) > datetime.timedelta(minutes=self.enclosure_check_period):

            g_dev['obs'].enc_status = g_dev['obs'].get_enclosure_status_from_aws()
            self.enclosure_status_timer = datetime.datetime.now()

        if (time.time() - self.obs_settings_upload_timer) > self.obs_settings_upload_period:
            self.obs_settings_upload_timer = time.time()
            status = {}
            status['obs_settings']={}
            status['obs_settings']['scope_in_manual_mode']=self.scope_in_manual_mode
            status['obs_settings']['sun_safety_mode']=self.sun_checks_on
            status['obs_settings']['moon_safety_mode']=self.moon_checks_on
            status['obs_settings']['altitude_safety_mode']=self.altitude_checks_on
            status['obs_settings']['lowest_altitude']=-5
            status['obs_settings']['daytime_exposure_safety_mode']=self.daytime_exposure_time_safety_on
            status['obs_settings']['daytime_exposure_time']=0.01

            status['obs_settings']['auto_center_on']= not self.auto_centering_off
            status['obs_settings']['admin_owner_commands_only']=self.admin_owner_commands_only
            status['obs_settings']['simulating_open_roof']=self.assume_roof_open
            status['obs_settings']['pointing_reference_on']= (not self.mount_reference_model_off)

            lane = "obs_settings"
            try:
                send_status(self.name, lane, status)
            except:
                plog('could not send obs_settings status')
                plog(traceback.format_exc())


        # An important check to make sure equatorial telescopes are pointed appropriately
        # above the horizon. SRO and ECO have shown that it is possible to get entirely
        # confuzzled and take images of the dirt. This should save them from this fate.
        # Also it should generically save any telescope from pointing weirdly down
        # or just tracking forever after being left tracking for far too long.
        #
        # Also an area to put things to irregularly check if things are still connected, e.g. cooler
        #
        # We don't want to run these checks EVERY status update, just every 5 minutes
        if time.time() - self.time_since_safety_checks > self.safety_check_period:
            self.time_since_safety_checks = time.time()

            # Adjust focus on a not-too-frequent period for temperature
            if not g_dev["cam"].exposure_busy and not g_dev["seq"].focussing and self.open_and_enabled_to_observe:
                g_dev['foc'].adjust_focus()

            # Check nightly_reset is all good
            if ((g_dev['events']['Cool Down, Open']  <= ephem.now() < g_dev['events']['Observing Ends'])):
                g_dev['seq'].nightly_reset_complete = False

            # Don't do sun checks at nightime!
            if not ((g_dev['events']['Observing Begins']  <= ephem.now() < g_dev['events']['Observing Ends'])):
                if not g_dev['mnt'].rapid_park_indicator and self.open_and_enabled_to_observe and self.sun_checks_on: # Only do the sun check if scope isn't parked
                    # Check that the mount hasn't slewed too close to the sun
                    sun_coords = get_sun(Time.now())

                    temppointing = SkyCoord((g_dev['mnt'].current_icrs_ra)*u.hour,
                                            (g_dev['mnt'].current_icrs_dec)*u.degree, frame='icrs')

                    sun_dist = sun_coords.separation(temppointing)
                    if sun_dist.degree < self.config['closest_distance_to_the_sun'] and not g_dev['mnt'].rapid_park_indicator:
                        g_dev['obs'].send_to_user("Found telescope pointing too close to the sun: " +
                                                  str(sun_dist.degree) + " degrees.")
                        plog("Found telescope pointing too close to the sun: " + str(sun_dist.degree) + " degrees.")
                        g_dev['obs'].send_to_user("Parking scope and cancelling all activity")
                        plog("Parking scope and cancelling all activity")
                        if not g_dev['seq'].morn_bias_dark_latch and not g_dev['seq'].bias_dark_latch:
                            self.cancel_all_activity()
                        if not g_dev['mnt'].rapid_park_indicator:
                            g_dev['mnt'].park_command()

                        self.currently_updating_FULL=False
                        return

            # Roof Checks only if not in debug mode
            # And only check if the scope thinks everything is open and hunky dory
            if self.open_and_enabled_to_observe and not self.scope_in_manual_mode and not self.assume_roof_open:
                if g_dev['obs'].enc_status is not None :
                    if  'Software Fault' in g_dev['obs'].enc_status['shutter_status']:
                        plog("Software Fault Detected.") #  " Will alert the authorities!")
                        plog("Parking Scope in the meantime.")
                        self.open_and_enabled_to_observe = False
                        if not g_dev['seq'].morn_bias_dark_latch and not g_dev['seq'].bias_dark_latch:
                            self.cancel_all_activity()
                        if not g_dev['mnt'].rapid_park_indicator:
                            if g_dev['mnt'].home_before_park:
                                g_dev['mnt'].home_command()
                            g_dev['mnt'].park_command()

                    if 'Closing' in g_dev['obs'].enc_status['shutter_status'] or 'Opening' in g_dev['obs'].enc_status['shutter_status']:
                            plog("Detected Roof Movement.")
                            self.open_and_enabled_to_observe = False
                            if not g_dev['seq'].morn_bias_dark_latch and not g_dev['seq'].bias_dark_latch:
                                self.cancel_all_activity()
                            if not g_dev['mnt'].rapid_park_indicator:
                                if g_dev['mnt'].home_before_park:
                                    g_dev['mnt'].home_command()
                                g_dev['mnt'].park_command()

                    if 'Error' in g_dev['obs'].enc_status['shutter_status']:
                        plog("Detected an Error in the Roof Status. Packing up for safety.")
                        if not g_dev['seq'].morn_bias_dark_latch and not g_dev['seq'].bias_dark_latch:
                            self.cancel_all_activity()    #NB Kills bias dark
                        self.open_and_enabled_to_observe = False
                        if not g_dev['mnt'].rapid_park_indicator:
                            if g_dev['mnt'].home_before_park:
                                g_dev['mnt'].home_command()
                            g_dev['mnt'].park_command()

                else:
                    plog("Enclosure roof status probably not reporting correctly. WEMA down?")

                roof_should_be_shut = False

                if not self.scope_in_manual_mode and not g_dev['seq'].flats_being_collected and not self.assume_roof_open:
                    if (g_dev['events']['End Morn Sky Flats'] < ephem.now() < g_dev['events']['End Morn Bias Dark']):
                        roof_should_be_shut = True
                        self.open_and_enabled_to_observe = False
                    if not self.config['auto_morn_sky_flat']:
                        if (g_dev['events']['Observing Ends'] < ephem.now() < g_dev['events']['End Morn Bias Dark']):
                            roof_should_be_shut = True
                            self.open_and_enabled_to_observe = False
                        if (g_dev['events']['Naut Dawn'] < ephem.now() < g_dev['events']['Morn Bias Dark']):
                            roof_should_be_shut = True
                            self.open_and_enabled_to_observe = False
                    if not (g_dev['events']['Cool Down, Open'] < ephem.now() < g_dev['events']['Close and Park']):
                        roof_should_be_shut = True
                        self.open_and_enabled_to_observe = False

                if 'Open' in g_dev['obs'].enc_status['shutter_status']:
                    if roof_should_be_shut == True:
                        plog("Safety check notices that the roof was open outside of the normal observing period")


                if not self.scope_in_manual_mode and not g_dev['seq'].flats_being_collected and not self.assume_roof_open:
                    # If the roof should be shut, then the telescope should be parked.
                    if roof_should_be_shut == True:
                        if not g_dev['mnt'].rapid_park_indicator:
                            plog('Parking telescope as it is during the period that the roof is meant to be shut.')
                            self.open_and_enabled_to_observe = False
                            if not g_dev['seq'].morn_bias_dark_latch and not g_dev['seq'].bias_dark_latch:
                                self.cancel_all_activity()  #NB Kills bias dark
                            if g_dev['mnt'].home_before_park:
                                g_dev['mnt'].home_command()
                            g_dev['mnt'].park_command()

                    if g_dev['obs'].enc_status is not None:
                    # If the roof IS shut, then the telescope should be shutdown and parked.
                        if 'Closed' in g_dev['obs'].enc_status['shutter_status']:

                            if not g_dev['mnt'].rapid_park_indicator:
                                plog("Telescope found not parked when the observatory roof is shut. Parking scope.")
                                self.open_and_enabled_to_observe = False
                                if not g_dev['seq'].morn_bias_dark_latch and not g_dev['seq'].bias_dark_latch:
                                    self.cancel_all_activity()  #NB Kills bias dark
                                if g_dev['mnt'].home_before_park:
                                    g_dev['mnt'].home_command()
                                g_dev['mnt'].park_command()


                        # But after all that if everything is ok, then all is ok, it is safe to observe
                        if 'Open' in g_dev['obs'].enc_status['shutter_status'] and roof_should_be_shut == False:
                            if not 'NoObs' in g_dev['obs'].enc_status['shutter_status'] and not self.net_connection_dead:
                                self.open_and_enabled_to_observe = True
                            elif self.assume_roof_open:
                                self.open_and_enabled_to_observe = True
                            else:
                                self.open_and_enabled_to_observe = False


                    else:
                        plog("g_dev['obs'].enc_status not reporting correctly")

            # Check the mount is still connected
            #g_dev['mnt'].check_connect()
            # if got here, mount is connected. NB Plumb in PW startup code

            # Check that the mount hasn't tracked too low or an odd slew hasn't sent it pointing to the ground.
            if self.altitude_checks_on:
                try:

                    mount_altitude = float(g_dev['mnt'].previous_status['altitude'])

                    lowest_acceptable_altitude = self.config['lowest_requestable_altitude']
                    if mount_altitude < lowest_acceptable_altitude:
                        plog("Altitude too low! " + str(mount_altitude) + ". Parking scope for safety!")
                        if not g_dev['mnt'].rapid_park_indicator:
                            if not g_dev['seq'].morn_bias_dark_latch and not g_dev['seq'].bias_dark_latch:
                                self.cancel_all_activity()
                            if g_dev['mnt'].home_before_park:
                                g_dev['mnt'].home_command()
                            g_dev['mnt'].park_command()
                except Exception as e:
                    plog(traceback.format_exc())
                    plog(e)

                    if g_dev['mnt'].theskyx:

                        plog("The SkyX had an error.")
                        plog("Usually this is because of a broken connection.")
                        plog("Killing then waiting 60 seconds then reconnecting")
                        g_dev['seq'].kill_and_reboot_theskyx(-1,-1)
                    else:
                       #breakpoint()
                       pass

            # If no activity for an hour, park the scope
            if not self.scope_in_manual_mode:
                if time.time() - self.time_of_last_slew > self.config['mount']['mount1']['time_inactive_until_park'] and time.time() - self.time_of_last_exposure > self.config['mount']['mount1']['time_inactive_until_park']:
                    if not g_dev['mnt'].rapid_park_indicator:
                        plog("Parking scope due to inactivity")
                        if g_dev['mnt'].home_before_park:
                            g_dev['mnt'].home_command()
                        g_dev['mnt'].park_command()
                    self.time_of_last_slew = time.time()
                    self.time_of_last_exposure = time.time()

            # Check that cooler is alive
            if g_dev['cam']._cooler_on():
                current_camera_temperature, cur_humidity, cur_pressure = (g_dev['cam']._temperature())
                current_camera_temperature = float(current_camera_temperature)

                if abs(float(current_camera_temperature) - float(g_dev['cam'].setpoint)) > 1.5:
                    self.camera_sufficiently_cooled_for_calibrations = False
                    self.last_time_camera_was_warm=time.time()
                elif (time.time()-self.last_time_camera_was_warm) < 1200:
                    self.camera_sufficiently_cooled_for_calibrations = False
                else:
                    self.camera_sufficiently_cooled_for_calibrations = True
            else:
                try:
                    probe = g_dev['cam']._cooler_on()
                    if not probe:
                        g_dev['cam']._set_cooler_on()
                        plog("Found cooler off.")
                        try:
                            g_dev['cam']._connect(False)
                            g_dev['cam']._connect(True)
                            g_dev['cam']._set_cooler_on()
                        except:
                            plog("Camera cooler reconnect failed.")
                except Exception as e:
                    plog("\n\nCamera was not connected @ expose entry:  ", e, "\n\n")
                    try:
                        g_dev['cam']._connect(False)
                        g_dev['cam']._connect(True)
                        g_dev['cam']._set_cooler_on()
                    except:
                        plog("Camera cooler reconnect failed 2nd time.")

            # Things that only rarely have to be reported go in this block.
            if (time.time() - self.last_time_report_to_console) > 600:
                plog (ephem.now())
                if self.camera_sufficiently_cooled_for_calibrations == False:
                    if (time.time() - self.last_time_camera_was_warm) < 1200:
                        plog ("Camera was recently too warm for calibrations")
                        plog ("Waiting for a 20 minute period where camera has been cooled")
                        plog ("Before continuing calibrations to ensure cooler is evenly cooled")
                        plog ( str(int(1200 - (time.time() - self.last_time_camera_was_warm))) + " seconds to go.")
                        plog ("Camera current temperature ("+ str(current_camera_temperature)+").")
                        plog ("Difference from setpoint: " + str( (current_camera_temperature - g_dev['cam'].setpoint)))
                    else:
                        plog ("Camera currently too warm ("+ str(current_camera_temperature)+") for calibrations.")
                        plog ("Difference from setpoint: " + str( (current_camera_temperature - g_dev['cam'].setpoint)))
                self.last_time_report_to_console = time.time()



            if (time.time() - g_dev['seq'].time_roof_last_opened < 10 ):
                plog ("Roof opened only recently: " + str(round((time.time() - g_dev['seq'].time_roof_last_opened)/60,1)) +" minutes ago.")
                plog ("Some functions, particularly flats, won't start until 10 seconds after the roof has opened.")



            # After the observatory and camera have had time to settle....
            if (time.time() - self.camera_time_initialised) > 1200:
                # Check that the camera is not overheating.
                # If it isn't overheating check that it is at the correct temperature
                if self.camera_overheat_safety_warm_on:

                    plog(time.time() - self.camera_overheat_safety_timer)
                    if (time.time() - self.camera_overheat_safety_timer) > 1201:
                        print("Camera OverHeating Safety Warm Cycle Complete. Resetting to normal temperature.")
                        g_dev['cam']._set_setpoint(g_dev['cam'].setpoint)
                        # Some cameras need to be sent this to change the temperature also.. e.g. TheSkyX
                        g_dev['cam']._set_cooler_on()
                        self.camera_overheat_safety_warm_on = False
                    else:
                        print("Camera Overheating Safety Warm Cycle on.")

                elif g_dev['cam'].protect_camera_from_overheating and (float(current_camera_temperature) - g_dev['cam'].current_setpoint) > (2 * g_dev['cam'].day_warm_degrees):
                    plog("Found cooler on, but warm.")
                    plog("Keeping it slightly warm ( " + str(2 * g_dev['cam'].day_warm_degrees) +
                          " degrees warmer ) for about 20 minutes just in case the camera overheated.")
                    plog("Then will reset to normal.")
                    self.camera_overheat_safety_warm_on = True
                    self.camera_overheat_safety_timer = time.time()
                    self.last_time_camera_was_warm=time.time()
                    #print (float(g_dev['cam'].setpoint +20.0))
                    g_dev['cam']._set_setpoint(float(g_dev['cam'].setpoint + (2 * g_dev['cam'].day_warm_degrees)))
                    # Some cameras need to be sent this to change the temperature also.. e.g. TheSkyX
                    g_dev['cam']._set_cooler_on()

            if not self.camera_overheat_safety_warm_on and (time.time() - self.warm_report_timer > 300):
                # Daytime... a bit tricky! Two periods... just after biases but before nightly reset OR ... just before eve bias dark
                # As nightly reset resets the calendar
                self.warm_report_timer = time.time()
                self.too_hot_in_observatory = False
                focstatus=g_dev['foc'].get_status()
                self.temperature_in_observatory_from_focuser=focstatus["focus_temperature"]

                if self.temperature_in_observatory_from_focuser > self.too_hot_temperature:  #This should be a per obsy config item
                    self.too_hot_in_observatory=True

                if g_dev['cam'].day_warm  and (ephem.now() < g_dev['events']['Eve Bias Dark'] - ephem.hour) or \
                        (g_dev['events']['End Morn Bias Dark'] + ephem.hour < ephem.now() < g_dev['events']['Nightly Reset']):
                    plog("In Daytime: Camera set at warmer temperature")
                    g_dev['cam']._set_setpoint(float(g_dev['cam'].setpoint + g_dev['cam'].day_warm_degrees))
                    # Some cameras need to be sent this to change the temperature also.. e.g. TheSkyX
                    g_dev['cam']._set_cooler_on()
                    plog("Temp set to " + str(g_dev['cam'].current_setpoint))
                    self.last_time_camera_was_warm=time.time()


                elif g_dev['cam'].day_warm  and (self.too_hot_in_observatory) and (ephem.now() < g_dev['events']['Clock & Auto Focus'] - ephem.hour):
                    plog("Currently too hot: "+str(self.temperature_in_observatory_from_focuser)+"C for excess cooling. Keeping it at day_warm until a cool hour long ramping towards clock & autofocus")
                    g_dev['cam']._set_setpoint(float(g_dev['cam'].setpoint + g_dev['cam'].day_warm_degrees))
                    # Some cameras need to be sent this to change the temperature also.. e.g. TheSkyX
                    g_dev['cam']._set_cooler_on()
                    plog("Temp set to " + str(g_dev['cam'].current_setpoint))
                    self.last_time_camera_was_warm=time.time()

                # Ramp heat temperature
                # Beginning after "End Morn Bias Dark" and taking an hour to ramp
                elif g_dev['cam'].day_warm and (g_dev['events']['End Morn Bias Dark'] < ephem.now() < g_dev['events']['End Morn Bias Dark'] + ephem.hour):
                    plog("In Camera Warming Ramping cycle of the day")
                    frac_through_warming = 1-((g_dev['events']['End Morn Bias Dark'] +
                                               ephem.hour) - ephem.now()) / ephem.hour
                    plog("Fraction through warming cycle: " + str(frac_through_warming))
                    g_dev['cam']._set_setpoint(
                        float(g_dev['cam'].setpoint + (frac_through_warming) * g_dev['cam'].day_warm_degrees))
                    g_dev['cam']._set_cooler_on()
                    plog("Temp set to " + str(g_dev['cam'].current_setpoint))
                    self.last_time_camera_was_warm=time.time()

                # Ramp cool temperature
                # Defined as beginning an hour before "Eve Bias Dark" to ramp to the setpoint.
                # If the observatory is not too hot, set up cooling for biases
                elif g_dev['cam'].day_warm and (not self.too_hot_in_observatory) and (g_dev['events']['Eve Bias Dark'] - ephem.hour < ephem.now() < g_dev['events']['Eve Bias Dark']):
                    plog("In Camera Cooling Ramping cycle of the day")
                    frac_through_warming = 1 - (((g_dev['events']['Eve Bias Dark']) - ephem.now()) / ephem.hour)
                    plog("Fraction through cooling cycle: " + str(frac_through_warming))
                    if frac_through_warming > 0.66:
                        g_dev['cam']._set_setpoint(float(g_dev['cam'].setpoint))
                        g_dev['cam']._set_cooler_on()
                        self.last_time_camera_was_warm=time.time()
                    else:
                        g_dev['cam']._set_setpoint(
                            float(g_dev['cam'].setpoint + (1 - (frac_through_warming * 1.5)) * g_dev['cam'].day_warm_degrees))
                        g_dev['cam']._set_cooler_on()
                    plog("Temp set to " + str(g_dev['cam'].current_setpoint))

                # Don't bother trying to cool for biases if too hot in observatory.
                # Don't even bother for flats, it just won't get there.
                # Just aim for clock & auto focus
                elif g_dev['cam'].day_warm and (self.too_hot_in_observatory) and (g_dev['events']['Clock & Auto Focus'] - ephem.hour < ephem.now() < g_dev['events']['Clock & Auto Focus']):
                    plog("In Camera Cooling Ramping cycle aiming for Clock & Auto Focus")
                    frac_through_warming = 1 - (((g_dev['events']['Clock & Auto Focus']) - ephem.now()) / ephem.hour)
                    print("Fraction through cooling cycle: " + str(frac_through_warming))
                    if frac_through_warming > 0.8:
                        g_dev['cam']._set_setpoint(float(g_dev['cam'].setpoint))
                        g_dev['cam']._set_cooler_on()
                    else:
                        g_dev['cam']._set_setpoint(
                            float(g_dev['cam'].setpoint + (1 - frac_through_warming) * g_dev['cam'].day_warm_degrees))
                        g_dev['cam']._set_cooler_on()
                        self.last_time_camera_was_warm=time.time()
                    plog("Temp set to " + str(g_dev['cam'].current_setpoint))

                # Nighttime temperature
                elif g_dev['cam'].day_warm and not (self.too_hot_in_observatory) and (g_dev['events']['Eve Bias Dark'] < ephem.now() < g_dev['events']['End Morn Bias Dark']):
                    g_dev['cam']._set_setpoint(float(g_dev['cam'].setpoint))
                    g_dev['cam']._set_cooler_on()

                elif g_dev['cam'].day_warm and (self.too_hot_in_observatory) and self.open_and_enabled_to_observe and (g_dev['events']['Clock & Auto Focus'] < ephem.now() < g_dev['events']['End Morn Bias Dark']):
                    g_dev['cam']._set_setpoint(float(g_dev['cam'].setpoint))
                    g_dev['cam']._set_cooler_on()

                elif g_dev['cam'].day_warm and (self.too_hot_in_observatory) and not self.open_and_enabled_to_observe and (g_dev['events']['Clock & Auto Focus'] < ephem.now() < g_dev['events']['End Morn Bias Dark']):
                    plog ("Focusser reporting too high a temperature in the observatory")
                    plog ("The roof is also shut, so keeping camera at the day_warm temperature")

                    g_dev['cam']._set_setpoint(float(g_dev['cam'].setpoint + g_dev['cam'].day_warm_degrees))
                    # Some cameras need to be sent this to change the temperature also.. e.g. TheSkyX
                    g_dev['cam']._set_cooler_on()
                    self.last_time_camera_was_warm=time.time()
                    plog("Temp set to " + str(g_dev['cam'].current_setpoint))

                elif (g_dev['events']['Eve Bias Dark'] < ephem.now() < g_dev['events']['End Morn Bias Dark']):
                    g_dev['cam']._set_setpoint(float(g_dev['cam'].setpoint))
                    g_dev['cam']._set_cooler_on()

            # Check that the site is still connected to the net.
            if test_connect():
                self.time_of_last_live_net_connection = time.time()
                self.net_connection_dead = False
            if (time.time() - self.time_of_last_live_net_connection) > 600:
                plog("Warning, last live net connection was over ten minutes ago")
            if (time.time() - self.time_of_last_live_net_connection) > 1200:
                plog("Last connection was over twenty minutes ago. Running a further test or two")
                if test_connect(host='http://dev.photonranch.org'):
                    plog("Connected to photonranch.org, so it must be that Google is down. Connection is live.")
                    self.time_of_last_live_net_connection = time.time()
                elif test_connect(host='http://aws.amazon.com'):
                    plog("Connected to aws.amazon.com. Can't connect to Google or photonranch.org though.")
                    self.time_of_last_live_net_connection = time.time()
                else:
                    plog("Looks like the net is down, closing up and parking the observatory")
                    self.open_and_enabled_to_observe = False
                    self.net_connection_dead = True
                    if not g_dev['seq'].morn_bias_dark_latch and not g_dev['seq'].bias_dark_latch:
                        self.cancel_all_activity()
                    if not g_dev['mnt'].rapid_park_indicator:
                        plog("Parking scope due to inactivity")
                        if g_dev['mnt'].home_before_park:
                            g_dev['mnt'].home_command()
                        g_dev['mnt'].park_command()
                        self.time_of_last_slew = time.time()

        self.full_update_lock=False
        self.currently_updating_FULL=False
        self.last_update_complete=time.time()
        # END of safety checks.

    def run(self):
        try:
            # Keep the main thread alive, otherwise signals are ignored
            while True:
                if self.currently_updating_FULL==False:
                    if (time.time() - self.last_update_complete) > 3.0:


                        if self.config['run_main_update_in_a_thread']:
                            self.request_full_update()
                        else:
                            self.update()
                        self.last_update_complete=time.time()
                        time.sleep(0.5)
                else:
                    time.sleep(0.05)
                # `Ctrl-C` will exit the program.
        except KeyboardInterrupt:
            plog("Finishing loops and exiting...")
            self.stopped = True
            return


    def ptrarchive_uploader(self, pri_image):

        upload_timer=time.time()
        if pri_image is None:
            plog("Got an empty entry in ptrarchive_queue.")
            #one_at_a_time = 0
            #self.ptrarchive_queue.task_done()

        else:
            # Here we parse the file, set up and send to AWS
            filename = pri_image[1][1]
            filepath = pri_image[1][0] + filename  # Full path to file on disk

            # Only ingest new large fits.fz files to the PTR archive.
            try:
                broken = 0
                with open(filepath, "rb") as fileobj:

                    if filepath.split('.')[-1] == 'token':
                        files = {"file": (filepath, fileobj)}
                        aws_resp = authenticated_request("POST", "/upload/", {"object_name": filename})
                        while True:
                            try:
                                reqs.post(aws_resp["url"], data=aws_resp["fields"], files=files, timeout=45)
                                try:
                                    os.remove(filepath)
                                except:
                                    self.laterdelete_queue.put(filepath, block=False)
                                break
                            except:
                                plog("Non-fatal connection glitch for a file posted.")
                                plog(files)

                                time.sleep(5)


                    elif self.env_exists == True and (not frame_exists(fileobj)):
                        try:
                            # Get header explicitly out to send up
                            # This seems to be necessary
                            tempheader=fits.open(filepath)
                            tempheader=tempheader[1].header
                            headerdict = {}
                            for entry in tempheader.keys():
                                headerdict[entry] = tempheader[entry]
                            #plog("****************************************************** \
                            #      This is a one-time non-fatal error that regularly reccurs having to do with injesting \
                            #      into the archive. Line 1541 in obs.py", fileobj, file_metadata=headerdict)
                            upload_file_and_ingest_to_archive(fileobj, file_metadata=headerdict)
                            #plog("******************************************************")
                            # Only remove file if successfully uploaded
                            if ('calibmasters' not in filepath) or ('ARCHIVE_' in filepath):
                                try:
                                    os.remove(filepath)
                                except:
                                    self.laterdelete_queue.put(filepath, block=False)


                        except ocs_ingester.exceptions.DoNotRetryError:
                            plog ("Couldn't upload to PTR archive: " + str(filepath))
                            broken=1
                        except Exception as e:
                            if 'list index out of range' in str(e):
                                # This error is thrown when there is a corrupt file
                                broken=1

                            elif 'timed out.' in str(e) or 'TimeoutError' in str(e):
                                # Not broken, just bung it back in the queue for later
                                plog("Timeout glitch, trying again later: ", e)
                                time.sleep(10)
                                self.ptrarchive_queue.put(pri_image, block=False)
                                # And give it a little sleep
                                return str(filepath.split('/')[-1]) + " timed out."

                            elif 'credential_provider' in str(e) or 'endpoint_resolver' in str(e):
                                #plog((traceback.format_exc()))
                                plog ("Credential provider error for the ptrarchive, bunging a file back in the queue.")
                                time.sleep(10)
                                self.ptrarchive_queue.put(pri_image, block=False)

                                return str(filepath.split('/')[-1]) + " got an odd error, but retrying."

                            else:
                                plog("couldn't send to PTR archive for some reason: ", e)

                                #plog((traceback.format_exc()))

                                # And give it a little sleep
                                time.sleep(10)

                                broken =1
                                # return str(filepath.split('/')[-1]) + " failed."


                if broken == 1:
                    try:
                        shutil.move(filepath, self.broken_path + filename)
                    except:
                        plog ("Couldn't move " + str(filepath) + " to broken folder.")

                        self.laterdelete_queue.put(filepath, block=False)
                    return str(filepath.split('/')[-1]) + " broken."
            except Exception as e:
                plog ("something strange in the ptrarchive uploader", e)
                return 'something strange in the ptrarchive uploader'


            upload_timer=time.time() - upload_timer
            hours_to_go = (self.ptrarchive_queue.qsize() * upload_timer/60/60) / int(self.config['number_of_simultaneous_ptrarchive_streams'])
            return ( str(filepath.split('/')[-1]) + " sent to archive. Queue Size: " + str(self.ptrarchive_queue.qsize())+ ". " + str(round(hours_to_go,1)) +" hours to go.")

    def pipearchive_copier(self, fileinfo):

        upload_timer=time.time()

        (filename,dayobs,instrume) = fileinfo


        # Check folder exists

        pipefolder = self.config['pipe_archive_folder_path'] + str(instrume) +'/'+ str(dayobs)
        if not os.path.exists(self.config['pipe_archive_folder_path'] + str(instrume)):
            os.makedirs(self.config['pipe_archive_folder_path'] + str(instrume))

        if not os.path.exists(self.config['pipe_archive_folder_path'] + str(instrume) +'/'+ str(dayobs)):
            os.makedirs(self.config['pipe_archive_folder_path'] + str(instrume) +'/'+ str(dayobs))


        if filename is None:
            plog("Got an empty entry in pipearchive_queue.")
            #one_at_a_time = 0
            #self.ptrarchive_queue.task_done()

        else:
            # Here we parse the file, set up and send to AWS
            #filename = pri_image[1][1]
            #filepath = pri_image[1][0] + filename  # Full path to file on disk

            # Only ingest new large fits.fz files to the PTR archive.
            try:
                broken = 0
                try:
                    shutil.copy(filename, pipefolder +'/'+ filename.split('/')[-1])
                except:
                    plog ("Couldn't copy " + str(filename) + ". Broken.")
                    broken =1

                try:
                    os.remove(filename)
                except:
                    self.laterdelete_queue.put(filename, block=False)


                if broken == 1:
                    try:
                        shutil.move(filename, self.broken_path + filename.split('/')[-1])
                    except:
                        plog ("Couldn't move " + str(filename) + " to broken folder.")

                        self.laterdelete_queue.put(filename, block=False)
                    return str(filename) + " broken."
            except Exception as e:
                plog(traceback.format_exc())
                plog ("something strange in the pipearchive copier", e)
                return 'something strange in the pipearchive copier'


            upload_timer=time.time() - upload_timer
            hours_to_go = (self.pipearchive_queue.qsize() * upload_timer/60/60) / int(self.config['number_of_simultaneous_pipearchive_streams'])
            return ( str(filename.split('/')[-1]) + " sent to local pipe archive. Queue Size: " + str(self.pipearchive_queue.qsize())+ ". " + str(round(hours_to_go,1)) +" hours to go.")

    def altarchive_copier(self, fileinfo):

        upload_timer=time.time()

        (fromfile,tofile) = fileinfo


        # Check folder exists

        # pipefolder = self.config['pipe_archive_folder_path'] + str(instrume) +'/'+ str(dayobs)
        # if not os.path.exists(self.config['pipe_archive_folder_path'] + str(instrume)):
        #     os.makedirs(self.config['pipe_archive_folder_path'] + str(instrume))

        # if not os.path.exists(self.config['pipe_archive_folder_path'] + str(instrume) +'/'+ str(dayobs)):
        #     os.makedirs(self.config['pipe_archive_folder_path'] + str(instrume) +'/'+ str(dayobs))


        # if filename is None:
        #     plog("Got an empty entry in pipearchive_queue.")
        #     #one_at_a_time = 0
        #     #self.ptrarchive_queue.task_done()

        # else:
        # Here we parse the file, set up and send to AWS
        #filename = pri_image[1][1]
        #filepath = pri_image[1][0] + filename  # Full path to file on disk

        # Only ingest new large fits.fz files to the PTR archive.
        try:
            broken = 0
            try:
                shutil.copy(fromfile,tofile)
            except:
                plog ("Couldn't copy " + str(fromfile) + ". Broken.")
                broken =1

            try:
                os.remove(fromfile)
            except:
                self.laterdelete_queue.put(fromfile, block=False)


            if broken == 1:
                try:
                    shutil.move(fromfile, self.broken_path + fromfile.split('/')[-1])
                except:
                    plog ("Couldn't move " + str(fromfile) + " to broken folder.")

                    self.laterdelete_queue.put(fromfile, block=False)
                return str(fromfile) + " broken."
        except Exception as e:
            plog(traceback.format_exc())
            plog ("something strange in the altarchive copier", e)
            return 'something strange in the altarchive copier'


        upload_timer=time.time() - upload_timer
        hours_to_go = (self.altarchive_queue.qsize() * upload_timer/60/60) / int(self.config['number_of_simultaneous_altarchive_streams'])
        return ( str(fromfile.split('/')[-1]) + " sent to altpath archive. Queue Size: " + str(self.altarchive_queue.qsize())+ ". " + str(round(hours_to_go,1)) +" hours to go.")



    # Note this is a thread!
    def copy_to_altarchive(self):
        """Sends queued files to AWS.

        Large fpacked fits are uploaded using the ocs-ingester, which
        adds the image to the PTR archive database.

        This is intended to transfer slower files not needed for UI responsiveness

        The pri_image is a tuple, smaller first item has priority.
        The second item is also a tuple containing im_path and name.
        """

        one_at_a_time = 0

        number_of_simultaneous_uploads= self.config['number_of_simultaneous_altarchive_streams']

        # This stopping mechanism allows for threads to close cleanly.
        while True:

            if (not self.altarchive_queue.empty()) and one_at_a_time == 0:


                one_at_a_time = 1

                items=[]
                for q in range(min(number_of_simultaneous_uploads,self.altarchive_queue.qsize()) ):
                    items.append(self.altarchive_queue.get(block=False))

                with ThreadPool(processes=number_of_simultaneous_uploads) as pool:
                    for result in pool.map(self.altarchive_copier, items):
                        self.altarchive_queue.task_done()
                        #plog (result)

                one_at_a_time = 0


            else:
                time.sleep(0.2)


    # Note this is a thread!
    def copy_to_pipearchive(self):
        """Sends queued files to AWS.

        Large fpacked fits are uploaded using the ocs-ingester, which
        adds the image to the PTR archive database.

        This is intended to transfer slower files not needed for UI responsiveness

        The pri_image is a tuple, smaller first item has priority.
        The second item is also a tuple containing im_path and name.
        """

        one_at_a_time = 0

        number_of_simultaneous_uploads= self.config['number_of_simultaneous_pipearchive_streams']

        # This stopping mechanism allows for threads to close cleanly.
        while True:

            if (not self.pipearchive_queue.empty()) and one_at_a_time == 0:


                one_at_a_time = 1

                items=[]
                for q in range(min(number_of_simultaneous_uploads,self.pipearchive_queue.qsize()) ):
                    items.append(self.pipearchive_queue.get(block=False))

                with ThreadPool(processes=number_of_simultaneous_uploads) as pool:
                    for result in pool.map(self.pipearchive_copier, items):
                        self.pipearchive_queue.task_done()
                        plog (result)

                one_at_a_time = 0


            else:
                time.sleep(0.2)





    # Note this is a thread!
    def scan_request_thread(self):


        one_at_a_time = 0
        
        temptimer=time.time()

        # This stopping mechanism allows for threads to close cleanly.
        while True:
            
            # if time.time()-temptimer > 4:
            #     temptimer=time.time()
            #     print (not self.scan_request_queue.empty())
            #     print (one_at_a_time)
            #     print (self.full_update_lock)

            #if not self.full_update_lock and (not self.scan_request_queue.empty()) and one_at_a_time == 0:
            if (not self.scan_request_queue.empty()) and one_at_a_time == 0:
                one_at_a_time = 1
                request = self.scan_request_queue.get(block=False)
                self.currently_scan_requesting = True
                
                self.scan_requests()
                # print ("scanned")
                self.currently_scan_requesting = False
                self.scan_request_queue.task_done()
                # We don't want multiple requests straight after one another, so clear the queue.
                with self.scan_request_queue.mutex:
                    self.scan_request_queue.queue.clear()
                one_at_a_time = 0


            else:
                time.sleep(0.05)


    # Note this is a thread!
    def calendar_block_thread(self):


        one_at_a_time = 0

        # This stopping mechanism allows for threads to close cleanly.
        while True:

            #if not self.full_update_lock and (not self.calendar_block_queue.empty()) and one_at_a_time == 0:
            if (not self.calendar_block_queue.empty()) and one_at_a_time == 0:
                one_at_a_time = 1
                request = self.calendar_block_queue.get(block=False)
                #print ("Calendar checked")

                #self.scan_requests()
                self.currently_updating_calendar_blocks = True
                g_dev['seq'].update_calendar_blocks()
                self.currently_updating_calendar_blocks = False

                self.calendar_block_queue.task_done()
                one_at_a_time = 0


            else:
                time.sleep(0.05)


    # Note this is a thread!
    def update_status_thread(self):


        one_at_a_time = 0

        # This stopping mechanism allows for threads to close cleanly.
        while True:

            if not self.full_update_lock and (not self.update_status_queue.empty()) and one_at_a_time == 0:

                one_at_a_time = 1
                request = self.update_status_queue.get(block=False)
                #print ("status updated")
                if request == 'mountonly':
                    #print ("mount only")
                    self.update_status(mount_only=True, dont_wait=True)
                else:
                    self.update_status()
                self.update_status_queue.task_done()
                one_at_a_time = 0


            else:
                time.sleep(0.05)

    # Note this is a thread!
    def full_update_thread(self):


        one_at_a_time = 0



        # This stopping mechanism allows for threads to close cleanly.
        while True:
            if (not self.FULL_update_thread_queue.empty()) and one_at_a_time == 0:

                one_at_a_time = 1
                self.FULL_update_thread_queue.get(block=False)
                self.update()
                self.FULL_update_thread_queue.task_done()
                one_at_a_time = 0


            else:
                time.sleep(0.05)


    # Note this is a thread!
    def send_to_ptrarchive(self):
        """Sends queued files to AWS.

        Large fpacked fits are uploaded using the ocs-ingester, which
        adds the image to the PTR archive database.

        This is intended to transfer slower files not needed for UI responsiveness

        The pri_image is a tuple, smaller first item has priority.
        The second item is also a tuple containing im_path and name.
        """

        one_at_a_time = 0

        number_of_simultaneous_uploads= self.config['number_of_simultaneous_ptrarchive_streams']

        # This stopping mechanism allows for threads to close cleanly.
        while True:

            if (not self.ptrarchive_queue.empty()) and one_at_a_time == 0:


                one_at_a_time = 1

                items=[]
                for q in range(min(number_of_simultaneous_uploads,self.ptrarchive_queue.qsize()) ):
                    items.append(self.ptrarchive_queue.get(block=False))

                with ThreadPool(processes=number_of_simultaneous_uploads) as pool:
                    for result in pool.map(self.ptrarchive_uploader, items):
                        self.ptrarchive_queue.task_done()
                        plog (result)

                one_at_a_time = 0


            else:
                time.sleep(0.2)


    def send_status_process(self):
        """

        This sends statuses through one at a time.

        """

        one_at_a_time = 0
        while True:
            if (not self.send_status_queue.empty()) and one_at_a_time == 0:
                one_at_a_time = 1
                pre_upload = time.time()
                received_status = self.send_status_queue.get(block=False)
                send_status(received_status[0], received_status[1], received_status[2])
                self.send_status_queue.task_done()
                upload_time = time.time() - pre_upload
                self.status_interval = 2 * upload_time
                if self.status_interval < 10:
                    self.status_interval = 10
                self.status_upload_time = upload_time
                one_at_a_time = 0
            else:
                time.sleep(0.1)

    def laterdelete_process(self):
        """This is a thread where things that fail to get
        deleted from the filesystem go to get deleted later on.
        Usually due to slow or network I/O
        """

        while True:
            if (not self.laterdelete_queue.empty()):
                (deletefilename) = self.laterdelete_queue.get(block=False)
                self.laterdelete_queue.task_done()
                try:
                    os.remove(deletefilename)
                except:
                    self.laterdelete_queue.put(deletefilename, block=False)

            else:
                time.sleep(0.1)

    def sendtouser_process(self):
        """This is a thread where things that fail to get
        deleted from the filesystem go to get deleted later on.
        Usually due to slow or network I/O
        """

        while True:
            if (not self.sendtouser_queue.empty()):

                (p_log, p_level) = self.sendtouser_queue.get(block=False)
                url_log = "https://logs.photonranch.org/logs/newlog"
                body = json.dumps(
                    {
                        "site": self.config["obs_id"],
                        "log_message": str(p_log),
                        "log_level": str(p_level),
                        "timestamp": time.time(),
                    }
                )

                try:
                    reqs.post(url_log, body, timeout=5)
                except:
                    plog("Log did not send, usually not fatal.")

                self.sendtouser_queue.task_done()
                time.sleep(0.1)

            else:
                time.sleep(0.1)

    def mainjpeg_process(self, zoom_factor=False):
        """
        This is the main subprocess where jpegs are created for the UI.
        """

        while True:
            if (not self.mainjpeg_queue.empty()):
                osc_jpeg_timer_start = time.time()
                (hdusmalldata, smartstackid, paths, pier_side, zoom_factor) = self.mainjpeg_queue.get(block=False)
                is_osc = g_dev['cam'].config["camera"][g_dev['cam'].name]["settings"]["is_osc"]
                osc_bayer= g_dev['cam'].config["camera"][g_dev['cam'].name]["settings"]["osc_bayer"]
                if is_osc:
                    osc_background_cut=self.config["camera"][g_dev['cam'].name]["settings"]['osc_background_cut']
                    osc_brightness_enhance= g_dev['cam'].config["camera"][g_dev['cam'].name]["settings"]['osc_brightness_enhance']
                    osc_contrast_enhance=g_dev['cam'].config["camera"][g_dev['cam'].name]["settings"]['osc_contrast_enhance']
                    osc_colour_enhance=g_dev['cam'].config["camera"][g_dev['cam'].name]["settings"]['osc_colour_enhance']
                    osc_saturation_enhance=g_dev['cam'].config["camera"][g_dev['cam'].name]["settings"]['osc_saturation_enhance']
                    osc_sharpness_enhance=g_dev['cam'].config["camera"][g_dev['cam'].name]["settings"]['osc_sharpness_enhance']
                else:
                    osc_background_cut=0
                    osc_brightness_enhance= 0
                    osc_contrast_enhance=0
                    osc_colour_enhance=0
                    osc_saturation_enhance=0
                    osc_sharpness_enhance=0
                # These steps flip and rotate the jpeg according to the settings in the site-config for this camera
                transpose_jpeg= g_dev['cam'].config["camera"][g_dev['cam'].name]["settings"]["transpose_jpeg"]
                flipx_jpeg= g_dev['cam'].config["camera"][g_dev['cam'].name]["settings"]['flipx_jpeg']
                flipy_jpeg= g_dev['cam'].config["camera"][g_dev['cam'].name]["settings"]['flipy_jpeg']
                rotate180_jpeg= g_dev['cam'].config["camera"][g_dev['cam'].name]["settings"]['rotate180_jpeg']
                rotate90_jpeg = g_dev['cam'].config["camera"][g_dev['cam'].name]["settings"]['rotate90_jpeg']
                rotate270_jpeg= g_dev['cam'].config["camera"][g_dev['cam'].name]["settings"]['rotate270_jpeg']
                crop_preview=self.config["camera"][g_dev['cam'].name]["settings"]["crop_preview"]
                yb = self.config["camera"][g_dev['cam'].name]["settings"][
                     "crop_preview_ybottom"
                 ]
                yt = self.config["camera"][g_dev['cam'].name]["settings"][
                     "crop_preview_ytop"
                 ]
                xl = self.config["camera"][g_dev['cam'].name]["settings"][
                     "crop_preview_xleft"
                 ]
                xr = self.config["camera"][g_dev['cam'].name]["settings"][
                     "crop_preview_xright"
                 ]
                squash_on_x_axis=self.config["camera"][g_dev['cam'].name]["settings"]["squash_on_x_axis"]

                ##  Here WER adds Zoom prototype code:
                #zoom_factor = 'Small Sq.'   #This still needs to be passed in as a parameter.

                jpeg_subprocess=subprocess.Popen(['python','subprocesses/mainjpeg.py'],stdin=subprocess.PIPE,stdout=subprocess.PIPE,bufsize=0)

                plog("@ Pickle point:  ", zoom_factor)
                if True:
                    #
                    pickle.dump([hdusmalldata, smartstackid, paths, pier_side, is_osc, osc_bayer, osc_background_cut,osc_brightness_enhance, osc_contrast_enhance,\
                          osc_colour_enhance, osc_saturation_enhance, osc_sharpness_enhance, transpose_jpeg, flipx_jpeg, flipy_jpeg, rotate180_jpeg,rotate90_jpeg, \
                              rotate270_jpeg, crop_preview, yb, yt, xl, xr, squash_on_x_axis, zoom_factor], jpeg_subprocess.stdin)

                # Here is a manual debug area which makes a pickle for debug purposes. Default is False, but can be manually set to True for code debugging
                else:
                    #NB set this path to create test pickle for makejpeg routine.
                    pickle.dump([hdusmalldata, smartstackid, paths, pier_side, is_osc, osc_bayer, osc_background_cut,osc_brightness_enhance, osc_contrast_enhance,\
                        osc_colour_enhance, osc_saturation_enhance, osc_sharpness_enhance, transpose_jpeg, flipx_jpeg, flipy_jpeg, rotate180_jpeg,rotate90_jpeg, \
                            rotate270_jpeg, crop_preview, yb, yt, xl, xr, squash_on_x_axis, zoom_factor], open('testjpegpickle','wb'))




                del hdusmalldata # Get big file out of memory

                # Essentially wait until the subprocess is complete
                jpeg_subprocess.communicate()


                # Try saving the jpeg to disk and quickly send up to AWS to present for the user
                if smartstackid == 'no':
                    try:
                        self.enqueue_for_fastUI(
                            100, paths["im_path"], paths["jpeg_name10"]
                        )
                        self.enqueue_for_mediumUI(
                            1000, paths["im_path"], paths["jpeg_name10"].replace('EX10', 'EX20')
                        )
                        plog("JPEG constructed and sent: " +str(time.time() - osc_jpeg_timer_start)+ "s")
                    except:
                        plog(
                            "there was an issue saving the preview jpg. Pushing on though"
                        )

                self.mainjpeg_queue.task_done()

            else:
                time.sleep(0.1)

    def sep_process(self):
        """This is the sep queue that happens in a different process
        than the main camera thread. SEPs can take 5-10, up to 30 seconds sometimes
        to run, so it is an overhead we can't have hanging around.
        """

        one_at_a_time = 0
        while True:
            if (not self.sep_queue.empty()) and one_at_a_time == 0:
                one_at_a_time = 1


                (hdufocusdata, pixscale, readnoise, avg_foc, focus_image, im_path, text_name, hduheader, cal_path, cal_name, frame_type, focus_position, nativebin) = self.sep_queue.get(block=False)

                if not (g_dev['events']['Civil Dusk'] < ephem.now() < g_dev['events']['Civil Dawn']) :
                    #plog ("Too bright to consider photometry!")
                    do_sep=False
                else:
                    do_sep=True



                is_osc= self.config["camera"][g_dev['cam'].name]["settings"]["is_osc"]
                interpolate_for_focus= self.config["camera"][g_dev['cam'].name]["settings"]['interpolate_for_focus']
                bin_for_focus= self.config["camera"][g_dev['cam'].name]["settings"]['bin_for_focus']
                focus_bin_value= self.config["camera"][g_dev['cam'].name]["settings"]['focus_bin_value']
                interpolate_for_sep=self.config["camera"][g_dev['cam'].name]["settings"]['interpolate_for_sep']
                bin_for_sep= self.config["camera"][g_dev['cam'].name]["settings"]['bin_for_sep']
                sep_bin_value= self.config["camera"][g_dev['cam'].name]["settings"]['sep_bin_value']
                focus_jpeg_size= self.config["camera"][g_dev['cam'].name]["settings"]['focus_jpeg_size']
                saturate=g_dev['cam'].config["camera"][g_dev['cam'].name]["settings"]["saturate"]
                minimum_realistic_seeing=self.config['minimum_realistic_seeing']
                sep_subprocess=subprocess.Popen(['python','subprocesses/SEPprocess.py'],stdin=subprocess.PIPE,stdout=subprocess.PIPE,bufsize=0)



                pickle.dump([hdufocusdata, pixscale, readnoise, avg_foc, focus_image, im_path, text_name, hduheader, cal_path, cal_name, frame_type, focus_position, g_dev['events'],ephem.now(),self.config["camera"][g_dev['cam']
                                                         .name]["settings"]['focus_image_crop_width'], self.config["camera"][g_dev['cam']
                                                          .name]["settings"]['focus_image_crop_height'], is_osc,interpolate_for_focus,bin_for_focus,focus_bin_value,interpolate_for_sep,bin_for_sep,sep_bin_value,focus_jpeg_size,saturate,minimum_realistic_seeing,nativebin,do_sep
                                                           ], sep_subprocess.stdin)

                # Here is a manual debug area which makes a pickle for debug purposes. Default is False, but can be manually set to True for code debugging
                if False:
                    pickle.dump([hdufocusdata, pixscale, readnoise, avg_foc, focus_image, im_path, text_name, hduheader, cal_path, cal_name, frame_type, focus_position, g_dev['events'],ephem.now(),self.config["camera"][g_dev['cam']
                                                              .name]["settings"]['focus_image_crop_width'], self.config["camera"][g_dev['cam']
                                                                                                        .name]["settings"]['focus_image_crop_height'], is_osc,interpolate_for_focus,bin_for_focus,focus_bin_value,interpolate_for_sep,bin_for_sep,sep_bin_value,focus_jpeg_size,saturate,minimum_realistic_seeing,nativebin,do_sep
                                                                                                                                                                               ], open('subprocesses/testSEPpickle','wb'))



                # Essentially wait until the subprocess is complete
                sep_subprocess.communicate()

                # LOADING UP THE SEP FILE HERE AGAIN
                if os.path.exists(im_path + text_name.replace('.txt', '.sep')):
                    try:
                        sources = Table.read(im_path + text_name.replace('.txt', '.sep'), format='csv')

                        try:
                            self.enqueue_for_mediumUI(200, im_path, text_name.replace('.txt', '.sep'))
                        except:
                            plog("Failed to send SEP up for some reason")

                        # DONUT IMAGE DETECTOR.
                        # The brightest pixel and the centre of flux must be within a few pixels of each other
                        # If not, it is highly likely to be a donut and hence, FWHM doesn't make sense to calculate
                        binfocus=1
                        if frame_type == 'focus' and self.config["camera"][g_dev['cam'].name]["settings"]['bin_for_focus']:
                            binfocus=self.config["camera"][g_dev['cam'].name]["settings"]['focus_bin_value']

                        if frame_type != 'focus' and self.config["camera"][g_dev['cam'].name]["settings"]['bin_for_sep']:
                            binfocus=self.config["camera"][g_dev['cam'].name]["settings"]['sep_bin_value']

                        xdonut=np.median(pow(pow(sources['x'] - sources['xpeak'],2),0.5))*pixscale*binfocus
                        ydonut=np.median(pow(pow(sources['y'] - sources['ypeak'],2),0.5))*pixscale*binfocus
                        if xdonut > 3.0 or ydonut > 3.0 or np.isnan(xdonut) or np.isnan(ydonut):
                            plog ("Possible donut image detected.")
                            plog('x ' + str(xdonut))
                            plog('y ' + str(ydonut))


                        if (len(sources) < 2) or ( frame_type == 'focus' and (len(sources) < 10 or len(sources) == np.nan or str(len(sources)) =='nan' or xdonut > 3.0 or ydonut > 3.0 or np.isnan(xdonut) or np.isnan(ydonut))):
                            plog ("Did not find an acceptable FWHM for this image.")
                            self.fwhmresult={}
                            self.fwhmresult["error"] = True
                            self.fwhmresult['FWHM'] = np.nan
                            self.fwhmresult["mean_focus"] = avg_foc
                            self.fwhmresult['No_of_sources'] = np.nan
                            sources['FWHM'] = [np.nan] * len(sources)
                            rfp = np.nan
                            rfr = np.nan
                            rfs = np.nan
                            sources = sources
                        else:
                            # Get halflight radii
                            fwhmcalc = sources['FWHM']
                            fwhmcalc = fwhmcalc[fwhmcalc != 0]  # Remove 0 entries

                            # sigma clipping iterator to reject large variations
                            templen = len(fwhmcalc)
                            while True:
                                fwhmcalc = fwhmcalc[fwhmcalc < np.median(fwhmcalc) + 3 * np.std(fwhmcalc)]
                                if len(fwhmcalc) == templen:
                                    break
                                else:
                                    templen = len(fwhmcalc)

                            fwhmcalc = fwhmcalc[fwhmcalc > np.median(fwhmcalc) - 3 * np.std(fwhmcalc)]
                            rfp = round(np.median(fwhmcalc), 3)
                            #rfr = round(np.median(fwhmcalc) * pixscale * g_dev['cam'].native_bin, 3)
                            #rfs = round(np.std(fwhmcalc) * pixscale * g_dev['cam'].native_bin, 3)
                            rfr = round(np.median(fwhmcalc) * pixscale * binfocus, 3)
                            rfs = round(np.std(fwhmcalc) * pixscale * binfocus, 3)
                            plog("\nImage FWHM:  " + str(rfr) + "+/-" + str(rfs) + " arcsecs, " + str(rfp)
                                 + " pixels.")
                            self.fwhmresult={}
                            self.fwhmresult["FWHM"] = rfr
                            self.fwhmresult["mean_focus"] = avg_foc
                            self.fwhmresult['No_of_sources'] = len(sources)


                        if focus_image != True:
                            # Focus tracker code. This keeps track of the focus and if it drifts
                            # Then it triggers an autofocus.
                            g_dev["foc"].focus_tracker.pop(0)
                            g_dev["foc"].focus_tracker.append(round(rfr, 3))
                            plog("Last ten FWHM (pixels): " + str(g_dev["foc"].focus_tracker) + " Median: " + str(np.nanmedian(g_dev["foc"].focus_tracker)) + " Last Solved: " + str(g_dev["foc"].last_focus_fwhm))

                            # If there hasn't been a focus yet, then it can't check it,
                            # so make this image the last solved focus.
                            if g_dev["foc"].last_focus_fwhm == None:
                                g_dev["foc"].last_focus_fwhm = rfr
                            else:
                                # Very dumb focus slip deteector
                                if (
                                    np.nanmedian(g_dev["foc"].focus_tracker)
                                    > g_dev["foc"].last_focus_fwhm
                                    + self.config["focus_trigger"]
                                ):
                                    g_dev["foc"].focus_needed = True
                                    g_dev["obs"].send_to_user(
                                        "Focus has drifted to "
                                        + str(np.nanmedian(g_dev["foc"].focus_tracker))
                                        + " from "
                                        + str(g_dev["foc"].last_focus_fwhm)
                                        + ".",
                                        p_level="INFO",
                                    )
                    except Exception as e:
                        plog ("something odd occured in the reinterpretation of the SEP file", e)
                        plog(traceback.format_exc())

                else:
                    #plog ("Did not find a source list from SEP for this image.")
                    self.fwhmresult={}
                    self.fwhmresult['FWHM'] = np.nan
                    self.fwhmresult["mean_focus"] = np.nan
                    self.fwhmresult['No_of_sources'] = np.nan


                if os.path.exists(im_path + text_name.replace('.txt', '.rad')):
                    try:
                        self.enqueue_for_mediumUI(250, im_path, text_name.replace('.txt', '.rad'))
                    except:
                        plog("Failed to send RAD up for some reason")

                if frame_type == 'focus':
                    self.enqueue_for_fastUI(100, im_path, text_name.replace('EX00.txt', 'EX10.jpg'))

                try:
                    self.enqueue_for_mediumUI(180, im_path, text_name.replace('.txt', '.his'))
                except:
                    plog("Failed to send HIS up for some reason")
                if os.path.exists(im_path + text_name.replace('.txt', '.box')):
                    try:
                        self.enqueue_for_mediumUI(180, im_path, text_name.replace('.txt', '.box'))
                    except:
                        plog("Failed to send BOX up for some reason")

                if self.config['keep_focus_images_on_disk']:
                    g_dev['obs'].to_slow_process(1000, ('focus', cal_path + cal_name, hdufocusdata, hduheader,
                                                        frame_type, g_dev["mnt"].current_icrs_ra, g_dev["mnt"].current_icrs_dec))

                    if self.config["save_to_alt_path"] == "yes":
                        g_dev['obs'].to_slow_process(1000, ('raw_alt_path', self.alt_path + g_dev["day"] + "/calib/" + cal_name, hdufocusdata, hduheader,
                                                            frame_type, g_dev["mnt"].current_icrs_ra, g_dev["mnt"].current_icrs_dec))

                self.enqueue_for_fastUI(10, im_path, text_name)

                del hdufocusdata

                self.sep_processing = False
                self.sep_queue.task_done()
                one_at_a_time = 0

            else:
                time.sleep(0.1)

    def platesolve_process(self):
        """This is the platesolve queue that happens in a different process
        than the main thread. Platesolves can take 5-10, up to 30 seconds sometimes
        to run, so it is an overhead we can't have hanging around. This thread attempts
        a platesolve and uses the solution and requests a telescope nudge/center
        if the telescope has not slewed in the intervening time between beginning
        the platesolving process and completing it.

        """

        one_at_a_time = 0
        # This stopping mechanism allows for threads to close cleanly.
        while True:
            if (not self.platesolve_queue.empty()) and one_at_a_time == 0:

                one_at_a_time = 1
                self.platesolve_is_processing = True

                (hdufocusdata, hduheader, cal_path, cal_name, frame_type, time_platesolve_requested,
                 pixscale, pointing_ra, pointing_dec) = self.platesolve_queue.get(block=False)

                # Do not bother platesolving unless it is dark enough!!
                if not (g_dev['events']['Civil Dusk'] < ephem.now() < g_dev['events']['Civil Dawn']):
                    plog("Too bright to consider platesolving!")
                else:
                    try:
                        platesolve_subprocess=subprocess.Popen(['python','subprocesses/Platesolveprocess.py'],stdin=subprocess.PIPE,stdout=subprocess.PIPE,bufsize=0)

                        platesolve_crop = self.config["camera"][g_dev['cam'].name]["settings"]['platesolve_image_crop']
                        #bin_for_platesolve= self.config["camera"][g_dev['cam'].name]["settings"]['bin_for_platesolve']
                        #platesolve_bin_factor=self.config["camera"][g_dev['cam'].name]["settings"]['platesolve_bin_value']

                        pickle.dump([hdufocusdata, hduheader, self.local_calibration_path, cal_name, frame_type, time_platesolve_requested,
                         pixscale, pointing_ra, pointing_dec, platesolve_crop, False, 1, g_dev['cam'].config["camera"][g_dev['cam'].name]["settings"]["saturate"], g_dev['cam'].camera_known_readnoise, self.config['minimum_realistic_seeing']], platesolve_subprocess.stdin)

                        # yet another pickle debugger.
                        if False:
                            pickle.dump([hdufocusdata, hduheader, self.local_calibration_path, cal_name, frame_type, time_platesolve_requested,
                             pixscale, pointing_ra, pointing_dec, platesolve_crop, False, 1, g_dev['cam'].config["camera"][g_dev['cam'].name]["settings"]["saturate"], g_dev['cam'].camera_known_readnoise, self.config['minimum_realistic_seeing']], open('subprocesses/testplatesolvepickle','wb'))

                        del hdufocusdata

                        # Essentially wait until the subprocess is complete
                        platesolve_subprocess.communicate()

                        if os.path.exists(self.local_calibration_path + 'platesolve.pickle'):
                            solve= pickle.load(open(self.local_calibration_path + 'platesolve.pickle', 'rb'))
                        else:
                            solve= 'Platesove error, Pickle file not available'
                        try:
                            os.remove(self.local_calibration_path + 'platesolve.pickle')
                        except:
                            plog ("Could not remove platesolve pickle. ")

                        if solve == 'error':
                            plog ("Planewave solve came back as error")
                            self.last_platesolved_ra = np.nan
                            self.last_platesolved_dec = np.nan
                            self.last_platesolved_ra_err = np.nan
                            self.last_platesolved_dec_err = np.nan
                            self.platesolve_errors_in_a_row=self.platesolve_errors_in_a_row+1
                        else:
                            plog(
                                "PW Solves: ",
                                solve["ra_j2000_hours"],
                                solve["dec_j2000_degrees"],
                            )

                            target_ra = g_dev["mnt"].last_ra_requested
                            target_dec = g_dev["mnt"].last_dec_requested
                            solved_ra = solve["ra_j2000_hours"]
                            solved_dec = solve["dec_j2000_degrees"]
                            solved_arcsecperpixel = solve["arcsec_per_pixel"]
                            plog("1x1 pixelscale solved: " + str(float(solved_arcsecperpixel/ g_dev['cam'].native_bin )))# / g_dev['cam'].native_bin)))
                            if (g_dev['cam'].pixscale * 0.9) < float(solved_arcsecperpixel/ g_dev['cam'].native_bin) < (g_dev['cam'].pixscale * 1.1):
                                self.pixelscale_shelf = shelve.open(g_dev['obs'].obsid_path + 'ptr_night_shelf/' + 'pixelscale' + g_dev['cam'].alias + str(g_dev['obs'].name))
                                try:
                                    pixelscale_list=self.pixelscale_shelf['pixelscale_list']
                                except:
                                    pixelscale_list=[]

                                pixelscale_list.append(float(solved_arcsecperpixel / g_dev['cam'].native_bin))# / g_dev['cam'].native_bin))

                                too_long=True
                                while too_long:
                                    if len(pixelscale_list) > 100:
                                        pixelscale_list.pop(0)
                                    else:
                                        too_long = False

                                self.pixelscale_shelf['pixelscale_list'] = pixelscale_list
                                self.pixelscale_shelf.close()



                            err_ha = target_ra - solved_ra
                            err_dec = target_dec - solved_dec

                            # Check that the RA doesn't cross over zero, if so, bring it back around
                            if err_ha > 12:
                                plog ("BIG CHANGE ERR_HA")
                                plog(err_ha)
                                err_ha = err_ha - 24
                                plog(err_ha)
                            elif err_ha < -12:
                                plog ("BIG CHANGE ERR_HA")
                                plog(err_ha)
                                err_ha = err_ha + 24
                                plog(err_ha)

                            plog("Deviation from plate solution in ra: " + str(round(err_ha * 15 * 3600, 2)) + " & dec: " + str (round(err_dec * 3600, 2)) + " asec")

                            self.last_platesolved_ra = solve["ra_j2000_hours"]
                            self.last_platesolved_dec = solve["dec_j2000_degrees"]
                            self.last_platesolved_ra_err = target_ra - solved_ra
                            self.last_platesolved_dec_err = target_dec - solved_dec
                            self.platesolve_errors_in_a_row=0

                            # Reset Solve timers
                            g_dev['obs'].last_solve_time = datetime.datetime.now()
                            g_dev['obs'].images_since_last_solve = 0


                            # self.drift_tracker_ra=self.drift_tracker_ra+ err_ha
                            # self.drift_tracker_dec=self.drift_tracker_dec + err_dec
                            
                            self.drift_tracker_ra= err_ha / (time.time() - g_dev['obs'].drift_tracker_timer)
                            self.drift_tracker_dec= err_dec / (time.time() - g_dev['obs'].drift_tracker_timer)

                            plog ("Current drift in ra (arcsec/sec): " + str(self.drift_tracker_ra * 15 * 3600) + " Current drift in dec (arcsec/sec): " + str(self.drift_tracker_dec * 3600))

                            # Test here that there has not been a slew, if there has been a slew, cancel out!


                            # If we are WAY out of range, then reset the mount reference and attempt moving back there.
                            if not self.auto_centering_off:

                                dec_field_asec = (g_dev['cam'].pixscale * g_dev['cam'].imagesize_x)
                                ra_field_asec = (g_dev['cam'].pixscale * g_dev['cam'].imagesize_y)

                                if (abs(err_ha * 15 * 3600) > 5400) or (abs(err_dec * 3600) > 5400):
                                    err_ha = 0
                                    err_dec = 0
                                    plog("Platesolve has found that the current suggested pointing is way off!")
                                    plog("This may be a poor pointing estimate.")
                                    plog("This is more than a simple nudge, so not nudging the scope.")
                                    g_dev["obs"].send_to_user("Platesolve detects pointing far out, RA: " + str(round(err_ha * 15 * 3600, 2)) + " DEC: " +str (round(err_dec * 3600, 2)))

                                    self.drift_tracker_ra=0
                                    self.drift_tracker_dec=0
                                    g_dev['obs'].drift_tracker_timer=0
                                    # g_dev["mnt"].reset_mount_reference()
                                    # plog("I've  reset the mount_reference.")

                                    # plog ("reattempting to get back on target on next attempt")
                                    # #self.pointing_correction_requested_by_platesolve_thread = True
                                    # self.pointing_recentering_requested_by_platesolve_thread = True
                                    # self.pointing_correction_request_time = time.time()
                                    # self.pointing_correction_request_ra = target_ra
                                    # self.pointing_correction_request_dec = target_dec
                                    # self.pointing_correction_request_ra_err = err_ha
                                    # self.pointing_correction_request_dec_err = err_dec

                                elif self.time_of_last_slew > time_platesolve_requested:
                                    plog("detected a slew since beginning platesolve... bailing out of platesolve.")
                                    self.drift_tracker_ra=0
                                    self.drift_tracker_dec=0
                                    g_dev['obs'].drift_tracker_timer=0

                                # Only recenter if out by more than 1%
                                elif (abs(err_ha * 15 * 3600) > 0.01 * ra_field_asec) or (abs(err_dec * 3600) > 0.01 * dec_field_asec):

                                     self.pointing_correction_requested_by_platesolve_thread = True
                                     self.pointing_correction_request_time = time.time()
                                     # self.pointing_correction_request_ra = pointing_ra + self.drift_tracker_ra
                                     # self.pointing_correction_request_dec = pointing_dec + self.drift_tracker_dec
                                     # self.pointing_correction_request_ra_err = self.drift_tracker_ra
                                     # self.pointing_correction_request_dec_err = self.drift_tracker_dec
                                     self.pointing_correction_request_ra = pointing_ra + err_ha
                                     self.pointing_correction_request_dec = pointing_dec + err_dec
                                     self.pointing_correction_request_ra_err = err_ha
                                     self.pointing_correction_request_dec_err = err_dec


                                     drift_timespan= time.time() - self.drift_tracker_timer
<<<<<<< HEAD
                                     drift_arcsec_ra= (self.drift_tracker_ra * 15 * 3600 ) / drift_timespan   #NB NB  RA needs a cos(dec) scaling.
                                     drift_arcsec_dec=  (self.drift_tracker_dec *3600) / drift_timespan
                                     plog ("Drift calculations in arcsecs per second, RA: " + str(drift_arcsec_ra) + " DEC: " + str(drift_arcsec_dec) )
=======
                                     drift_arcsec_ra= (err_ha * 15 * 3600 ) / (drift_timespan * 3600)
                                     drift_arcsec_dec=  (err_dec *3600) / (drift_timespan * 3600)
                                     plog ("Drift calculations in arcsecs per hour, RA: " + str(drift_arcsec_ra) + " DEC: " + str(drift_arcsec_dec) )
>>>>>>> d07053c4

                                     if not g_dev['obs'].mount_reference_model_off:
                                         if target_dec > -85 and target_dec < 85 and g_dev['mnt'].last_slew_was_pointing_slew:
                                             try:
                                                 plog ("updating mount reference")
                                                 g_dev['mnt'].last_slew_was_pointing_slew = False

                                                 plog ("adjustment: " + str(err_ha) +' ' +str(err_dec))
                                                 if g_dev["mnt"].pier_side == 0:
                                                     try:
                                                         plog ("current references: " + str ( g_dev['mnt'].get_mount_reference()))
                                                         g_dev["mnt"].adjust_mount_reference(
                                                             err_ha, err_dec
                                                         )
                                                     except Exception as e:
                                                         plog("Something is up in the mount reference adjustment code ", e)
                                                 else:
                                                     try:
                                                         plog ("current references: " + str ( g_dev['mnt'].get_flip_reference()))
                                                         g_dev["mnt"].adjust_flip_reference(
                                                             err_ha, err_dec
                                                         )
                                                     except Exception as e:
                                                         plog("Something is up in the mount reference adjustment code ", e)
                                                 plog ("final references: " + str ( g_dev['mnt'].get_mount_reference()))

                                             except:
                                                 plog("This mount doesn't report pierside")
                                                 plog(traceback.format_exc())
                                else:
                                    self.pointing_correction_requested_by_platesolve_thread = False
                                    plog ("pointing too good to recenter")

                            self.platesolve_is_processing = False
                    except:
                        plog ("glitch in the platesolving dimension")
                        plog(traceback.format_exc())

                self.platesolve_is_processing = False
                self.platesolve_queue.task_done()

                g_dev['mnt'].last_slew_was_pointing_slew = False

                one_at_a_time = 0

            else:
                time.sleep(0.1)

    def slow_camera_process(self):
        """
        A place to process non-process dependant images from the camera pile.
        Usually long-term saves to disk and such things
        """

        one_at_a_time = 0
        # This stopping mechanism allows for threads to close cleanly.
        while True:
            if (not self.slow_camera_queue.empty()) and one_at_a_time == 0:
                one_at_a_time = 1
                slow_process = self.slow_camera_queue.get(block=False)
                slow_process = slow_process[1]

                # Set up RA and DEC headers
                # needs to be done AFTER text file is sent up.
                # Text file RA and Dec and PTRarchive RA and Dec are formatted different

                temphduheader = slow_process[3]

                if slow_process[0] == 'focus':
                    hdufocus = fits.PrimaryHDU()
                    hdufocus.data = slow_process[2]
                    hdufocus.header = temphduheader
                    hdufocus.header["NAXIS1"] = hdufocus.data.shape[0]
                    hdufocus.header["NAXIS2"] = hdufocus.data.shape[1]
                    hdufocus.header["DATE"] = (
                        datetime.date.strftime(
                            datetime.datetime.utcfromtimestamp(time.time()), "%Y-%m-%d"
                        ),
                        "Date FITS file was written",
                    )
                    hdufocus.writeto(slow_process[1], overwrite=True, output_verify='silentfix')

                    try:
                        hdufocus.close()
                    except:
                        pass
                    del hdufocus

                if slow_process[0] == 'localcalibration':

                    saver = 0
                    saverretries = 0
                    while saver == 0 and saverretries < 10:
                        try:

                            # Figure out which folder to send the calibration file to
                            # and delete any old files over the maximum amount to store
                            if slow_process[4] == 'bias':
                                tempfilename = self.local_bias_folder + slow_process[1].replace('.fits', '.npy')
                                max_files = self.config['camera']['camera_1_1']['settings']['number_of_bias_to_store']
                                n_files = len(glob.glob(self.local_bias_folder + '*.n*'))
                                while n_files > max_files:
                                    list_of_files = glob.glob(self.local_bias_folder + '*.n*')
                                    n_files = len(list_of_files)
                                    oldest_file = min(list_of_files, key=os.path.getctime)
                                    os.remove(oldest_file)

                            elif slow_process[4] == 'dark':
                                tempexposure = temphduheader['EXPTIME']
                                tempfilename = self.local_dark_folder + \
                                    slow_process[1].replace('.fits', '_' + str(tempexposure) + '_.npy')
                                max_files = self.config['camera']['camera_1_1']['settings']['number_of_dark_to_store']
                                n_files = len(glob.glob(self.local_dark_folder + '*.n*'))
                                while n_files > max_files:
                                    list_of_files = glob.glob(self.local_dark_folder + '*.n*')
                                    n_files = len(list_of_files)
                                    oldest_file = min(list_of_files, key=os.path.getctime)
                                    os.remove(oldest_file)

                            elif slow_process[4] == 'flat' or slow_process[4] == 'skyflat' or slow_process[4] == 'screenflat':
                                tempfilter = temphduheader['FILTER']
                                tempexposure = temphduheader['EXPTIME']
                                if not os.path.exists(self.local_flat_folder + tempfilter):
                                    os.makedirs(self.local_flat_folder + tempfilter)
                                tempfilename = self.local_flat_folder + tempfilter + '/' + \
                                    slow_process[1].replace('.fits', '_' + str(tempexposure) + '_.npy')

                                max_files = self.config['camera']['camera_1_1']['settings']['number_of_flat_to_store']
                                n_files = len(glob.glob(self.local_flat_folder + tempfilter + '/' + '*.n*'))
                                while n_files > max_files:
                                    list_of_files = glob.glob(self.local_flat_folder + tempfilter + '/' + '*.n*')
                                    n_files = len(list_of_files)
                                    oldest_file = min(list_of_files, key=os.path.getctime)
                                    os.remove(oldest_file)

                            # Save the file as an uncompressed numpy binary
                            np.save(
                                tempfilename,
                                np.array(slow_process[2], dtype=np.float32)
                            )

                            saver = 1

                        except Exception as e:
                            plog("Failed to write raw file: ", e)
                            if "requested" in e and "written" in e:
                                plog(check_download_cache())
                            plog(traceback.format_exc())
                            time.sleep(10)
                            saverretries = saverretries + 1

                if slow_process[0] == 'raw' or slow_process[0] == 'raw_alt_path' or slow_process[0] == 'reduced_alt_path':

                    # Make sure normal paths exist
                    os.makedirs(
                        g_dev['cam'].camera_path + g_dev["day"], exist_ok=True
                    )
                    os.makedirs(
                        g_dev['cam'].camera_path + g_dev["day"] + "/raw/", exist_ok=True
                    )
                    os.makedirs(
                        g_dev['cam'].camera_path + g_dev["day"] + "/reduced/", exist_ok=True
                    )
                    os.makedirs(
                        g_dev['cam'].camera_path + g_dev["day"] + "/calib/", exist_ok=True)


                    # Make  sure the alt paths exist
                    if self.config["save_to_alt_path"] == "yes":
                        if slow_process[0] == 'raw_alt_path' or slow_process[0] == 'reduced_alt_path':
                            os.makedirs(
                                self.alt_path + g_dev["day"], exist_ok=True
                            )
                            os.makedirs(
                                self.alt_path + g_dev["day"] + "/raw/", exist_ok=True
                            )
                            os.makedirs(
                                self.alt_path + g_dev["day"] + "/reduced/", exist_ok=True
                            )
                            os.makedirs(
                                self.alt_path + g_dev["day"] + "/calib/", exist_ok=True)

                        altfolder = self.config['temporary_local_alt_archive_to_hold_files_while_copying']
                        if not os.path.exists(self.config['temporary_local_alt_archive_to_hold_files_while_copying']):
                            os.makedirs(self.config['temporary_local_alt_archive_to_hold_files_while_copying'] )


                    # saver = 0
                    # saverretries = 0
                    # while saver == 0 and saverretries < 10:
                    try:
                        hdu = fits.PrimaryHDU()
                        hdu.data = slow_process[2]
                        hdu.header = temphduheader
                        hdu.header["DATE"] = (
                            datetime.date.strftime(
                                datetime.datetime.utcfromtimestamp(time.time()), "%Y-%m-%d"
                            ),
                            "Date FITS file was written",
                        )
                        if slow_process[0] == 'raw_alt_path' or slow_process[0] == 'reduced_alt_path':
                            #breakpoint()
                            hdu.writeto( altfolder +'/' + slow_process[1].split('/')[-1].replace('EX00','EX00-'+temphduheader['OBSTYPE']), overwrite=True, output_verify='silentfix'
                            )  # Save full raw file locally
                            self.altarchive_queue.put((copy.deepcopy(altfolder +'/' + slow_process[1].split('/')[-1].replace('EX00','EX00-'+temphduheader['OBSTYPE'])),copy.deepcopy(slow_process[1])), block=False)
                        else:
                            hdu.writeto(
                                slow_process[1].replace('EX00','EX00-'+temphduheader['OBSTYPE']), overwrite=True, output_verify='silentfix'
                            )  # Save full raw file locally
                        try:
                            hdu.close()
                        except:
                            pass
                        del hdu
                        saver = 1

                    except Exception as e:
                        plog("Failed to write raw file: ", e)
                        plog(traceback.format_exc())
                            # if "requested" in e and "written" in e:
                            #     plog(check_download_cache())
                            # plog(traceback.format_exc())
                            # time.sleep(10)
                            # saverretries = saverretries + 1

                if slow_process[0] == 'fz_and_send':

                    # Create the fz file ready for PTR Archive
                    # Note that even though the raw file is int16,
                    # The compression and a few pieces of software require float32
                    # BUT it actually compresses to the same size either way

                    temphduheader["BZERO"] = 0  # Make sure there is no integer scaling left over
                    temphduheader["BSCALE"] = 1  # Make sure there is no integer scaling left over
                    if self.config['save_raws_to_pipe_folder_for_nightly_processing']:


                        pipefolder = self.config['temporary_local_pipe_archive_to_hold_files_while_copying'] +'/'+ str(temphduheader['DAY-OBS']) +'/'+ str(temphduheader['INSTRUME'])
                        if not os.path.exists(self.config['temporary_local_pipe_archive_to_hold_files_while_copying']+'/'+ str(temphduheader['DAY-OBS'])):
                            os.makedirs(self.config['temporary_local_pipe_archive_to_hold_files_while_copying'] +'/'+ str(temphduheader['DAY-OBS']))

                        if not os.path.exists(self.config['temporary_local_pipe_archive_to_hold_files_while_copying'] +'/'+ str(temphduheader['DAY-OBS']) +'/'+ str(temphduheader['INSTRUME'])):
                            os.makedirs(self.config['temporary_local_pipe_archive_to_hold_files_while_copying'] +'/'+ str(temphduheader['DAY-OBS']) +'/'+ str(temphduheader['INSTRUME']))



                    if not self.config["camera"][g_dev['cam'].name]["settings"]["is_osc"]:


                        # This routine saves the file ready for uploading to AWS
                        # It usually works perfectly 99.9999% of the time except
                        # when there is an astropy cache error. It is likely that
                        # the cache will need to be cleared when it fails, but
                        # I am still waiting for it to fail again (rare)
                        saver = 0
                        saverretries = 0
                        while saver == 0 and saverretries < 10:
                            try:
                                if self.config['ingest_raws_directly_to_archive']:
                                    hdufz = fits.CompImageHDU(
                                        np.array(slow_process[2], dtype=np.float32), temphduheader
                                    )
                                    hdufz.writeto(
                                        slow_process[1], overwrite=True
                                    )  # Save full fz file locally
                                    #print (slow_process[1])
                                    try:
                                        hdufz.close()
                                    except:
                                        pass
                                    del hdufz  # remove file from memory now that we are doing with it

                                if self.config['save_raws_to_pipe_folder_for_nightly_processing']:

                                    hdu = fits.PrimaryHDU(np.array(slow_process[2], dtype=np.float32), temphduheader)


                                    #plog ("gonna pipe folder")
                                    #plog (pipefolder + '/' + str(temphduheader['ORIGNAME']))
                                    hdu.writeto(
                                        pipefolder + '/' + str(temphduheader['ORIGNAME']).replace('.fits.fz','.fits'), overwrite=True
                                    )
                                    try:
                                        hdu.close()
                                    except:
                                        pass
                                    del hdu  # remove file from memory now that we are doing with it

                                    #(filename,dayobs,instrume) = fileinfo
                                    self.pipearchive_queue.put((copy.deepcopy(pipefolder + '/' + str(temphduheader['ORIGNAME']).replace('.fits.fz','.fits')),copy.deepcopy(temphduheader['DAY-OBS']),copy.deepcopy(temphduheader['INSTRUME'])), block=False)
                                    #hdufz.writeto(
                                    #    slow_process[1], overwrite=True
                                    #)  # Save full fz file locally
                                saver = 1
                            except Exception as e:
                                plog("Failed to write raw fz file: ", e)
                                if "requested" in e and "written" in e:
                                    plog(check_download_cache())
                                plog(traceback.format_exc())
                                time.sleep(10)
                                saverretries = saverretries + 1


                        # Send this file up to ptrarchive
                        if self.config['send_files_at_end_of_night'] == 'no' and self.config['ingest_raws_directly_to_archive']:
                            self.enqueue_for_PTRarchive(
                                26000000, '', slow_process[1]
                            )

                    else:  # Is an OSC

                        if self.config["camera"][g_dev['cam'].name]["settings"]["osc_bayer"] == 'RGGB':

                            newhdured = slow_process[2][::2, ::2]
                            GTRonly = slow_process[2][::2, 1::2]
                            GBLonly = slow_process[2][1::2, ::2]
                            newhdublue = slow_process[2][1::2, 1::2]
                            clearV = (block_reduce(slow_process[2],2))

                            oscmatchcode = (datetime.datetime.now().strftime("%d%m%y%H%M%S"))

                            temphduheader["OSCMATCH"] = oscmatchcode
                            temphduheader['OSCSEP'] = 'yes'
                            temphduheader['NAXIS1'] = float(temphduheader['NAXIS1'])/2
                            temphduheader['NAXIS2'] = float(temphduheader['NAXIS2'])/2
                            temphduheader['CRPIX1'] = float(temphduheader['CRPIX1'])/2
                            temphduheader['CRPIX2'] = float(temphduheader['CRPIX2'])/2
                            temphduheader['PIXSCALE'] = float(temphduheader['PIXSCALE'])*2
                            temphduheader['CDELT1'] = float(temphduheader['CDELT1'])*2
                            temphduheader['CDELT2'] = float(temphduheader['CDELT2'])*2
                            tempfilter = temphduheader['FILTER']
                            tempfilename = slow_process[1]



                            # Save and send R1
                            temphduheader['FILTER'] = tempfilter + '_R1'
                            temphduheader['ORIGNAME'] = temphduheader['ORIGNAME'].replace('-EX', 'R1-EX')



                            if self.config['send_files_at_end_of_night'] == 'no' and self.config['ingest_raws_directly_to_archive']:
                                hdufz = fits.CompImageHDU(
                                    np.array(newhdured, dtype=np.float32), temphduheader
                                )
                                hdufz.writeto(
                                    tempfilename.replace('-EX', 'R1-EX'), overwrite=True#, output_verify='silentfix'
                                )  # Save full fz file locally
                                self.enqueue_for_PTRarchive(
                                    26000000, '', tempfilename.replace('-EX', 'R1-EX')
                                )

                            if self.config['save_raws_to_pipe_folder_for_nightly_processing']:
                                hdu = fits.PrimaryHDU(np.array(newhdured, dtype=np.float32), temphduheader)
                                temphduheader['ORIGNAME']=temphduheader['ORIGNAME'].replace('.fits.fz','.fits')
                                #plog ("gonna pipe folder")
                                #plog (pipefolder + '/' + str(temphduheader['ORIGNAME']))
                                hdu.writeto(
                                    pipefolder + '/' + str(temphduheader['ORIGNAME']), overwrite=True
                                )
                                self.pipearchive_queue.put((copy.deepcopy(pipefolder + '/' + str(temphduheader['ORIGNAME'])),copy.deepcopy(temphduheader['DAY-OBS']),copy.deepcopy(temphduheader['INSTRUME'])), block=False)

                            del newhdured

                            # Save and send G1
                            temphduheader['FILTER'] = tempfilter + '_G1'
                            temphduheader['ORIGNAME'] = temphduheader['ORIGNAME'].replace('-EX', 'G1-EX')



                            if self.config['send_files_at_end_of_night'] == 'no' and self.config['ingest_raws_directly_to_archive']:
                                hdufz = fits.CompImageHDU(
                                    np.array(GTRonly, dtype=np.float32), temphduheader
                                )
                                hdufz.writeto(
                                    tempfilename.replace('-EX', 'G1-EX'), overwrite=True#, output_verify='silentfix'
                                )  # Save full fz file locally
                                self.enqueue_for_PTRarchive(
                                    26000000, '', tempfilename.replace('-EX', 'G1-EX')
                                )
                            if self.config['save_raws_to_pipe_folder_for_nightly_processing']:
                                hdu = fits.PrimaryHDU(np.array(GTRonly, dtype=np.float32), temphduheader)
                                temphduheader['ORIGNAME']=temphduheader['ORIGNAME'].replace('.fits.fz','.fits')

                                #plog ("gonna pipe folder")
                                #plog (pipefolder + '/' + str(temphduheader['ORIGNAME']))
                                hdu.writeto(
                                    pipefolder + '/' + str(temphduheader['ORIGNAME']), overwrite=True
                                )
                                self.pipearchive_queue.put((copy.deepcopy(pipefolder + '/' + str(temphduheader['ORIGNAME'])),copy.deepcopy(temphduheader['DAY-OBS']),copy.deepcopy(temphduheader['INSTRUME'])), block=False)
                            del GTRonly

                            # Save and send G2
                            temphduheader['FILTER'] = tempfilter + '_G2'
                            temphduheader['ORIGNAME'] = temphduheader['ORIGNAME'].replace('-EX', 'G2-EX')




                            if self.config['send_files_at_end_of_night'] == 'no' and self.config['ingest_raws_directly_to_archive']:
                                hdufz = fits.CompImageHDU(
                                    np.array(GBLonly, dtype=np.float32), temphduheader
                                )
                                hdufz.writeto(
                                    tempfilename.replace('-EX', 'G2-EX'), overwrite=True#, output_verify='silentfix'
                                )  # Save full fz file locally
                                self.enqueue_for_PTRarchive(
                                    26000000, '', tempfilename.replace('-EX', 'G2-EX')
                                )
                            if self.config['save_raws_to_pipe_folder_for_nightly_processing']:
                                hdu = fits.PrimaryHDU(np.array(GBLonly, dtype=np.float32), temphduheader)
                                temphduheader['ORIGNAME']=temphduheader['ORIGNAME'].replace('.fits.fz','.fits')

                                #plog ("gonna pipe folder")
                                #plog (pipefolder + '/' + str(temphduheader['ORIGNAME']))
                                hdu.writeto(
                                    pipefolder + '/' + str(temphduheader['ORIGNAME']), overwrite=True
                                )
                                self.pipearchive_queue.put((copy.deepcopy(pipefolder + '/' + str(temphduheader['ORIGNAME'])),copy.deepcopy(temphduheader['DAY-OBS']),copy.deepcopy(temphduheader['INSTRUME'])), block=False)

                            del GBLonly

                            # Save and send B1
                            temphduheader['FILTER'] = tempfilter + '_B1'
                            temphduheader['ORIGNAME'] = temphduheader['ORIGNAME'].replace('-EX', 'B1-EX')




                            if self.config['send_files_at_end_of_night'] == 'no' and self.config['ingest_raws_directly_to_archive']:
                                hdufz = fits.CompImageHDU(
                                    np.array(newhdublue, dtype=np.float32), temphduheader
                                )
                                hdufz.writeto(
                                    tempfilename.replace('-EX', 'B1-EX'), overwrite=True#, output_verify='silentfix'
                                )  # Save full fz file locally
                                self.enqueue_for_PTRarchive(
                                    26000000, '', tempfilename.replace('-EX', 'B1-EX')
                                )
                            if self.config['save_raws_to_pipe_folder_for_nightly_processing']:
                                hdu = fits.PrimaryHDU(np.array(newhdublue, dtype=np.float32), temphduheader)
                                temphduheader['ORIGNAME']=temphduheader['ORIGNAME'].replace('.fits.fz','.fits')

                                #plog ("gonna pipe folder")
                                #plog (pipefolder + '/' + str(temphduheader['ORIGNAME']))
                                hdu.writeto(
                                    pipefolder + '/' + str(temphduheader['ORIGNAME']), overwrite=True
                                )
                                self.pipearchive_queue.put((copy.deepcopy(pipefolder + '/' + str(temphduheader['ORIGNAME'])),copy.deepcopy(temphduheader['DAY-OBS']),copy.deepcopy(temphduheader['INSTRUME'])), block=False)
                            del newhdublue

                            # Save and send clearV
                            temphduheader['FILTER'] = tempfilter + '_clearV'
                            temphduheader['ORIGNAME'] = temphduheader['ORIGNAME'].replace('-EX', 'CV-EX')

                            temphduheader['SATURATE']=float(temphduheader['SATURATE']) * 4
                            temphduheader['FULLWELL']=float(temphduheader['FULLWELL']) * 4
                            temphduheader['MAXLIN']=float(temphduheader['MAXLIN']) * 4





                            if self.config['send_files_at_end_of_night'] == 'no' and self.config['ingest_raws_directly_to_archive']:
                                hdufz = fits.CompImageHDU(
                                    np.array(clearV, dtype=np.float32), temphduheader
                                )
                                hdufz.writeto(
                                    tempfilename.replace('-EX', 'CV-EX'), overwrite=True#, output_verify='silentfix'
                                )
                                self.enqueue_for_PTRarchive(
                                    26000000, '', tempfilename.replace('-EX', 'CV-EX')
                                )
                            if self.config['save_raws_to_pipe_folder_for_nightly_processing']:
                                hdu = fits.PrimaryHDU(np.array(clearV, dtype=np.float32), temphduheader)
                                temphduheader['ORIGNAME']=temphduheader['ORIGNAME'].replace('.fits.fz','.fits')

                                #plog ("gonna pipe folder")
                                #plog (pipefolder + '/' + str(temphduheader['ORIGNAME']))
                                hdu.writeto(
                                    pipefolder + '/' + str(temphduheader['ORIGNAME']), overwrite=True
                                )
                                self.pipearchive_queue.put((copy.deepcopy(pipefolder + '/' + str(temphduheader['ORIGNAME'])),copy.deepcopy(temphduheader['DAY-OBS']),copy.deepcopy(temphduheader['INSTRUME'])), block=False)
                            del clearV


                        else:
                            plog("this bayer grid not implemented yet")

                if slow_process[0] == 'reduced':
                    saver = 0
                    saverretries = 0
                    while saver == 0 and saverretries < 10:
                        try:
                            hdureduced = fits.PrimaryHDU()
                            hdureduced.data = slow_process[2]
                            hdureduced.header = temphduheader
                            hdureduced.header["NAXIS1"] = hdureduced.data.shape[0]
                            hdureduced.header["NAXIS2"] = hdureduced.data.shape[1]
                            hdureduced.header["DATE"] = (
                                datetime.date.strftime(
                                    datetime.datetime.utcfromtimestamp(time.time()), "%Y-%m-%d"
                                ),
                                "Date FITS file was written",
                            )
                            hdureduced.data = hdureduced.data.astype("float32")
                            hdureduced.writeto(
                                slow_process[1], overwrite=True, output_verify='silentfix'
                            )  # Save flash reduced file locally
                            saver = 1
                        except Exception as e:
                            plog("Failed to write raw file: ", e)
                            if "requested" in e and "written" in e:

                                plog(check_download_cache())
                            plog(traceback.format_exc())
                            time.sleep(10)
                            saverretries = saverretries + 1

                self.slow_camera_queue.task_done()
                one_at_a_time = 0

            else:
                time.sleep(0.5)

    # Note this is a thread!
    def fast_to_ui(self):
        """Sends small files specifically focussed on UI responsiveness to AWS.

        This is primarily a queue for files that need to get to the UI FAST.
        This allows small files to be uploaded simultaneously
        with bigger files being processed by the ordinary queue.

        The pri_image is a tuple, smaller first item has priority.
        The second item is also a tuple containing im_path and name.
        """

        one_at_a_time = 0
        while True:

            if (not self.fast_queue.empty()) and one_at_a_time == 0:
                one_at_a_time = 1
                pri_image = self.fast_queue.get(block=False)
                if pri_image is None:
                    plog("Got an empty entry in fast_queue.")
                    self.fast_queue.task_done()
                    one_at_a_time = 0
                    continue

                # Here we parse the file, set up and send to AWS
                filename = pri_image[1][1]
                filepath = pri_image[1][0] + filename  # Full path to file on disk
                aws_resp = authenticated_request("POST", "/upload/", {"object_name": filename})
                with open(filepath, "rb") as fileobj:
                    files = {"file": (filepath, fileobj)}
                    #while True:
                    try:
                        reqs.post(aws_resp["url"], data=aws_resp["fields"], files=files, timeout=10)
                        #plog("SUCCESS FOR:" + filename)
                    except Exception as e:
                        if 'timeout' in str(e).lower() or 'SSLWantWriteError' or 'RemoteDisconnected' in str(e):
                            plog("Seems to have been a timeout on the file posted: " + str(e) + "Putting it back in the queue.")
                            plog(filename)
                            #breakpoint()
                            self.fast_queue.put((100, pri_image[1]), block=False)
                        else:
                            plog("Fatal connection glitch for a file posted: " + str(e))
                            plog(files)
                            plog((traceback.format_exc()))
                            #breakpoint()
                        #time.sleep(5)
                self.fast_queue.task_done()
                one_at_a_time = 0

            else:
                time.sleep(0.05)

    # Note this is a thread!
    def calibration_to_ui(self):
        """Sends large calibrations files to AWS.

        This is primarily a queue for calibration masters to the UI so
        they don't slow down the other UI queues.

        This allows small files to be uploaded simultaneously
        with bigger files being processed by the ordinary queue.

        The pri_image is a tuple, smaller first item has priority.
        The second item is also a tuple containing im_path and name.
        """

        one_at_a_time = 0
        while True:

            if (not self.calibrationui_queue.empty()) and one_at_a_time == 0:
                one_at_a_time = 1
                pri_image = self.calibrationui_queue.get(block=False)
                if pri_image is None:
                    plog("Got an empty entry in fast_queue.")
                    self.calibrationui_queue.task_done()
                    one_at_a_time = 0
                    continue

                # Here we parse the file, set up and send to AWS
                filename = pri_image[1][1]
                filepath = pri_image[1][0] + filename  # Full path to file on disk
                aws_resp = authenticated_request("POST", "/upload/", {"object_name": filename})
                with open(filepath, "rb") as fileobj:
                    files = {"file": (filepath, fileobj)}
                    #while True:
                    try:
                        # Different timeouts for different filesizes.
                        # Large filesizes are usually calibration files during the daytime
                        # So need and can have longer timeouts to get it up the pipe.
                        # However small UI files need to get up in some reasonable amount of time
                        # and have a reasonable timeout so the UI doesn't glitch out.
                        reqs.post(aws_resp["url"], data=aws_resp["fields"], files=files, timeout=1800)

                        #plog("SUCCESS FOR:" + filename)
                    except Exception as e:
                        if 'timeout' in str(e).lower() or 'SSLWantWriteError' or 'RemoteDisconnected' in str(e):
                            plog("Seems to have been a timeout on the file posted: " + str(e) + "Putting it back in the queue.")
                            plog(filename)
                            #breakpoint()
                            self.calibrationui_queue.put((100, pri_image[1]), block=False)
                        else:
                            plog("Fatal connection glitch for a file posted: " + str(e))
                            plog(files)
                            plog((traceback.format_exc()))
                            #breakpoint()
                        #time.sleep(5)
                self.calibrationui_queue.task_done()
                one_at_a_time = 0

            else:
                time.sleep(0.05)

    # Note this is a thread!
    def medium_to_ui(self):
        """Sends medium files needed for the inspection tab to the UI.

        This is primarily a queue for files that need to get to the UI fairly quickly
        but not as rapidly needed as the fast queue.

        This allows small files to be uploaded simultaneously
        with bigger files being processed by the ordinary queue.

        The pri_image is a tuple, smaller first item has priority.
        The second item is also a tuple containing im_path and name.
        """

        one_at_a_time = 0
        while True:

            if (not self.mediumui_queue.empty()) and one_at_a_time == 0:
                one_at_a_time = 1
                pri_image = self.mediumui_queue.get(block=False)
                if pri_image is None:
                    plog("Got an empty entry in mediumui_queue.")
                    self.mediumui_queue.task_done()
                    one_at_a_time = 0
                    continue

                # Here we parse the file, set up and send to AWS
                filename = pri_image[1][1]
                filepath = pri_image[1][0] + filename  # Full path to file on disk
                aws_resp = authenticated_request("POST", "/upload/", {"object_name": filename})
                with open(filepath, "rb") as fileobj:
                    files = {"file": (filepath, fileobj)}
                    #while True:
                    try:
                        reqs.post(aws_resp["url"], data=aws_resp["fields"], files=files, timeout=300)
                        #plog("SUCCESS FOR:" + filename)
                    except Exception as e:
                        if 'timeout' in str(e).lower() or 'SSLWantWriteError' or 'RemoteDisconnected' in str(e):
                            plog("Seems to have been a timeout on the file posted: " + str(e) + "Putting it back in the queue.")
                            plog(filename)
                            #breakpoint()
                            self.mediumui_queue.put((100, pri_image[1]), block=False)
                        else:
                            plog("Fatal connection glitch for a file posted: " + str(e))
                            plog(files)
                            plog((traceback.format_exc()))
                            #breakpoint()
                        #time.sleep(5)
                self.mediumui_queue.task_done()
                one_at_a_time = 0

            else:
                time.sleep(0.05)


    def send_to_user(self, p_log, p_level="INFO"):

        # This is now a queue--- it was actually slowing
        # everything down each time this was called!

        self.sendtouser_queue.put((p_log, p_level),block=False)
        # url_log = "https://logs.photonranch.org/logs/newlog"
        # body = json.dumps(
        #     {
        #         "site": self.config["obs_id"],
        #         "log_message": str(p_log),
        #         "log_level": str(p_level),
        #         "timestamp": time.time(),
        #     }
        # )

        # try:
        #     reqs.post(url_log, body, timeout=5)
        # except:
        #     plog("Log did not send, usually not fatal.")

    # Note this is another thread!


    def reconstitute_pipe_copy_queue(self):


        copydirectories = [d for d in os.listdir(self.config['temporary_local_pipe_archive_to_hold_files_while_copying']) if os.path.isdir(os.path.join(self.config['temporary_local_pipe_archive_to_hold_files_while_copying'], d))]

        instrume = g_dev['cam'].alias

        for copydir in copydirectories:

            fileList=glob.glob(self.config['temporary_local_pipe_archive_to_hold_files_while_copying'] +'/' +copydir + '/' + instrume +'/*.fi*')

            if len(fileList) == 0:
                try:
                    os.rmdir(self.config['temporary_local_pipe_archive_to_hold_files_while_copying'] +'/' +copydir + '/' + instrume)
                except:
                    pass

                # Check parent directory isn't empty, if empty remove
                if len(os.listdir(self.config['temporary_local_pipe_archive_to_hold_files_while_copying'] +'/' +copydir)) == 0:
                    os.rmdir(self.config['temporary_local_pipe_archive_to_hold_files_while_copying'] +'/' +copydir)
            else:

                # Put file back into copy queue
                for file in fileList:
                    dayobs=file.split('-')[2]
                    self.pipearchive_queue.put((copy.deepcopy(file),copy.deepcopy(dayobs),copy.deepcopy(instrume)), block=False)


    def smartstack_image(self):

        while True:

            if not self.smartstack_queue.empty():
                (
                    paths,
                    pixscale,
                    smartstackid,
                    sskcounter,
                    Nsmartstack, pier_side, zoom_factor
                ) = self.smartstack_queue.get(block=False)

                if paths is None:
                    continue

                # SmartStack Section
                if smartstackid != "no":
                    sstack_timer = time.time()

                    if self.config['keep_reduced_on_disk']:
                        img = fits.open(
                            paths["red_path"] + paths["red_name01"].replace('.fits','.head'),
                            ignore_missing_end=True,
                        )
                        imgdata = np.load(paths["red_path"] + paths["red_name01"].replace('.fits','.npy'))

                        g_dev['obs'].to_slow_process(1000,('reduced', paths["red_path"] + paths["red_name01"], imgdata, img[0].header, \
                                               'EXPOSE', g_dev["mnt"].current_icrs_ra, g_dev["mnt"].current_icrs_dec))

                    if self.config["camera"][g_dev['cam'].name]["settings"]["is_osc"]:
                        picklepayload=[
                            paths,
                            smartstackid,
                            self.config["camera"][g_dev['cam'].name]["settings"]["is_osc"],
                            self.local_calibration_path,
                            pixscale,
                            self.config["camera"][g_dev['cam'].name]["settings"]["transpose_jpeg"],
                            self.config["camera"][g_dev['cam'].name]["settings"]['flipx_jpeg'],
                            self.config["camera"][g_dev['cam'].name]["settings"]['flipy_jpeg'],
                            self.config["camera"][g_dev['cam'].name]["settings"]['rotate180_jpeg'],
                            self.config["camera"][g_dev['cam'].name]["settings"]['rotate90_jpeg'],
                            self.config["camera"][g_dev['cam'].name]["settings"]['rotate270_jpeg'],
                            pier_side,
                            self.config["camera"][g_dev['cam'].name]["settings"]["squash_on_x_axis"],
                            self.config["camera"][g_dev['cam'].name]["settings"]["osc_bayer"],
                            g_dev['cam'].config["camera"][g_dev['cam'].name]["settings"]["saturate"],
                            g_dev['cam'].native_bin,
                            g_dev['cam'].config["camera"][g_dev['cam'].name]["settings"]["read_noise"],
                            self.config['minimum_realistic_seeing'],
                            self.config["camera"][g_dev['cam'].name]["settings"]['osc_brightness_enhance'] ,
                            self.config["camera"][g_dev['cam'].name]["settings"]['osc_contrast_enhance'] ,
                            self.config["camera"][g_dev['cam'].name]["settings"]['osc_colour_enhance'] ,
                            self.config["camera"][g_dev['cam'].name]["settings"]['osc_saturation_enhance'],
                            self.config["camera"][g_dev['cam'].name]["settings"]['osc_sharpness_enhance'],
                            self.config["camera"][g_dev['cam'].name]["settings"]["crop_preview"],
                            self.config["camera"][g_dev['cam'].name]["settings"][
                                "crop_preview_ybottom"
                            ],
                            self.config["camera"][g_dev['cam'].name]["settings"][
                                "crop_preview_ytop"
                            ],
                            self.config["camera"][g_dev['cam'].name]["settings"][
                                "crop_preview_xleft"
                            ],
                            self.config["camera"][g_dev['cam'].name]["settings"][
                                "crop_preview_xright"
                            ],
                            zoom_factor,
                            ]
                    else:
                        picklepayload=[
                            paths,
                            smartstackid,
                            False,
                            self.obsid_path,
                            pixscale,
                            self.config["camera"][g_dev['cam'].name]["settings"]["transpose_jpeg"],
                            self.config["camera"][g_dev['cam'].name]["settings"]['flipx_jpeg'],
                            self.config["camera"][g_dev['cam'].name]["settings"]['flipy_jpeg'],
                            self.config["camera"][g_dev['cam'].name]["settings"]['rotate180_jpeg'],
                            self.config["camera"][g_dev['cam'].name]["settings"]['rotate90_jpeg'],
                            self.config["camera"][g_dev['cam'].name]["settings"]['rotate270_jpeg'],
                            pier_side,
                            self.config["camera"][g_dev['cam'].name]["settings"]["squash_on_x_axis"],
                            None,
                            g_dev['cam'].config["camera"][g_dev['cam'].name]["settings"]["saturate"],
                            g_dev['cam'].native_bin,
                            g_dev['cam'].config["camera"][g_dev['cam'].name]["settings"]["read_noise"],
                            self.config['minimum_realistic_seeing'],
                            0,0,0,0,0,
                            self.config["camera"][g_dev['cam'].name]["settings"]["crop_preview"],
                            self.config["camera"][g_dev['cam'].name]["settings"][
                                "crop_preview_ybottom"
                            ],
                            self.config["camera"][g_dev['cam'].name]["settings"][
                                "crop_preview_ytop"
                            ],
                            self.config["camera"][g_dev['cam'].name]["settings"][
                                "crop_preview_xleft"
                            ],
                            self.config["camera"][g_dev['cam'].name]["settings"][
                                "crop_preview_xright"
                            ],
                            zoom_factor,
                            ]


                    smartstack_subprocess=subprocess.Popen(['python','subprocesses/SmartStackprocess.py'],stdin=subprocess.PIPE,stdout=subprocess.PIPE,bufsize=0)

                    pickle.dump(picklepayload, smartstack_subprocess.stdin)

                    # Another pickle debugger
                    if False:
                        pickle.dump(picklepayload, open('subprocesses/testsmartstackpickle','wb'))

                    # Essentially wait until the subprocess is complete
                    smartstack_subprocess.communicate()


                    self.fast_queue.put((15, (paths["im_path"], paths["jpeg_name10"])), block=False)
                    self.fast_queue.put(
                        (150, (paths["im_path"], paths["jpeg_name10"].replace('EX10', 'EX20'))), block=False)

                    reprojection_failed=pickle.load(open(paths["im_path"] + 'smartstack.pickle', 'rb'))
                    try:
                        os.remove(paths["im_path"] + 'smartstack.pickle')
                    except:
                        pass

                    if reprojection_failed == True:
                        g_dev["obs"].send_to_user(
                            "A smartstack failed to stack, the single image has been sent to the GUI.",
                            p_level="INFO",
                        )

                    else:
                        g_dev["obs"].send_to_user(
                            "A preview SmartStack, "
                            + str(sskcounter + 1)
                            + " out of "
                            + str(Nsmartstack)
                            + ", has been sent to the GUI.",
                            p_level="INFO",
                        )
                    plog(datetime.datetime.now())

                plog("Smartstack round complete. Time taken: " + str(time.time() - sstack_timer))

                self.smartstack_queue.task_done()
            else:
                time.sleep(0.1)

    def check_platesolve_and_nudge(self):

        """
        A function periodically called to check if there is a telescope nudge to re-center to undertake.
        """
        if not g_dev['obs'].auto_centering_off:
            # Sometimes the pointing is so far off platesolve requests a new slew and recenter
            if self.pointing_recentering_requested_by_platesolve_thread:
                self.pointing_recentering_requested_by_platesolve_thread = False
                self.pointing_correction_requested_by_platesolve_thread = False
                g_dev['mnt'].go_command(ra=self.pointing_correction_request_ra, dec=self.pointing_correction_request_dec)
                g_dev['seq'].centering_exposure(no_confirmation=True, try_hard=True, try_forever=True)
                #self.drift_tracker_ra=g_dev['mnt'].return_right_ascension()
                #self.drift_tracker_dec=g_dev['mnt'].return_declination()
                self.drift_tracker_ra=0
                self.drift_tracker_dec=0
                g_dev['obs'].drift_tracker_timer=0
                if g_dev['seq'].currently_mosaicing:
                    # Slew to new mosaic pane location.
                    new_ra = g_dev['seq'].mosaic_center_ra + g_dev['seq'].current_mosaic_displacement_ra
                    new_dec= g_dev['seq'].mosaic_center_dec + g_dev['seq'].current_mosaic_displacement_dec
                    new_ra, new_dec = ra_dec_fix_hd(new_ra, new_dec)
                    wait_for_slew()
                    #g_dev['mnt'].mount.SlewToCoordinatesAsync(new_ra, new_dec)
                    g_dev['mnt'].slew_async_directly(ra=new_ra, dec=new_dec)
                    wait_for_slew()
                    

                    self.time_of_last_slew=time.time()



            # This block repeats itself in various locations to try and nudge the scope
            # If the platesolve requests such a thing.
            if self.pointing_correction_requested_by_platesolve_thread and not g_dev['cam'].currently_in_smartstack_loop:

                if self.pointing_correction_request_time > self.time_of_last_slew:  # Check it hasn't slewed since request

                    plog("Re-centering Telescope Slightly.")
                    self.send_to_user("Re-centering Telescope Slightly.")
                    wait_for_slew()
                    #g_dev['mnt'].previous_pier_side=g_dev['mnt'].mount.sideOfPier
                    g_dev['mnt'].previous_pier_side=g_dev['mnt'].return_side_of_pier()


                    #ranudge= g_dev['mnt'].mount.RightAscension + g_dev['obs'].pointing_correction_request_ra_err
                    #decnudge= g_dev['mnt'].mount.Declination + g_dev['obs'].pointing_correction_request_dec_err
                    ranudge= g_dev['mnt'].return_right_ascension() + g_dev['obs'].pointing_correction_request_ra_err
                    decnudge= g_dev['mnt'].return_declination() + g_dev['obs'].pointing_correction_request_dec_err
                    if ranudge < 0:
                        ranudge=ranudge+24
                    if ranudge > 24:
                        ranudge=ranudge-24
                    self.time_of_last_slew=time.time()
                    try:
                        wait_for_slew()
                        #g_dev['mnt'].mount.SlewToCoordinatesAsync(ranudge, decnudge)
                        g_dev['mnt'].slew_async_directly(ra=ranudge, dec=decnudge)
                        wait_for_slew()
                    except:
                        plog (traceback.format_exc())
                    if not g_dev['mnt'].previous_pier_side==g_dev['mnt'].return_side_of_pier():
                        self.send_to_user("Detected pier flip in re-centering. Re-centering telescope again.")
                        g_dev['mnt'].go_command(ra=self.pointing_correction_request_ra, dec=self.pointing_correction_request_dec)
                        g_dev['seq'].centering_exposure(no_confirmation=True, try_hard=True, try_forever=True)
                    g_dev['obs'].time_of_last_slew = time.time()
                    wait_for_slew()
                    
                    self.drift_tracker_ra=0
                    self.drift_tracker_dec=0
                    g_dev['obs'].drift_tracker_timer=0

                self.pointing_correction_requested_by_platesolve_thread = False

    def get_enclosure_status_from_aws(self):

        """
        Requests the current enclosure status from the related WEMA.
        """


        wema = self.wema_name
        uri_status = f"https://status.photonranch.org/status/{wema}/enclosure/"


        try:
            aws_enclosure_status=reqs.get(uri_status, timeout=20)

            aws_enclosure_status=aws_enclosure_status.json()

            aws_enclosure_status['site']=self.name

            for enclosurekey in aws_enclosure_status['status']['enclosure']['enclosure1'].keys():
                aws_enclosure_status['status']['enclosure']['enclosure1'][enclosurekey]=aws_enclosure_status['status']['enclosure']['enclosure1'][enclosurekey]['val']

            if self.assume_roof_open:
                aws_enclosure_status['status']['enclosure']['enclosure1']["shutter_status"] = 'Sim. Open'
                aws_enclosure_status['status']['enclosure']['enclosure1']["enclosure_mode"] = "Simulated"



            try:
                # To stop status's filling up the queue under poor connection conditions
                # There is a size limit to the queue
                if self.send_status_queue.qsize() < 7:
                    self.send_status_queue.put((self.name, 'enclosure', aws_enclosure_status['status']), block=False)

            except Exception as e:
                plog ("aws enclosure send failed ", e)

            aws_enclosure_status=aws_enclosure_status['status']['enclosure']['enclosure1']

        except Exception as e:
            plog("Failed to get aws enclosure status. Usually not fatal:  ", e)

        try:
            if g_dev['seq'].last_roof_status == 'Closed' and aws_enclosure_status["shutter_status"] in ['Open','open']:
                g_dev['seq'].time_roof_last_opened=time.time()
                # reset blocks so it can restart a caelndar event
                g_dev['seq'].reset_completes()
                g_dev['seq'].last_roof_status = 'Open'

            if g_dev['seq'].last_roof_status == 'Open' and aws_enclosure_status["shutter_status"] in ['Closed','closed']:
                g_dev['seq'].last_roof_status = 'Closed'
        except:
            plog("Glitch on getting shutter status in aws call.")





        try:

            status = {'shutter_status': aws_enclosure_status["shutter_status"],
                      'enclosure_synchronized': aws_enclosure_status["enclosure_synchronized"],  # self.following, 20220103_0135 WER
                      'dome_azimuth': aws_enclosure_status["dome_azimuth"],
                      'dome_slewing': aws_enclosure_status["dome_slewing"],
                      'enclosure_mode': aws_enclosure_status["enclosure_mode"]}

        except:
            try:
                status = {'shutter_status': aws_enclosure_status["shutter_status"]}
            except:
                plog ('failed enclosure status!')
                status = {'shutter_status': 'Unknown'}

        if self.assume_roof_open:


            status = {'shutter_status': 'Sim. Open',
            "enclosure_mode": "Simulated"}

        return status

    def get_weather_status_from_aws(self):

        """
        Requests the current enclosure status from the related WEMA.
        """

        wema = self.wema_name
        uri_status = f"https://status.photonranch.org/status/{wema}/weather/"

        try:
            aws_weather_status=reqs.get(uri_status, timeout=20)
            aws_weather_status=aws_weather_status.json()

            aws_weather_status['site']=self.name
        except Exception as e:
            plog("Failed to get aws weather status. Usually not fatal:  ", e)
            aws_weather_status={}
            aws_weather_status['status']={}
            aws_weather_status['status']['observing_conditions']={}
            aws_weather_status['status']['observing_conditions']['observing_conditions1'] = None

        try:
            if aws_weather_status['status']['observing_conditions']['observing_conditions1'] == None:
                aws_weather_status['status']['observing_conditions']['observing_conditions1'] = {'wx_ok': 'Unknown'}
            else:
                for weatherkey in aws_weather_status['status']['observing_conditions']['observing_conditions1'].keys():
                    aws_weather_status['status']['observing_conditions']['observing_conditions1'][weatherkey]=aws_weather_status['status']['observing_conditions']['observing_conditions1'][weatherkey]['val']
        except:
            plog ("bit of a glitch in weather status")
            aws_weather_status={}
            aws_weather_status['status']={}
            aws_weather_status['status']['observing_conditions']={}
            aws_weather_status['status']['observing_conditions']['observing_conditions1'] = {'wx_ok': 'Unknown'}

        try:
            # To stop status's filling up the queue under poor connection conditions
            # There is a size limit to the queue
            if self.send_status_queue.qsize() < 7:
                self.send_status_queue.put((self.name, 'weather', aws_weather_status['status']), block=False)

        except Exception as e:
            plog ("aws enclosure send failed ", e)

        aws_weather_status=aws_weather_status['status']['observing_conditions']['observing_conditions1']

        return aws_weather_status

    def enqueue_for_PTRarchive(self, priority, im_path, name):
        image = (im_path, name)
        self.ptrarchive_queue.put((priority, image), block=False)

    def enqueue_for_fastUI(self, priority, im_path, name):
        image = (im_path, name)
        self.fast_queue.put((priority, image), block=False)

    def enqueue_for_mediumUI(self, priority, im_path, name):
        image = (im_path, name)
        self.mediumui_queue.put((priority, image), block=False)

    def enqueue_for_calibrationUI(self, priority, im_path, name):
        image = (im_path, name)
        self.calibrationui_queue.put((priority, image), block=False)

    def to_smartstack(self, to_red):
        self.smartstack_queue.put(to_red, block=False)

    def to_slow_process(self, priority, to_slow):
        self.slow_camera_queue.put((priority, to_slow), block=False)

    def to_platesolve(self, to_platesolve):
        self.platesolve_queue.put( to_platesolve, block=False)

    def to_sep(self, to_sep):
        self.sep_queue.put( to_sep, block=False)

    def to_mainjpeg(self, to_sep):
        self.mainjpeg_queue.put( to_sep, block=False)

    def request_update_status(self, mount_only=False):


        if self.config['run_status_update_in_a_thread']:
            if not self.currently_updating_status and not mount_only:
                self.update_status_queue.put( 'normal', block=False)
            elif not self.currently_updating_status and mount_only:
                self.update_status_queue.put( 'mountonly', block=False)
        else:
            if mount_only:
                #print ("mount only")
                self.update_status(mount_only=True, dont_wait=True)
            else:
                self.update_status()


    def request_scan_requests(self):
        #if not self.currently_scan_requesting:
        self.scan_request_queue.put( 'normal', block=False)

    def request_update_calendar_blocks(self):
        if not self.currently_updating_calendar_blocks:
            self.calendar_block_queue.put( 'normal', block=False)


    def request_full_update(self):
        if self.config['run_main_update_in_a_thread']:
            if not g_dev["obs"].currently_updating_FULL:
                self.FULL_update_thread_queue.put( 'dummy', block=False)
        else:
            if (time.time() - self.last_update_complete) > 3.0:
                self.update()
            #self.update()

def wait_for_slew():

    """
    A function called when the code needs to wait for the telescope to stop slewing before undertaking a task.
    """

    try:
        if not g_dev['mnt'].rapid_park_indicator:
            movement_reporting_timer = time.time()
            while g_dev['mnt'].return_slewing():
                #g_dev['mnt'].currently_slewing= True
                if time.time() - movement_reporting_timer > 2.0:
                    plog('m>')
                    movement_reporting_timer = time.time()
                if not g_dev['obs'].currently_updating_status and g_dev['obs'].update_status_queue.empty():
                    g_dev['mnt'].get_mount_coordinates()
                    g_dev['obs'].request_update_status(mount_only=True, dont_wait=True)
                    #g_dev['obs'].update_status(mount_only=True, dont_wait=True)
            #g_dev['mnt'].currently_slewing= False

    except Exception as e:
        plog("Motion check faulted.")
        plog(traceback.format_exc())
        if 'pywintypes.com_error' in str(e):
            plog("Mount disconnected. Recovering.....")
            time.sleep(5)
            g_dev['mnt'].mount_reboot()
        else:
            ##breakpoint()
            pass
    return

if __name__ == "__main__":



    #DO NOT RUN CODE until we sort the blocking of the HA filter.
    o = Observatory(ptr_config.obs_id, ptr_config.site_config)
    o.run()  # This is meant to be a never ending loop.<|MERGE_RESOLUTION|>--- conflicted
+++ resolved
@@ -2758,15 +2758,11 @@
 
 
                                      drift_timespan= time.time() - self.drift_tracker_timer
-<<<<<<< HEAD
-                                     drift_arcsec_ra= (self.drift_tracker_ra * 15 * 3600 ) / drift_timespan   #NB NB  RA needs a cos(dec) scaling.
-                                     drift_arcsec_dec=  (self.drift_tracker_dec *3600) / drift_timespan
-                                     plog ("Drift calculations in arcsecs per second, RA: " + str(drift_arcsec_ra) + " DEC: " + str(drift_arcsec_dec) )
-=======
+
                                      drift_arcsec_ra= (err_ha * 15 * 3600 ) / (drift_timespan * 3600)
                                      drift_arcsec_dec=  (err_dec *3600) / (drift_timespan * 3600)
                                      plog ("Drift calculations in arcsecs per hour, RA: " + str(drift_arcsec_ra) + " DEC: " + str(drift_arcsec_dec) )
->>>>>>> d07053c4
+
 
                                      if not g_dev['obs'].mount_reference_model_off:
                                          if target_dec > -85 and target_dec < 85 and g_dev['mnt'].last_slew_was_pointing_slew:
