
"""
WER 20200307

IMPORTANT TODOs:

- Figure out how to fix jams with Maxium. Debug interrupts can cause
  it to disconnect.

- Design the program to terminate cleanly with Ctrl-C.

THINGS TO FIX:
    20200316

    fully test flash calibration
    generate local masters
    create and send sources file created by sep
    verify operation with FLI16200 camera

    screen flats
    autofocus, and with grid of known stars
    sky flats
    much better weather station approach

"""

import time
import threading
import queue
import requests
import os
#import sys
#import argparse
import redis
import json
import numpy as np
import math
import shelve
#import datetime
from pprint import pprint
#from pprint import pprint
from api_calls import API_calls
#from skimage import data, io, filters
from skimage.transform import resize
#from skimage import img_as_float
#from skimage import exposure
from skimage.io import imsave
import matplotlib.pyplot as plt
import sep
from astropy.io import fits
#from PIL import Image
import ptr_events
from planewave import platesolve

# import device classes
from devices.camera import Camera
from devices.filter_wheel import FilterWheel
from devices.focuser import Focuser
from devices.enclosure import Enclosure
from devices.mount import Mount
from devices.telescope import Telescope
from devices.observing_conditions import ObservingConditions
from devices.rotator import Rotator
#from devices.switch import Switch    #Nothing implemented yet 20200511
from devices.selector import Selector
from devices.screen import Screen
from devices.sequencer import Sequencer
#from devices.arclamp import ArcLampBox
from processing.calibration import calibrate
from global_yard import g_dev
import bz2
import httplib2
from auto_stretch.stretch import Stretch
#import ssl

#  THIS code flushes the SSL Certificate cache which sometimes fouls up updating
#  the astropy time scales.

# try:
#     _create_unverified_https_context = ssl._create_unverified_context
# except AttributeError:
# # Legacy Python that doesn't verify HTTPS certificates by default
#     pass
# else:
#     # Handle target environment that doesn't support HTTPS verification
#     ssl._create_default_https_context = _create_unverified_https_context


# move this function to a better location
def to_bz2(filename, delete=False):
    try:
        uncomp = open(filename, 'rb')
        comp = bz2.compress(uncomp.read())
        uncomp.close()
        if delete:
            try:
                os.remove(filename)
            except:
                pass
        target = open(filename + '.bz2', 'wb')
        target.write(comp)
        target.close()
        return True
    except:
        pass
        print('to_bz2 failed.')
        return False


# move this function to a better location
def from_bz2(filename, delete=False):
    try:
        comp = open(filename, 'rb')
        uncomp = bz2.decompress(comp.read())
        comp.close()
        if delete:
            os.remove(filename)
        target = open(filename[0:-4], 'wb')
        target.write(uncomp)
        target.close()
        return True
    except:
        print('from_bz2 failed.')
        return False


# move this function to a better location
# The following function is a monkey patch to speed up outgoing large files.
# NB does not appear to work. 20200408 WER
def patch_httplib(bsize=400000):
    """ Update httplib block size for faster upload (Default if bsize=None) """
    if bsize is None:
        bsize = 8192

    def send(self, p_data, sblocks=bsize):
        """Send `p_data' to the server."""
        if self.sock is None:
            if self.auto_open:
                self.connect()
            else:
                raise httplib2.NotConnected()
        if self.debuglevel > 0:
            print("send:", repr(p_data))
        if hasattr(p_data, 'read') and not isinstance(p_data, list):
            if self.debuglevel > 0:
                print("sendIng a read()able")
            datablock = p_data.read(sblocks)
            while datablock:
                self.sock.sendall(datablock)
                datablock = p_data.read(sblocks)
        else:
            self.sock.sendall(p_data)
    httplib2.httplib.HTTPConnection.send = send
<<<<<<< HEAD


class Observatory:

=======
    
    
class Observatory:

>>>>>>> d209829e
    def __init__(self, name, config):

        # This is the class through which we can make authenticated api calls.
        self.api = API_calls()
        self.command_interval = 3   # seconds between polls for new commands
        self.status_interval = 4    # NOTE THESE IMPLEMENTED AS A DELTA NOT A RATE.
        self.name = name
        self.site_name = name
        self.config = config
        self.site_path = config['site_path']
        self.last_request = None
        self.stopped = False
        self.status_count = 0
        self.site_message = '-'
        self.device_types = [    #All devices need to be created
            'observing_conditions',
            'enclosure',
            'mount',
            'telescope',
            #'screen',
            'rotator',
            'focuser',
            'selector',
            'filter_wheel',
            'camera',
            'sequencer',
            'camera_1_1',
            'camera_1_2',
            'camera_1-4',
            ]
        self.short_status_devices = [    #Obs-cond and enc do not report status
            'enclosure',
            'mount',
            'telescope',
            #'screen',
            'rotator',
            'focuser',
            'selector',
            'filter_wheel',
            'camera',
            'sequencer'
<<<<<<< HEAD
            #'lamp_box'
=======
>>>>>>> d209829e
            ]
        # Instantiate the helper class for astronomical events
        #Soon the primary event / time values come from AWS>
        self.astro_events = ptr_events.Events(self.config)
        self.astro_events.compute_day_directory()
        self.astro_events.display_events()
        # Send the config to aws   # NB NB NB This has faulted.
        self.update_config()
        # Use the configuration to instantiate objects for all devices.
        self.create_devices(config)
        self.loud_status = False
<<<<<<< HEAD
        #g_dev['obs']: self
        g_dev['obs'] = self
=======
        g_dev['obs'] = self 
>>>>>>> d209829e
        site_str = config['site']
        g_dev['site']:  site_str
        self.g_dev = g_dev
        redis_ip = config['redis_ip']
        if redis_ip is not None:           
            self.redis_server = redis.StrictRedis(host=redis_ip, port=6379, db=0,
                                              decode_responses=True)
            self.redis_wx_enabled = True
        else:
            self.redis_wx_enabled = False
        self.time_last_status = time.time() - 3
        # Build the to-AWS Queue and start a thread.
        self.aws_queue = queue.PriorityQueue()
        self.aws_queue_thread = threading.Thread(target=self.send_to_AWS, args=())
        self.aws_queue_thread.start()

        # =============================================================================
        # Here we set up the reduction Queue and Thread:
        # =============================================================================
        self.reduce_queue = queue.Queue(maxsize=50)
        self.reduce_queue_thread = threading.Thread(target=self.reduce_image, args=())
        self.reduce_queue_thread.start()
        self.blocks = None
        self.projects = None
        self.events_new = None
        self.reset_last_reference()



        # Build the site (from-AWS) Queue and start a thread.
        # self.site_queue = queue.SimpleQueue()
        # self.site_queue_thread = threading.Thread(target=self.get_from_AWS, args=())
        # self.site_queue_thread.start()


    def set_last_reference(self,  delta_ra, delta_dec, last_time):
        mnt_shelf = shelve.open(self.site_path + 'ptr_night_shelf/' + 'last')
        mnt_shelf['ra_cal_offset'] = delta_ra
        mnt_shelf['dec_cal_offset'] = delta_dec
        mnt_shelf['time_offset']= last_time
        mnt_shelf.close()
        return

    def get_last_reference(self):
        mnt_shelf = shelve.open(self.site_path + 'ptr_night_shelf/' + 'last')
        delta_ra = mnt_shelf['ra_cal_offset']
        delta_dec = mnt_shelf['dec_cal_offset']
        last_time = mnt_shelf['time_offset']
        mnt_shelf.close()
        return delta_ra, delta_dec, last_time

    def reset_last_reference(self):
        mnt_shelf = shelve.open(self.site_path + 'ptr_night_shelf/' + 'last')
        mnt_shelf['ra_cal_offset'] = None
        mnt_shelf['dec_cal_offset'] = None
        mnt_shelf['time_offset'] = None
        mnt_shelf.close()
        return

    def create_devices(self, config: dict):
        # This dict will store all created devices, subcategorized by dev_type.
        self.all_devices = {}
        # Create device objects by type, going through the config by type.
        for dev_type in self.device_types:
            self.all_devices[dev_type] = {}
            # Get the names of all the devices from each dev_type.
            # if dev_type == 'camera':
            #     breakpoint()
            devices_of_type = config.get(dev_type, {})
            device_names = devices_of_type.keys()
            # Instantiate each device object from based on its type
<<<<<<< HEAD
            if dev_type == 'camera':
                pass
=======
            if dev_type == 'camera':   #  NB The selector creates the camera objects?
                pass

>>>>>>> d209829e
            for name in device_names:
                driver = devices_of_type[name]["driver"]
                settings = devices_of_type[name].get("settings", {})
                # print('looking for dev-types:  ', dev_type)
                if dev_type == "observing_conditions":
                    device = ObservingConditions(driver, name, self.config, self.astro_events)
                elif dev_type == 'enclosure':
                    device = Enclosure(driver, name, self.config, self.astro_events)
                elif dev_type == "mount":
                    device = Mount(driver, name, settings, self.config, self.astro_events, tel=True) #NB this needs to be straightened out.
                elif dev_type == "telescope":   # order of attaching is sensitive
                    device = Telescope(driver, name, settings, self.config, tel=True)
                elif dev_type == "rotator":
                    device = Rotator(driver, name, self.config)
                elif dev_type == "focuser":
                    device = Focuser(driver, name, self.config)
                # elif dev_type == "screen":
                #     device = Screen(driver, name)
                elif dev_type == "selector":
                    if self.config['selector']['selector1']['name'] is not None:  # DEH temp was stopping my code from running otherwise.
                        device = Selector(driver, name, self.config)
                elif dev_type == "camera":
                    device = Camera(driver, name, self.config)
                elif dev_type == "sequencer":
                    device = Sequencer(driver, name, self.config, self.astro_events)
                elif dev_type == "filter_wheel":
                    device = FilterWheel(driver, name, self.config)
                else:
                    print(f"Unknown device: {name}")
                # Add the instantiated device to the collection of all devices.
                self.all_devices[dev_type][name] = device
                # NB 20200410 This dropped out of the code: self.all_devices[dev_type][name] = [device]
        print("Finished creating devices.")

    def update_config(self):
        '''
        Send the config to aws.
        '''
        uri = f"{self.name}/config/"
        self.config['events'] = g_dev['events']
        #print(self.config)
        response = self.api.authenticated_request("PUT", uri, self.config)
        if response:
            print("Config uploaded successfully.")

    def scan_requests(self, mount):
        '''
        Outline of change 20200323 WER
        Get commands from AWS, and post a STOP/Cancel flag
        This function will be a Thread. we will limit the
        polling to once every 2.5 - 3 seconds because AWS does not
        appear to respond any faster.  When we do poll we parse
        the action keyword for 'stop' or 'cancel' and post the
        existence of the timestamp of that command to the
        respective device attribute   <self>.cancel_at.  Then we
        also enqueue the incoming command as well.

        when a device is status scanned, if .cancel_at is not
        None, the device takes appropriate action and sets
        cancel_at back to None.

        NB at this time we are preserving one command queue
        for all devices at a site.  This may need to change when we
        have parallel mountings or independently controlled cameras.
        '''

        # This stopping mechanism allows for threads to close cleanly.
        while not self.stopped:
            # Wait a bit before polling for new commands
            time.sleep(self.command_interval)
           #  t1 = time.time()
            if not g_dev['seq'].sequencer_hold:
                url_job = "https://jobs.photonranch.org/jobs/getnewjobs"
                body = {"site": self.name}
                # uri = f"{self.name}/{mount}/command/"
                cmd = {}
                # Get a list of new jobs to complete (this request
                # marks the commands as "RECEIVED")
                unread_commands = requests.request('POST', url_job, \
                                                   data=json.dumps(body)).json()
                # Make sure the list is sorted in the order the jobs were issued
                # Note: the ulid for a job is a unique lexicographically-sortable id
                if len(unread_commands) > 0:
                    #print(unread_commands)
                    unread_commands.sort(key=lambda x: x["ulid"])
                    # Process each job one at a time
                    print("# of incomming commands:  ", len(unread_commands))
                    for cmd in unread_commands:
                        if self.config['selector']['selector1']['driver'] != 'Null':
<<<<<<< HEAD
                            port = cmd['optional_params']['instrument_selector_position']
=======
                            port = cmd['optional_params']['instrument_selector_position'] 
>>>>>>> d209829e
                            g_dev['mnt'].instrument_port = port
                            cam_name = self.config['selector']['selector1']['cameras'][port]
                            if cmd['deviceType'][:6] == 'camera':
                                cmd['required_params']['device_instance'] = cam_name
                                cmd['deviceInstance'] = cam_name
                                deviceInstance = cam_name
                            else:
                                try:
                                    try:
                                        deviceInstance = cmd['deviceInstance']
                                    except:
                                        deviceInstance = cmd['required_params']['device_instance']
                                except:
                                    breakpoint()
                                    pass
                        else:
                            deviceInstance = cmd['deviceInstance']
                        print('obs.scan_request: ', cmd)
                        deviceType = cmd['deviceType']
                        device = self.all_devices[deviceType][deviceInstance]
                        try:
                        
                            device.parse_command(cmd)
                        except Exception as e:
                            print( 'Exception in obs.scan_requests:  ', e)
               # print('scan_requests finished in:  ', round(time.time() - t1, 3), '  seconds')
                ## Test Tim's code
                url_blk = "https://calendar.photonranch.org/dev/siteevents"
                body = json.dumps({
                    'site':  self.config['site'],
                    'start':  g_dev['d-a-y'] + 'T12:00:00Z',
                    'end':    g_dev['next_day'] + 'T19:59:59Z',
                    'full_project_details:':  False})
                if True: #self.blocks is None:   #This currently prevents pick up of calendar changes.  OK for the moment.
                    blocks = requests.post(url_blk, body).json()
                    if len(blocks) > 0:   #   is not None:
                        self.blocks = blocks
                url_proj = "https://projects.photonranch.org/dev/get-all-projects"
                if True: #self.projects is None:
                    all_projects = requests.post(url_proj).json()
                    self.projects = []
                    if len(all_projects) > 0 and len(blocks)> 0:   #   is not None:
                        self.projects = all_projects   #.append(all_projects)  #NOTE creating a list with a dict entry as item 0
                        #self.projects.append(all_projects[1])
                '''
                Design Note.  blocks relate to scheduled time at a site so we expect AWS to mediate block
                assignments.  Priority of blocks is determined by the owner and a 'equipment match' for
                background projects.

                Projects on the other hand can be a very large pool so how to manage becomes an issue.
                TO the extent a project is not visible at a site, aws should not present it.  If it is
                visible and passes the owners priority it should then be presented to the site.

                '''

                if self.events_new is None:
                    url = 'https://api.photonranch.org/api/events?site=SAF'

                    self.events_new = requests.get(url).json()

                return   # Continue   #This creates an infinite loop

            else:
                print('Sequencer Hold asserted.')    #What we really want here is looking for a Cancel/Stop.
                continue

    def update_status(self):
        ''' Collect status from all devices and send an update to aws.
        Each device class is responsible for implementing the method
        `get_status` which returns a dictionary.
        '''

        # This stopping mechanism allows for threads to close cleanly.
        loud = False
        # if g_dev['cam_retry_doit']:
        #     #breakpoint()   #THis should be obsolete.
        #     del g_dev['cam']
        #     device = Camera(g_dev['cam_retry_driver'], g_dev['cam_retry_name'], g_dev['cam_retry_config'])
        #     print("Deleted and re-created:  ,", device)
        # Wait a bit between status updates
        while time.time() < self.time_last_status + self.status_interval:
            # time.sleep(self.st)atus_interval  #This was prior code
            # print("Staus send skipped.")
            return   # Note we are just not sending status, too soon.

        t1 = time.time()
        status = {}
        # Loop through all types of devices.
        # For each type, we get and save the status of each device.

        if not self.config['agent_wms_enc_active']:
            device_list = self.device_types
            remove_enc = False
        else:
            device_list = self.short_status_devices 
            remove_enc = True
        for dev_type in device_list:

            # The status that we will send is grouped into lists of
            # devices by dev_type.
            status[dev_type] = {}
            # Names of all devices of the current type.
            # Recall that self.all_devices[type] is a dictionary of all
            # `type` devices, with key=name and val=device object itself.
            devices_of_type = self.all_devices.get(dev_type, {})
            device_names = devices_of_type.keys()
            for device_name in device_names:
                # Get the actual device object...
                device = devices_of_type[device_name]
                # ...and add it to main status dict.
                result = device.get_status()

                if result is not None:
                    status[dev_type][device_name] = result
        # Include the time that the status was assembled and sent.
        if remove_enc:
            status.pop('enclosure', None)
        status["timestamp"] = round((time.time() + t1)/2., 3)
        status['send_heartbeat'] = False
        loud = False
        if loud:
            print('\n\nStatus Sent:  \n', status)   # from Update:  ', status))
        else:
            print('.') #, status)   # We print this to stay informed of process on the console.
            # breakpoint()
            # self.send_log_to_frontend("WARN cam1 just fell on the floor!")
            # self.send_log_to_frontend("ERROR enc1 dome just collapsed.")
            #  Consider inhibity unless status rate is low
        uri_status = f"https://status.photonranch.org/status/{self.name}/status/"
        # NB None of the strings can be empty.  Otherwise this put faults.
        try:    # 20190926  tHIS STARTED THROWING EXCEPTIONS OCCASIONALLY
            #print("AWS uri:  ", uri)
            #print('Status to be sent:  \n', status, '\n')
            payload ={
                "statusType": "deviceStatus",
                "status":  status
                }
            data = json.dumps(payload)
            response = requests.post(uri_status, data=data)
            #self.api.authenticated_request("PUT", uri_status, status)   # response = is not  used
            #print("AWS Response:  ",response)
            self.time_last_status = time.time()
            self.redis_server.set('obs_heart_time', self.time_last_status, ex=120 )
            self.status_count +=1
        except:
            print('self.api.authenticated_request("PUT", uri, status):   Failed!')


    def update(self):
        """

        20200411 WER
        This compact little function is the heart of the code in the sense this is repeatedly
        called.  It first SENDS status for all devices to AWS, then it checks for any new
        commands from AWS.  Then it calls sequencer.monitor() were jobs may get launched. A
        flaw here is we do not have a Ulid for the 'Job number.'

        With a Maxim based camera is it possible for the owner to push buttons in parallel
        with commands coming from AWS.  This is useful during the debugging phase.

        Sequences that are self-dispatched primarily relate to Bias darks, screen and sky
        flats, opening and closing.  Status for these jobs is reported via the normal
        sequencer status mechanism. Guard flags to prevent careless interrupts will be
        implemented as well as Cancel of a sequence if emitted by the Cancel botton on
        the AWS Sequence tab.

        Flat acquisition will include automatic rejection of any image that has a mean
        intensity > camera saturate.  The camera will return without further processing and
        no image will be returned to AWS or stored locally.  We should log the Unihedron and
        calc_illum values where filters first enter non-saturation.  Once we know those values
        we can spend much less effort taking frames that are saturated. Save The Shutter!

        """

        self.update_status()
        try:
            self.scan_requests('mount1')   #NBNBNB THis has faulted, usually empty input lists.
        except:
            pass
            #print("self.scan_requests('mount1') threw an exception, probably empty input queues.")
        g_dev['seq'].manager()  #  Go see if there is something new to do.

    def run(self):   # run is a poor name for this function.
        try:
            # self.update_thread = threading.Thread(target=self.update_status).start()
            # Each mount operates async and has its own command queue to scan.
            # is it better to use just one command queue per site?
            # for mount in self.all_devices['mount'].keys():
            #     self.scan_thre/ad = threading.Thread(
            #         target=self.scan_requests,
            #         args=(mount,)
            #     ).start()
            # Keep the main thread alive, otherwise signals are ignored
            while True:
                self.update()
                # `Ctrl-C` will exit the program.
        except KeyboardInterrupt:
            print("Finishing loops and exiting...")
            self.stopped = True
            return

    # Note this is a thread!
    def send_to_AWS(self):  # pri_image is a tuple, smaller first item has priority.
                            # second item is also a tuple containing im_path and name.

        # This stopping mechanism allows for threads to close cleanly.
        while True:
            if not self.aws_queue.empty():
                pri_image = self.aws_queue.get(block=False)
                if pri_image is None:
                    time.sleep(0.2)
                    continue
                # Here we parse the file, set up and send to AWS
                im_path = pri_image[1][0]
                name = pri_image[1][1]
                if not (name[-3:] == 'jpg' or name[-3:] == 'txt'):
                    # compress first
                    to_bz2(im_path + name)
                    name = name + '.bz2'
                aws_req = {"object_name": name}
                aws_resp = g_dev['obs'].api.authenticated_request('POST', '/upload/', aws_req)
                with open(im_path + name, 'rb') as f:
                    files = {'file': (im_path + name, f)}
                    #if name[-3:] == 'jpg':
                    print('--> To AWS -->', str(im_path + name))
                    requests.post(aws_resp['url'], data=aws_resp['fields'],
                                  files=files)
                if name[-3:] == 'bz2' or name[-3:] == 'jpg' or \
                        name[-3:] == 'txt':
                    #os.remove(im_path + name)
                    pass
                self.aws_queue.task_done()
                time.sleep(0.1)
            else:
                time.sleep(0.2)
                
    def send_to_user(self, p_log, p_level='INFO'):
        url_log = "https://logs.photonranch.org/logs/newlog"
        body = json.dumps({
            'site': self.config['site'],
            'log_message':  str(p_log),
            'log_level': str(p_level),
            'timestamp':  time.time()
            })
        try:
            resp = requests.post(url_log, body)
        except:
            print("Log did not send, usually not fatal.")
            
            
    # Note this is another thread!
    def reduce_image(self):
        '''
        The incoming object is typically a large fits HDU. Found in its
        header will be both standard image parameters and destination filenames

        '''
        while True:
            if not self.reduce_queue.empty():
                # print(self)
                # print(self.reduce_queue)
                # print(self.reduce_queue.empty)

                pri_image = self.reduce_queue.get(block=False)
                #print(pri_image)
                if pri_image is None:
                    time.sleep(.5)
                    continue
                # Here we parse the input and calibrate it.

                paths = pri_image[0]
                hdu = pri_image[1]

                lng_path =  g_dev['cam'].lng_path
                #NB Important decision here, do we flash calibrate screen and sky flats?  For now, Yes.

                #cal_result =
                calibrate(hdu, lng_path, paths['frame_type'], quick=False)
                #print("Calibrate returned:  ", hdu.data, cal_result)
                #Before saving reduced or generating postage, we flip
                #the images so East is left and North is up based on
                #The keyword PIERSIDE defines the orientation.
                #Note the raw image is not flipped/
                if hdu.header['PIERSIDE'] == "Look West":
                    hdu.data = np.flip(hdu.data)
                    hdu.header['IMGFLIP'] = True
                wpath = paths['im_path'] + paths['red_name01']
                print('Reduced Mean:  ',hdu.data.mean())
                hdu.writeto(wpath, overwrite=True)  # NB overwrite == True is dangerous in production code.  This is big fits to AWS
                reduced_data_size = hdu.data.size
                wpath = paths['red_path'] + paths['red_name01_lcl']    #This name is convienent for local sorting
                hdu.writeto(wpath, overwrite=True) #Bigfit reduced

                #Will try here to solve
                try:
                    hdu_save = hdu
                    #wpath = 'C:/000ptr_saf/archive/sq01/20210528/reduced/saf-sq01-20210528-00019785-le-w-EX01.fits'
                    solve = platesolve.platesolve(wpath, 0.5478)
                    print("PW Solves: " ,solve['ra_j2000_hours'], solve['dec_j2000_degrees'])
                    img = fits.open(wpath, mode='update', ignore_missing_end=True)
                    hdr = img[0].header
                    #  Update the header.
                    hdr['RA-J2000'] = solve['ra_j2000_hours']
                    hdr['DECJ2000'] = solve['dec_j2000_degrees']
                    hdr['MEAS-SCL'] = solve['arcsec_per_pixel']
                    hdr['MEAS-ROT'] = solve['rot_angle_degs']
                    img.flush()
                    img.close
                    img = fits.open(wpath, ignore_missing_end=True)
                    hdr = img[0].header
                    prior_ra_h, prior_dec, prior_time = self.get_last_reference()
                    time_now = time.time()  #This should be more accurately defined earlier in the header
                    if prior_time is not None:
                        print("time base is:  ", time_now - prior_time)

                    self.set_last_reference( solve['ra_j2000_hours'], solve['dec_j2000_degrees'], time_now)
                except:
                   print(wpath, "  was not solved, marking to skip in future, sorry!")
                   img = fits.open(wpath, mode='update', ignore_missing_end=True)
                   hdr = img[0].header
                   hdr['NO-SOLVE'] = True
                   img.close()
                   self.reset_last_reference()
                  #Return to classic processing
                hdu = hdu_save

                if self.site_name == 'saf':
                    wpath = paths['red_path_aux'] + paths['red_name01_lcl']
                    hdu.writeto(wpath, overwrite=True) #big fits to other computer in Neyle's office
                #patch to test Midtone Contrast

                # image = 'Q:/000ptr_saf/archive/sq01/20201212 ans HH/reduced/HH--SigClip.fits'
                # hdu_new = fits.open(image)
                # hdu =hdu_new[0]




                '''
                Here we need to consider just what local reductions and calibrations really make sense to
                process in-line vs doing them in another process.  For all practical purposes everything
                below can be done in a different process, the exception perhaps has to do with autofocus
                processing.


                '''
                # Note we may be using different files if calibrate is null.
                # NB  We should only write this if calibrate actually succeeded to return a result ??

                #  if frame_type == 'sky flat':
                #      hdu.header['SKYSENSE'] = int(g_dev['scr'].bright_setting)
                #
                # if not quick:
                #     hdu1.writeto(im_path + raw_name01, overwrite=True)
                # raw_data_size = hdu1[0].data.size



                #  NB Should this step be part of calibrate?  Second should we form and send a
                #  CSV file to AWS and possibly overlay key star detections?
                #  Possibly even astro solve and align a series or dither batch?
                #  This might want to be yet another thread queue, esp if we want to do Aperture Photometry.
                no_AWS = False
                quick = False
                do_sep = False
                spot = None
                if do_sep:    #WE have already ran this code when focusing, but we should not ever get here when doing that.
                    try:
                        img = hdu.data.copy().astype('float')
                        bkg = sep.Background(img)
                        #breakpoint()
                        #bkg_rms = bkg.rms()
                        img = img - bkg
                        sources = sep.extract(img, 4.5, err=bkg.globalrms, minarea=9)#, filter_kernel=kern)
                        sources.sort(order = 'cflux')
                        #print('No. of detections:  ', len(sources))
                        sep_result = []
                        spots = []
                        for source in sources:
                            a0 = source['a']
                            b0 =  source['b']
                            r0 = 2*round(math.sqrt(a0**2 + b0**2), 2)
                            sep_result.append((round((source['x']), 2), round((source['y']), 2), round((source['cflux']), 2), \
                                           round(r0), 3))
                            spots.append(round((r0), 2))
                        spot = np.array(spots)
                        try:
                            spot = np.median(spot[-9:-2])   #  This grabs seven spots.
                            #print(sep_result, '\n', 'Spot ,flux, #_sources, avg_focus:  ', spot, source['cflux'], len(sources), avg_foc[1], '\n')
                            if len(sep_result) < 5:
                                spot = None
                        except:
                            spot = None
                    except:
                        spot = None

                reduced_data_size = hdu.data.size
                #g_dev['obs'].update_status()
                #Here we need to process images which upon input, may not be square.  The way we will do that
                #is find which dimension is largest.  We then pad the opposite dimension with 1/2 of the difference,
                #and add vertical or horizontal lines filled with img(min)-2 but >=0.  The immediate last or first line
                #of fill adjacent to the image is set to 80% of img(max) so any subsequent subframing selections by the
                #user is informed. If the incoming image dimensions are odd, they will be decreased by one.  In essence
                #we wre embedding a non-rectanglular image in a "square" and scaling it to 768^2.  We will impose a
                #minimum subframe reporting of 32 x 32

                # in_shape = hdu.data.shape
                # in_shape = [in_shape[0], in_shape[1]]   #Have to convert to a list, cannot manipulate a tuple,
                # if in_shape[0]%2 == 1:
                #     in_shape[0] -= 1
                # if in_shape[0] < 32:
                #     in_shape[0] = 32
                # if in_shape[1]%2 == 1:
                #     in_shape[1] -= 1
                # if in_shape[1] < 32:
                #     in_shape[1] = 32
                #Ok, we have an even array and a minimum 32x32 array.

                # =============================================================================
                # x = 2      From Numpy: a way to quickly embed an array in a larger one
                # y = 3
                # wall[x:x+block.shape[0], y:y+block.shape[1]] = block
                # =============================================================================

# =============================================================================
#                 if in_shape[0] < in_shape[1]:
#                     diff = int(abs(in_shape[1] - in_shape[0])/2)
#                     in_max = int(hdu.data.mean()*0.8)
#                     in_min = int(hdu.data.min() - 2)
#                     if in_min < 0:
#                         in_min = 0
#                     new_img = np. zeros((in_shape[1], in_shape[1]))    #new square array
#                     new_img[0:diff - 1, :] = in_min
#                     new_img[diff-1, :] = in_max
#                     new_img[diff:(diff + in_shape[0]), :] = hdu.data
#                     new_img[(diff + in_shape[0]), :] = in_max
#                     new_img[(diff + in_shape[0] + 1):(2*diff + in_shape[0]), :] = in_min
#                     hdu.data = new_img
#                 elif in_shape[0] > in_shape[1]:
#                     #Same scheme as above, but expands second axis.
#                     diff = int((in_shape[0] - in_shape[1])/2)
#                     in_max = int(hdu.data.mean()*0.8)
#                     in_min = int(hdu.data.min() - 2)
#                     if in_min < 0:
#                         in_min = 0
#                     new_img = np. zeros((in_shape[0], in_shape[0]))    #new square array
#                     new_img[:, 0:diff - 1] = in_min
#                     new_img[:, diff-1] = in_max
#                     new_img[:, diff:(diff + in_shape[1])] = hdu.data
#                     new_img[:, (diff + in_shape[1])] = in_max
#                     new_img[:, (diff + in_shape[1] + 1):(2*diff + in_shape[1])] = in_min
#                     hdu.data = new_img
#                 else:
#                     #nothing to do, the array is already square
#                     pass
# =============================================================================



                hdu.data = hdu.data.astype('uint16')
                iy, ix = hdu.data.shape
                if iy == ix:
                    resized_a = resize(hdu.data, (768,768), preserve_range=True)
                else:
                    resized_a = resize(hdu.data, (int(1536*iy/ix), 1536), preserve_range=True)  #  We should trim chips so ratio is exact.
                #print('New small fits size:  ', resized_a.shape)
                hdu.data = resized_a.astype('uint16')

                i768sq_data_size = hdu.data.size
                # print('ABOUT to print paths.')
                # print('Sending to:  ', paths['im_path'])
                # print('Also to:     ', paths['i768sq_name10'])

                hdu.writeto(paths['im_path'] + paths['i768sq_name10'], overwrite=True)
                hdu.data = resized_a.astype('float')
                #The following does a very lame contrast scaling.  A beer for best improvement on this code!!!
                #Looks like Tim wins a beer.
                # Old contrast scaling code:
                #istd = np.std(hdu.data)
                #imean = np.mean(hdu.data)
                #if (imean + 3*istd) != 0:    #This does divide by zero in some bias images.
                #    img3 = hdu.data/(imean + 3*istd)
                #else:
                #    img3 = hdu.data
                #fix = np.where(img3 >= 0.999)
                #fiz = np.where(img3 < 0)
                #img3[fix] = .999
                #img3[fiz] = 0
                #img4 = img3*256
                #img4 = img4.astype('uint8')   #Eliminates a user warning.
                #imsave(paths['im_path'] + paths['jpeg_name10'], img4)  #NB File extension triggers JPEG conversion.
                # New contrast scaling code:
                stretched_data_float = Stretch().stretch(hdu.data)
                stretched_256 = 255*stretched_data_float
                hot = np.where(stretched_256 > 255)
                cold = np.where(stretched_256 < 0)
                stretched_256[hot] = 255
                stretched_256[cold] = 0
                #print("pre-unit8< hot, cold:  ", len(hot[0]), len(cold[0]))
                stretched_data_uint8 = stretched_256.astype('uint8')  # Eliminates a user warning
                hot = np.where(stretched_data_uint8 > 255)
                cold = np.where(stretched_data_uint8 < 0)
                stretched_data_uint8[hot] = 255
                stretched_data_uint8[cold] = 0
                #print("post-unit8< hot, cold:  ", len(hot[0]), len(cold[0]))
                imsave(paths['im_path'] + paths['jpeg_name10'], stretched_data_uint8)
                #img4 = stretched_data_uint8  # keep old name for compatibility

                jpeg_data_size = abs(stretched_data_uint8.size - 1024)                # istd = np.std(hdu.data)

                if not no_AWS:  #IN the no+AWS case should we skip more of the above processing?
                    #g_dev['cam'].enqueue_for_AWS(text_data_size, paths['im_path'], paths['text_name'])

                    g_dev['cam'].enqueue_for_AWS(jpeg_data_size, paths['im_path'], paths['jpeg_name10'])
                    g_dev['cam'].enqueue_for_AWS(i768sq_data_size, paths['im_path'], paths['i768sq_name10'])
                    #print('File size to AWS:', reduced_data_size)
                    #g_dev['cam'].enqueue_for_AWS(reduced_data_size, paths['im_path'], paths['red_name01'])
                    #if not quick:
                #print('Sent to AWS Queue.')
                time.sleep(0.5)
                self.img = None   #Clean up all big objects.
                try:
                    hdu = None
                except:
                    pass
                # try:
                #     hdu1 = None
                # except:
                #     pass
                print("\nReduction completed.")
                g_dev['obs'].send_to_user("An image reduction has completed.", p_level='INFO')
                self.reduce_queue.task_done()
            else:
                time.sleep(.5)



if __name__ == "__main__":

    # # Define a command line argument to specify the config file to use
    # parser = argparse.ArgumentParser()
    # parser.add_argument('--config', type=str, default="default")
    # options = parser.parse_args()
    # # Import the specified config file
    # print(options.config)
    # if options.config == "default":
    #     config_file_name = "config"
    # else:
    #     config_file_name = f"config_files.config_{options.config}"
    # config = importlib.import_module(config_file_name)
    # print(f"Starting up {config.site_name}.")
    # Start up the observatory

    import config


    o = Observatory(config.site_name, config.site_config)
    o.run()<|MERGE_RESOLUTION|>--- conflicted
+++ resolved
@@ -150,18 +150,11 @@
                 datablock = p_data.read(sblocks)
         else:
             self.sock.sendall(p_data)
-    httplib2.httplib.HTTPConnection.send = send
-<<<<<<< HEAD
-
-
-class Observatory:
-
-=======
+    httplib2.httplib.HTTPConnection.send = send    
     
     
 class Observatory:
 
->>>>>>> d209829e
     def __init__(self, name, config):
 
         # This is the class through which we can make authenticated api calls.
@@ -203,10 +196,7 @@
             'filter_wheel',
             'camera',
             'sequencer'
-<<<<<<< HEAD
             #'lamp_box'
-=======
->>>>>>> d209829e
             ]
         # Instantiate the helper class for astronomical events
         #Soon the primary event / time values come from AWS>
@@ -218,12 +208,7 @@
         # Use the configuration to instantiate objects for all devices.
         self.create_devices(config)
         self.loud_status = False
-<<<<<<< HEAD
-        #g_dev['obs']: self
-        g_dev['obs'] = self
-=======
         g_dev['obs'] = self 
->>>>>>> d209829e
         site_str = config['site']
         g_dev['site']:  site_str
         self.g_dev = g_dev
@@ -295,14 +280,8 @@
             devices_of_type = config.get(dev_type, {})
             device_names = devices_of_type.keys()
             # Instantiate each device object from based on its type
-<<<<<<< HEAD
-            if dev_type == 'camera':
-                pass
-=======
             if dev_type == 'camera':   #  NB The selector creates the camera objects?
                 pass
-
->>>>>>> d209829e
             for name in device_names:
                 driver = devices_of_type[name]["driver"]
                 settings = devices_of_type[name].get("settings", {})
@@ -392,11 +371,7 @@
                     print("# of incomming commands:  ", len(unread_commands))
                     for cmd in unread_commands:
                         if self.config['selector']['selector1']['driver'] != 'Null':
-<<<<<<< HEAD
-                            port = cmd['optional_params']['instrument_selector_position']
-=======
                             port = cmd['optional_params']['instrument_selector_position'] 
->>>>>>> d209829e
                             g_dev['mnt'].instrument_port = port
                             cam_name = self.config['selector']['selector1']['cameras'][port]
                             if cmd['deviceType'][:6] == 'camera':
