
"""

IMPORTANT TODOs:
    
    
WER 20211211

IMPORTANT TODOs:
    
    
Simplify.  No site specific if statements in main code if possible.
Sort out when rotator is not installed and focus temp when no probe
is in the Gemini.

Abstract away Redis, Memurai, and local shares for IPC.



"""

import time
import threading
import queue
import requests
import os
import redis  #  Client, can work with Memurai
import json
import numpy as np
import math
import shelve
#import datetime
#import sys
#import argparse
from pprint import pprint
from api_calls import API_calls
from skimage.transform import resize
#from skimage import data, io, filters
#from skimage import img_as_float
#from skimage import exposure
#from PIL import Image
from skimage.io import imsave
#import matplotlib.pyplot as plt
import sep
from astropy.io import fits
from planewave import platesolve
import bz2
import httplib2
from auto_stretch.stretch import Stretch
import socket
import ptr_events
import config
# import device classes:
from devices.camera import Camera
from devices.filter_wheel import FilterWheel
from devices.focuser import Focuser
from devices.enclosure import Enclosure
from devices.mount import Mount
from devices.telescope import Telescope
from devices.observing_conditions import ObservingConditions
from devices.rotator import Rotator
#from devices.switch import Switch    #Nothing implemented yet 20200511
from devices.selector import Selector
from devices.screen import Screen
from devices.sequencer import Sequencer
from processing.calibration import calibrate
from global_yard import g_dev  # g-dev is a place where it is easy to 
                               # monkey-patch whole devices.

#import ssl

#  THIS code flushes the SSL Certificate cache which sometimes fouls up updating
#  the astropy time scales.

# try:
#     _create_unverified_https_context = ssl._create_unverified_context
# except AttributeError:
# # Legacy Python that doesn't verify HTTPS certificates by default
#     pass
# else:
#     # Handle target environment that doesn't support HTTPS verification
#     ssl._create_default_https_context = _create_unverified_https_context


# move this function to a better location
def to_bz2(filename, delete=False):
    try:
        uncomp = open(filename, 'rb')
        comp = bz2.compress(uncomp.read())
        uncomp.close()
        if delete:
            try:
                os.remove(filename)
            except:
                pass
        target = open(filename + '.bz2', 'wb')
        target.write(comp)
        target.close()
        return True
    except:
        pass
        print('to_bz2 failed.')
        return False


# move this function to a better location
def from_bz2(filename, delete=False):
    try:
        comp = open(filename, 'rb')
        uncomp = bz2.decompress(comp.read())
        comp.close()
        if delete:
            os.remove(filename)
        target = open(filename[0:-4], 'wb')
        target.write(uncomp)
        target.close()
        return True
    except:
        print('from_bz2 failed.')
        return False


# move this function to a better location
# The following function is a monkey patch to speed up outgoing large files.
# NB does not appear to work. 20200408 WER
def patch_httplib(bsize=400000):
    """ Update httplib block size for faster upload (Default if bsize=None) """
    if bsize is None:
        bsize = 8192

    def send(self, p_data, sblocks=bsize):
        """Send `p_data' to the server."""
        if self.sock is None:
            if self.auto_open:
                self.connect()
            else:
                raise httplib2.NotConnected()
        if self.debuglevel > 0:
            print("send:", repr(p_data))
        if hasattr(p_data, 'read') and not isinstance(p_data, list):
            if self.debuglevel > 0:
                print("sendIng a read()able")
            datablock = p_data.read(sblocks)
            while datablock:
                self.sock.sendall(datablock)
                datablock = p_data.read(sblocks)
        else:
            self.sock.sendall(p_data)
    httplib2.httplib.HTTPConnection.send = send
    
    
class Observatory:

    def __init__(self, name, config):
        # This is the ayneclass through which we can make authenticated api calls.
        self.api = API_calls()
        self.command_interval = 3   # seconds between polls for new commands
        self.status_interval = 4    # NOTE THESE IMPLEMENTED AS A DELTA NOT A RATE.
        self.name = name
        self.site_name = name
        self.config = config
       
        self.site = config['site']
        if self.config['wema_is_active']:
            self.hostname = self.hostname = socket.gethostname()
            if self.hostname in self.config['wema_hostname']:
                self.is_wema = True
                g_dev['wema_share_path'] = config['wema_share_path']
                self.wema_path = g_dev['wema_share_path']
            else:  
                #This host is a client
                self.is_wema = False  #This is a client.
                self.site_path = config['client_share_path']
                g_dev['site_path'] = self.site_path
                g_dev['wema_share_path']  = self.site_path  # Just to be safe.
                self.wema_path = g_dev['wema_share_path'] 
        else:
            self.is_wema = False  #This is a client.
            self.site_path = config['client_share_path']
            g_dev['site_path'] = self.site_path
            g_dev['wema_share_path']  = self.site_path  # Just to be safe.
            self.wema_path = g_dev['wema_share_path'] 
        if self.config['site_is_specific']:
             self.site_is_specific = True
        else:
            self.site_is_specific = False
        self.last_request = None
        self.stopped = False
        self.status_count = 0
        self.site_message = '-'
        self.device_types = config['device_types']
        self.short_status_devices = config['short_status_devices']
        # Instantiate the helper class for astronomical events
        #Soon the primary event / time values come from AWS>
        self.astro_events = ptr_events.Events(self.config)
        self.astro_events.compute_day_directory()
        self.astro_events.display_events()

  
        if self.site in ['simulate',  'dht']:  #DEH: added just for testing purposes with ASCOM simulators.
            self.observing_conditions_connected = True
            self.site_is_proxy = False   
            print("observing_conditions: Simulator drivers connected True")
        # elif self.config['site_is_specific']:
        #     self.site_is_specific = True
        #     #  Note OCN has no associated commands.
        #     #  Here we monkey patch
            
        #     self.get_status = config.get_ocn_status
        #     # Get current ocn status just as a test.
        #     self.status = self.get_status(g_dev)
        #     # breakpoint()  # All test code
        #     # quick = []
        #     # self.get_quick_status(quick)
        #     # print(quick)
        #Define a redis server if needed.
        redis_ip = config['redis_ip']
        if redis_ip is not None:           
            self.redis_server = redis.StrictRedis(host=redis_ip, port=6379, db=0,
                                              decode_responses=True)
            self.redis_wx_enabled = True
            g_dev['redis'] = self.redis_server  #I think IPC needs to be a class.
        else:
            self.redis_wx_enabled = False
            g_dev['redis'] = None    #a  placeholder.
        # Send the config to aws   # NB NB NB This has faulted.
        self.update_config()
        # Use the configuration to instantiate objects for all devices.
        self.create_devices(config)
        self.loud_status = False
        #g_dev['obs']: self
        g_dev['obs'] = self 
        site_str = config['site']
        g_dev['site']:  site_str
        self.g_dev = g_dev
 

        self.time_last_status = time.time() - 3
        # Build the to-AWS Queue and start a thread.
  
        self.aws_queue = queue.PriorityQueue()
        self.aws_queue_thread = threading.Thread(target=self.send_to_AWS, args=())
        self.aws_queue_thread.start()

        # =============================================================================
        # Here we set up the reduction Queue and Thread:
        # =============================================================================
        self.reduce_queue = queue.Queue(maxsize=50)
        self.reduce_queue_thread = threading.Thread(target=self.reduce_image, args=())
        self.reduce_queue_thread.start()
        self.blocks = None
        self.projects = None
        self.events_new = None
        self.reset_last_reference()
        
        

        # Build the site (from-AWS) Queue and start a thread.
        # self.site_queue = queue.SimpleQueue()
        # self.site_queue_thread = threading.Thread(target=self.get_from_AWS, args=())
        # self.site_queue_thread.start()



    def set_last_reference(self,  delta_ra, delta_dec, last_time):
        mnt_shelf = shelve.open(self.site_path + 'ptr_night_shelf/' + 'last')
        mnt_shelf['ra_cal_offset'] = delta_ra
        mnt_shelf['dec_cal_offset'] = delta_dec
        mnt_shelf['time_offset']= last_time
        mnt_shelf.close()
        return

    def get_last_reference(self):
        mnt_shelf = shelve.open(self.site_path + 'ptr_night_shelf/' + 'last')
        delta_ra = mnt_shelf['ra_cal_offset']
        delta_dec = mnt_shelf['dec_cal_offset']
        last_time = mnt_shelf['time_offset']
        mnt_shelf.close()
        return delta_ra, delta_dec, last_time

    def reset_last_reference(self):
        mnt_shelf = shelve.open(self.site_path + 'ptr_night_shelf/' + 'last')
        mnt_shelf['ra_cal_offset'] = None
        mnt_shelf['dec_cal_offset'] = None
        mnt_shelf['time_offset'] = None
        mnt_shelf.close()
        return

    def create_devices(self, config: dict):
        # This dict will store all created devices, subcategorized by dev_type.
        self.all_devices = {}
        # Create device objects by type, going through the config by type.
        for dev_type in self.device_types:
            self.all_devices[dev_type] = {}
            # Get the names of all the devices from each dev_type.
            # if dev_type == 'camera':
            #     breakpoint()
            devices_of_type = config.get(dev_type, {})
            device_names = devices_of_type.keys()
            # Instantiate each device object from based on its type
            for name in device_names:
                driver = devices_of_type[name]["driver"]
                settings = devices_of_type[name].get("settings", {})
                # print('looking for dev-types:  ', dev_type)
                if dev_type == "observing_conditions":
                    device = ObservingConditions(driver, name, self.config, self.astro_events)
                elif dev_type == 'enclosure':
                    device = Enclosure(driver, name, self.config, self.astro_events)
                elif dev_type == "mount":
                    device = Mount(driver, name, settings, self.config, self.astro_events, tel=True) #NB this needs to be straightened out.
                elif dev_type == "telescope":   # order of attaching is sensitive
                    device = Telescope(driver, name, settings, self.config, tel=True)
                elif dev_type == "rotator":
                    device = Rotator(driver, name, self.config)
                elif dev_type == "focuser":
                    device = Focuser(driver, name, self.config)
                elif dev_type == "screen":
                    device = Screen(driver, name, self.config)
                elif dev_type == "filter_wheel":
                    device = FilterWheel(driver, name, self.config)
                elif dev_type == "selector":
                    device = Selector(driver, name, self.config)
                elif dev_type == "camera":
                    device = Camera(driver, name, self.config)
                elif dev_type == "sequencer":
                    device = Sequencer(driver, name, self.config, self.astro_events)
                # elif dev_type == "camera_1":
                #     device = Camera(driver, name, self.config)
                # elif dev_type == "camera_1_2":
                #     device = Camera(driver, name, self.config)
                # elif dev_type == "camera_1_4":
                #     device = Camera(driver, name, self.config)
                else:
                    print(f"Unknown device: {name}")
                # Add the instantiated device to the collection of all devices.
                self.all_devices[dev_type][name] = device
                # NB 20200410 This dropped out of the code: self.all_devices[dev_type][name] = [device]
        print("Finished creating devices.")


    def update_config(self):
        '''
        Send the config to aws.
        '''
        uri = f"{self.name}/config/"
        self.config['events'] = g_dev['events']
        #print(self.config)
        response = self.api.authenticated_request("PUT", uri, self.config)
        if response:
            print("Config uploaded successfully.")

    def scan_requests(self, mount):
        '''
        Outline of change 20200323 WER
        Get commands from AWS, and post a STOP/Cancel flag
        This function will be a Thread. we will limit the
        polling to once every 2.5 - 3 seconds because AWS does not
        appear to respond any faster.  When we do poll we parse
        the action keyword for 'stop' or 'cancel' and post the
        existence of the timestamp of that command to the
        respective device attribute   <self>.cancel_at.  Then we
        also enqueue the incoming command as well.

        when a device is status scanned, if .cancel_at is not
        None, the device takes appropriate action and sets
        cancel_at back to None.

        NB at this time we are preserving one command queue
        for all devices at a site.  This may need to change when we
        have parallel mountings or independently controlled cameras.
        '''

        # This stopping mechanism allows for threads to close cleanly.
        while not self.stopped:
            # Wait a bit before polling for new commands
            time.sleep(self.command_interval)
           #  t1 = time.time()
            if not g_dev['seq'].sequencer_hold:
                url_job = "https://jobs.photonranch.org/jobs/getnewjobs"
                body = {"site": self.name}
                # uri = f"{self.name}/{mount}/command/"
                cmd = {}
                # Get a list of new jobs to complete (this request
                # marks the commands as "RECEIVED")
                unread_commands = requests.request('POST', url_job, \
                                                   data=json.dumps(body)).json()
                # Make sure the list is sorted in the order the jobs were issued
                # Note: the ulid for a job is a unique lexicographically-sortable id
                if len(unread_commands) > 0:
                    #print(unread_commands)
                    unread_commands.sort(key=lambda x: x["ulid"])
                    # Process each job one at a time
                    print("# of incomming commands:  ", len(unread_commands))
                    for cmd in unread_commands:
                        if self.config['selector']['selector1']['driver'] is None:
                            port = cmd['optional_params']['instrument_selector_position'] 
                            g_dev['mnt'].instrument_port = port
                            cam_name = self.config['selector']['selector1']['cameras'][port]
                            if cmd['deviceType'][:6] == 'camera':
                                #  Note camelCase is teh format of command keys
                                cmd['required_params']['deviceInstance'] = cam_name
                                cmd['deviceInstance'] = cam_name
                                device_instance = cam_name
                            else:
                                try:
                                    try:
                                        device_instance = cmd['deviceInstance']
                                    except:
                                        device_instance = cmd['required_params']['deviceInstance']
                                except:
                                    breakpoint()
                                    pass
                        else:
                            device_instance = cmd['deviceInstance']
                        print('obs.scan_request: ', cmd)

                        device_type = cmd['deviceType']
                        device = self.all_devices[device_type][device_instance]
                        try:
                        
                            device.parse_command(cmd)
                        except Exception as e:
                            print( 'Exception in obs.scan_requests:  ', e)
               # print('scan_requests finished in:  ', round(time.time() - t1, 3), '  seconds')
                ## Test Tim's code
                #breakpoint()
                url_blk = "https://calendar.photonranch.org/dev/siteevents"
                body = json.dumps({
                    'site':  self.config['site'],
                    'start':  g_dev['d-a-y'] + 'T12:00:00Z',
                    'end':    g_dev['next_day'] + 'T19:59:59Z',
                    'full_project_details:':  False})
                if True: #self.blocks is None:   #This currently prevents pick up of calendar changes.  OK for the moment.
                    blocks = requests.post(url_blk, body).json()
                    if len(blocks) > 0:   #   is not None:
                        self.blocks = blocks
                url_proj = "https://projects.photonranch.org/dev/get-all-projects"
                if True: #self.projects is None:
                    all_projects = requests.post(url_proj).json()
                    self.projects = []
                    if len(all_projects) > 0 and len(blocks)> 0:   #   is not None:
                        self.projects = all_projects   #.append(all_projects)  #NOTE creating a list with a dict entry as item 0
                        #self.projects.append(all_projects[1])
                '''
                Design Note.  blocks relate to scheduled time at a site so we expect AWS to mediate block 
                assignments.  Priority of blocks is determined by the owner and a 'equipment match' for
                background projects.
                
                Projects on the other hand can be a very large pool so how to manage becomes an issue.
                TO the extent a project is not visible at a site, aws should not present it.  If it is
                visible and passes the owners priority it should then be presented to the site.
                
                '''

                if self.events_new is None:
                    url = 'https://api.photonranch.org/api/events?site=SAF'

                    self.events_new = requests.get(url).json()
                return   # Continue   #This creates an infinite loop
                
            else:
                print('Sequencer Hold asserted.')    #What we really want here is looking for a Cancel/Stop.
                continue

    def update_status(self):
        ''' Collect status from all devices and send an update to aws.
        Each device class is responsible for implementing the method
        `get_status` which returns a dictionary.
        '''

        # This stopping mechanism allows for threads to close cleanly.
        loud = False        
        # if g_dev['cam_retry_doit']:
        #     #breakpoint()   #THis should be obsolete.
        #     del g_dev['cam']
        #     device = Camera(g_dev['cam_retry_driver'], g_dev['cam_retry_name'], g_dev['cam_retry_config'])
        #     print("Deleted and re-created:  ,", device)
        # Wait a bit between status updates
        while time.time() < self.time_last_status + self.status_interval:
            # time.sleep(self.st)atus_interval  #This was prior code
            # print("Staus send skipped.")
            return   # Note we are just not sending status, too soon.

        t1 = time.time()
        status = {}
        # Loop through all types of devices.
        # For each type, we get and save the status of each device.
<<<<<<< HEAD

=======
     
>>>>>>> 16eb8ed8
        if not self.config['wema_is_active']:
            device_list = self.device_types
            remove_enc = False
        else:
            device_list = self.device_types  # self.short_status_devices 
            remove_enc = True
        for dev_type in device_list:
            # The status that we will send is grouped into lists of
            # devices by dev_type.
            status[dev_type] = {}
            # Names of all devices of the current type.
            # Recall that self.all_devices[type] is a dictionary of all
            # `type` devices, with key=name and val=device object itself.
            devices_of_type = self.all_devices.get(dev_type, {})
            device_names = devices_of_type.keys()

            for device_name in device_names:
                # Get the actual device object...
                device = devices_of_type[device_name]
                # ...and add it to main status dict.

                if device_name in self.config['wema_types'] and (self.is_wema or self.site_is_specific):
                    result = device.get_status(g_dev)
                    if self.site_is_specific:
                        remove_enc = False
                else:
                    result = device.get_status()
                if result is not None:
                    status[dev_type][device_name] = result
                    # if device_name == 'enclosure1':
                    #     g_dev['enc'].status = result   #NB NB NB A big HACK!
                    #print(device_name, result, '\n')
        # Include the time that the status was assembled and sent.
        if remove_enc:
            #breakpoint()
            #status.pop('enclosure', None)
            #status.pop('observing_conditions', None)
            status['observing_conditions'] = None
            status['enclosure'] = None
            
        status["timestamp"] = round((time.time() + t1)/2., 3)
        status['send_heartbeat'] = False
        loud = False
        if loud:
            print('\n\nStatus Sent:  \n', status)   # from Update:  ', status))
        else:
            print('.') #, status)   # We print this to stay informed of process on the console.
            # breakpoint()
            # self.send_log_to_frontend("WARN cam1 just fell on the floor!")
            # self.send_log_to_frontend("ERROR enc1 dome just collapsed.")
            #  Consider inhibity unless status rate is low
        uri_status = f"https://status.photonranch.org/status/{self.name}/status/"
        # NB None of the strings can be empty.  Otherwise this put faults.
        try:    # 20190926  tHIS STARTED THROWING EXCEPTIONS OCCASIONALLY
            #print("AWS uri:  ", uri)
            #print('Status to be sent:  \n', status, '\n')
            payload ={
                "statusType": "deviceStatus",
                "status":  status
                }
            #print("Payload:  ", payload)
            data = json.dumps(payload)
            response = requests.post(uri_status, data=data)
            #self.api.authenticated_request("PUT", uri_status, status)   # response = is not  used
            #print("AWS Response:  ",response)
            # NB should qualify acceptance and type '.' at that point.
            self.time_last_status = time.time()
            #self.redis_server.set('obs_time', self.time_last_status, ex=120 )
            self.status_count +=1
        except:
            print('self.api.authenticated_request("PUT", uri, status):   Failed!')


    def update(self):
        """

        20200411 WER
        This compact little function is the heart of the code in the sense this is repeatedly
        called.  It first SENDS status for all devices to AWS, then it checks for any new
        commands from AWS.  Then it calls sequencer.monitor() were jobs may get launched. A
        flaw here is we do not have a Ulid for the 'Job number.'

        With a Maxim based camera is it possible for the owner to push buttons in parallel
        with commands coming from AWS.  This is useful during the debugging phase.

        Sequences that are self-dispatched primarily relate to Bias darks, screen and sky
        flats, opening and closing.  Status for these jobs is reported via the normal
        sequencer status mechanism. Guard flags to prevent careless interrupts will be
        implemented as well as Cancel of a sequence if emitted by the Cancel botton on
        the AWS Sequence tab.

        Flat acquisition will include automatic rejection of any image that has a mean
        intensity > camera saturate.  The camera will return without further processing and
        no image will be returned to AWS or stored locally.  We should log the Unihedron and
        calc_illum values where filters first enter non-saturation.  Once we know those values
        we can spend much less effort taking frames that are saturated. Save The Shutter!

        """

        self.update_status()
        try:
            self.scan_requests('mount1')   #NBNBNB THis has faulted, usually empty input lists.
        except:
            pass
            #print("self.scan_requests('mount1') threw an exception, probably empty input queues.")
        if self.status_count > 2:   # Give time for status to form
            g_dev['seq'].manager()  #  Go see if there is something new to do.

    def run(self):   # run is a poor name for this function.
        try:
            # self.update_thread = threading.Thread(target=self.update_status).start()
            # Each mount operates async and has its own command queue to scan.
            # is it better to use just one command queue per site?
            # for mount in self.all_devices['mount'].keys():
            #     self.scan_thre/ad = threading.Thread(
            #         target=self.scan_requests,
            #         args=(mount,)
            #     ).start()
            # Keep the main thread alive, otherwise signals are ignored
            while True:
                self.update()
                # `Ctrl-C` will exit the program.
        except KeyboardInterrupt:
            print("Finishing loops and exiting...")
            self.stopped = True
            return

    # Note this is a thread!
    def send_to_AWS(self):  # pri_image is a tuple, smaller first item has priority.
                            # second item is also a tuple containing im_path and name.

        # This stopping mechanism allows for threads to close cleanly.
        while True:
            if not self.aws_queue.empty():
                pri_image = self.aws_queue.get(block=False)
                if pri_image is None:
                    time.sleep(0.2)
                    continue
                # Here we parse the file, set up and send to AWS
                im_path = pri_image[1][0]
                name = pri_image[1][1]
                if not (name[-3:] == 'jpg' or name[-3:] == 'txt'):
                    # compress first
                    to_bz2(im_path + name)
                    name = name + '.bz2'
                aws_req = {"object_name": name}
                aws_resp = g_dev['obs'].api.authenticated_request('POST', '/upload/', aws_req)
                with open(im_path + name, 'rb') as f:
                    files = {'file': (im_path + name, f)}
                    #if name[-3:] == 'jpg':
                    print('--> To AWS -->', str(im_path + name))
                    requests.post(aws_resp['url'], data=aws_resp['fields'],
                                  files=files)
                if name[-3:] == 'bz2' or name[-3:] == 'jpg' or \
                        name[-3:] == 'txt':
                    #os.remove(im_path + name)
                    pass
                self.aws_queue.task_done()
                time.sleep(0.1)
            else:
                time.sleep(0.2)
                
    def send_to_user(self, p_log, p_level='INFO'):
        url_log = "https://logs.photonranch.org/logs/newlog"
        body = json.dumps({
            'site': self.config['site'],
            'log_message':  str(p_log),
            'log_level': str(p_level),
            'timestamp':  time.time()
            })
        try:
            resp = requests.post(url_log, body)
        except:
            print("Log did not send, usually not fatal.")
            
            
    # Note this is another thread!
    def reduce_image(self):
        '''
        The incoming object is typically a large fits HDU. Found in its
        header will be both standard image parameters and destination filenames

        '''
        while True:
            if not self.reduce_queue.empty():
                # print(self)
                # print(self.reduce_queue)
                # print(self.reduce_queue.empty)

                pri_image = self.reduce_queue.get(block=False)
                #print(pri_image)
                if pri_image is None:
                    time.sleep(.5)
                    continue
                # Here we parse the input and calibrate it.

                paths = pri_image[0]
                hdu = pri_image[1]

                lng_path =  g_dev['cam'].lng_path
                #NB Important decision here, do we flash calibrate screen and sky flats?  For now, Yes.

                #cal_result =
                calibrate(hdu, lng_path, paths['frame_type'], quick=False)
                #print("Calibrate returned:  ", hdu.data, cal_result)
                #Before saving reduced or generating postage, we flip
                #the images so East is left and North is up based on
                #The keyword PIERSIDE defines the orientation.
                #Note the raw image is not flipped/
                if hdu.header['PIERSIDE'] == "Look West":
                    hdu.data = np.flip(hdu.data)
                    hdu.header['IMGFLIP'] = True
                wpath = paths['im_path'] + paths['red_name01']
                print('Reduced Mean:  ',hdu.data.mean())
                hdu.writeto(wpath, overwrite=True)  # NB overwrite == True is dangerous in production code.  This is big fits to AWS
                reduced_data_size = hdu.data.size
                wpath = paths['red_path'] + paths['red_name01_lcl']    #This name is convienent for local sorting
                hdu.writeto(wpath, overwrite=True) #Bigfit reduced
                
                #Will try here to solve
                try:
                    hdu_save = hdu
                    #wpath = 'C:/000ptr_saf/archive/sq01/20210528/reduced/saf-sq01-20210528-00019785-le-w-EX01.fits'
                    time_now = time.time()  #This should be more accurately defined earlier in the header
                    solve = platesolve.platesolve(wpath, 1.0551)     #0.5478)
                    print("PW Solves: " ,solve['ra_j2000_hours'], solve['dec_j2000_degrees'])
                    img = fits.open(wpath, mode='update', ignore_missing_end=True)
                    hdr = img[0].header
                    #  Update the header.
                    hdr['RA-J2000'] = solve['ra_j2000_hours']
                    hdr['DECJ2000'] = solve['dec_j2000_degrees']
                    hdr['MEAS-SCL'] = solve['arcsec_per_pixel']
                    hdr['MEAS-ROT'] = solve['rot_angle_degs']
                    TARGRA  = g_dev['mnt'].current_icrs_ra
                    TARGDEC = g_dev['mnt'].current_icrs_dec
                    RAJ2000 = solve['ra_j2000_hours']
                    DECJ2000 = solve['dec_j2000_degrees']
                    err_ha = TARGRA - RAJ2000
                    err_dec = TARGDEC - DECJ2000
                    print("err ra, dec:  ", err_ha, err_dec)
                    #Turn this off for now and center in autofocus. Race condition.
                    #g_dev['mnt'].adjust_mount_reference(err_ha, err_dec)
                    img.flush()
                    img.close
                    img = fits.open(wpath, ignore_missing_end=True)
                    hdr = img[0].header
                    # prior_ra_h, prior_dec, prior_time = g_dev['mnt'].get_last_reference()
                    
                    # if prior_time is not None:
                    #     print("time base is:  ", time_now - prior_time)
                        
                    # g_dev['mnt'].set_last_reference( solve['ra_j2000_hours'], solve['dec_j2000_degrees'], time_now)
                except:
                   print(wpath, "  was not solved, marking to skip in future, sorry!")
                   img = fits.open(wpath, mode='update', ignore_missing_end=True)
                   hdr = img[0].header
                   hdr['NO-SOLVE'] = True
                   img.close()
                   #self.reset_last_reference()
                
                #Return to classic processing
                hdu = hdu_save
                
                if self.site_name == 'saf':
                    wpath = paths['red_path_aux'] + paths['red_name01_lcl']
                    hdu.writeto(wpath, overwrite=True) #big fits to other computer in Neyle's office
                #patch to test Midtone Contrast
                
                # image = 'Q:/000ptr_saf/archive/sq01/20201212 ans HH/reduced/HH--SigClip.fits'
                # hdu_new = fits.open(image)
                # hdu =hdu_new[0]




                '''
                Here we need to consider just what local reductions and calibrations really make sense to
                process in-line vs doing them in another process.  For all practical purposes everything
                below can be done in a different process, the exception perhaps has to do with autofocus
                processing.


                '''
                # Note we may be using different files if calibrate is null.
                # NB  We should only write this if calibrate actually succeeded to return a result ??

                #  if frame_type == 'sky flat':
                #      hdu.header['SKYSENSE'] = int(g_dev['scr'].bright_setting)
                #
                # if not quick:
                #     hdu1.writeto(im_path + raw_name01, overwrite=True)
                # raw_data_size = hdu1[0].data.size



                #  NB Should this step be part of calibrate?  Second should we form and send a
                #  CSV file to AWS and possibly overlay key star detections?
                #  Possibly even astro solve and align a series or dither batch?
                #  This might want to be yet another thread queue, esp if we want to do Aperture Photometry.
                no_AWS = False
                quick = False
                do_sep = False
                spot = None
                if do_sep:    #WE have already ran this code when focusing, but we should not ever get here when doing that.
                    try:
                        img = hdu.data.copy().astype('float')
                        bkg = sep.Background(img)
                        #breakpoint()
                        #bkg_rms = bkg.rms()
                        img = img - bkg
                        sources = sep.extract(img, 4.5, err=bkg.globalrms, minarea=9)#, filter_kernel=kern)
                        sources.sort(order = 'cflux')
                        #print('No. of detections:  ', len(sources))
                        sep_result = []
                        spots = []
                        for source in sources:
                            a0 = source['a']
                            b0 =  source['b']
                            r0 = 2*round(math.sqrt(a0**2 + b0**2), 2)
                            sep_result.append((round((source['x']), 2), round((source['y']), 2), round((source['cflux']), 2), \
                                           round(r0), 3))
                            spots.append(round((r0), 2))
                        spot = np.array(spots)
                        try:
                            spot = np.median(spot[-9:-2])   #  This grabs seven spots.
                            #print(sep_result, '\n', 'Spot ,flux, #_sources, avg_focus:  ', spot, source['cflux'], len(sources), avg_foc[1], '\n')
                            if len(sep_result) < 5:
                                spot = None
                        except:
                            spot = None
                    except:
                        spot = None

                reduced_data_size = hdu.data.size
                #g_dev['obs'].update_status()
                #Here we need to process images which upon input, may not be square.  The way we will do that
                #is find which dimension is largest.  We then pad the opposite dimension with 1/2 of the difference,
                #and add vertical or horizontal lines filled with img(min)-2 but >=0.  The immediate last or first line
                #of fill adjacent to the image is set to 80% of img(max) so any subsequent subframing selections by the
                #user is informed. If the incoming image dimensions are odd, they will be decreased by one.  In essence
                #we wre embedding a non-rectanglular image in a "square" and scaling it to 768^2.  We will impose a
                #minimum subframe reporting of 32 x 32

                # in_shape = hdu.data.shape
                # in_shape = [in_shape[0], in_shape[1]]   #Have to convert to a list, cannot manipulate a tuple,
                # if in_shape[0]%2 == 1:
                #     in_shape[0] -= 1
                # if in_shape[0] < 32:
                #     in_shape[0] = 32
                # if in_shape[1]%2 == 1:
                #     in_shape[1] -= 1
                # if in_shape[1] < 32:
                #     in_shape[1] = 32
                #Ok, we have an even array and a minimum 32x32 array.

                # =============================================================================
                # x = 2      From Numpy: a way to quickly embed an array in a larger one
                # y = 3
                # wall[x:x+block.shape[0], y:y+block.shape[1]] = block
                # =============================================================================

# =============================================================================
#                 if in_shape[0] < in_shape[1]:
#                     diff = int(abs(in_shape[1] - in_shape[0])/2)
#                     in_max = int(hdu.data.mean()*0.8)
#                     in_min = int(hdu.data.min() - 2)
#                     if in_min < 0:
#                         in_min = 0
#                     new_img = np. zeros((in_shape[1], in_shape[1]))    #new square array
#                     new_img[0:diff - 1, :] = in_min
#                     new_img[diff-1, :] = in_max
#                     new_img[diff:(diff + in_shape[0]), :] = hdu.data
#                     new_img[(diff + in_shape[0]), :] = in_max
#                     new_img[(diff + in_shape[0] + 1):(2*diff + in_shape[0]), :] = in_min
#                     hdu.data = new_img
#                 elif in_shape[0] > in_shape[1]:
#                     #Same scheme as above, but expands second axis.
#                     diff = int((in_shape[0] - in_shape[1])/2)
#                     in_max = int(hdu.data.mean()*0.8)
#                     in_min = int(hdu.data.min() - 2)
#                     if in_min < 0:
#                         in_min = 0
#                     new_img = np. zeros((in_shape[0], in_shape[0]))    #new square array
#                     new_img[:, 0:diff - 1] = in_min
#                     new_img[:, diff-1] = in_max
#                     new_img[:, diff:(diff + in_shape[1])] = hdu.data
#                     new_img[:, (diff + in_shape[1])] = in_max
#                     new_img[:, (diff + in_shape[1] + 1):(2*diff + in_shape[1])] = in_min
#                     hdu.data = new_img
#                 else:
#                     #nothing to do, the array is already square
#                     pass
# =============================================================================



                hdu.data = hdu.data.astype('uint16')
                iy, ix = hdu.data.shape
                if iy == ix:
                    resized_a = resize(hdu.data, (768,768), preserve_range=True)
                else:
                    resized_a = resize(hdu.data, (int(1536*iy/ix), 1536), preserve_range=True)  #  We should trim chips so ratio is exact.
                #print('New small fits size:  ', resized_a.shape)
                hdu.data = resized_a.astype('uint16')

                i768sq_data_size = hdu.data.size
                # print('ABOUT to print paths.')
                # print('Sending to:  ', paths['im_path'])
                # print('Also to:     ', paths['i768sq_name10'])

                hdu.writeto(paths['im_path'] + paths['i768sq_name10'], overwrite=True)
                hdu.data = resized_a.astype('float')
                #The following does a very lame contrast scaling.  A beer for best improvement on this code!!!
                #Looks like Tim wins a beer.
                # Old contrast scaling code:
                #istd = np.std(hdu.data)
                #imean = np.mean(hdu.data)
                #if (imean + 3*istd) != 0:    #This does divide by zero in some bias images.
                #    img3 = hdu.data/(imean + 3*istd)
                #else:
                #    img3 = hdu.data
                #fix = np.where(img3 >= 0.999)
                #fiz = np.where(img3 < 0)
                #img3[fix] = .999
                #img3[fiz] = 0
                #img4 = img3*256
                #img4 = img4.astype('uint8')   #Eliminates a user warning.
                #imsave(paths['im_path'] + paths['jpeg_name10'], img4)  #NB File extension triggers JPEG conversion.
                # New contrast scaling code: 
                stretched_data_float = Stretch().stretch(hdu.data)
                stretched_256 = 255*stretched_data_float
                hot = np.where(stretched_256 > 255)
                cold = np.where(stretched_256 < 0)
                stretched_256[hot] = 255
                stretched_256[cold] = 0
                #print("pre-unit8< hot, cold:  ", len(hot[0]), len(cold[0]))
                stretched_data_uint8 = stretched_256.astype('uint8')  # Eliminates a user warning
                hot = np.where(stretched_data_uint8 > 255)
                cold = np.where(stretched_data_uint8 < 0)
                stretched_data_uint8[hot] = 255
                stretched_data_uint8[cold] = 0
                #print("post-unit8< hot, cold:  ", len(hot[0]), len(cold[0]))                
                imsave(paths['im_path'] + paths['jpeg_name10'], stretched_data_uint8)
                #img4 = stretched_data_uint8  # keep old name for compatibility

                jpeg_data_size = abs(stretched_data_uint8.size - 1024)                # istd = np.std(hdu.data)

                if not no_AWS:  #IN the no+AWS case should we skip more of the above processing?
                    #g_dev['cam'].enqueue_for_AWS(text_data_size, paths['im_path'], paths['text_name'])
                  
                    g_dev['cam'].enqueue_for_AWS(jpeg_data_size, paths['im_path'], paths['jpeg_name10'])
                    g_dev['cam'].enqueue_for_AWS(i768sq_data_size, paths['im_path'], paths['i768sq_name10'])
                    #print('File size to AWS:', reduced_data_size)
                    #g_dev['cam'].enqueue_for_AWS(reduced_data_size, paths['im_path'], paths['red_name01'])
                    #if not quick:
                #print('Sent to AWS Queue.')
                time.sleep(0.5)
                self.img = None   #Clean up all big objects.
                try:
                    hdu = None
                except:
                    pass
                # try:
                #     hdu1 = None
                # except:
                #     pass
                print("\nReduction completed.")
                g_dev['obs'].send_to_user("An image reduction has completed.", p_level='INFO')
                self.reduce_queue.task_done()
            else:
                time.sleep(.5)
                


if __name__ == "__main__":

    # # Define a command line argument to specify the config file to use
    # parser = argparse.ArgumentParser()
    # parser.add_argument('--config', type=str, default="default")
    # options = parser.parse_args()
    # # Import the specified config file
    # print(options.config)
    # if options.config == "default":
    #     config_file_name = "config"
    # else:
    #     config_file_name = f"config_files.config_{options.config}"
    # config = importlib.import_module(config_file_name)
    # print(f"Starting up {config.site_name}.")
    # Start up the observatory

    import config

    o = Observatory(config.site_name, config.site_config)
    o.run()<|MERGE_RESOLUTION|>--- conflicted
+++ resolved
@@ -485,11 +485,7 @@
         status = {}
         # Loop through all types of devices.
         # For each type, we get and save the status of each device.
-<<<<<<< HEAD
-
-=======
      
->>>>>>> 16eb8ed8
         if not self.config['wema_is_active']:
             device_list = self.device_types
             remove_enc = False
